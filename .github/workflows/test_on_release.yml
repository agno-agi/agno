--- conflicted
+++ resolved
@@ -1146,11 +1146,7 @@
           fi
       - name: Install test dependencies
         run: |
-<<<<<<< HEAD
-          pip install pytest pytest-asyncio httpx python-dotenv
-=======
           pip install pytest pytest-asyncio httpx python-dotenv PyJWT
->>>>>>> 49c0e812
       - name: Run system tests
         working-directory: ./libs/agno/tests/system
         env:
