--- conflicted
+++ resolved
@@ -640,12 +640,8 @@
       - name: Run embedder tests
         working-directory: libs/agno
         run: |
-<<<<<<< HEAD
           source .venv/bin/activate
-          python -m pytest ./tests/integration/embedder
-=======
           python -m pytest ./libs/agno/tests/integration/embedder
->>>>>>> 926db769
 
   test-knowledge:
     runs-on: ubuntu-latest
