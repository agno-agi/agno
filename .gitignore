--- conflicted
+++ resolved
@@ -67,20 +67,13 @@
 coverage_report
 .coverage
 
-<<<<<<< HEAD
-=======
 # JSON files used as testing DB
 agno_json_data/
->>>>>>> 50fcb74f
 
 # AI
 .claude/
 .cursor/
-<<<<<<< HEAD
-.aider*
-=======
 
 # ignore pyrightconfig.json
 pyrightconfig.json
-.python-version
->>>>>>> 50fcb74f
+.python-version