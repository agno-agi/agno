# See https://help.github.com/ignore-files/ for more about ignoring files.

.DS_Store

# Python cache
.mypy_cache
*__pycache__*
*.egg-info
*.pyc
*.pytest_cache
*.ruff_cache
*.cache*
*.config*

# Machine specific
.idea
.vscode
*.code-workspace

# Ignore .env files
.env

# Ignore .envrc files (used by direnv: https://direnv.net/)
.envrc

certs/

# ignore storage dir
/storage
.images
/qdrant_storage

# ignore wip dir
wip

# ignore dist dir
dist

# ignore virtualenvs
.venv*
.perfenv*
venv*
agnoenv*
aienv*
phienv*

# ignore tmp dirs
scratch
junk
tmp
agents.db
data.db
.ipynb_checkpoints
build
audio_generations

*.db

# Google OAuth token
token.json

.composio.lock

# Coverage
coverage_report
.coverage
<<<<<<< HEAD
.aider*
=======

# AI
.claude/
.cursor/
>>>>>>> 76147030
<|MERGE_RESOLUTION|>--- conflicted
+++ resolved
@@ -64,11 +64,9 @@
 # Coverage
 coverage_report
 .coverage
-<<<<<<< HEAD
-.aider*
-=======
+
 
 # AI
 .claude/
 .cursor/
->>>>>>> 76147030
+.aider*