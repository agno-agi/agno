--- conflicted
+++ resolved
@@ -32,15 +32,6 @@
                 pprint(message.metrics)
                 print("---" * 20)
 
-<<<<<<< HEAD
     # Print the metrics
     print("---" * 5, "Aggregated Metrics", "---" * 5)
     pprint(agent.run_response.metrics)
-=======
-# Print the metrics
-print("---" * 5, "Aggregated Metrics", "---" * 5)
-pprint(agent.run_response.metrics)
-# Print the session metrics
-print("---" * 5, "Session Metrics", "---" * 5)
-pprint(agent.session_metrics)
->>>>>>> daa3ecf8
