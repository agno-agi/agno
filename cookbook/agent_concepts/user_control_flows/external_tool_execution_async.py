"""🤝 Human-in-the-Loop: Execute a tool call outside of the agent

This example shows how to implement human-in-the-loop functionality in your Agno tools.
It shows how to:
- Use external tool execution to execute a tool call outside of the agent

Run `pip install openai agno` to install dependencies.
"""

import asyncio
import subprocess

from agno.agent import Agent
from agno.models.openai import OpenAIChat
from agno.tools import tool
from agno.utils import pprint


# We have to create a tool with the correct name, arguments and docstring for the agent to know what to call.
@tool(external_execution=True)
def execute_shell_command(command: str) -> str:
    """Execute a shell command.

    Args:
        command (str): The shell command to execute

    Returns:
        str: The output of the shell command
    """
    if command.startswith("ls"):
        return subprocess.check_output(command, shell=True).decode("utf-8")
    else:
        raise Exception(f"Unsupported command: {command}")


agent = Agent(
    model=OpenAIChat(id="gpt-4o-mini"),
    tools=[execute_shell_command],
    markdown=True,
)

run_response = asyncio.run(agent.arun("What files do I have in my current directory?"))
if run_response.is_paused:  # Or agent.run_response.is_paused
<<<<<<< HEAD
    for tool in agent.run_response.tools:
        if (
            tool.external_execution_required
            and tool.tool_name == execute_shell_command.name
        ):
=======
    for tool in run_response.tools_awaiting_external_execution:
        if tool.tool_name == execute_shell_command.name:
>>>>>>> 6d11d5dd
            print(f"Executing {tool.tool_name} with args {tool.tool_args} externally")
            # We execute the tool ourselves. You can also execute something completely external here.
            result = execute_shell_command.entrypoint(**tool.tool_args)
            # We have to set the result on the tool execution object so that the agent can continue
            tool.result = result

    run_response = asyncio.run(agent.acontinue_run(run_response=run_response))
    pprint.pprint_run_response(run_response)


# Or for simple debug flow
# agent.print_response("What files do I have in my current directory?")<|MERGE_RESOLUTION|>--- conflicted
+++ resolved
@@ -41,16 +41,8 @@
 
 run_response = asyncio.run(agent.arun("What files do I have in my current directory?"))
 if run_response.is_paused:  # Or agent.run_response.is_paused
-<<<<<<< HEAD
-    for tool in agent.run_response.tools:
-        if (
-            tool.external_execution_required
-            and tool.tool_name == execute_shell_command.name
-        ):
-=======
     for tool in run_response.tools_awaiting_external_execution:
         if tool.tool_name == execute_shell_command.name:
->>>>>>> 6d11d5dd
             print(f"Executing {tool.tool_name} with args {tool.tool_args} externally")
             # We execute the tool ourselves. You can also execute something completely external here.
             result = execute_shell_command.entrypoint(**tool.tool_args)
