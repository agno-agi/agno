"""
Example AgentOS app with a custom FastAPI app with conflicting routes.

This example demonstrates the `preserve_conflicting_routes=True` functionality which allows your
custom routes to take precedence over conflicting AgentOS routes.

When `preserve_conflicting_routes=True`:
- Your custom routes (/, /health) will be preserved
- Conflicting AgentOS routes will be skipped
- Non-conflicting AgentOS routes will still be added

When `preserve_conflicting_routes=False` (default):
- AgentOS routes will override your custom routes
- Warnings will be logged about the conflicts
"""

from agno.agent import Agent
from agno.db.postgres import PostgresDb
from agno.models.anthropic import Claude
from agno.os import AgentOS
from agno.os.config import AppConfig
from agno.tools.duckduckgo import DuckDuckGoTools
from fastapi import FastAPI

# Setup the database
db = PostgresDb(db_url="postgresql+psycopg://ai:ai@localhost:5532/ai")

web_research_agent = Agent(
    id="web-research-agent",
    name="Web Research Agent",
    model=Claude(id="claude-sonnet-4-0"),
    db=db,
    tools=[DuckDuckGoTools()],
    add_history_to_context=True,
    num_history_runs=3,
    add_datetime_to_context=True,
    markdown=True,
)

# Custom FastAPI app
app: FastAPI = FastAPI(
    title="Custom FastAPI App",
    version="1.0.0",
)

<<<<<<< HEAD
# Add Middleware to handle CORS (could add any other middleware here)
app.add_middleware(
    CORSMiddleware,
    allow_origins=["*"],
    allow_credentials=True,
    allow_methods=["*"],
    allow_headers=["*"],
)

=======
>>>>>>> 32f57f4c

# Custom landing page (conflicts with AgentOS home route)
@app.get("/")
async def get_custom_home():
    return {
        "message": "Custom FastAPI App",
        "note": "Using replace_conflicting_routes=False to preserve custom routes",
    }


# Custom health endpoint (conflicts with AgentOS health route)
@app.get("/health")
async def get_custom_health():
    return {"status": "custom_ok", "note": "This is your custom health endpoint"}


# Setup our AgentOS app by passing your FastAPI app in the app_config parameter
# Use replace_conflicting_routes=False to preserve your custom routes over AgentOS routes
agent_os = AgentOS(
    description="Example app with route replacement",
    agents=[web_research_agent],
    app_config=AppConfig(
        app=app,
        preserve_conflicting_routes=True,  # Skip conflicting AgentOS routes, keep your custom routes
    ),
)

app = agent_os.get_app()

if __name__ == "__main__":
    """Run your AgentOS.

    With preserve_conflicting_routes=True:
    - Your custom routes are preserved: http://localhost:7777/ and http://localhost:7777/health
    - AgentOS routes are available at other paths: http://localhost:7777/sessions, etc.
    - Conflicting AgentOS routes (GET / and GET /health) are skipped
    - API docs: http://localhost:7777/docs

    Try changing preserve_conflicting_routes=False to see AgentOS routes override your custom ones. This is the default behavior.
    """
    agent_os.serve(app="override_routes:app", reload=True)<|MERGE_RESOLUTION|>--- conflicted
+++ resolved
@@ -43,18 +43,6 @@
     version="1.0.0",
 )
 
-<<<<<<< HEAD
-# Add Middleware to handle CORS (could add any other middleware here)
-app.add_middleware(
-    CORSMiddleware,
-    allow_origins=["*"],
-    allow_credentials=True,
-    allow_methods=["*"],
-    allow_headers=["*"],
-)
-
-=======
->>>>>>> 32f57f4c
 
 # Custom landing page (conflicts with AgentOS home route)
 @app.get("/")
