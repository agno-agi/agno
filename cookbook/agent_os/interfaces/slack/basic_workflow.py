from agno.agent import Agent
from agno.db.postgres import PostgresDb
from agno.models.openai import OpenAIChat
from agno.os import AgentOS
from agno.os.interfaces.slack import Slack
from agno.tools.duckduckgo import DuckDuckGoTools
from agno.workflow.step import Step
from agno.workflow.workflow import Workflow

workflow_db = PostgresDb(db_url="postgresql+psycopg://ai:ai@localhost:5532/ai")

# Define agents for the workflow
researcher_agent = Agent(
    name="Research Agent",
    model=OpenAIChat(id="gpt-4o-mini"),
    tools=[DuckDuckGoTools()],
    role="Search the web and gather comprehensive research on the given topic",
    instructions=[
        "Search for the most recent and relevant information",
        "Focus on credible sources and key insights",
        "Summarize findings clearly and concisely",
    ],
)

writer_agent = Agent(
    name="Content Writer",
    model=OpenAIChat(id="gpt-4o-mini"),
    role="Create engaging content based on research findings",
    instructions=[
        "Write in a clear, engaging, and professional tone",
        "Structure content with proper headings and bullet points",
        "Include key insights from the research",
        "Keep content informative yet accessible",
    ],
)

# Create workflow steps
research_step = Step(
    name="Research Step",
    agent=researcher_agent,
)

writing_step = Step(
    name="Writing Step",
    agent=writer_agent,
)

# Create the workflow
content_workflow = Workflow(
    name="Content Creation Workflow",
    description="Research and create content on any topic via Slack",
    db=workflow_db,
    steps=[research_step, writing_step],
    session_id="slack_workflow_session",
)

# Create AgentOS with Slack interface for the workflow
agent_os = AgentOS(
    workflows=[content_workflow],
    interfaces=[Slack(workflow=content_workflow)],
)

app = agent_os.get_app()

if __name__ == "__main__":
<<<<<<< HEAD
    agent_os.serve(app="research_workflow:app", reload=True)
=======
    agent_os.serve(app="basic_workflow:app", reload=True)
>>>>>>> 50929bbf
<|MERGE_RESOLUTION|>--- conflicted
+++ resolved
@@ -63,8 +63,4 @@
 app = agent_os.get_app()
 
 if __name__ == "__main__":
-<<<<<<< HEAD
-    agent_os.serve(app="research_workflow:app", reload=True)
-=======
-    agent_os.serve(app="basic_workflow:app", reload=True)
->>>>>>> 50929bbf
+    agent_os.serve(app="basic_workflow:app", reload=True)