from agno.agent import Agent
from agno.models.anthropic import Claude
from agno.os import AgentOS
from agno.tools.mcp import MCPTools

<<<<<<< HEAD
mcp_tools = MCPTools(transport="streamable-http", url="https://docs-v2.agno.com/mcp")

=======
>>>>>>> e1d091eb
agent = Agent(
    name="Agno Agent",
    model=Claude(id="claude-sonnet-4-0"),
    tools=[MCPTools(transport="streamable-http", url="https://docs.agno.com/mcp")],
)

agent_os = AgentOS(agents=[agent])
app = agent_os.get_app()

if __name__ == "__main__":
    agent_os.serve(app="mcp_demo:app", reload=True)<|MERGE_RESOLUTION|>--- conflicted
+++ resolved
@@ -3,11 +3,6 @@
 from agno.os import AgentOS
 from agno.tools.mcp import MCPTools
 
-<<<<<<< HEAD
-mcp_tools = MCPTools(transport="streamable-http", url="https://docs-v2.agno.com/mcp")
-
-=======
->>>>>>> e1d091eb
 agent = Agent(
     name="Agno Agent",
     model=Claude(id="claude-sonnet-4-0"),
