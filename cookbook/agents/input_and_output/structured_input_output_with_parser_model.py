--- conflicted
+++ resolved
@@ -11,52 +11,6 @@
 # Define your input schema
 class ResearchTopic(BaseModel):
     topic: str
-<<<<<<< HEAD
-    focus_areas: List[str] = Field(description="Specific areas to focus on")
-    target_audience: str = Field(description="Who this research is for")
-    sources_required: int = Field(description="Number of sources needed", default=5)
-
-
-class HackerNewsResearch(BaseModel):
-    """Structured output for Hackernews research results"""
-
-    research_summary: str = Field(
-        ..., description="Executive summary of the research findings"
-    )
-    key_insights: List[str] = Field(
-        ..., description="Main insights discovered from Hackernews posts"
-    )
-    trending_topics: List[str] = Field(
-        ..., description="Currently trending topics related to the research"
-    )
-    top_stories: List[str] = Field(
-        ..., description="Most relevant and popular stories found"
-    )
-    discussion_highlights: List[str] = Field(
-        ..., description="Notable comments or discussions"
-    )
-    technologies_mentioned: List[str] = Field(
-        ..., description="Technologies, tools, or frameworks mentioned"
-    )
-    industry_sentiment: str = Field(
-        ..., description="Overall sentiment and mood of the community"
-    )
-    actionable_takeaways: List[str] = Field(
-        ..., description="Practical insights the target audience can act on"
-    )
-    source_links: List[str] = Field(
-        ..., description="Links to the most relevant Hackernews posts"
-    )
-    confidence_score: int = Field(
-        ..., ge=1, le=10, description="Research confidence level (1=low, 10=high)"
-    )
-
-
-# Define agents
-hackernews_agent = Agent(
-    name="Hackernews Agent",
-    model=OpenAIChat(id="gpt-4o-mini"),
-=======
     sources_required: int = Field(description="Number of sources required", default=5)
 
 
@@ -78,7 +32,6 @@
     # Model to use
     model=Claude(id="claude-sonnet-4-0"),
     # Tools to use
->>>>>>> 3acaf3bb
     tools=[HackerNewsTools()],
     instructions="Research hackernews posts for a given topic",
     input_schema=ResearchTopic,
