"""
This example shows how to use the session history to store the conversation history.
add_history_to_context flag is used to add the history to the messages.
num_history_runs is used to set the number of history runs to add to the messages.
"""

from agno.agent.agent import Agent
from agno.db.postgres import PostgresDb
from agno.models.openai import OpenAIChat

db_url = "postgresql+psycopg://ai:ai@localhost:5532/ai"

db = PostgresDb(db_url=db_url, session_table="sessions")

agent = Agent(
    model=OpenAIChat(id="gpt-4o-mini"),
    db=db,
    add_history_to_context=True,
    num_history_runs=3,
)

agent.print_response("Tell me a new interesting fact about space")
<<<<<<< HEAD

agent.print_response("What was my first message?")
=======
agent.print_response("Tell me a new interesting fact about oceans")

agent.print_response("What have we been talking about?")
>>>>>>> 72a156e3
<|MERGE_RESOLUTION|>--- conflicted
+++ resolved
@@ -20,11 +20,5 @@
 )
 
 agent.print_response("Tell me a new interesting fact about space")
-<<<<<<< HEAD
 
-agent.print_response("What was my first message?")
-=======
-agent.print_response("Tell me a new interesting fact about oceans")
-
-agent.print_response("What have we been talking about?")
->>>>>>> 72a156e3
+agent.print_response("What was my first message?")