--- conflicted
+++ resolved
@@ -1,12 +1,7 @@
 from agno.agent import Agent
-<<<<<<< HEAD
-=======
-from agno.app.agno_api.managers.knowledge import KnowledgeManager
-from agno.models.openai import OpenAIChat
->>>>>>> 10b2b552
 from agno.app.agno_api import AgnoAPI
 from agno.app.agno_api.interfaces.playground import Playground
-from agno.app.agno_api.managers.knowledge import Knowledge
+from agno.app.agno_api.managers.knowledge import KnowledgeManager
 from agno.document import Document
 from agno.document.local_document_store import LocalDocumentStore
 from agno.knowledge.knowledge_base import KnowledgeBase
@@ -57,13 +52,7 @@
     interfaces=[
         Playground(),
     ],
-<<<<<<< HEAD
-    managers=[Knowledge(knowledge=knowledge_base)],
-=======
-    managers=[
-        KnowledgeManager(knowledge=knowledge_base)
-    ]
->>>>>>> 10b2b552
+    managers=[KnowledgeManager(knowledge=knowledge_base)],
 )
 app = agno_client.get_app()
 
