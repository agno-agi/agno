from agno.agent import Agent
from agno.app.fastapi.app import FastAPIApp
from agno.app.serve import serve_app
from agno.models.openai import OpenAIChat

basic_agent = Agent(
    name="Basic Agent",
    model=OpenAIChat(id="gpt-4o"),
    add_history_to_messages=True,
    num_history_responses=3,
    add_datetime_to_instructions=True,
    markdown=True,
)

fastapi_app = FastAPIApp(
    agent=basic_agent,
    name="Basic Agent",
    app_id="basic_agent",
    description="A basic agent that can answer questions and help with tasks.",
)

app = fastapi_app.get_app()

if __name__ == "__main__":
<<<<<<< HEAD
    serve_app("basic:app", port=8001, reload=True)
=======
    fastapi_app.serve(app="basic:app", port=8001, reload=True)
>>>>>>> eecd78fd
<|MERGE_RESOLUTION|>--- conflicted
+++ resolved
@@ -1,6 +1,5 @@
 from agno.agent import Agent
 from agno.app.fastapi.app import FastAPIApp
-from agno.app.serve import serve_app
 from agno.models.openai import OpenAIChat
 
 basic_agent = Agent(
@@ -22,8 +21,4 @@
 app = fastapi_app.get_app()
 
 if __name__ == "__main__":
-<<<<<<< HEAD
-    serve_app("basic:app", port=8001, reload=True)
-=======
-    fastapi_app.serve(app="basic:app", port=8001, reload=True)
->>>>>>> eecd78fd
+    fastapi_app.serve(app="basic:app", port=8001, reload=True)