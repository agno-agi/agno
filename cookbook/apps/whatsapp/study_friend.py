--- conflicted
+++ resolved
@@ -1,7 +1,6 @@
 from textwrap import dedent
 
 from agno.agent import Agent
-from agno.app.serve import serve_app
 from agno.app.whatsapp.app import WhatsappAPI
 from agno.memory.v2.db.sqlite import SqliteMemoryDb
 from agno.memory.v2.manager import MemoryManager
@@ -106,8 +105,4 @@
 app = whatsapp_app.get_app()
 
 if __name__ == "__main__":
-<<<<<<< HEAD
-    serve_app("study_friend:app", port=8000, reload=True)
-=======
-    whatsapp_app.serve(app="study_friend:app", port=8000, reload=True)
->>>>>>> eecd78fd
+    whatsapp_app.serve(app="study_friend:app", port=8000, reload=True)