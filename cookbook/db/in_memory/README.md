--- conflicted
+++ resolved
@@ -64,13 +64,8 @@
 
 agent = Agent(
     model=OpenAIChat(id="gpt-4o-mini"),
-<<<<<<< HEAD
     db=db,
-    add_history_to_messages=True,
-=======
-    storage=storage,
     add_history_to_context=True,
->>>>>>> eee0e1b6
 )
 
 # Run some conversations
