--- conflicted
+++ resolved
@@ -2,8 +2,6 @@
 Use MongoDb as the database for a team.
 
 Run `pip install openai ddgs newspaper4k lxml_html_clean agno` to install the dependencies
-<<<<<<< HEAD
-=======
 
 Run a local MongoDB server using:
 ```bash
@@ -17,7 +15,6 @@
 or use our script:
 ```bash
 ./scripts/run_mongodb.sh
->>>>>>> e1d091eb
 """
 
 from typing import List
