--- conflicted
+++ resolved
@@ -4,11 +4,7 @@
 from agno.models.anthropic import Claude
 from agno.tools.reasoning import ReasoningTools
 from agno.tools.yfinance import YFinanceTools
-<<<<<<< HEAD
-from db import db
-=======
 from db import demo_db
->>>>>>> 58413352
 
 finance_agent = Agent(
     name="Finance Agent",
