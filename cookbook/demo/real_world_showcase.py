--- conflicted
+++ resolved
@@ -22,7 +22,6 @@
 from pathlib import Path
 from textwrap import dedent
 
-<<<<<<< HEAD
 from agno.os import AgentOS
 from os import getenv
 
@@ -30,15 +29,6 @@
 from agents.study_buddy import study_buddy, load_education_knowledge
 from agents.creative_studio import creative_studio
 from agents.lifestyle_concierge import lifestyle_concierge
-
-from teams.oss_maintainer_team import oss_maintainer_team
-=======
-from agents.creative_studio import creative_studio
-from agents.lifestyle_concierge import lifestyle_concierge
-
-from agents.study_buddy import load_education_knowledge, study_buddy
-from agno.os import AgentOS
->>>>>>> 32c0b071
 
 # ============================================================================
 # Knowledge Base Initialization
@@ -87,10 +77,7 @@
 
 
 if __name__ == "__main__":
-<<<<<<< HEAD
     print("\nInitializing knowledge bases...")
-=======
->>>>>>> 32c0b071
     # Initialize knowledge bases
     asyncio.run(initialize_knowledge_bases())
     # Launch AgentOS
