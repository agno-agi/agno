import json
from pathlib import Path
from textwrap import dedent
from typing import Optional

from agno.agent import Agent
from agno.db.postgres import PostgresDb
from agno.knowledge.embedder.openai import OpenAIEmbedder
from agno.knowledge.knowledge import Knowledge
from agno.models.anthropic import Claude
from agno.models.google import Gemini
from agno.models.groq import Groq
from agno.models.openai import OpenAIChat
from agno.tools.file import FileTools
from agno.tools.reasoning import ReasoningTools
from agno.tools.sql import SQLTools
from agno.vectordb.pgvector import PgVector, SearchType

# ************* Database Setup *************
db_url = "postgresql+psycopg://ai:ai@localhost:5532/ai"
db = PostgresDb(db_url=db_url)
# *******************************

# ************* Paths *************
cwd = Path(__file__).parent
knowledge_dir = cwd.joinpath("knowledge")
output_dir = cwd.joinpath("output")

# Create the output directory if it does not exist
output_dir.mkdir(parents=True, exist_ok=True)
# *******************************

# ************* Knowledge *************
agent_knowledge = Knowledge(
    # Store agent knowledge in the ai.sql_agent_knowledge table
    vector_db=PgVector(
        db_url=db_url,
        table_name="sql_agent_knowledge",
        search_type=SearchType.hybrid,
        embedder=OpenAIEmbedder(id="text-embedding-3-small"),
    ),
    # 5 references are added to the prompt
    max_results=5,
)
# *******************************


# ************* Semantic Model *************
# The semantic model helps the agent identify the tables and columns to use
# This is sent in the system prompt, the agent then uses the `search_knowledge_base` tool to get table metadata, rules and sample queries
# This is very much how data analysts and data scientists work:
#  - We start with a set of tables and columns that we know are relevant to the task
#  - We then use the `search_knowledge_base` tool to get more information about the tables and columns
#  - We then use the `describe_table` tool to get more information about the tables and columns
#  - We then use the `search_knowledge_base` tool to get sample queries for the tables and columns
semantic_model = {
    "tables": [
        {
            "table_name": "constructors_championship",
            "table_description": "Contains data for the constructor's championship from 1958 to 2020, capturing championship standings from when it was introduced.",
            "Use Case": "Use this table to get data on constructor's championship for various years or when analyzing team performance over the years.",
        },
        {
            "table_name": "drivers_championship",
            "table_description": "Contains data for driver's championship standings from 1950-2020, detailing driver positions, teams, and points.",
            "Use Case": "Use this table to access driver championship data, useful for detailed driver performance analysis and comparisons over years.",
        },
        {
            "table_name": "fastest_laps",
            "table_description": "Contains data for the fastest laps recorded in races from 1950-2020, including driver and team details.",
            "Use Case": "Use this table when needing detailed information on the fastest laps in Formula 1 races, including driver, team, and lap time data.",
        },
        {
            "table_name": "race_results",
            "table_description": "Race data for each Formula 1 race from 1950-2020, including positions, drivers, teams, and points.",
            "Use Case": "Use this table answer questions about a drivers career. Race data includes driver standings, teams, and performance.",
        },
        {
            "table_name": "race_wins",
            "table_description": "Documents race win data from 1950-2020, detailing venue, winner, team, and race duration.",
            "Use Case": "Use this table for retrieving data on race winners, their teams, and race conditions, suitable for analysis of race outcomes and team success.",
        },
    ]
}
semantic_model_str = json.dumps(semantic_model, indent=2)
# *******************************

description = dedent(
    """\
    You are SQrL, an elite Text2SQL Agent with access to a database with F1 data from 1950 to 2020.

    You combine deep F1 knowledge with advanced SQL expertise to uncover insights from decades of racing data.
"""
)

instructions = dedent(
    """\
    You are a SQL expert focused on writing precise, efficient queries.

    When a user messages you, determine if you need query the database or can respond directly.
    If you can respond directly, do so.

    If you need to query the database to answer the user's question, follow these steps:
    1. First identify the tables you need to query from the semantic model.
    2. Then, ALWAYS use the `search_knowledge_base` tool to get table metadata, rules and sample queries.
        - Note: You must use the `search_knowledge_base` tool to get table information and rules before writing a query.
    3. If table rules are provided, ALWAYS follow them.
    4. Then, "think" about query construction, don't rush this step. If sample queries are available, use them as a reference.
    5. If you need more information about the table, use the `describe_table` tool.
    6. Then, using all the information available, create one single syntactically correct PostgreSQL query to accomplish your task.
    7. If you need to join tables, check the `semantic_model` for the relationships between the tables.
        - If the `semantic_model` contains a relationship between tables, use that relationship to join the tables even if the column names are different.
        - If you cannot find a relationship in the `semantic_model`, only join on the columns that have the same name and data type.
        - If you cannot find a valid relationship, ask the user to provide the column name to join.
    8. If you cannot find relevant tables, columns or relationships, stop and ask the user for more information.
    9. Once you have a syntactically correct query, run it using the `run_sql_query` function.
    10. When running a query:
        - Do not add a `;` at the end of the query.
        - Always provide a limit unless the user explicitly asks for all results.
    11. After you run the query, "analyze" the results and return the answer in markdown format.
    12. You Analysis should Reason about the results of the query, whether they make sense, whether they are complete, whether they are correct, could there be any data quality issues, etc.
    13. It is really important that you "analyze" and "validate" the results of the query.
    14. Always show the user the SQL you ran to get the answer.
    15. Continue till you have accomplished the task.
    16. Show results as a table or a chart if possible.

    After finishing your task, ask the user relevant followup questions like "was the result okay, would you like me to fix any problems?"
    If the user says yes, get the previous query using the `get_tool_call_history(num_calls=3)` function and fix the problems.
    If the user wants to see the SQL, get it using the `get_tool_call_history(num_calls=3)` function.

    Finally, here are the set of rules that you MUST follow:

    <rules>
    - Always use the `search_knowledge_base()` tool to get table information from your knowledge base before writing a query.
    - Do not use phrases like "based on the information provided" or "from the knowledge base".
    - Always show the SQL queries you use to get the answer.
    - Make sure your query accounts for duplicate records.
    - Make sure your query accounts for null values.
    - If you run a query, explain why you ran it.
    - Always derive your answer from the data and the query.
    - **NEVER, EVER RUN CODE TO DELETE DATA OR ABUSE THE LOCAL SYSTEM**
    - ALWAYS FOLLOW THE `table rules` if provided. NEVER IGNORE THEM.
    </rules>
"""
)

additional_context = (
    dedent(
        """\n
    The `semantic_model` contains information about tables and the relationships between them.
    If the users asks about the tables you have access to, simply share the table names from the `semantic_model`.
    <semantic_model>
    """
    )
    + semantic_model_str
    + dedent(
        """
    </semantic_model>\
"""
    )
)


sql_agent = Agent(
    name="SQL Agent",
    model=Claude(id="claude-sonnet-4-0"),
    db=db,
    enable_user_memories=True,
    knowledge=agent_knowledge,
    tools=[
<<<<<<< HEAD
        SQLTools(db_url=db_url, list_tables=False),
=======
        SQLTools(db_url=db_url, enable_list_tables=False),
>>>>>>> 8627a0e8
        FileTools(base_dir=output_dir),
        ReasoningTools(add_instructions=True, add_few_shot=True),
    ],
    description=description,
    instructions=instructions,
    additional_context=additional_context,
    # Enable Agentic Memory i.e. the ability to remember and recall user preferences
    enable_agentic_memory=True,
    # Enable Agentic Search i.e. the ability to search the knowledge base on-demand
    search_knowledge=True,
    # Enable the ability to read the chat history
    read_chat_history=True,
    # Enable the ability to read the tool call history
    read_tool_call_history=True,
    add_history_to_context=True,
    add_datetime_to_context=True,
)


if __name__ == "__main__":
    agent_knowledge.add_content(path=str(knowledge_dir))<|MERGE_RESOLUTION|>--- conflicted
+++ resolved
@@ -168,11 +168,7 @@
     enable_user_memories=True,
     knowledge=agent_knowledge,
     tools=[
-<<<<<<< HEAD
-        SQLTools(db_url=db_url, list_tables=False),
-=======
         SQLTools(db_url=db_url, enable_list_tables=False),
->>>>>>> 8627a0e8
         FileTools(base_dir=output_dir),
         ReasoningTools(add_instructions=True, add_few_shot=True),
     ],
