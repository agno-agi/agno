--- conflicted
+++ resolved
@@ -1067,32 +1067,6 @@
         async for _ in response_iterator:
             pass
 
-<<<<<<< HEAD
-        response_iterator = await team.arun(
-            message=f"Create a report on the activities and weather in {random_city}.",
-            user_id=user,
-            session_id=f"session_{user}",
-        )
-        async for response in response_iterator:
-            pass
-
-        response_iterator = await team.arun(
-            message=f"What else can you tell me about {random_city}?",
-            user_id=user,
-            session_id=f"session_{user}",
-        )
-        async for response in response_iterator:
-            pass
-
-        response_iterator = await team.arun(
-            message=f"What other cities are similar to {random_city}?",
-            user_id=user,
-            session_id=f"session_{user}",
-        )
-        async for response in response_iterator:
-            pass
-
-=======
     response_iterator = await team.arun(
         message=f"Create a report on the activities and weather in {random_city}.",
         user_id=user,
@@ -1128,7 +1102,6 @@
 
 
 async def run_team():
->>>>>>> 830e0d2e
     tasks = []
 
     # Run all 5 users concurrently
