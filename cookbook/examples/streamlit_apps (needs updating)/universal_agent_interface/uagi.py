from dataclasses import dataclass
from pathlib import Path
from textwrap import dedent
from typing import List, Optional

from agents import get_agent
from agno.agent import Agent
from agno.db.sqlite.sqlite import SqliteDb
from agno.knowledge.embedder.openai import OpenAIEmbedder
from agno.knowledge.knowledge import Knowledge
from agno.models.anthropic import Claude
from agno.models.google import Gemini
from agno.models.groq import Groq
from agno.models.openai import OpenAIChat
from agno.team import Team
from agno.tools import Toolkit
from agno.tools.reasoning import ReasoningTools
from agno.utils.log import logger
from agno.vectordb.lancedb import LanceDb, SearchType
from tools import get_toolkit

cwd = Path(__file__).parent.resolve()
tmp_dir = cwd.joinpath("tmp")
tmp_dir.mkdir(exist_ok=True, parents=True)

# Define paths for storage, memory and knowledge
STORAGE_PATH = tmp_dir.joinpath("uagi_sessions.db")
MEMORY_PATH = tmp_dir.joinpath("uagi_memory.db")
KNOWLEDGE_PATH = tmp_dir.joinpath("uagi_knowledge")


@dataclass
class UAgIConfig:
    user_id: str
    model_id: str = "anthropic:claude-3-7-sonnet-latest"
    tools: Optional[List[str]] = None
    agents: Optional[List[str]] = None


uagi_db = SqliteDb(db_file=str(STORAGE_PATH))
uagi_knowledge = Knowledge(
    vector_db=LanceDb(
        table_name="uagi_knowledge",
        uri=str(KNOWLEDGE_PATH),
        search_type=SearchType.hybrid,
        embedder=OpenAIEmbedder(id="text-embedding-3-small"),
    )
)


def create_uagi(
    config: UAgIConfig, session_id: Optional[str] = None, debug_mode: bool = True
) -> Team:
    """Returns an instance of the Universal Agent Interface (UAgI)

    Args:
        config: UAgI configuration
        session_id: Session identifier
        debug_mode: Enable debug logging
    """
    # Parse model provider and name
    provider, model_name = config.model_id.split(":")

    # Create model class based on provider
    model = None
    if provider == "openai":
        model = OpenAIChat(id=model_name)
    elif provider == "google":
        model = Gemini(id=model_name)
    elif provider == "anthropic":
        model = Claude(id=model_name)
    elif provider == "groq":
        model = Groq(id=model_name)
    else:
        raise ValueError(f"Unsupported model provider: {provider}")
    if model is None:
        raise ValueError(f"Failed to create model instance for {config.model_id}")

    tools: List[Toolkit] = [ReasoningTools(add_instructions=True)]
    if config.tools:
        for tool_name in config.tools:
            tool = get_toolkit(tool_name)
            if tool is not None:
                tools.append(tool)
            else:
                logger.warning(f"Tool {tool_name} not found")

    agents: List[Agent] = []
    if config.agents:
        for agent_name in config.agents:
            agent = get_agent(agent_name, model, uagi_db, uagi_knowledge)
            if agent is not None:
                agents.append(agent)
            else:
                logger.warning(f"Agent {agent_name} not found")

    description = dedent("""\
    You are an advanced AI System called `Universal Agent Interface` (UAgI).
    You provide a unified interface to a team of AI Agents, that you coordinate to assist the user in the best way possible.

    Keep your responses short and to the point, while maintaining a conversational tone.
    You are able to handle easy conversations as well as complex requests by delegating tasks to the appropriate team members.
    You are also capable of handling errors and edge cases and are able to provide helpful feedback to the user.\
    """)
    instructions: List[str] = [
        "Your goal is to coordinate the team to assist the user in the best way possible.",
        "If the user sends a conversational message like 'Hello', 'Hi', 'How are you', 'What is your name', etc., you should respond in a friendly and engaging manner.",
        "If the user asks for something simple, like updating memory, you can do it directly without Thinking and Analyzing.",
        "Keep your responses short and to the point, while maintaining a conversational tone.",
        "If the user asks for something complex, **think** and determine if:\n"
        " - You can answer by using a tool available to you\n"
        " - You need to search the knowledge base\n"
        " - You need to search the internet\n"
        " - You need to delegate the task to a team member\n"
        " - You need to ask a clarifying question",
        "You also have to a knowledge base of information provided by the user. If the user asks about a topic that might be in the knowledge base, first ALWAYS search your knowledge base using the `search_knowledge_base` tool.",
        "As a default, you should always search your knowledge base first, before searching the internet.",
        "If you dont find relevant information in your knowledge base, use the `duckduckgo_search` tool to search the internet.",
        "If the users message is unclear, ask clarifying questions to get more information.",
        "Based on the user request and the available team members, decide which member(s) should handle the task.",
        "Coordinate the execution of the task among the selected team members.",
        "Synthesize the results from the team members and provide a final, coherent answer to the user.",
        "Do not use phrases like 'based on my knowledge' or 'depending on the information'.",
    ]

    uagi = Team(
        name="Universal Agent Interface",
        mode="coordinate",
        model=model,
        user_id=config.user_id,
        session_id=session_id,
        tools=tools,
        members=agents,
        db=uagi_db,
        knowledge=uagi_knowledge,
        description=description,
        instructions=instructions,
<<<<<<< HEAD
        enable_session_summaries=True,
=======
>>>>>>> 7966a7c5
        enable_user_memories=True,
        num_history_runs=3,
        show_members_responses=True,
        enable_agentic_memory=True,
        markdown=True,
        debug_mode=debug_mode,
    )

    agent_names = [a.name for a in agents] if agents else []
    logger.info(f"UAgI created with members: {agent_names}")
    return uagi<|MERGE_RESOLUTION|>--- conflicted
+++ resolved
@@ -135,10 +135,7 @@
         knowledge=uagi_knowledge,
         description=description,
         instructions=instructions,
-<<<<<<< HEAD
         enable_session_summaries=True,
-=======
->>>>>>> 7966a7c5
         enable_user_memories=True,
         num_history_runs=3,
         show_members_responses=True,
