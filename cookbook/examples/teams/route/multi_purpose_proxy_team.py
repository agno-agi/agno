--- conflicted
+++ resolved
@@ -165,10 +165,6 @@
 agent_team.print_response(
     "What is the square root of 6421123 times the square root of 9485271", stream=True
 )
-<<<<<<< HEAD
-#
-=======
 
->>>>>>> 82927d8d
 # # Use the reasoning agent to reason about the result
 # agent_team.print_response("9.11 and 9.9 -- which is bigger?", stream=True)