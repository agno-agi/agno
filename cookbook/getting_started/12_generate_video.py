"""🎥 Video Generation with ModelsLabs - Creating AI Videos with Agno

This example shows how to create an AI agent that generates videos using ModelsLabs.
You can use this agent to create various types of short videos, from animated scenes
to creative visual stories.

Example prompts to try:
- "Create a serene video of waves crashing on a beach at sunset"
- "Generate a magical video of butterflies flying in a enchanted forest"
- "Create a timelapse of a blooming flower in a garden"
- "Generate a video of northern lights dancing in the night sky"

Run `pip install openai agno` to install dependencies.
Remember to set your ModelsLabs API key in the environment variable `MODELS_LAB_API_KEY`.
"""

from textwrap import dedent

from agno.agent import Agent
from agno.models.openai import OpenAIChat
from agno.tools.models_labs import ModelsLabTools
from agno.utils.media import wait_for_media_ready

# Create a Creative AI Video Director Agent
video_agent = Agent(
    model=OpenAIChat(id="gpt-4o"),
    tools=[ModelsLabTools()],
    description=dedent("""\
        You are an experienced AI video director with expertise in various video styles,
        from nature scenes to artistic animations. You have a deep understanding of motion,
        timing, and visual storytelling through video content.\
    """),
    instructions=dedent("""\
        As an AI video director, follow these guidelines:
        1. Analyze the user's request carefully to understand the desired style and mood
        2. Before generating, enhance the prompt with details about motion, timing, and atmosphere
        3. Use the `generate_media` tool with detailed, well-crafted prompts
        4. Provide a brief explanation of the creative choices made
        5. If the request is unclear, ask for clarification about style preferences

        The video will be displayed in the UI automatically below your response.
        Always aim to create captivating and meaningful videos that bring the user's vision to life!\
    """),
    markdown=True,
)

# Example usage
video_agent.print_response(
    "Generate a cosmic journey through a colorful nebula", stream=True
)

# Retrieve and display generated videos
<<<<<<< HEAD
run_response = video_agent.get_last_run_output()
if run_response and run_response.videos:
    for video in run_response.videos:
        print(f"Generated video URL: {video.url}")
=======
videos = video_agent.get_videos()
if videos:
    for video in videos:
        # Wait for video to be ready using the utility function
        is_ready = wait_for_media_ready(video.url, timeout=120)
        if not is_ready:
            print(f"Video processing timed out. URL: {video.url}")
>>>>>>> 68e6148c

# More example prompts to try:
"""
Try these creative prompts:
1. "Create a video of autumn leaves falling in a peaceful forest"
2. "Generate a video of a cat playing with a ball"
3. "Create a video of a peaceful koi pond with rippling water"
4. "Generate a video of a cozy fireplace with dancing flames"
5. "Create a video of a mystical portal opening in a magical realm"
"""<|MERGE_RESOLUTION|>--- conflicted
+++ resolved
@@ -50,20 +50,10 @@
 )
 
 # Retrieve and display generated videos
-<<<<<<< HEAD
 run_response = video_agent.get_last_run_output()
 if run_response and run_response.videos:
     for video in run_response.videos:
         print(f"Generated video URL: {video.url}")
-=======
-videos = video_agent.get_videos()
-if videos:
-    for video in videos:
-        # Wait for video to be ready using the utility function
-        is_ready = wait_for_media_ready(video.url, timeout=120)
-        if not is_ready:
-            print(f"Video processing timed out. URL: {video.url}")
->>>>>>> 68e6148c
 
 # More example prompts to try:
 """
