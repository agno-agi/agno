--- conflicted
+++ resolved
@@ -15,11 +15,7 @@
     num_files=5, file_extension=SampleDataFileExtension.DOCX
 )
 
-<<<<<<< HEAD
-# Initialize PostgresDB
-=======
 # Cleanup Sqlite database if it already exists
->>>>>>> 253b425f
 if os.path.exists("tmp/knowledge_contents.db"):
     os.remove("tmp/knowledge_contents.db")
 
