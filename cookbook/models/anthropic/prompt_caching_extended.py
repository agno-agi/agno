--- conflicted
+++ resolved
@@ -528,14 +528,8 @@
 agent = Agent(
     model=Claude(
         id="claude-sonnet-4-20250514",
-<<<<<<< HEAD
         default_headers={"anthropic-beta": "extended-cache-ttl-2025-04-11"},
         system_prompt=system_message,
-=======
-        default_headers={
-            "anthropic-beta": "extended-cache-ttl-2025-04-11"
-        },  
->>>>>>> d1fa7e81
         cache_system_prompt=True,  # Activate prompt caching for Anthropic to cache the system prompt
         extended_cache_time=True,  # Extend the cache time from the default to 1 hour
     ),
