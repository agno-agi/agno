--- conflicted
+++ resolved
@@ -14,27 +14,19 @@
 # -*- Create a run
 agent.print_response("Share a 2 sentence horror story", stream=True)
 # -*- Print the messages in the memory
-<<<<<<< HEAD
-pprint([m.model_dump(include={"role", "content"}) for m in agent.get_messages_for_session()])
-=======
 pprint(
     [
         m.model_dump(include={"role", "content"})
         for m in agent.get_messages_for_session()
     ]
 )
->>>>>>> 751be6a1
 
 # -*- Ask a follow up question that continues the conversation
 agent.print_response("What was my first message?", stream=True)
 # -*- Print the messages in the memory
-<<<<<<< HEAD
-pprint([m.model_dump(include={"role", "content"}) for m in agent.get_messages_for_session()])
-=======
 pprint(
     [
         m.model_dump(include={"role", "content"})
         for m in agent.get_messages_for_session()
     ]
-)
->>>>>>> 751be6a1
+)