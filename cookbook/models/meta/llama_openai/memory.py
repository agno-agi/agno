--- conflicted
+++ resolved
@@ -7,31 +7,17 @@
 """
 
 from agno.agent import Agent
-<<<<<<< HEAD
-from agno.db.postgres.postgres import PostgresDb
-=======
 from agno.db.postgres import PostgresDb
->>>>>>> c20cab6c
 from agno.models.meta import LlamaOpenAI
 from rich.pretty import pprint
 
 db_url = "postgresql+psycopg://ai:ai@localhost:5532/ai"
 agent = Agent(
     model=LlamaOpenAI(id="Llama-4-Maverick-17B-128E-Instruct-FP8"),
-<<<<<<< HEAD
     # Store sessions, memories and summaries in the
     db=PostgresDb(db_url=db_url, memory_table="agent_memory"),
     enable_user_memories=True,
     enable_session_summaries=True,
-    # Show debug logs so, you can see the memory being created
-    debug_mode=True,
-=======
-    # Store the memories and summary in a database
-    enable_user_memories=True,
-    enable_session_summaries=True,
-    # Store agent sessions in a database
-    storage=PostgresDb(session_table="personalized_agent_sessions", db_url=db_url),
->>>>>>> c20cab6c
 )
 
 # -*- Share personal information
