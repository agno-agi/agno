--- conflicted
+++ resolved
@@ -21,11 +21,7 @@
         },  # Only pcm16 is supported with streaming
     ),
 )
-<<<<<<< HEAD
-output_stream: Iterator[RunResponseEvent] = agent.run(
-=======
 output_stream: Iterator[RunOutputEvent] = agent.run(
->>>>>>> f1250d66
     "Tell me a 10 second story", stream=True
 )
 
