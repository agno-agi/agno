--- conflicted
+++ resolved
@@ -4,11 +4,7 @@
 
 agent = Agent(
     model=OpenAIResponses(id="o3-mini"),
-<<<<<<< HEAD
-    tools=[YFinanceTools(enable_all=True)],
-=======
     tools=[YFinanceTools()],
->>>>>>> 4499a8f6
     markdown=True,
 )
 
