"""
This example shows how to instrument your agno agent with Langtrace.

1. Install dependencies: pip install langtrace-python-sdk
2. Sign up for an account at https://app.langtrace.ai/
3. Set your Langtrace API key as an environment variables:
  - export LANGTRACE_API_KEY=<your-key>
"""

<<<<<<< HEAD
from agno.agent import Agent
from agno.models.openai import OpenAIChat
from agno.tools.yfinance import YFinanceTools
from langtrace_python_sdk import langtrace  # Must precede other imports
from langtrace_python_sdk.utils.with_root_span import with_langtrace_root_span
=======
# Must precede other imports
from agno.agent import Agent
from agno.models.openai import OpenAIChat
from agno.tools.yfinance import YFinanceTools
from langtrace_python_sdk import langtrace  # type: ignore
from langtrace_python_sdk.utils.with_root_span import (
    with_langtrace_root_span,  # type: ignore
)
>>>>>>> 45fcbe79

langtrace.init()

agent = Agent(
    name="Stock Price Agent",
    model=OpenAIChat(id="gpt-4o-mini"),
    tools=[YFinanceTools()],
    instructions="You are a stock price agent. Answer questions in the style of a stock analyst.",
    debug_mode=True,
)

agent.print_response("What is the current price of Tesla?")<|MERGE_RESOLUTION|>--- conflicted
+++ resolved
@@ -7,13 +7,6 @@
   - export LANGTRACE_API_KEY=<your-key>
 """
 
-<<<<<<< HEAD
-from agno.agent import Agent
-from agno.models.openai import OpenAIChat
-from agno.tools.yfinance import YFinanceTools
-from langtrace_python_sdk import langtrace  # Must precede other imports
-from langtrace_python_sdk.utils.with_root_span import with_langtrace_root_span
-=======
 # Must precede other imports
 from agno.agent import Agent
 from agno.models.openai import OpenAIChat
@@ -22,7 +15,6 @@
 from langtrace_python_sdk.utils.with_root_span import (
     with_langtrace_root_span,  # type: ignore
 )
->>>>>>> 45fcbe79
 
 langtrace.init()
 
