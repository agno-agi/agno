--- conflicted
+++ resolved
@@ -2,7 +2,6 @@
 
 from agno.agent import Agent
 from agno.db.postgres.postgres import PostgresDb
-from agno.document.document_v2 import DocumentV2
 from agno.document.local_document_store import LocalDocumentStore
 from agno.eval.accuracy import AccuracyEval
 from agno.eval.performance import PerformanceEval
@@ -15,10 +14,7 @@
     EvalManager,
     KnowledgeManager,
     MemoryManager,
-<<<<<<< HEAD
-=======
     MetricsManager,
->>>>>>> 05c948b4
     SessionManager,
 )
 from agno.vectordb.pgvector.pgvector import PgVector
