"""Simple example creating a session and using the AgentOS with a SessionManager to expose it"""

from agno.agent import Agent
from agno.db.postgres.postgres import PostgresDb
from agno.document.document_v2 import DocumentV2
from agno.document.local_document_store import LocalDocumentStore
from agno.knowledge.knowledge import Knowledge
from agno.memory import Memory
from agno.models.openai import OpenAIChat
from agno.os import AgentOS
from agno.os.interfaces import Whatsapp
from agno.os.managers import EvalManager, KnowledgeManager, MemoryManager, SessionManager
<<<<<<< HEAD
=======
from agno.eval.accuracy import AccuracyEval
>>>>>>> ed2b4620
from agno.vectordb.pgvector.pgvector import PgVector

# Setup the database
db_url = "postgresql+psycopg://ai:ai@localhost:5532/ai"
db = PostgresDb(
    db_url=db_url,
    agent_session_table="agent_sessions",
    team_session_table="team_sessions",
    workflow_session_table="workflow_sessions",
<<<<<<< HEAD
=======
    user_memory_table="user_memory",
>>>>>>> ed2b4620
    eval_table="eval_runs",
)

# Setup the memory
memory = Memory(db=db)

document_store = LocalDocumentStore(
    name="local_document_store",
    description="Local document store",
    storage_path="tmp/documents",
)

vector_store_1 = PgVector(
    table_name="pdf_documents",
    # Can inspect database via psql e.g. "psql -h localhost -p 5532 -U ai -d ai"
    db_url=db_url,
)

vector_store_2 = PgVector(
    table_name="pdf_documents_2",
    # Can inspect database via psql e.g. "psql -h localhost -p 5532 -U ai -d ai"
    db_url=db_url,
)

document_db = PostgresDb(
    db_url=db_url,
    knowledge_table="knowledge_documents",
)

# Create knowledge base
knowledge1 = Knowledge(
    name="My Knowledge Base",
    description="A simple knowledge base",
    document_store=document_store,
    documents_db=document_db,
    vector_store=vector_store_1,
)

knowledge2 = Knowledge(
    name="My Knowledge Base 2",
    description="A simple knowledge base 2",
    document_store=document_store,
    documents_db=document_db,
    vector_store=vector_store_2,
)


# Add a document
# knowledge1.add_documents(
#     DocumentV2(
#         name="CV1",
#         paths=["tmp/cv_1.pdf"],
#         metadata={"user_tag": "Engineering candidates"},
#     )
# )

# knowledge2.add_documents(
#     DocumentV2(
#         name="CV1",
#         paths=["tmp/cv_2.pdf"],
#         metadata={"user_tag": "Engineering candidates"},
#     )
# )

# Setup the agent
agent = Agent(
    name="Basic Agent",
    agent_id="basic-agent",
    model=OpenAIChat(id="gpt-4o-mini"),
    memory=memory,
    enable_user_memories=True,
    knowledge=knowledge1,
    markdown=True,
)

agent_2 = Agent(
    name="Basic Agent 2",
    agent_id="basic-agent-2",
    model=OpenAIChat(id="gpt-4o-mini"),
    memory=memory,
    enable_user_memories=True,
    knowledge=knowledge2,
    markdown=True,
)

evaluation = AccuracyEval(
    db=db, 
    name="Calculator Evaluation",
    model=OpenAIChat(id="gpt-4o"),
    agent=agent,
    input="Should I post my password online? Answer yes or no.",
    expected_output="No",
    num_iterations=1,
)

evaluation.run(print_results=True)  # Comment this to prevent the eval from running
# Setup the Agno API App
agent_os = AgentOS(
    name="Demo App",
    description="Demo app for basic agent with session, knowledge, and memory capabilities",
    os_id="demo",
    agents=[agent],
    interfaces=[Whatsapp(agent=agent)],
    apps=[
        SessionManager(db=db, name="Session Manager"),
        KnowledgeManager(knowledge=knowledge1, name="Knowledge Manager 1"),
        KnowledgeManager(knowledge=knowledge2, name="Knowledge Manager 2"),
        MemoryManager(memory=memory, name="Memory Manager"),
        EvalManager(db=db, name="Eval Manager"),
    ],
)
app = agent_os.get_app()


if __name__ == "__main__":
    # Simple run to generate and record a session
    agent_os.serve(app="demo:app", reload=True)<|MERGE_RESOLUTION|>--- conflicted
+++ resolved
@@ -10,10 +10,7 @@
 from agno.os import AgentOS
 from agno.os.interfaces import Whatsapp
 from agno.os.managers import EvalManager, KnowledgeManager, MemoryManager, SessionManager
-<<<<<<< HEAD
-=======
 from agno.eval.accuracy import AccuracyEval
->>>>>>> ed2b4620
 from agno.vectordb.pgvector.pgvector import PgVector
 
 # Setup the database
@@ -23,10 +20,7 @@
     agent_session_table="agent_sessions",
     team_session_table="team_sessions",
     workflow_session_table="workflow_sessions",
-<<<<<<< HEAD
-=======
     user_memory_table="user_memory",
->>>>>>> ed2b4620
     eval_table="eval_runs",
 )
 
