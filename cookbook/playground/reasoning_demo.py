--- conflicted
+++ resolved
@@ -144,9 +144,11 @@
     ),
     tools=[ThinkingTools(add_instructions=True)],
     markdown=True,
-<<<<<<< HEAD
-    stream_intermediate_steps=True,
-    storage=SqliteStorage(table_name="claude_thinking_agent", db_file=agent_storage_file, auto_upgrade_schema=True),
+    storage=SqliteStorage(
+        table_name="claude_thinking_agent",
+        db_file=agent_storage_file,
+        auto_upgrade_schema=True,
+    ),
 )
 
 financial_news_team = Team(
@@ -156,13 +158,7 @@
     mode="route",
     members=[finance_agent, reasoning_tool_agent],
     instructions="You are a financial news team that is responsible for providing financial news to the user.",
-    storage=SqliteStorage(table_name="financial_news_team", db_file=agent_storage_file, auto_upgrade_schema=True),  
-=======
-    storage=SqliteStorage(
-        table_name="claude_thinking_agent",
-        db_file=agent_storage_file,
-        auto_upgrade_schema=True,
-    ),
+    storage=SqliteStorage(table_name="financial_news_team", db_file=agent_storage_file, auto_upgrade_schema=True),
 )
 
 
@@ -173,23 +169,7 @@
     tools=[DuckDuckGoTools()],
     instructions="Always include sources",
     add_datetime_to_instructions=True,
-)
-
-finance_agent = Agent(
-    name="Finance Agent",
-    role="Handle financial data requests",
-    model=OpenAIChat(id="gpt-4o-mini"),
-    tools=[
-        YFinanceTools(stock_price=True, analyst_recommendations=True, company_info=True)
-    ],
-    instructions=[
-        "You are a financial data specialist. Provide concise and accurate data.",
-        "Use tables to display stock prices, fundamentals (P/E, Market Cap), and recommendations.",
-        "Clearly state the company name and ticker symbol.",
-        "Briefly summarize recent company-specific news if available.",
-        "Focus on delivering the requested financial data points clearly.",
-    ],
-    add_datetime_to_instructions=True,
+    storage=SqliteStorage(table_name="financial_news_team", db_file=agent_storage_file, auto_upgrade_schema=True),
 )
 
 reasoning_finance_team = Team(
@@ -215,7 +195,6 @@
         db_file=agent_storage_file,
         auto_upgrade_schema=True,
     ),
->>>>>>> 202ac159
 )
 
 
@@ -226,14 +205,9 @@
         reasoning_model_agent,
         native_model_agent,
         claude_thinking_agent,
-<<<<<<< HEAD
         thinking_agent
     ],
-    teams=[financial_news_team],
-=======
-    ],
-    teams=[reasoning_finance_team],
->>>>>>> 202ac159
+    teams=[reasoning_finance_team, financial_news_team],
 ).get_app()
 
 if __name__ == "__main__":
