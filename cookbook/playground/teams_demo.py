from textwrap import dedent

from agno.agent import Agent
from agno.models.openai import OpenAIChat
from agno.playground import Playground, serve_playground_app
from agno.storage.postgres import PostgresStorage
from agno.team.team import Team
from agno.tools.duckduckgo import DuckDuckGoTools
from agno.tools.exa import ExaTools
from agno.tools.yfinance import YFinanceTools

db_url = "postgresql+psycopg://ai:ai@localhost:5532/ai"

web_agent = Agent(
    name="Web Agent",
    role="Search the web for information",
    model=OpenAIChat(id="gpt-4o"),
    tools=[DuckDuckGoTools()],
    agent_id="web_agent",
    instructions=[
        "You are an experienced web researcher and news analyst! 🔍",
    ],
    show_tool_calls=True,
    markdown=True,
    storage=PostgresStorage(
        table_name="web_agent", db_url=db_url, auto_upgrade_schema=True
    ),
)

finance_agent = Agent(
    name="Finance Agent",
    role="Get financial data",
    agent_id="finance_agent",
    model=OpenAIChat(id="gpt-4o"),
    tools=[
        YFinanceTools(stock_price=True, analyst_recommendations=True, company_info=True)
    ],
    instructions=[
        "You are a skilled financial analyst with expertise in market data! 📊",
        "Follow these steps when analyzing financial data:",
        "Start with the latest stock price, trading volume, and daily range",
        "Present detailed analyst recommendations and consensus target prices",
        "Include key metrics: P/E ratio, market cap, 52-week range",
        "Analyze trading patterns and volume trends",
    ],
    show_tool_calls=True,
    markdown=True,
)

simple_agent = Agent(
    name="Simple Agent",
    role="Simple agent",
    model=OpenAIChat(id="gpt-4o"),
    instructions=["You are a simple agent"],
)

research_agent = Agent(
    name="Research Agent",
    role="Research agent",
    model=OpenAIChat(id="gpt-4o"),
    instructions=["You are a research agent"],
    tools=[DuckDuckGoTools(), ExaTools()],
    agent_id="research_agent",
)

research_team = Team(
    name="Research Team",
    description="A team of agents that research the web",
    members=[research_agent, simple_agent],
    model=OpenAIChat(id="gpt-4o"),
    mode="coordinate",
    team_id="research_team",
    success_criteria=dedent("""\
        A comprehensive research report with clear sections and data-driven insights.
    """),
    instructions=[
        "You are the lead researcher of a research team! 🔍",
    ],
    add_datetime_to_instructions=True,
    show_tool_calls=True,
    markdown=True,
    enable_agentic_context=True,
)

agent_team = Team(
    name="Financial News Team",
    description="A team of agents that search the web for financial news and analyze it.",
    members=[web_agent, finance_agent, research_agent],
    model=OpenAIChat(id="gpt-4o"),
    mode="route",
    team_id="financial_news_team",
    success_criteria=dedent("""\
        A comprehensive financial news report with clear sections and data-driven insights.
    """),
    instructions=[
        "You are the lead editor of a prestigious financial news desk! 📰",
    ],
    add_datetime_to_instructions=True,
    show_tool_calls=True,
    markdown=True,
    enable_agentic_context=True,
    show_members_responses=True,
    debug_mode=True,
    storage=PostgresStorage(
<<<<<<< HEAD
<<<<<<< HEAD
=======
>>>>>>> c42dcdf9
        table_name="financial_news_team",
        db_url=db_url,
        mode="team",
        auto_upgrade_schema=True,
<<<<<<< HEAD
=======
        table_name="financial_news_team", db_url=db_url, mode="team", auto_upgrade_schema=True
>>>>>>> 6ae21ac2142a21b45bab7d465917e6b0cbecfdd6
=======
>>>>>>> c42dcdf9
    ),
    expected_output="A good financial news report.",
    context="use USD as currency",
)

app = Playground(
    teams=[agent_team, research_team],
    agents=[web_agent, finance_agent, research_agent, simple_agent],
).get_app()

if __name__ == "__main__":
    serve_playground_app("teams_demo:app", reload=True)<|MERGE_RESOLUTION|>--- conflicted
+++ resolved
@@ -102,20 +102,10 @@
     show_members_responses=True,
     debug_mode=True,
     storage=PostgresStorage(
-<<<<<<< HEAD
-<<<<<<< HEAD
-=======
->>>>>>> c42dcdf9
         table_name="financial_news_team",
         db_url=db_url,
         mode="team",
         auto_upgrade_schema=True,
-<<<<<<< HEAD
-=======
-        table_name="financial_news_team", db_url=db_url, mode="team", auto_upgrade_schema=True
->>>>>>> 6ae21ac2142a21b45bab7d465917e6b0cbecfdd6
-=======
->>>>>>> c42dcdf9
     ),
     expected_output="A good financial news report.",
     context="use USD as currency",
