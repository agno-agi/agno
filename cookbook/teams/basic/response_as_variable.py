"""
This example demonstrates how to capture team responses as variables.

Shows how to get structured responses from teams and validate them using
Pydantic models for different types of queries.
"""

from typing import Iterator  # noqa
from pydantic import BaseModel
from agno.agent import Agent
from agno.models.openai import OpenAIChat
from agno.team.team import Team
from agno.tools.yfinance import YFinanceTools
from agno.utils.pprint import pprint_run_response


class StockAnalysis(BaseModel):
    """Stock analysis data structure."""

    symbol: str
    company_name: str
    analysis: str


class CompanyAnalysis(BaseModel):
    """Company analysis data structure."""

    company_name: str
    analysis: str


# Stock price analysis agent
stock_searcher = Agent(
    name="Stock Searcher",
<<<<<<< HEAD
    model=OpenAIChat("o3-mini"),
    response_model=StockAnalysis,
=======
    model=OpenAIChat("gpt-4o"),
    output_schema=StockAnalysis,
>>>>>>> 6280bc9f
    role="Searches for stock price and analyst information",
    tools=[
        YFinanceTools(
            stock_price=True,
            analyst_recommendations=True,
        )
    ],
    instructions=[
        "Provide detailed stock analysis with price information",
        "Include analyst recommendations when available",
    ],
)

# Company news and information agent
company_info_agent = Agent(
    name="Company Info Searcher",
    model=OpenAIChat("o3-mini"),
    role="Searches for company news and information",
    output_schema=CompanyAnalysis,
    tools=[
        YFinanceTools(
            stock_price=False,
            company_info=True,
            company_news=True,
        )
    ],
    instructions=[
        "Focus on company news and business information",
        "Provide comprehensive analysis of company developments",
    ],
)

# Create routing team
team = Team(
    name="Stock Research Team",
    mode="route",
    model=OpenAIChat("o3-mini"),
    members=[stock_searcher, company_info_agent],
    markdown=True,
    show_members_responses=True,
    instructions=[
        "Route stock price questions to the Stock Searcher",
        "Route company news and info questions to the Company Info Searcher",
    ],
)

# Example 1: Get stock price analysis as a variable
print("=" * 50)
print("STOCK PRICE ANALYSIS")
print("=" * 50)

stock_response = team.run("What is the current stock price of NVDA?")
assert isinstance(stock_response.content, StockAnalysis)
print(f"Response type: {type(stock_response.content)}")
print(f"Symbol: {stock_response.content.symbol}")
print(f"Company: {stock_response.content.company_name}")
print(f"Analysis: {stock_response.content.analysis}")
pprint_run_response(stock_response)

# Example 2: Get company news analysis as a variable
print("\n" + "=" * 50)
print("COMPANY NEWS ANALYSIS")
print("=" * 50)

news_response = team.run("What is in the news about NVDA?")
assert isinstance(news_response.content, CompanyAnalysis)
print(f"Response type: {type(news_response.content)}")
print(f"Company: {news_response.content.company_name}")
print(f"Analysis: {news_response.content.analysis}")
pprint_run_response(news_response)

# Example 3: Process multiple responses
print("\n" + "=" * 50)
print("BATCH PROCESSING")
print("=" * 50)

companies = ["AAPL", "GOOGL", "MSFT"]
responses = []

for company in companies:
    response = team.run(f"Analyze {company} stock")
    responses.append(response)
    print(f"Processed {company}: {type(response.content).__name__}")

print(f"Total responses processed: {len(responses)}")<|MERGE_RESOLUTION|>--- conflicted
+++ resolved
@@ -32,13 +32,8 @@
 # Stock price analysis agent
 stock_searcher = Agent(
     name="Stock Searcher",
-<<<<<<< HEAD
     model=OpenAIChat("o3-mini"),
-    response_model=StockAnalysis,
-=======
-    model=OpenAIChat("gpt-4o"),
     output_schema=StockAnalysis,
->>>>>>> 6280bc9f
     role="Searches for stock price and analyst information",
     tools=[
         YFinanceTools(
