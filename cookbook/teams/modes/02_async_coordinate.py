"""
1. Run: `pip install openai duckduckgo-search newspaper4k lxml_html_clean agno` to install the dependencies
2. Run: `python cookbook/teams/async/modes/02_async_coordinate.py` to run the agent

This example demonstrates a coordinated team of AI agents working together to research topics across different platforms.

The team consists of three specialized agents:
1. HackerNews Researcher - Uses HackerNews API to find and analyze relevant HackerNews posts
2. Web Searcher - Uses DuckDuckGo to find and analyze relevant web pages
3. Article Reader - Reads articles from URLs

The team leader coordinates the agents by:
- Giving each agent a specific task
- Providing clear instructions for each agent
- Collecting and summarizing the results from each agent

"""

import asyncio
from typing import List

from agno.agent import Agent
from agno.models.openai import OpenAIChat
from agno.team.team import Team
from agno.tools.duckduckgo import DuckDuckGoTools
from agno.tools.hackernews import HackerNewsTools
from agno.tools.newspaper4k import Newspaper4kTools
from agno.utils.print_response.team import aprint_response
from pydantic import BaseModel, Field


class Article(BaseModel):
    title: str = Field(..., description="The title of the article")
    summary: str = Field(..., description="A summary of the article")
    reference_links: List[str] = Field(
        ..., description="A list of reference links to the article"
    )


hn_researcher = Agent(
    name="HackerNews Researcher",
    model=OpenAIChat("gpt-4o"),
    role="Gets top stories from hackernews.",
    tools=[HackerNewsTools()],
)

web_searcher = Agent(
    name="Web Searcher",
    model=OpenAIChat("gpt-4o"),
    role="Searches the web for information on a topic",
    tools=[DuckDuckGoTools()],
    add_datetime_to_context=True,
)

article_reader = Agent(
    name="Article Reader",
    role="Reads articles from URLs.",
    tools=[Newspaper4kTools()],
)


hn_team = Team(
    name="HackerNews Team",
    mode="coordinate",
    model=OpenAIChat("o3"),
    members=[hn_researcher, web_searcher, article_reader],
    instructions=[
        "First, search hackernews for what the user is asking about.",
        "Then, ask the article reader to read the links for the stories to get more information.",
        "Important: you must provide the article reader with the links to read.",
        "Then, ask the web searcher to search for each story to get more information.",
        "Finally, provide a thoughtful and engaging summary.",
    ],
<<<<<<< HEAD
    output_schema=Article,
    add_member_tools_to_system_message=False,
=======
    response_model=Article,
>>>>>>> 8de86193
    markdown=True,
    show_members_responses=True,
    enable_agentic_context=True,
)


async def main():
    """Main async function demonstrating coordinated team mode."""
    await aprint_response(
        input="Write an article about the top 2 stories on hackernews", team=hn_team
    )


if __name__ == "__main__":
    asyncio.run(main())<|MERGE_RESOLUTION|>--- conflicted
+++ resolved
@@ -71,12 +71,8 @@
         "Then, ask the web searcher to search for each story to get more information.",
         "Finally, provide a thoughtful and engaging summary.",
     ],
-<<<<<<< HEAD
     output_schema=Article,
     add_member_tools_to_system_message=False,
-=======
-    response_model=Article,
->>>>>>> 8de86193
     markdown=True,
     show_members_responses=True,
     enable_agentic_context=True,
