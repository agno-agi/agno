--- conflicted
+++ resolved
@@ -20,12 +20,7 @@
     name="Coding Agent with Daytona tools",
     tools=[DaytonaTools()],
     markdown=True,
-<<<<<<< HEAD
-    # show_tool_calls=True,
-    debug_mode=True,
-=======
     show_tool_calls=True,
->>>>>>> 852ba1e6
 )
 
 agent.print_response(
