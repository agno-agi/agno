from agno.agent import Agent
from agno.tools.jira import JiraTools

# Example 1: Enable all Jira functions
agent_all = Agent(
    tools=[
        JiraTools(
            all=True,  # Enable all Jira functions
        )
    ],
    markdown=True,
)

# Example 2: Enable specific Jira functions only
agent_specific = Agent(
    tools=[
        JiraTools(
            enable_search_issues=True,
            enable_get_issue=True,
            enable_create_issue=False,
        )
    ],
    markdown=True,
)

# Example 3: Default behavior with all functions enabled
agent = Agent(
    tools=[
        JiraTools(
            enable_search_issues=True,
            enable_get_issue=True,
            enable_create_issue=True,
            enable_add_worklog=True,
        )
    ],
    markdown=True,
)
# Example 4: Agent with worklog and comment capabilities
agent_worklog = Agent(
    tools=[
        JiraTools(
            enable_get_issue=True,
            enable_add_worklog=True,
            enable_add_comment=True,
        )
    ],
    markdown=True,
)

agent_comment = Agent(
    tools=[
        JiraTools(
            enable_search_issues=False,
            enable_get_issue=True,
            enable_create_issue=False,
            enable_add_comment=True,
        )
    ]
)

# Example usage with all functions enabled
print("=== Example 1: Using all Jira functions ===")
agent_all.print_response(
    "Find all issues in project PROJ and create a summary report", markdown=True
)

# Example usage with specific functions only
print("\n=== Example 2: Using specific Jira functions (read-only) ===")
agent_specific.print_response("Find all issues in project PROJ", markdown=True)

# Example usage with default configuration
print("\n=== Example 3: Default Jira agent usage ===")
agent.print_response("Find all issues in project PROJ", markdown=True)

agent.print_response("Get details for issue PROJ-123", markdown=True)

<<<<<<< HEAD
# Example usage with specific function
print("\n=== Example 4: Specific function to get comments from a jira issue ===")
agent_comment.print_response("Summarize the comments for issue PROJ-123", markdown=True)

# Example usage with specific function
print("\n=== Example 5: Specific function to wirte internal comments from a jira issue ===")
agent_comment.print_response("Summarize the issue PROJ-123 and write it as an internal comment", markdown=True)
=======
# Example usage with worklog functionality
print("\n=== Example 4: Adding worklog entries ===")
agent_worklog.print_response(
    "Log 2 hours of work on issue PROJ-123 with comment 'Implemented new feature'",
    markdown=True,
)

agent_worklog.print_response(
    "Add a worklog of 30 minutes to PROJ-456 for code review", markdown=True
)
>>>>>>> 98f64451
<|MERGE_RESOLUTION|>--- conflicted
+++ resolved
@@ -74,15 +74,6 @@
 
 agent.print_response("Get details for issue PROJ-123", markdown=True)
 
-<<<<<<< HEAD
-# Example usage with specific function
-print("\n=== Example 4: Specific function to get comments from a jira issue ===")
-agent_comment.print_response("Summarize the comments for issue PROJ-123", markdown=True)
-
-# Example usage with specific function
-print("\n=== Example 5: Specific function to wirte internal comments from a jira issue ===")
-agent_comment.print_response("Summarize the issue PROJ-123 and write it as an internal comment", markdown=True)
-=======
 # Example usage with worklog functionality
 print("\n=== Example 4: Adding worklog entries ===")
 agent_worklog.print_response(
@@ -92,5 +83,12 @@
 
 agent_worklog.print_response(
     "Add a worklog of 30 minutes to PROJ-456 for code review", markdown=True
-)
->>>>>>> 98f64451
+
+# Example usage with specific function
+print("\n=== Example 5: Specific function to get comments from a jira issue ===")
+agent_comment.print_response("Summarize the comments for issue PROJ-123", markdown=True)
+
+# Example usage with specific function
+print("\n=== Example 6: Specific function to write internal comments from a jira issue ===")
+agent_comment.print_response("Summarize the issue PROJ-123 and write it as an internal comment", markdown=True)
+)