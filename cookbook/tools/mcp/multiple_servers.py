--- conflicted
+++ resolved
@@ -20,19 +20,11 @@
             "npx -y @openbnb/mcp-server-airbnb --ignore-robots-txt",
             "npx -y @modelcontextprotocol/server-brave-search",
         ],
-<<<<<<< HEAD
-    ) as mcp_tools:
-        agent = Agent(
-            tools=[mcp_tools],
-            markdown=True,
-        )
-=======
         env={
             "BRAVE_API_KEY": getenv("BRAVE_API_KEY"),
         },
         timeout_seconds=30,
     )
->>>>>>> 340002d6
 
     # Connect to the MCP servers
     await mcp_tools.connect()
@@ -41,7 +33,6 @@
     agent = Agent(
         tools=[mcp_tools],
         markdown=True,
-        show_tool_calls=True,
     )
     await agent.aprint_response(message)
 
