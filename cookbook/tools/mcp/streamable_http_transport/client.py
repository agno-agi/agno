"""
Show how to connect to MCP servers that use either SSE or Streamable HTTP transport using our MCPTools and MultiMCPTools classes.

Check the README.md file for instructions on how to run these examples.
"""

import asyncio

from agno.agent import Agent
from agno.models.openai import OpenAIChat
from agno.tools.mcp import MCPTools, MultiMCPTools

# This is the URL of the MCP server we want to use.
server_url = "http://localhost:8000/mcp"


async def run_agent(message: str) -> None:
<<<<<<< HEAD
    mcp_tools = MCPTools(
        transport="streamable-http",
        url=server_url,
        refresh_connection=True,  # (Optional) Refresh the MCP connection and tools on each run
    )
=======
    mcp_tools = MCPTools(transport="streamable-http", url=server_url)
    await mcp_tools.connect()
>>>>>>> e33e12e1
    agent = Agent(
        model=OpenAIChat(id="gpt-4o"),
        tools=[mcp_tools],
        markdown=True,
    )
    await agent.aprint_response(input=message, stream=True, markdown=True)
<<<<<<< HEAD
=======
    await mcp_tools.close()
>>>>>>> e33e12e1


# Using MultiMCPTools, we can connect to multiple MCP servers at once, even if they use different transports.
# In this example we connect to both our example server (Streamable HTTP transport), and a different server (stdio transport).
async def run_agent_with_multimcp(message: str) -> None:
    mcp_tools = MultiMCPTools(
        commands=["npx -y @openbnb/mcp-server-airbnb --ignore-robots-txt"],
        urls=[server_url],
        urls_transports=["streamable-http"],
        refresh_connection=True,  # (Optional) Refresh the MCP connection and tools on each run
    )
    agent = Agent(
        model=OpenAIChat(id="gpt-4o"),
        tools=[mcp_tools],
        markdown=True,
    )
    await agent.aprint_response(input=message, stream=True, markdown=True)


if __name__ == "__main__":
    asyncio.run(run_agent("Do I have any birthdays this week?"))
    asyncio.run(run_agent("What else is on my calendar this week?"))
    asyncio.run(
        run_agent_with_multimcp(
            "Can you check when is my mom's birthday, and if there are any AirBnb listings in SF for two people for that day?",
        )
    )<|MERGE_RESOLUTION|>--- conflicted
+++ resolved
@@ -15,26 +15,19 @@
 
 
 async def run_agent(message: str) -> None:
-<<<<<<< HEAD
     mcp_tools = MCPTools(
         transport="streamable-http",
         url=server_url,
         refresh_connection=True,  # (Optional) Refresh the MCP connection and tools on each run
     )
-=======
-    mcp_tools = MCPTools(transport="streamable-http", url=server_url)
     await mcp_tools.connect()
->>>>>>> e33e12e1
     agent = Agent(
         model=OpenAIChat(id="gpt-4o"),
         tools=[mcp_tools],
         markdown=True,
     )
     await agent.aprint_response(input=message, stream=True, markdown=True)
-<<<<<<< HEAD
-=======
     await mcp_tools.close()
->>>>>>> e33e12e1
 
 
 # Using MultiMCPTools, we can connect to multiple MCP servers at once, even if they use different transports.
