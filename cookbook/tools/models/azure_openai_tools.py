--- conflicted
+++ resolved
@@ -20,10 +20,6 @@
 from agno.models.azure import AzureOpenAI
 from agno.models.openai import OpenAIChat
 from agno.tools.models.azure_openai import AzureOpenAITools
-<<<<<<< HEAD
-from agno.utils.media import download_image
-=======
->>>>>>> da30f8ba
 
 # Check for base requirements first - needed for all examples
 # Exit early if base requirements aren't met
