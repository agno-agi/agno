import os
import time
from typing import Optional

import requests
from agno.agent import Agent
from agno.models.openai import OpenAIChat
from agno.tools.zoom import ZoomTools
from agno.utils.log import logger

# Get environment variables
ACCOUNT_ID = os.getenv("ZOOM_ACCOUNT_ID")
CLIENT_ID = os.getenv("ZOOM_CLIENT_ID")
CLIENT_SECRET = os.getenv("ZOOM_CLIENT_SECRET")


class CustomZoomTools(ZoomTools):
    def __init__(
        self,
        account_id: Optional[str] = None,
        client_id: Optional[str] = None,
        client_secret: Optional[str] = None,
        name: str = "zoom_tool",
    ):
        super().__init__(
            account_id=account_id,
            client_id=client_id,
            client_secret=client_secret,
            name=name,
        )
        self.token_url = "https://zoom.us/oauth/token"
        self.access_token = None
        self.token_expires_at = 0

    def get_access_token(self) -> str:
        """
        Obtain or refresh the access token for Zoom API.

        To get the account_id, client_id, client_secret
        https://developers.zoom.us/docs/internal-apps/create/

        For oauth 2.0
        https://developers.zoom.us/docs/integrations/oauth/
        Returns:
            A string containing the access token or an empty string if token retrieval fails.
        """
        if self.access_token and time.time() < self.token_expires_at:
            return str(self.access_token)

        headers = {"Content-Type": "application/x-www-form-urlencoded"}
        data = {"grant_type": "account_credentials", "account_id": self.account_id}

        try:
            response = requests.post(
                self.token_url,
                headers=headers,
                data=data,
<<<<<<< HEAD
                auth=(self.client_id, self.client_secret),  # type: ignore
=======
                auth=(self.client_id, self.client_secret),
>>>>>>> 8e49e2ee
            )
            response.raise_for_status()

            token_info = response.json()
            self.access_token = token_info["access_token"]
            expires_in = token_info["expires_in"]
            self.token_expires_at = time.time() + expires_in - 60

            self._set_parent_token(str(self.access_token))
            return str(self.access_token)
        except requests.RequestException as e:
            logger.error(f"Error fetching access token: {e}")
            return ""

    def _set_parent_token(self, token: str) -> None:
        """Helper method to set the token in the parent ZoomTool class"""
        if token:
            self._ZoomTool__access_token = token


zoom_tools = CustomZoomTools(
    account_id=ACCOUNT_ID, client_id=CLIENT_ID, client_secret=CLIENT_SECRET
)


agent = Agent(
    name="Zoom Meeting Manager",
    agent_id="zoom-meeting-manager",
    model=OpenAIChat(id="gpt-4"),
    tools=[zoom_tools],
    markdown=True,
    debug_mode=True,
    show_tool_calls=True,
    instructions=[
        "You are an expert at managing Zoom meetings using the Zoom API.",
        "You can:",
        "1. Schedule new meetings (schedule_meeting)",
        "2. Get meeting details (get_meeting)",
        "3. List all meetings (list_meetings)",
        "4. Get upcoming meetings (get_upcoming_meetings)",
        "5. Delete meetings (delete_meeting)",
        "6. Get meeting recordings (get_meeting_recordings)",
        "",
        "For recordings, you can:",
        "- Retrieve recordings for any past meeting using the meeting ID",
        "- Include download tokens if needed",
        "- Get recording details like duration, size, download link and file types",
        "",
        "Guidelines:",
        "- Use ISO 8601 format for dates (e.g., '2024-12-28T10:00:00Z')",
        "- Accept and use user's timezone (e.g., 'America/New_York', 'Asia/Tokyo', 'UTC')",
        "- If no timezone is specified, default to UTC",
        "- Ensure meeting times are in the future",
        "- Provide meeting details after scheduling (ID, URL, time)",
        "- Handle errors gracefully",
        "- Confirm successful operations",
    ],
)


agent.print_response(
    "Schedule a meeting titled 'Team Sync' 10th december 2024 at 2 PM IST for 45 minutes"
)
# agent.print_response("delete a meeting titled 'Team Sync' which scheduled tomorrow at 2 PM UTC for 45 minutes")
# agent.print_response("What meetings do I have coming up?")
# agent.print_response("List all my scheduled meetings")
# agent.print_response("Get details for my most recent meeting")
# agent.print_response("Get the recordings for my python automation meeting")
# agent.print_response("Please delete all my scheduled meetings")
# agent.print_response("Schedule 10 meetings titled 'Daily Standup' for the next 10 days at 5 PM UTC, each for 30 minutes")<|MERGE_RESOLUTION|>--- conflicted
+++ resolved
@@ -55,11 +55,7 @@
                 self.token_url,
                 headers=headers,
                 data=data,
-<<<<<<< HEAD
-                auth=(self.client_id, self.client_secret),  # type: ignore
-=======
                 auth=(self.client_id, self.client_secret),
->>>>>>> 8e49e2ee
             )
             response.raise_for_status()
 
