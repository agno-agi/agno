"""
<<<<<<< HEAD
1. Install dependencies using: `pip install openai googlesearch-python pycountry phidata`
2. Run the script using: `python cookbook/workflows/startup_idea_validator.py`
=======
🚀 Startup Idea Validator - Your Personal Business Validation Assistant!

This workflow helps entrepreneurs validate their startup ideas by:
1. Clarifying and refining the core business concept
2. Evaluating originality compared to existing solutions
3. Defining clear mission and objectives
4. Conducting comprehensive market research and analysis

Why is this helpful?
--------------------------------------------------------------------------------
• Get objective feedback on your startup idea before investing resources
• Understand your total addressable market and target segments
• Validate assumptions about market opportunity and competition
• Define clear mission and objectives to guide execution

Who should use this?
--------------------------------------------------------------------------------
• Entrepreneurs and Startup Founders
• Product Managers and Business Strategists
• Innovation Teams
• Angel Investors and VCs doing initial screening

Example use cases:
--------------------------------------------------------------------------------
• New product/service validation
• Market opportunity assessment
• Competitive analysis
• Business model validation
• Target customer segmentation
• Mission/vision refinement

Quick Start:
--------------------------------------------------------------------------------
1. Install dependencies:
   pip install openai agno

2. Set environment variables:
   - OPENAI_API_KEY

3. Run:
   python startup_idea_validator.py

The workflow will guide you through validating your startup idea with AI-powered
analysis and research. Use the insights to refine your concept and business plan!
>>>>>>> 8e49e2ee
"""

import json
from typing import Iterator, Optional

from agno.agent import Agent
from agno.models.openai import OpenAIChat
from agno.storage.workflow.sqlite import SqliteWorkflowStorage
from agno.tools.googlesearch import GoogleSearch
from agno.utils.log import logger
from agno.utils.pprint import pprint_run_response
from agno.workflow import RunEvent, RunResponse, Workflow
from pydantic import BaseModel, Field


class IdeaClarification(BaseModel):
    originality: str = Field(..., description="Originality of the idea.")
    mission: str = Field(..., description="Mission of the company.")
    objectives: str = Field(..., description="Objectives of the company.")


class MarketResearch(BaseModel):
    total_addressable_market: str = Field(
        ..., description="Total addressable market (TAM)."
    )
    serviceable_available_market: str = Field(
        ..., description="Serviceable available market (SAM)."
    )
    serviceable_obtainable_market: str = Field(
        ..., description="Serviceable obtainable market (SOM)."
    )
    target_customer_segments: str = Field(..., description="Target customer segments.")


class StartupIdeaValidator(Workflow):
    idea_clarifier_agent: Agent = Agent(
        model=OpenAIChat(id="gpt-4o-mini"),
        instructions=[
            "Given a user's startup idea, its your goal to refine that idea. ",
            "Evaluates the originality of the idea by comparing it with existing concepts. ",
            "Define the mission and objectives of the startup.",
        ],
        add_history_to_messages=True,
        add_datetime_to_instructions=True,
        response_model=IdeaClarification,
        structured_outputs=True,
        debug_mode=False,
    )

    market_research_agent: Agent = Agent(
        model=OpenAIChat(id="gpt-4o-mini"),
        tools=[GoogleSearch()],
        instructions=[
            "You are provided with a startup idea and the company's mission and objectives. ",
            "Estimate the total addressable market (TAM), serviceable available market (SAM), and serviceable obtainable market (SOM). ",
            "Define target customer segments and their characteristics. ",
            "Search the web for resources if you need to.",
        ],
        add_history_to_messages=True,
        add_datetime_to_instructions=True,
        response_model=MarketResearch,
        structured_outputs=True,
        debug_mode=False,
    )

    competitor_analysis_agent: Agent = Agent(
        model=OpenAIChat(id="gpt-4o-mini"),
        tools=[GoogleSearch()],
        instructions=[
            "You are provided with a startup idea and some market research related to the idea. ",
            "Identify existing competitors in the market. ",
            "Perform Strengths, Weaknesses, Opportunities, and Threats (SWOT) analysis for each competitor. ",
            "Assess the startup’s potential positioning relative to competitors.",
        ],
        add_history_to_messages=True,
        add_datetime_to_instructions=True,
        markdown=True,
        debug_mode=False,
    )

    report_agent: Agent = Agent(
        model=OpenAIChat(id="gpt-4o-mini"),
        instructions=[
            "You are provided with a startup idea and other data about the idea. ",
            "Summarise everything into a single report.",
        ],
        add_history_to_messages=True,
        add_datetime_to_instructions=True,
        markdown=True,
        debug_mode=False,
    )

    def get_idea_clarification(self, startup_idea: str) -> Optional[IdeaClarification]:
        try:
            response: RunResponse = self.idea_clarifier_agent.run(startup_idea)

            # Check if we got a valid response
            if not response or not response.content:
                logger.warning("Empty Idea Clarification response")
            # Check if the response is of the expected type
            if not isinstance(response.content, IdeaClarification):
                logger.warning("Invalid response type")

            return response.content

        except Exception as e:
            logger.warning(f"Failed: {str(e)}")

        return None

    def get_market_research(
        self, startup_idea: str, idea_clarification: IdeaClarification
    ) -> Optional[MarketResearch]:
        agent_input = {"startup_idea": startup_idea, **idea_clarification.model_dump()}

        try:
            response: RunResponse = self.market_research_agent.run(
                json.dumps(agent_input, indent=4)
            )

            # Check if we got a valid response
            if not response or not response.content:
                logger.warning("Empty Market Research response")

            # Check if the response is of the expected type
            if not isinstance(response.content, MarketResearch):
                logger.warning("Invalid response type")

            return response.content

        except Exception as e:
            logger.warning(f"Failed: {str(e)}")

        return None

    def get_competitor_analysis(
        self, startup_idea: str, market_research: MarketResearch
    ) -> Optional[str]:
        agent_input = {"startup_idea": startup_idea, **market_research.model_dump()}

        try:
            response: RunResponse = self.competitor_analysis_agent.run(
                json.dumps(agent_input, indent=4)
            )

            # Check if we got a valid response
            if not response or not response.content:
                logger.warning("Empty Competitor Analysis response")

            return response.content

        except Exception as e:
            logger.warning(f"Failed: {str(e)}")

        return None

    def run(self, startup_idea: str) -> Iterator[RunResponse]:
        logger.info(f"Generating a startup validation report for: {startup_idea}")

        # Clarify and quantify the idea
        idea_clarification: Optional[IdeaClarification] = self.get_idea_clarification(
            startup_idea
        )

        if idea_clarification is None:
            yield RunResponse(
                event=RunEvent.workflow_completed,
                content=f"Sorry, could not even clarify the idea: {startup_idea}",
            )
            return

        # Do some market research
        market_research: Optional[MarketResearch] = self.get_market_research(
            startup_idea, idea_clarification
        )

        if market_research is None:
            yield RunResponse(
                event=RunEvent.workflow_completed,
                content="Market research failed",
            )
            return

        competitor_analysis: Optional[str] = self.get_competitor_analysis(
            startup_idea, market_research
        )

        # Compile the final report
        final_response: RunResponse = self.report_agent.run(
            json.dumps(
                {
                    "startup_idea": startup_idea,
                    **idea_clarification.model_dump(),
                    **market_research.model_dump(),
                    "competitor_analysis_report": competitor_analysis,
                },
                indent=4,
            )
        )

        yield RunResponse(
            content=final_response.content, event=RunEvent.workflow_completed
        )


# Run the workflow if the script is executed directly
if __name__ == "__main__":
    from rich.prompt import Prompt

    # Get idea from user
    idea = Prompt.ask(
        "[bold]What is your startup idea?[/bold]\n✨",
        default="A marketplace for Christmas Ornaments made from leather",
    )

    # Convert the idea to a URL-safe string for use in session_id
    url_safe_idea = idea.lower().replace(" ", "-")

    startup_idea_validator = StartupIdeaValidator(
        description="Startup Idea Validator",
        session_id=f"validate-startup-idea-{url_safe_idea}",
        storage=SqliteWorkflowStorage(
            table_name="validate_startup_ideas_workflow",
            db_file="tmp/agno_workflows.db",
        ),
    )

    final_report: Iterator[RunResponse] = startup_idea_validator.run(startup_idea=idea)

    pprint_run_response(final_report, markdown=True)<|MERGE_RESOLUTION|>--- conflicted
+++ resolved
@@ -1,8 +1,4 @@
 """
-<<<<<<< HEAD
-1. Install dependencies using: `pip install openai googlesearch-python pycountry phidata`
-2. Run the script using: `python cookbook/workflows/startup_idea_validator.py`
-=======
 🚀 Startup Idea Validator - Your Personal Business Validation Assistant!
 
 This workflow helps entrepreneurs validate their startup ideas by:
@@ -47,7 +43,6 @@
 
 The workflow will guide you through validating your startup idea with AI-powered
 analysis and research. Use the insights to refine your concept and business plan!
->>>>>>> 8e49e2ee
 """
 
 import json
