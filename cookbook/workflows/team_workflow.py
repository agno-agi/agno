--- conflicted
+++ resolved
@@ -11,15 +11,11 @@
 from agno.utils.pprint import pprint_run_response
 from agno.workflow import Workflow
 
-<<<<<<< HEAD
 from agno.agent import Agent
 from agno.models.openai import OpenAIChat
 from agno.team.team import Team
 from agno.tools.hackernews import HackerNewsTools
 from agno.tools.duckduckgo import DuckDuckGoTools
-
-=======
->>>>>>> 8019de9b
 
 class TeamWorkflow(Workflow):
     description: str = (
