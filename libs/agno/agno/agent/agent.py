from __future__ import annotations

import warnings
from asyncio import CancelledError, create_task
from collections import ChainMap, deque
from dataclasses import dataclass
from inspect import iscoroutinefunction
from os import getenv
from textwrap import dedent
from typing import (
    Any,
    AsyncIterator,
    Callable,
    Dict,
    Iterator,
    List,
    Literal,
    Optional,
    Sequence,
    Set,
    Tuple,
    Type,
    Union,
    cast,
    get_args,
    overload,
)
from uuid import uuid4

from pydantic import BaseModel

from agno.culture.manager import CultureManager
from agno.db.base import AsyncBaseDb, BaseDb, SessionType, UserMemory
from agno.db.schemas.culture import CulturalKnowledge
from agno.exceptions import (
    InputCheckError,
    ModelProviderError,
    OutputCheckError,
    RunCancelledException,
    StopAgentRun,
)
from agno.filters import FilterExpr
from agno.guardrails import BaseGuardrail
from agno.knowledge.knowledge import Knowledge
from agno.knowledge.types import KnowledgeFilter
from agno.media import Audio, File, Image, Video
from agno.memory import MemoryManager
from agno.models.base import Model
from agno.models.message import Message, MessageReferences
from agno.models.metrics import Metrics
from agno.models.response import ModelResponse, ModelResponseEvent, ToolExecution
from agno.models.utils import get_model
from agno.reasoning.step import NextAction, ReasoningStep, ReasoningSteps
from agno.run import RunContext, RunStatus
from agno.run.agent import (
    RunEvent,
    RunInput,
    RunOutput,
    RunOutputEvent,
)
from agno.run.cancel import (
    cancel_run as cancel_run_global,
)
from agno.run.cancel import (
    cleanup_run,
    raise_if_cancelled,
    register_run,
)
from agno.run.messages import RunMessages
from agno.run.team import TeamRunOutputEvent
from agno.session import AgentSession, SessionSummaryManager, TeamSession, WorkflowSession
from agno.session.summary import SessionSummary
from agno.tools import Toolkit
from agno.tools.function import Function
from agno.utils.agent import (
    aget_last_run_output_util,
    aget_run_output_util,
    aget_session_metrics_util,
    aget_session_name_util,
    aget_session_state_util,
    aset_session_name_util,
    aupdate_session_state_util,
    await_for_background_tasks,
    await_for_background_tasks_stream,
    collect_joint_audios,
    collect_joint_files,
    collect_joint_images,
    collect_joint_videos,
    get_last_run_output_util,
    get_run_output_util,
    get_session_metrics_util,
    get_session_name_util,
    get_session_state_util,
    scrub_history_messages_from_run_output,
    scrub_media_from_run_output,
    scrub_tool_results_from_run_output,
    set_session_name_util,
    store_media_util,
    update_session_state_util,
    validate_media_object_id,
    wait_for_background_tasks,
    wait_for_background_tasks_stream,
)
from agno.utils.common import is_typed_dict, validate_typed_dict
from agno.utils.events import (
    create_parser_model_response_completed_event,
    create_parser_model_response_started_event,
    create_post_hook_completed_event,
    create_post_hook_started_event,
    create_pre_hook_completed_event,
    create_pre_hook_started_event,
    create_reasoning_completed_event,
    create_reasoning_started_event,
    create_reasoning_step_event,
    create_run_cancelled_event,
    create_run_completed_event,
    create_run_content_completed_event,
    create_run_continued_event,
    create_run_error_event,
    create_run_output_content_event,
    create_run_paused_event,
    create_run_started_event,
    create_session_summary_completed_event,
    create_session_summary_started_event,
    create_tool_call_completed_event,
    create_tool_call_started_event,
    handle_event,
)
from agno.utils.hooks import filter_hook_args, normalize_hooks
from agno.utils.knowledge import get_agentic_or_user_search_filters
from agno.utils.log import (
    log_debug,
    log_error,
    log_exception,
    log_info,
    log_warning,
    set_log_level_to_debug,
    set_log_level_to_info,
)
from agno.utils.merge_dict import merge_dictionaries
from agno.utils.message import filter_tool_calls, get_text_from_message
from agno.utils.print_response.agent import (
    aprint_response,
    aprint_response_stream,
    print_response,
    print_response_stream,
)
from agno.utils.prompts import get_json_output_prompt, get_response_model_format_prompt
from agno.utils.reasoning import (
    add_reasoning_metrics_to_metadata,
    add_reasoning_step_to_metadata,
    append_to_reasoning_content,
    update_run_output_with_reasoning,
)
from agno.utils.response import (
    async_generator_wrapper,
    generator_wrapper,
    get_paused_content,
)
from agno.utils.safe_formatter import SafeFormatter
from agno.utils.string import generate_id_from_name, parse_response_model_str
from agno.utils.timer import Timer


@dataclass(init=False)
class Agent:
    # --- Agent settings ---
    # Model for this Agent
    model: Optional[Model] = None
    # Agent name
    name: Optional[str] = None
    # Agent UUID (autogenerated if not set)
    id: Optional[str] = None

    # --- User settings ---
    # Default user_id to use for this agent
    user_id: Optional[str] = None

    # --- Session settings ---
    # Default session_id to use for this agent (autogenerated if not set)
    session_id: Optional[str] = None
    # Default session state (stored in the database to persist across runs)
    session_state: Optional[Dict[str, Any]] = None
    # Set to True to add the session_state to the context
    add_session_state_to_context: bool = False
    # Set to True to give the agent tools to update the session_state dynamically
    enable_agentic_state: bool = False
    # Set to True to overwrite the stored session_state with the session_state provided in the run. Default behaviour merges the current session state with the session state in the db
    overwrite_db_session_state: bool = False
    # If True, cache the current Agent session in memory for faster access
    cache_session: bool = False

    search_session_history: Optional[bool] = False
    num_history_sessions: Optional[int] = None
    # If True, the agent creates/updates session summaries at the end of runs
    enable_session_summaries: bool = False
    # If True, the agent adds session summaries to the context
    add_session_summary_to_context: Optional[bool] = None
    # Session summary manager
    session_summary_manager: Optional[SessionSummaryManager] = None

    # --- Agent Dependencies ---
    # Dependencies available for tools and prompt functions
    dependencies: Optional[Dict[str, Any]] = None
    # If True, add the dependencies to the user prompt
    add_dependencies_to_context: bool = False

    # --- Agent Memory ---
    # Memory manager to use for this agent
    memory_manager: Optional[MemoryManager] = None
    # Enable the agent to manage memories of the user
    enable_agentic_memory: bool = False
    # If True, the agent creates/updates user memories at the end of runs
    enable_user_memories: bool = False
    # If True, the agent adds a reference to the user memories in the response
    add_memories_to_context: Optional[bool] = None

    # --- Database ---
    # Database to use for this agent
    db: Optional[Union[BaseDb, AsyncBaseDb]] = None

    # --- Agent History ---
    # add_history_to_context=true adds messages from the chat history to the messages list sent to the Model.
    add_history_to_context: bool = False
    # Number of historical runs to include in the messages
    num_history_runs: Optional[int] = None
    # Number of historical messages to include in the messages list sent to the Model.
    num_history_messages: Optional[int] = None
    # Maximum number of tool calls to include from history (None = no limit)
    max_tool_calls_from_history: Optional[int] = None

    # --- Knowledge ---
    knowledge: Optional[Knowledge] = None
    # Enable RAG by adding references from Knowledge to the user prompt.
    # Add knowledge_filters to the Agent class attributes
    knowledge_filters: Optional[Union[Dict[str, Any], List[FilterExpr]]] = None
    # Let the agent choose the knowledge filters
    enable_agentic_knowledge_filters: Optional[bool] = False
    add_knowledge_to_context: bool = False
    # Retrieval function to get references
    # This function, if provided, is used instead of the default search_knowledge function
    # Signature:
    # def knowledge_retriever(agent: Agent, query: str, num_documents: Optional[int], **kwargs) -> Optional[list[dict]]:
    #     ...
    knowledge_retriever: Optional[Callable[..., Optional[List[Union[Dict, str]]]]] = None
    references_format: Literal["json", "yaml"] = "json"

    # --- Agent Tools ---
    # A list of tools provided to the Model.
    # Tools are functions the model may generate JSON inputs for.
    tools: Optional[List[Union[Toolkit, Callable, Function, Dict]]] = None

    # Maximum number of tool calls allowed.
    tool_call_limit: Optional[int] = None
    # Controls which (if any) tool is called by the model.
    # "none" means the model will not call a tool and instead generates a message.
    # "auto" means the model can pick between generating a message or calling a tool.
    # Specifying a particular function via {"type: "function", "function": {"name": "my_function"}}
    #   forces the model to call that tool.
    # "none" is the default when no tools are present. "auto" is the default if tools are present.
    tool_choice: Optional[Union[str, Dict[str, Any]]] = None

    # A function that acts as middleware and is called around tool calls.
    tool_hooks: Optional[List[Callable]] = None

    # --- Agent Hooks ---
    # Functions called right after agent-session is loaded, before processing starts
    pre_hooks: Optional[List[Union[Callable[..., Any], BaseGuardrail]]] = None
    # Functions called after output is generated but before the response is returned
    post_hooks: Optional[List[Union[Callable[..., Any], BaseGuardrail]]] = None

    # --- Agent Reasoning ---
    # Enable reasoning by working through the problem step by step.
    reasoning: bool = False
    reasoning_model: Optional[Model] = None
    reasoning_agent: Optional[Agent] = None
    reasoning_min_steps: int = 1
    reasoning_max_steps: int = 10

    # --- Default tools ---
    # Add a tool that allows the Model to read the chat history.
    read_chat_history: bool = False
    # Add a tool that allows the Model to search the knowledge base (aka Agentic RAG)
    # Added only if knowledge is provided.
    search_knowledge: bool = True
    # Add a tool that allows the Agent to update Knowledge.
    update_knowledge: bool = False
    # Add a tool that allows the Model to get the tool call history.
    read_tool_call_history: bool = False
    # If False, media (images, videos, audio, files) is only available to tools and not sent to the LLM
    send_media_to_model: bool = True
    # If True, store media in run output
    store_media: bool = True
    # If True, store tool results in run output
    store_tool_messages: bool = True
    # If True, store history messages in run output
    store_history_messages: bool = True

    # --- System message settings ---
    # Provide the system message as a string or function
    system_message: Optional[Union[str, Callable, Message]] = None
    # Role for the system message
    system_message_role: str = "system"
    # Set to False to skip context building
    build_context: bool = True

    # --- Settings for building the default system message ---
    # A description of the Agent that is added to the start of the system message.
    description: Optional[str] = None
    # List of instructions for the agent.
    instructions: Optional[Union[str, List[str], Callable]] = None
    # Provide the expected output from the Agent.
    expected_output: Optional[str] = None
    # Additional context added to the end of the system message.
    additional_context: Optional[str] = None
    # If markdown=true, add instructions to format the output using markdown
    markdown: bool = False
    # If True, add the agent name to the instructions
    add_name_to_context: bool = False
    # If True, add the current datetime to the instructions to give the agent a sense of time
    # This allows for relative times like "tomorrow" to be used in the prompt
    add_datetime_to_context: bool = False
    # If True, add the current location to the instructions to give the agent a sense of place
    # This allows for location-aware responses and local context
    add_location_to_context: bool = False
    # Allows for custom timezone for datetime instructions following the TZ Database format (e.g. "Etc/UTC")
    timezone_identifier: Optional[str] = None
    # If True, resolve session_state, dependencies, and metadata in the user and system messages
    resolve_in_context: bool = True

    # --- Extra Messages ---
    # A list of extra messages added after the system message and before the user message.
    # Use these for few-shot learning or to provide additional context to the Model.
    # Note: these are not retained in memory, they are added directly to the messages sent to the model.
    additional_input: Optional[List[Union[str, Dict, BaseModel, Message]]] = None
    # --- User message settings ---
    # Role for the user message
    user_message_role: str = "user"
    # Set to False to skip building the user context
    build_user_context: bool = True

    # --- Agent Response Settings ---
    # Number of retries to attempt
    retries: int = 0
    # Delay between retries (in seconds)
    delay_between_retries: int = 1
    # Exponential backoff: if True, the delay between retries is doubled each time
    exponential_backoff: bool = False

    # --- Agent Response Model Settings ---
    # Provide an input schema to validate the input
    input_schema: Optional[Type[BaseModel]] = None
    # Provide a response model to get the response as a Pydantic model
    output_schema: Optional[Type[BaseModel]] = None
    # Provide a secondary model to parse the response from the primary model
    parser_model: Optional[Model] = None
    # Provide a prompt for the parser model
    parser_model_prompt: Optional[str] = None
    # Provide an output model to structure the response from the main model
    output_model: Optional[Model] = None
    # Provide a prompt for the output model
    output_model_prompt: Optional[str] = None
    # If True, the response from the Model is converted into the output_schema
    # Otherwise, the response is returned as a JSON string
    parse_response: bool = True
    # Use model enforced structured_outputs if supported (e.g. OpenAIChat)
    structured_outputs: Optional[bool] = None
    # If `output_schema` is set, sets the response mode of the model, i.e. if the model should explicitly respond with a JSON object instead of a Pydantic model
    use_json_mode: bool = False
    # Save the response to a file
    save_response_to_file: Optional[str] = None

    # --- Agent Streaming ---
    # Stream the response from the Agent
    stream: Optional[bool] = None
    # Stream the intermediate steps from the Agent
    stream_events: Optional[bool] = None

    # Persist the events on the run response
    store_events: bool = False
    events_to_skip: Optional[List[RunEvent]] = None

    # --- If this Agent is part of a team ---
    # If this Agent is part of a team, this is the role of the agent in the team
    role: Optional[str] = None
    # Optional team ID. Indicates this agent is part of a team.
    team_id: Optional[str] = None

    # --- If this Agent is part of a workflow ---
    # Optional workflow ID. Indicates this agent is part of a workflow.
    workflow_id: Optional[str] = None

    # Metadata stored with this agent
    metadata: Optional[Dict[str, Any]] = None

    # --- Experimental Features ---
    # --- Agent Culture ---
    # Culture manager to use for this agent
    culture_manager: Optional[CultureManager] = None
    # Enable the agent to manage cultural knowledge
    enable_agentic_culture: bool = False
    # Update cultural knowledge after every run
    update_cultural_knowledge: bool = False
    # If True, the agent adds cultural knowledge in the response
    add_culture_to_context: Optional[bool] = None

    # --- Debug ---
    # Enable debug logs
    debug_mode: bool = False
    debug_level: Literal[1, 2] = 1

    # --- Telemetry ---
    # telemetry=True logs minimal telemetry for analytics
    # This helps us improve the Agent and provide better support
    telemetry: bool = True

<<<<<<< HEAD
    # --- Tracing ---
    # tracing=True automatically sets up OpenTelemetry tracing for this agent
    # Requires: a database (db) to store traces, and OpenTelemetry packages installed
    # When enabled, all agent runs, model calls, and tool executions are automatically traced
    tracing: bool = False
=======
    # Deprecated. Use stream_events instead
    stream_intermediate_steps: Optional[bool] = None
>>>>>>> 42baf04b

    def __init__(
        self,
        *,
        model: Optional[Union[Model, str]] = None,
        name: Optional[str] = None,
        id: Optional[str] = None,
        introduction: Optional[str] = None,
        user_id: Optional[str] = None,
        session_id: Optional[str] = None,
        session_state: Optional[Dict[str, Any]] = None,
        add_session_state_to_context: bool = False,
        overwrite_db_session_state: bool = False,
        enable_agentic_state: bool = False,
        cache_session: bool = False,
        search_session_history: Optional[bool] = False,
        num_history_sessions: Optional[int] = None,
        dependencies: Optional[Dict[str, Any]] = None,
        add_dependencies_to_context: bool = False,
        db: Optional[Union[BaseDb, AsyncBaseDb]] = None,
        memory_manager: Optional[MemoryManager] = None,
        enable_agentic_memory: bool = False,
        enable_user_memories: bool = False,
        add_memories_to_context: Optional[bool] = None,
        enable_session_summaries: bool = False,
        add_session_summary_to_context: Optional[bool] = None,
        session_summary_manager: Optional[SessionSummaryManager] = None,
        add_history_to_context: bool = False,
        num_history_runs: Optional[int] = None,
        num_history_messages: Optional[int] = None,
        max_tool_calls_from_history: Optional[int] = None,
        store_media: bool = True,
        store_tool_messages: bool = True,
        store_history_messages: bool = True,
        knowledge: Optional[Knowledge] = None,
        knowledge_filters: Optional[Union[Dict[str, Any], List[FilterExpr]]] = None,
        enable_agentic_knowledge_filters: Optional[bool] = None,
        add_knowledge_to_context: bool = False,
        knowledge_retriever: Optional[Callable[..., Optional[List[Union[Dict, str]]]]] = None,
        references_format: Literal["json", "yaml"] = "json",
        metadata: Optional[Dict[str, Any]] = None,
        tools: Optional[Sequence[Union[Toolkit, Callable, Function, Dict]]] = None,
        tool_call_limit: Optional[int] = None,
        tool_choice: Optional[Union[str, Dict[str, Any]]] = None,
        tool_hooks: Optional[List[Callable]] = None,
        pre_hooks: Optional[List[Union[Callable[..., Any], BaseGuardrail]]] = None,
        post_hooks: Optional[List[Union[Callable[..., Any], BaseGuardrail]]] = None,
        reasoning: bool = False,
        reasoning_model: Optional[Union[Model, str]] = None,
        reasoning_agent: Optional[Agent] = None,
        reasoning_min_steps: int = 1,
        reasoning_max_steps: int = 10,
        read_chat_history: bool = False,
        search_knowledge: bool = True,
        update_knowledge: bool = False,
        read_tool_call_history: bool = False,
        send_media_to_model: bool = True,
        system_message: Optional[Union[str, Callable, Message]] = None,
        system_message_role: str = "system",
        build_context: bool = True,
        description: Optional[str] = None,
        instructions: Optional[Union[str, List[str], Callable]] = None,
        expected_output: Optional[str] = None,
        additional_context: Optional[str] = None,
        markdown: bool = False,
        add_name_to_context: bool = False,
        add_datetime_to_context: bool = False,
        add_location_to_context: bool = False,
        timezone_identifier: Optional[str] = None,
        resolve_in_context: bool = True,
        additional_input: Optional[List[Union[str, Dict, BaseModel, Message]]] = None,
        user_message_role: str = "user",
        build_user_context: bool = True,
        retries: int = 0,
        delay_between_retries: int = 1,
        exponential_backoff: bool = False,
        parser_model: Optional[Union[Model, str]] = None,
        parser_model_prompt: Optional[str] = None,
        input_schema: Optional[Type[BaseModel]] = None,
        output_schema: Optional[Type[BaseModel]] = None,
        parse_response: bool = True,
        output_model: Optional[Union[Model, str]] = None,
        output_model_prompt: Optional[str] = None,
        structured_outputs: Optional[bool] = None,
        use_json_mode: bool = False,
        save_response_to_file: Optional[str] = None,
        stream: Optional[bool] = None,
        stream_events: Optional[bool] = None,
        stream_intermediate_steps: Optional[bool] = None,
        store_events: bool = False,
        events_to_skip: Optional[List[RunEvent]] = None,
        role: Optional[str] = None,
        culture_manager: Optional[CultureManager] = None,
        enable_agentic_culture: bool = False,
        update_cultural_knowledge: bool = False,
        add_culture_to_context: Optional[bool] = None,
        debug_mode: bool = False,
        debug_level: Literal[1, 2] = 1,
        telemetry: bool = True,
        tracing: bool = False,
    ):
        self.model = model  # type: ignore[assignment]
        self.name = name
        self.id = id
        self.introduction = introduction
        self.user_id = user_id

        self.session_id = session_id
        self.session_state = session_state
        self.overwrite_db_session_state = overwrite_db_session_state
        self.enable_agentic_state = enable_agentic_state
        self.cache_session = cache_session

        self.search_session_history = search_session_history
        self.num_history_sessions = num_history_sessions

        self.dependencies = dependencies
        self.add_dependencies_to_context = add_dependencies_to_context
        self.add_session_state_to_context = add_session_state_to_context

        self.db = db

        self.memory_manager = memory_manager
        self.enable_agentic_memory = enable_agentic_memory
        self.enable_user_memories = enable_user_memories
        self.add_memories_to_context = add_memories_to_context

        self.session_summary_manager = session_summary_manager
        self.enable_session_summaries = enable_session_summaries
        self.add_session_summary_to_context = add_session_summary_to_context

        self.add_history_to_context = add_history_to_context
        self.num_history_runs = num_history_runs
        self.num_history_messages = num_history_messages
        if self.num_history_messages is not None and self.num_history_runs is not None:
            log_warning(
                "num_history_messages and num_history_runs cannot be set at the same time. Using num_history_runs."
            )
            self.num_history_messages = None
        if self.num_history_messages is None and self.num_history_runs is None:
            self.num_history_runs = 3

        self.max_tool_calls_from_history = max_tool_calls_from_history

        self.store_media = store_media
        self.store_tool_messages = store_tool_messages
        self.store_history_messages = store_history_messages

        self.knowledge = knowledge
        self.knowledge_filters = knowledge_filters
        self.enable_agentic_knowledge_filters = enable_agentic_knowledge_filters
        self.add_knowledge_to_context = add_knowledge_to_context
        self.knowledge_retriever = knowledge_retriever
        self.references_format = references_format

        self.metadata = metadata

        self.tools = list(tools) if tools else []
        self.tool_call_limit = tool_call_limit
        self.tool_choice = tool_choice
        self.tool_hooks = tool_hooks

        # Initialize hooks with backward compatibility
        self.pre_hooks = pre_hooks
        self.post_hooks = post_hooks

        self.reasoning = reasoning
        self.reasoning_model = reasoning_model  # type: ignore[assignment]
        self.reasoning_agent = reasoning_agent
        self.reasoning_min_steps = reasoning_min_steps
        self.reasoning_max_steps = reasoning_max_steps

        self.read_chat_history = read_chat_history
        self.search_knowledge = search_knowledge
        self.update_knowledge = update_knowledge
        self.read_tool_call_history = read_tool_call_history
        self.send_media_to_model = send_media_to_model
        self.system_message = system_message
        self.system_message_role = system_message_role
        self.build_context = build_context

        self.description = description
        self.instructions = instructions
        self.expected_output = expected_output
        self.additional_context = additional_context
        self.markdown = markdown
        self.add_name_to_context = add_name_to_context
        self.add_datetime_to_context = add_datetime_to_context
        self.add_location_to_context = add_location_to_context
        self.timezone_identifier = timezone_identifier
        self.resolve_in_context = resolve_in_context
        self.additional_input = additional_input
        self.user_message_role = user_message_role
        self.build_user_context = build_user_context

        self.retries = retries
        self.delay_between_retries = delay_between_retries
        self.exponential_backoff = exponential_backoff
        self.parser_model = parser_model  # type: ignore[assignment]
        self.parser_model_prompt = parser_model_prompt
        self.input_schema = input_schema
        self.output_schema = output_schema
        self.parse_response = parse_response
        self.output_model = output_model  # type: ignore[assignment]
        self.output_model_prompt = output_model_prompt

        self.structured_outputs = structured_outputs

        self.use_json_mode = use_json_mode
        self.save_response_to_file = save_response_to_file

        self.stream = stream

        if stream_intermediate_steps is not None:
            warnings.warn(
                "The 'stream_intermediate_steps' parameter is deprecated and will be removed in future versions. Use 'stream_events' instead.",
                DeprecationWarning,
                stacklevel=2,
            )
        self.stream_events = stream_events or stream_intermediate_steps

        self.store_events = store_events
        self.role = role
        # By default, we skip the run response content event
        self.events_to_skip = events_to_skip
        if self.events_to_skip is None:
            self.events_to_skip = [RunEvent.run_content]

        self.culture_manager = culture_manager
        self.enable_agentic_culture = enable_agentic_culture
        self.update_cultural_knowledge = update_cultural_knowledge
        self.add_culture_to_context = add_culture_to_context

        self.debug_mode = debug_mode
        if debug_level not in [1, 2]:
            log_warning(f"Invalid debug level: {debug_level}. Setting to 1.")
            debug_level = 1
        self.debug_level = debug_level
        self.telemetry = telemetry
        self.tracing = tracing

        # If we are caching the agent session
        self._cached_session: Optional[AgentSession] = None

        self._tool_instructions: Optional[List[str]] = None

        self._formatter: Optional[SafeFormatter] = None

        self._hooks_normalised = False

        self._mcp_tools_initialized_on_run: List[Any] = []

        # Lazy-initialized shared thread pool executor for background tasks (memory, cultural knowledge, etc.)
        self._background_executor: Optional[Any] = None

        self._get_models()

        # Set up tracing if enabled
        if self.tracing:
            self._setup_tracing()

    def _setup_tracing(self) -> None:
        """Set up OpenTelemetry tracing for this agent."""
        if self.db is None:
            log_warning(
                "tracing=True but no database provided. "
                "Tracing requires a database. Provide 'db' parameter to enable tracing."
            )
            return

        try:
            from agno.tracing import setup_tracing

            setup_tracing(db=self.db)
            log_debug(f"Tracing enabled for agent: {self.name or self.id}")
        except ImportError:
            log_warning(
                "tracing=True but OpenTelemetry packages not installed. "
                "Install with: pip install opentelemetry-api opentelemetry-sdk openinference-instrumentation-agno"
            )
        except Exception as e:
            log_warning(f"Failed to enable tracing for agent: {e}")

    @property
    def background_executor(self) -> Any:
        """Lazy initialization of shared thread pool executor for background tasks.

        Handles both memory creation and cultural knowledge updates concurrently.
        Initialized only on first use (runtime, not instantiation) and reused across runs.
        """
        if self._background_executor is None:
            from concurrent.futures import ThreadPoolExecutor

            self._background_executor = ThreadPoolExecutor(max_workers=3, thread_name_prefix="agno-bg")
        return self._background_executor

    @property
    def should_parse_structured_output(self) -> bool:
        return self.output_schema is not None and self.parse_response and self.parser_model is None

    @property
    def cached_session(self) -> Optional[AgentSession]:
        return self._cached_session

    def set_id(self) -> None:
        if self.id is None:
            self.id = generate_id_from_name(self.name)

    def _set_debug(self, debug_mode: Optional[bool] = None) -> None:
        # If the default debug mode is set, or passed on run, or via environment variable, set the debug mode to True
        if self.debug_mode or debug_mode or getenv("AGNO_DEBUG", "false").lower() == "true":
            set_log_level_to_debug(level=self.debug_level)
        else:
            set_log_level_to_info()

    def _set_telemetry(self) -> None:
        """Override telemetry settings based on environment variables."""

        telemetry_env = getenv("AGNO_TELEMETRY")
        if telemetry_env is not None:
            self.telemetry = telemetry_env.lower() == "true"

    def _set_default_model(self) -> None:
        # Use the default Model (OpenAIChat) if no model is provided
        if self.model is None:
            try:
                from agno.models.openai import OpenAIChat
            except ModuleNotFoundError as e:
                log_exception(e)
                log_error(
                    "Agno agents use `openai` as the default model provider. "
                    "Please provide a `model` or install `openai`."
                )
                exit(1)

            log_info("Setting default model to OpenAI Chat")
            self.model = OpenAIChat(id="gpt-4o")

    def _validate_input(
        self, input: Union[str, List, Dict, Message, BaseModel]
    ) -> Union[str, List, Dict, Message, BaseModel]:
        """Parse and validate input against input_schema if provided, otherwise return input as-is"""
        if self.input_schema is None:
            return input  # Return input unchanged if no schema is set

        # Handle Message objects - extract content
        if isinstance(input, Message):
            input = input.content  # type: ignore

        # If input is a string, convert it to a dict
        if isinstance(input, str):
            import json

            try:
                input = json.loads(input)
            except Exception as e:
                raise ValueError(f"Failed to parse input. Is it a valid JSON string?: {e}")

        # Case 1: Message is already a BaseModel instance
        if isinstance(input, BaseModel):
            if isinstance(input, self.input_schema):
                try:
                    return input
                except Exception as e:
                    raise ValueError(f"BaseModel validation failed: {str(e)}")
            else:
                # Different BaseModel types
                raise ValueError(f"Expected {self.input_schema.__name__} but got {type(input).__name__}")

        # Case 2: Message is a dict
        elif isinstance(input, dict):
            try:
                # Check if the schema is a TypedDict
                if is_typed_dict(self.input_schema):
                    validated_dict = validate_typed_dict(input, self.input_schema)
                    return validated_dict
                else:
                    validated_model = self.input_schema(**input)
                    return validated_model
            except Exception as e:
                raise ValueError(f"Failed to parse dict into {self.input_schema.__name__}: {str(e)}")

        # Case 3: Other types not supported for structured input
        else:
            raise ValueError(
                f"Cannot validate {type(input)} against input_schema. Expected dict or {self.input_schema.__name__} instance."
            )

    def _set_culture_manager(self) -> None:
        if self.db is None:
            log_warning("Database not provided. Cultural knowledge will not be stored.")

        if self.culture_manager is None:
            self.culture_manager = CultureManager(model=self.model, db=self.db)
        else:
            if self.culture_manager.model is None:
                self.culture_manager.model = self.model
            if self.culture_manager.db is None:
                self.culture_manager.db = self.db

        if self.add_culture_to_context is None:
            self.add_culture_to_context = (
                self.enable_agentic_culture or self.update_cultural_knowledge or self.culture_manager is not None
            )

    def _set_memory_manager(self) -> None:
        if self.db is None:
            log_warning("Database not provided. Memories will not be stored.")

        if self.memory_manager is None:
            self.memory_manager = MemoryManager(model=self.model, db=self.db)
        else:
            if self.memory_manager.model is None:
                self.memory_manager.model = self.model
            if self.memory_manager.db is None:
                self.memory_manager.db = self.db

        if self.add_memories_to_context is None:
            self.add_memories_to_context = (
                self.enable_user_memories or self.enable_agentic_memory or self.memory_manager is not None
            )

    def _set_session_summary_manager(self) -> None:
        if self.enable_session_summaries and self.session_summary_manager is None:
            self.session_summary_manager = SessionSummaryManager(model=self.model)

        if self.session_summary_manager is not None:
            if self.session_summary_manager.model is None:
                self.session_summary_manager.model = self.model

        if self.add_session_summary_to_context is None:
            self.add_session_summary_to_context = (
                self.enable_session_summaries or self.session_summary_manager is not None
            )

    def _has_async_db(self) -> bool:
        """Return True if the db the agent is equipped with is an Async implementation"""
        return self.db is not None and isinstance(self.db, AsyncBaseDb)

    def _get_models(self) -> None:
        if self.model is not None:
            self.model = get_model(self.model)
        if self.reasoning_model is not None:
            self.reasoning_model = get_model(self.reasoning_model)
        if self.parser_model is not None:
            self.parser_model = get_model(self.parser_model)
        if self.output_model is not None:
            self.output_model = get_model(self.output_model)

    def initialize_agent(self, debug_mode: Optional[bool] = None) -> None:
        self._set_default_model()
        self._set_debug(debug_mode=debug_mode)
        self.set_id()
        if self.enable_user_memories or self.enable_agentic_memory or self.memory_manager is not None:
            self._set_memory_manager()
        if (
            self.add_culture_to_context
            or self.update_cultural_knowledge
            or self.enable_agentic_culture
            or self.culture_manager is not None
        ):
            self._set_culture_manager()
        if self.enable_session_summaries or self.session_summary_manager is not None:
            self._set_session_summary_manager()

        log_debug(f"Agent ID: {self.id}", center=True)

        if self._formatter is None:
            self._formatter = SafeFormatter()

    def add_tool(self, tool: Union[Toolkit, Callable, Function, Dict]):
        if not self.tools:
            self.tools = []
        self.tools.append(tool)

    def set_tools(self, tools: Sequence[Union[Toolkit, Callable, Function, Dict]]):
        self.tools = list(tools) if tools else []

    async def _connect_mcp_tools(self) -> None:
        """Connect the MCP tools to the agent."""
        if self.tools:
            for tool in self.tools:
                if tool.__class__.__name__ in ["MCPTools", "MultiMCPTools"] and not tool.initialized:  # type: ignore
                    # Connect the MCP server
                    await tool.connect()  # type: ignore
                    self._mcp_tools_initialized_on_run.append(tool)

    async def _disconnect_mcp_tools(self) -> None:
        """Disconnect the MCP tools from the agent."""
        for tool in self._mcp_tools_initialized_on_run:
            await tool.close()
        self._mcp_tools_initialized_on_run = []

    def _initialize_session(
        self,
        session_id: Optional[str] = None,
        user_id: Optional[str] = None,
    ) -> Tuple[str, Optional[str]]:
        """Initialize the session for the agent."""

        if session_id is None:
            if self.session_id:
                session_id = self.session_id
            else:
                session_id = str(uuid4())
                # We make the session_id sticky to the agent instance if no session_id is provided
                self.session_id = session_id

        log_debug(f"Session ID: {session_id}", center=True)

        # Use the default user_id when necessary
        if user_id is None or user_id == "":
            user_id = self.user_id

        return session_id, user_id

    def _initialize_session_state(
        self,
        session_state: Dict[str, Any],
        user_id: Optional[str] = None,
        session_id: Optional[str] = None,
        run_id: Optional[str] = None,
    ) -> Dict[str, Any]:
        """Initialize the session state for the agent."""
        if user_id:
            session_state["current_user_id"] = user_id
        if session_id is not None:
            session_state["current_session_id"] = session_id
        if run_id is not None:
            session_state["current_run_id"] = run_id
        return session_state

    def _run(
        self,
        run_response: RunOutput,
        run_context: RunContext,
        session: AgentSession,
        user_id: Optional[str] = None,
        add_history_to_context: Optional[bool] = None,
        add_dependencies_to_context: Optional[bool] = None,
        add_session_state_to_context: Optional[bool] = None,
        response_format: Optional[Union[Dict, Type[BaseModel]]] = None,
        debug_mode: Optional[bool] = None,
        **kwargs: Any,
    ) -> RunOutput:
        """Run the Agent and return the RunOutput.

        Steps:
        1. Execute pre-hooks
        2. Determine tools for model
        3. Prepare run messages
        4. Start memory creation in background thread
        5. Reason about the task if reasoning is enabled
        6. Generate a response from the Model (includes running function calls)
        7. Update the RunOutput with the model response
        8. Store media if enabled
        9. Convert the response to the structured format if needed
        10. Execute post-hooks
        11. Wait for background memory creation and cultural knowledge creation
        12. Create session summary
        13. Cleanup and store the run response and session
        """

        # Register run for cancellation tracking
        register_run(run_response.run_id)  # type: ignore

        # 1. Execute pre-hooks
        run_input = cast(RunInput, run_response.input)
        self.model = cast(Model, self.model)
        if self.pre_hooks is not None:
            # Can modify the run input
            pre_hook_iterator = self._execute_pre_hooks(
                hooks=self.pre_hooks,  # type: ignore
                run_response=run_response,
                run_input=run_input,
                run_context=run_context,
                session=session,
                user_id=user_id,
                debug_mode=debug_mode,
                **kwargs,
            )
            # Consume the generator without yielding
            deque(pre_hook_iterator, maxlen=0)

        # 2. Determine tools for model
        processed_tools = self.get_tools(
            run_response=run_response,
            run_context=run_context,
            session=session,
            user_id=user_id,
        )
        _tools = self._determine_tools_for_model(
            model=self.model,
            processed_tools=processed_tools,
            run_response=run_response,
            session=session,
            run_context=run_context,
        )

        # 3. Prepare run messages
        run_messages: RunMessages = self._get_run_messages(
            run_response=run_response,
            run_context=run_context,
            input=run_input.input_content,
            session=session,
            user_id=user_id,
            audio=run_input.audios,
            images=run_input.images,
            videos=run_input.videos,
            files=run_input.files,
            add_history_to_context=add_history_to_context,
            add_dependencies_to_context=add_dependencies_to_context,
            add_session_state_to_context=add_session_state_to_context,
            tools=_tools,
            **kwargs,
        )
        if len(run_messages.messages) == 0:
            log_error("No messages to be sent to the model.")

        log_debug(f"Agent Run Start: {run_response.run_id}", center=True)

        # Start memory creation on a separate thread (runs concurrently with the main execution loop)
        memory_future = None
        # 4. Start memory creation in background thread if memory manager is enabled and agentic memory is disabled
        if run_messages.user_message is not None and self.memory_manager is not None and not self.enable_agentic_memory:
            log_debug("Starting memory creation in background thread.")
            memory_future = self.background_executor.submit(
                self._make_memories, run_messages=run_messages, user_id=user_id
            )

        # Start cultural knowledge creation on a separate thread (runs concurrently with the main execution loop)
        cultural_knowledge_future = None
        if (
            run_messages.user_message is not None
            and self.culture_manager is not None
            and self.update_cultural_knowledge
        ):
            log_debug("Starting cultural knowledge creation in background thread.")
            cultural_knowledge_future = self.background_executor.submit(
                self._make_cultural_knowledge, run_messages=run_messages
            )

        try:
            raise_if_cancelled(run_response.run_id)  # type: ignore

            # 5. Reason about the task
            self._handle_reasoning(run_response=run_response, run_messages=run_messages)

            # Check for cancellation before model call
            raise_if_cancelled(run_response.run_id)  # type: ignore

            # 6. Generate a response from the Model (includes running function calls)
            self.model = cast(Model, self.model)
            model_response: ModelResponse = self.model.response(
                messages=run_messages.messages,
                tools=_tools,
                tool_choice=self.tool_choice,
                tool_call_limit=self.tool_call_limit,
                response_format=response_format,
                run_response=run_response,
                send_media_to_model=self.send_media_to_model,
            )

            # Check for cancellation after model call
            raise_if_cancelled(run_response.run_id)  # type: ignore

            # If an output model is provided, generate output using the output model
            self._generate_response_with_output_model(model_response, run_messages)

            # If a parser model is provided, structure the response separately
            self._parse_response_with_parser_model(model_response, run_messages)

            # 7. Update the RunOutput with the model response
            self._update_run_response(
                model_response=model_response, run_response=run_response, run_messages=run_messages
            )

            # We should break out of the run function
            if any(tool_call.is_paused for tool_call in run_response.tools or []):
                wait_for_background_tasks(
                    memory_future=memory_future, cultural_knowledge_future=cultural_knowledge_future
                )

                return self._handle_agent_run_paused(run_response=run_response, session=session, user_id=user_id)

            # 8. Store media if enabled
            if self.store_media:
                store_media_util(run_response, model_response)

            # 9. Convert the response to the structured format if needed
            self._convert_response_to_structured_format(run_response)

            # 10. Execute post-hooks after output is generated but before response is returned
            if self.post_hooks is not None:
                post_hook_iterator = self._execute_post_hooks(
                    hooks=self.post_hooks,  # type: ignore
                    run_output=run_response,
                    run_context=run_context,
                    session=session,
                    user_id=user_id,
                    debug_mode=debug_mode,
                    **kwargs,
                )
                deque(post_hook_iterator, maxlen=0)

            # Check for cancellation
            raise_if_cancelled(run_response.run_id)  # type: ignore

            # 11. Wait for background memory creation and cultural knowledge creation
            wait_for_background_tasks(memory_future=memory_future, cultural_knowledge_future=cultural_knowledge_future)

            # 12. Create session summary
            if self.session_summary_manager is not None:
                # Upsert the RunOutput to Agent Session before creating the session summary
                session.upsert_run(run=run_response)
                try:
                    self.session_summary_manager.create_session_summary(session=session)
                except Exception as e:
                    log_warning(f"Error in session summary creation: {str(e)}")

            run_response.status = RunStatus.completed

            # 13. Cleanup and store the run response and session
            self._cleanup_and_store(
                run_response=run_response, session=session, run_context=run_context, user_id=user_id
            )

            # Log Agent Telemetry
            self._log_agent_telemetry(session_id=session.session_id, run_id=run_response.run_id)

            log_debug(f"Agent Run End: {run_response.run_id}", center=True, symbol="*")

            return run_response
        except RunCancelledException as e:
            # Handle run cancellation
            log_info(f"Run {run_response.run_id} was cancelled")
            run_response.content = str(e)
            run_response.status = RunStatus.cancelled

            # Cleanup and store the run response and session
            self._cleanup_and_store(
                run_response=run_response, session=session, run_context=run_context, user_id=user_id
            )

            return run_response
        finally:
            # Always clean up the run tracking
            cleanup_run(run_response.run_id)  # type: ignore

    def _run_stream(
        self,
        run_response: RunOutput,
        run_context: RunContext,
        session: AgentSession,
        user_id: Optional[str] = None,
        add_history_to_context: Optional[bool] = None,
        add_dependencies_to_context: Optional[bool] = None,
        add_session_state_to_context: Optional[bool] = None,
        response_format: Optional[Union[Dict, Type[BaseModel]]] = None,
        stream_events: bool = False,
        yield_run_output: Optional[bool] = None,
        debug_mode: Optional[bool] = None,
        **kwargs: Any,
    ) -> Iterator[Union[RunOutputEvent, RunOutput]]:
        """Run the Agent and yield the RunOutput.

        Steps:
        1. Execute pre-hooks
        2. Determine tools for model
        3. Prepare run messages
        4. Start memory creation in background thread
        5. Reason about the task if reasoning is enabled
        6. Process model response
        7. Parse response with parser model if provided
        8. Wait for background memory creation and cultural knowledge creation
        9. Create session summary
        10. Cleanup and store the run response and session
        """

        # Register run for cancellation tracking
        register_run(run_response.run_id)  # type: ignore

        # 1. Execute pre-hooks
        run_input = cast(RunInput, run_response.input)
        self.model = cast(Model, self.model)
        if self.pre_hooks is not None:
            # Can modify the run input
            pre_hook_iterator = self._execute_pre_hooks(
                hooks=self.pre_hooks,  # type: ignore
                run_response=run_response,
                run_input=run_input,
                run_context=run_context,
                session=session,
                user_id=user_id,
                debug_mode=debug_mode,
                **kwargs,
            )
            for event in pre_hook_iterator:
                yield event

        # 2. Determine tools for model
        processed_tools = self.get_tools(
            run_response=run_response,
            run_context=run_context,
            session=session,
            user_id=user_id,
        )
        _tools = self._determine_tools_for_model(
            model=self.model,
            processed_tools=processed_tools,
            run_response=run_response,
            session=session,
            run_context=run_context,
        )

        # 3. Prepare run messages
        run_messages: RunMessages = self._get_run_messages(
            run_response=run_response,
            input=run_input.input_content,
            session=session,
            run_context=run_context,
            user_id=user_id,
            audio=run_input.audios,
            images=run_input.images,
            videos=run_input.videos,
            files=run_input.files,
            add_history_to_context=add_history_to_context,
            add_dependencies_to_context=add_dependencies_to_context,
            add_session_state_to_context=add_session_state_to_context,
            tools=_tools,
            **kwargs,
        )
        if len(run_messages.messages) == 0:
            log_error("No messages to be sent to the model.")

        log_debug(f"Agent Run Start: {run_response.run_id}", center=True)

        # Start memory creation on a separate thread (runs concurrently with the main execution loop)
        memory_future = None
        # 4. Start memory creation in background thread if memory manager is enabled and agentic memory is disabled
        if run_messages.user_message is not None and self.memory_manager is not None and not self.enable_agentic_memory:
            log_debug("Starting memory creation in background thread.")
            memory_future = self.background_executor.submit(
                self._make_memories, run_messages=run_messages, user_id=user_id
            )

        # Start cultural knowledge creation on a separate thread (runs concurrently with the main execution loop)
        cultural_knowledge_future = None
        if (
            run_messages.user_message is not None
            and self.culture_manager is not None
            and self.update_cultural_knowledge
        ):
            log_debug("Starting cultural knowledge creation in background thread.")
            cultural_knowledge_future = self.background_executor.submit(
                self._make_cultural_knowledge, run_messages=run_messages
            )

        try:
            # Start the Run by yielding a RunStarted event
            if stream_events:
                yield handle_event(  # type: ignore
                    create_run_started_event(run_response),
                    run_response,
                    events_to_skip=self.events_to_skip,  # type: ignore
                    store_events=self.store_events,
                )

            # 5. Reason about the task if reasoning is enabled
            yield from self._handle_reasoning_stream(
                run_response=run_response,
                run_messages=run_messages,
                stream_events=stream_events,
            )

            # Check for cancellation before model processing
            raise_if_cancelled(run_response.run_id)  # type: ignore

            # 6. Process model response
            if self.output_model is None:
                for event in self._handle_model_response_stream(
                    session=session,
                    run_response=run_response,
                    run_messages=run_messages,
                    tools=_tools,
                    response_format=response_format,
                    stream_events=stream_events,
                    session_state=run_context.session_state,
                ):
                    raise_if_cancelled(run_response.run_id)  # type: ignore
                    yield event
            else:
                from agno.run.agent import (
                    IntermediateRunContentEvent,
                    RunContentEvent,
                )  # type: ignore

                for event in self._handle_model_response_stream(
                    session=session,
                    run_response=run_response,
                    run_messages=run_messages,
                    tools=_tools,
                    response_format=response_format,
                    stream_events=stream_events,
                    session_state=run_context.session_state,
                ):
                    raise_if_cancelled(run_response.run_id)  # type: ignore
                    if isinstance(event, RunContentEvent):
                        if stream_events:
                            yield IntermediateRunContentEvent(
                                content=event.content,
                                content_type=event.content_type,
                            )
                    else:
                        yield event

                # If an output model is provided, generate output using the output model
                for event in self._generate_response_with_output_model_stream(
                    session=session,
                    run_response=run_response,
                    run_messages=run_messages,
                    stream_events=stream_events,
                ):
                    raise_if_cancelled(run_response.run_id)  # type: ignore
                    yield event  # type: ignore

            # Check for cancellation after model processing
            raise_if_cancelled(run_response.run_id)  # type: ignore

            # 7. Parse response with parser model if provided
            yield from self._parse_response_with_parser_model_stream(
                session=session, run_response=run_response, stream_events=stream_events
            )

            # We should break out of the run function
            if any(tool_call.is_paused for tool_call in run_response.tools or []):
                yield from wait_for_background_tasks_stream(
                    memory_future=memory_future,
                    cultural_knowledge_future=cultural_knowledge_future,
                    stream_events=stream_events,
                    run_response=run_response,
                    events_to_skip=self.events_to_skip,
                    store_events=self.store_events,
                )

                # Handle the paused run
                yield from self._handle_agent_run_paused_stream(
                    run_response=run_response, session=session, user_id=user_id
                )
                return

            # Yield RunContentCompletedEvent
            if stream_events:
                yield handle_event(  # type: ignore
                    create_run_content_completed_event(from_run_response=run_response),
                    run_response,
                    events_to_skip=self.events_to_skip,  # type: ignore
                    store_events=self.store_events,
                )

            # Execute post-hooks after output is generated but before response is returned
            if self.post_hooks is not None:
                yield from self._execute_post_hooks(
                    hooks=self.post_hooks,  # type: ignore
                    run_output=run_response,
                    run_context=run_context,
                    session=session,
                    user_id=user_id,
                    debug_mode=debug_mode,
                    **kwargs,
                )

            # 8. Wait for background memory creation and cultural knowledge creation
            yield from wait_for_background_tasks_stream(
                memory_future=memory_future,
                cultural_knowledge_future=cultural_knowledge_future,
                stream_events=stream_events,
                run_response=run_response,
            )

            # 9. Create session summary
            if self.session_summary_manager is not None:
                # Upsert the RunOutput to Agent Session before creating the session summary
                session.upsert_run(run=run_response)

                if stream_events:
                    yield handle_event(  # type: ignore
                        create_session_summary_started_event(from_run_response=run_response),
                        run_response,
                        events_to_skip=self.events_to_skip,  # type: ignore
                        store_events=self.store_events,
                    )
                try:
                    self.session_summary_manager.create_session_summary(session=session)
                except Exception as e:
                    log_warning(f"Error in session summary creation: {str(e)}")
                if stream_events:
                    yield handle_event(  # type: ignore
                        create_session_summary_completed_event(
                            from_run_response=run_response, session_summary=session.summary
                        ),
                        run_response,
                        events_to_skip=self.events_to_skip,  # type: ignore
                        store_events=self.store_events,
                    )

            # Update run_response.session_state before creating RunCompletedEvent
            # This ensures the event has the final state after all tool modifications
            if session.session_data is not None and "session_state" in session.session_data:
                run_response.session_state = session.session_data["session_state"]

            # Create the run completed event
            completed_event = handle_event(  # type: ignore
                create_run_completed_event(from_run_response=run_response),
                run_response,
                events_to_skip=self.events_to_skip,  # type: ignore
                store_events=self.store_events,
            )

            # Set the run status to completed
            run_response.status = RunStatus.completed

            # 10. Cleanup and store the run response and session
            self._cleanup_and_store(
                run_response=run_response, session=session, run_context=run_context, user_id=user_id
            )

            if stream_events:
                yield completed_event  # type: ignore

            if yield_run_output:
                yield run_response

            # Log Agent Telemetry
            self._log_agent_telemetry(session_id=session.session_id, run_id=run_response.run_id)

            log_debug(f"Agent Run End: {run_response.run_id}", center=True, symbol="*")

        except RunCancelledException as e:
            # Handle run cancellation during streaming
            log_info(f"Run {run_response.run_id} was cancelled during streaming")
            run_response.status = RunStatus.cancelled
            # Don't overwrite content - preserve any partial content that was streamed
            # Only set content if it's empty
            if not run_response.content:
                run_response.content = str(e)

            # Yield the cancellation event
            yield handle_event(  # type: ignore
                create_run_cancelled_event(from_run_response=run_response, reason=str(e)),
                run_response,
                events_to_skip=self.events_to_skip,  # type: ignore
                store_events=self.store_events,
            )

            # Cleanup and store the run response and session
            self._cleanup_and_store(
                run_response=run_response, session=session, run_context=run_context, user_id=user_id
            )
        finally:
            # Always clean up the run tracking
            cleanup_run(run_response.run_id)  # type: ignore

    @overload
    def run(
        self,
        input: Union[str, List, Dict, Message, BaseModel, List[Message]],
        *,
        stream: Literal[False] = False,
        stream_events: Optional[bool] = None,
        stream_intermediate_steps: Optional[bool] = None,
        user_id: Optional[str] = None,
        session_id: Optional[str] = None,
        session_state: Optional[Dict[str, Any]] = None,
        run_context: Optional[RunContext] = None,
        audio: Optional[Sequence[Audio]] = None,
        images: Optional[Sequence[Image]] = None,
        videos: Optional[Sequence[Video]] = None,
        files: Optional[Sequence[File]] = None,
        retries: Optional[int] = None,
        knowledge_filters: Optional[Union[Dict[str, Any], List[FilterExpr]]] = None,
        add_history_to_context: Optional[bool] = None,
        add_dependencies_to_context: Optional[bool] = None,
        add_session_state_to_context: Optional[bool] = None,
        dependencies: Optional[Dict[str, Any]] = None,
        metadata: Optional[Dict[str, Any]] = None,
        debug_mode: Optional[bool] = None,
        **kwargs: Any,
    ) -> RunOutput: ...

    @overload
    def run(
        self,
        input: Union[str, List, Dict, Message, BaseModel, List[Message]],
        *,
        stream: Literal[True] = True,
        stream_events: Optional[bool] = None,
        stream_intermediate_steps: Optional[bool] = None,
        user_id: Optional[str] = None,
        session_id: Optional[str] = None,
        session_state: Optional[Dict[str, Any]] = None,
        run_context: Optional[RunContext] = None,
        audio: Optional[Sequence[Audio]] = None,
        images: Optional[Sequence[Image]] = None,
        videos: Optional[Sequence[Video]] = None,
        files: Optional[Sequence[File]] = None,
        retries: Optional[int] = None,
        knowledge_filters: Optional[Union[Dict[str, Any], List[FilterExpr]]] = None,
        add_history_to_context: Optional[bool] = None,
        add_dependencies_to_context: Optional[bool] = None,
        add_session_state_to_context: Optional[bool] = None,
        dependencies: Optional[Dict[str, Any]] = None,
        metadata: Optional[Dict[str, Any]] = None,
        yield_run_response: bool = False,  # To be deprecated: use yield_run_output instead
        yield_run_output: bool = False,
        debug_mode: Optional[bool] = None,
        **kwargs: Any,
    ) -> Iterator[Union[RunOutputEvent, RunOutput]]: ...

    def run(
        self,
        input: Union[str, List, Dict, Message, BaseModel, List[Message]],
        *,
        stream: Optional[bool] = None,
        stream_events: Optional[bool] = None,
        stream_intermediate_steps: Optional[bool] = None,
        user_id: Optional[str] = None,
        session_id: Optional[str] = None,
        session_state: Optional[Dict[str, Any]] = None,
        run_context: Optional[RunContext] = None,
        audio: Optional[Sequence[Audio]] = None,
        images: Optional[Sequence[Image]] = None,
        videos: Optional[Sequence[Video]] = None,
        files: Optional[Sequence[File]] = None,
        retries: Optional[int] = None,
        knowledge_filters: Optional[Union[Dict[str, Any], List[FilterExpr]]] = None,
        add_history_to_context: Optional[bool] = None,
        add_dependencies_to_context: Optional[bool] = None,
        add_session_state_to_context: Optional[bool] = None,
        dependencies: Optional[Dict[str, Any]] = None,
        metadata: Optional[Dict[str, Any]] = None,
        yield_run_response: Optional[bool] = None,  # To be deprecated: use yield_run_output instead
        yield_run_output: Optional[bool] = None,
        debug_mode: Optional[bool] = None,
        **kwargs: Any,
    ) -> Union[RunOutput, Iterator[Union[RunOutputEvent, RunOutput]]]:
        """Run the Agent and return the response."""
        if self._has_async_db():
            raise RuntimeError(
                "`run` method is not supported with an async database. Please use `arun` method instead."
            )

        if (add_history_to_context or self.add_history_to_context) and not self.db and not self.team_id:
            log_warning(
                "add_history_to_context is True, but no database has been assigned to the agent. History will not be added to the context."
            )

        if yield_run_response is not None:
            warnings.warn(
                "The 'yield_run_response' parameter is deprecated and will be removed in future versions. Use 'yield_run_output' instead.",
                DeprecationWarning,
                stacklevel=2,
            )

        # Create a run_id for this specific run
        run_id = str(uuid4())

        # Validate input against input_schema if provided
        validated_input = self._validate_input(input)

        # Normalise hook & guardails
        if not self._hooks_normalised:
            if self.pre_hooks:
                self.pre_hooks = normalize_hooks(self.pre_hooks)  # type: ignore
            if self.post_hooks:
                self.post_hooks = normalize_hooks(self.post_hooks)  # type: ignore
            self._hooks_normalised = True

        session_id, user_id = self._initialize_session(session_id=session_id, user_id=user_id)

        # Initialize the Agent
        self.initialize_agent(debug_mode=debug_mode)

        image_artifacts, video_artifacts, audio_artifacts, file_artifacts = validate_media_object_id(
            images=images, videos=videos, audios=audio, files=files
        )

        # Create RunInput to capture the original user input
        run_input = RunInput(
            input_content=validated_input,
            images=image_artifacts,
            videos=video_artifacts,
            audios=audio_artifacts,
            files=file_artifacts,
        )

        # Read existing session from database
        agent_session = self._read_or_create_session(session_id=session_id, user_id=user_id)
        self._update_metadata(session=agent_session)

        # Initialize session state
        session_state = self._initialize_session_state(
            session_state=session_state or {}, user_id=user_id, session_id=session_id, run_id=run_id
        )
        # Update session state from DB
        session_state = self._load_session_state(session=agent_session, session_state=session_state)

        # Determine runtime dependencies
        dependencies = dependencies if dependencies is not None else self.dependencies

        # Initialize run context
        run_context = run_context or RunContext(
            run_id=run_id,
            session_id=session_id,
            user_id=user_id,
            session_state=session_state,
            dependencies=dependencies,
        )

        # Resolve dependencies
        if run_context.dependencies is not None:
            self._resolve_run_dependencies(run_context=run_context)

        add_dependencies = (
            add_dependencies_to_context if add_dependencies_to_context is not None else self.add_dependencies_to_context
        )
        add_session_state = (
            add_session_state_to_context
            if add_session_state_to_context is not None
            else self.add_session_state_to_context
        )
        add_history = add_history_to_context if add_history_to_context is not None else self.add_history_to_context

        # When filters are passed manually
        if self.knowledge_filters or knowledge_filters:
            run_context.knowledge_filters = self._get_effective_filters(knowledge_filters)

        # Use stream override value when necessary
        if stream is None:
            stream = False if self.stream is None else self.stream

        # Considering both stream_events and stream_intermediate_steps (deprecated)
        if stream_intermediate_steps is not None:
            warnings.warn(
                "The 'stream_intermediate_steps' parameter is deprecated and will be removed in future versions. Use 'stream_events' instead.",
                DeprecationWarning,
                stacklevel=2,
            )
        stream_events = stream_events or stream_intermediate_steps

        # Can't stream events if streaming is disabled
        if stream is False:
            stream_events = False

        if stream_events is None:
            stream_events = False if self.stream_events is None else self.stream_events

        self.stream = self.stream or stream
        self.stream_events = self.stream_events or stream_events

        # Prepare arguments for the model
        response_format = self._get_response_format() if self.parser_model is None else None
        self.model = cast(Model, self.model)

        # Merge agent metadata with run metadata
        if self.metadata is not None and metadata is not None:
            merge_dictionaries(metadata, self.metadata)

        # Create a new run_response for this attempt
        run_response = RunOutput(
            run_id=run_id,
            session_id=session_id,
            agent_id=self.id,
            user_id=user_id,
            agent_name=self.name,
            metadata=run_context.metadata,
            session_state=run_context.session_state,
            input=run_input,
        )

        run_response.model = self.model.id if self.model is not None else None
        run_response.model_provider = self.model.provider if self.model is not None else None

        # Start the run metrics timer, to calculate the run duration
        run_response.metrics = Metrics()
        run_response.metrics.start_timer()

        # If no retries are set, use the agent's default retries
        retries = retries if retries is not None else self.retries

        last_exception = None
        num_attempts = retries + 1

        yield_run_output = yield_run_output or yield_run_response  # For backwards compatibility

        for attempt in range(num_attempts):
            try:
                if stream:
                    response_iterator = self._run_stream(
                        run_response=run_response,
                        run_context=run_context,
                        session=agent_session,
                        user_id=user_id,
                        add_history_to_context=add_history,
                        add_dependencies_to_context=add_dependencies,
                        add_session_state_to_context=add_session_state,
                        response_format=response_format,
                        stream_events=stream_events,
                        yield_run_output=yield_run_output,
                        debug_mode=debug_mode,
                        **kwargs,
                    )
                    return response_iterator
                else:
                    response = self._run(
                        run_response=run_response,
                        run_context=run_context,
                        session=agent_session,
                        user_id=user_id,
                        add_history_to_context=add_history,
                        add_dependencies_to_context=add_dependencies,
                        add_session_state_to_context=add_session_state,
                        response_format=response_format,
                        debug_mode=debug_mode,
                        **kwargs,
                    )
                    return response
            except (InputCheckError, OutputCheckError) as e:
                log_error(f"Validation failed: {str(e)} | Check: {e.check_trigger}")
                raise e
            except ModelProviderError as e:
                log_warning(f"Attempt {attempt + 1}/{num_attempts} failed: {str(e)}")
                if isinstance(e, StopAgentRun):
                    raise e
                last_exception = e
                if attempt < num_attempts - 1:  # Don't sleep on the last attempt
                    if self.exponential_backoff:
                        delay = 2**attempt * self.delay_between_retries
                    else:
                        delay = self.delay_between_retries
                    import time

                    time.sleep(delay)
            except KeyboardInterrupt:
                run_response.content = "Operation cancelled by user"
                run_response.status = RunStatus.cancelled

                if stream:
                    return generator_wrapper(  # type: ignore
                        create_run_cancelled_event(
                            from_run_response=run_response,
                            reason="Operation cancelled by user",
                        )
                    )
                else:
                    return run_response

        # If we get here, all retries failed
        if last_exception is not None:
            log_error(
                f"Failed after {num_attempts} attempts. Last error using {last_exception.model_name}({last_exception.model_id})"
            )
            if stream:
                return generator_wrapper(create_run_error_event(run_response, error=str(last_exception)))  # type: ignore

            raise last_exception
        else:
            if stream:
                return generator_wrapper(create_run_error_event(run_response, error=str(last_exception)))  # type: ignore
            raise Exception(f"Failed after {num_attempts} attempts.")

    async def _arun(
        self,
        run_response: RunOutput,
        run_context: RunContext,
        session_id: str,
        user_id: Optional[str] = None,
        add_history_to_context: Optional[bool] = None,
        add_dependencies_to_context: Optional[bool] = None,
        add_session_state_to_context: Optional[bool] = None,
        response_format: Optional[Union[Dict, Type[BaseModel]]] = None,
        debug_mode: Optional[bool] = None,
        **kwargs: Any,
    ) -> RunOutput:
        """Run the Agent and return the RunOutput.

        Steps:
        1. Read or create session
        2. Update metadata and session state
        3. Resolve dependencies
        4. Execute pre-hooks
        5. Determine tools for model
        6. Prepare run messages
        7. Start memory creation in background task
        8. Reason about the task if reasoning is enabled
        9. Generate a response from the Model (includes running function calls)
        10. Update the RunOutput with the model response
        11. Convert response to structured format
        12. Store media if enabled
        13. Execute post-hooks
        14. Wait for background memory creation
        15. Create session summary
        16. Cleanup and store (scrub, stop timer, save to file, add to session, calculate metrics, save session)
        """
        log_debug(f"Agent Run Start: {run_response.run_id}", center=True)

        # Register run for cancellation tracking
        register_run(run_response.run_id)  # type: ignore

        # 1. Read or create session. Reads from the database if provided.
        agent_session = await self._aread_or_create_session(session_id=session_id, user_id=user_id)

        # 2. Update metadata and session state
        self._update_metadata(session=agent_session)
        # Initialize session state
        run_context.session_state = self._initialize_session_state(
            session_state=run_context.session_state or {},
            user_id=user_id,
            session_id=session_id,
            run_id=run_response.run_id,
        )
        # Update session state from DB
        if run_context.session_state is not None:
            run_context.session_state = self._load_session_state(
                session=agent_session, session_state=run_context.session_state
            )

        # 3. Resolve dependencies
        if run_context.dependencies is not None:
            await self._aresolve_run_dependencies(run_context=run_context)

        # 4. Execute pre-hooks
        run_input = cast(RunInput, run_response.input)
        self.model = cast(Model, self.model)
        if self.pre_hooks is not None:
            # Can modify the run input
            pre_hook_iterator = self._aexecute_pre_hooks(
                hooks=self.pre_hooks,  # type: ignore
                run_response=run_response,
                run_context=run_context,
                run_input=run_input,
                session=agent_session,
                user_id=user_id,
                debug_mode=debug_mode,
                **kwargs,
            )
            # Consume the async iterator without yielding
            async for _ in pre_hook_iterator:
                pass

        # 5. Determine tools for model
        self.model = cast(Model, self.model)
        processed_tools = await self.aget_tools(
            run_response=run_response,
            run_context=run_context,
            session=agent_session,
            user_id=user_id,
        )

        _tools = self._determine_tools_for_model(
            model=self.model,
            processed_tools=processed_tools,
            run_response=run_response,
            run_context=run_context,
            session=agent_session,
        )

        # 6. Prepare run messages
        run_messages: RunMessages = await self._aget_run_messages(
            run_response=run_response,
            run_context=run_context,
            input=run_input.input_content,
            session=agent_session,
            user_id=user_id,
            audio=run_input.audios,
            images=run_input.images,
            videos=run_input.videos,
            files=run_input.files,
            add_history_to_context=add_history_to_context,
            add_dependencies_to_context=add_dependencies_to_context,
            add_session_state_to_context=add_session_state_to_context,
            tools=_tools,
            **kwargs,
        )
        if len(run_messages.messages) == 0:
            log_error("No messages to be sent to the model.")

        # 7. Start memory creation as a background task (runs concurrently with the main execution)
        memory_task = None
        if run_messages.user_message is not None and self.memory_manager is not None and not self.enable_agentic_memory:
            log_debug("Starting memory creation in background task.")
            memory_task = create_task(self._amake_memories(run_messages=run_messages, user_id=user_id))

        # Start cultural knowledge creation on a separate thread (runs concurrently with the main execution loop)
        cultural_knowledge_task = None
        if (
            run_messages.user_message is not None
            and self.culture_manager is not None
            and self.update_cultural_knowledge
        ):
            log_debug("Starting cultural knowledge creation in background thread.")
            cultural_knowledge_task = create_task(self._acreate_cultural_knowledge(run_messages=run_messages))

        try:
            # Check for cancellation before model call
            raise_if_cancelled(run_response.run_id)  # type: ignore

            # 8. Reason about the task if reasoning is enabled
            await self._ahandle_reasoning(run_response=run_response, run_messages=run_messages)

            # Check for cancellation before model call
            raise_if_cancelled(run_response.run_id)  # type: ignore

            # 9. Generate a response from the Model (includes running function calls)
            model_response: ModelResponse = await self.model.aresponse(
                messages=run_messages.messages,
                tools=_tools,
                tool_choice=self.tool_choice,
                tool_call_limit=self.tool_call_limit,
                response_format=response_format,
                send_media_to_model=self.send_media_to_model,
                run_response=run_response,
            )

            # Check for cancellation after model call
            raise_if_cancelled(run_response.run_id)  # type: ignore

            # If an output model is provided, generate output using the output model
            await self._agenerate_response_with_output_model(model_response=model_response, run_messages=run_messages)

            # If a parser model is provided, structure the response separately
            await self._aparse_response_with_parser_model(model_response=model_response, run_messages=run_messages)

            # 10. Update the RunOutput with the model response
            self._update_run_response(
                model_response=model_response,
                run_response=run_response,
                run_messages=run_messages,
            )

            # We should break out of the run function
            if any(tool_call.is_paused for tool_call in run_response.tools or []):
                await await_for_background_tasks(
                    memory_task=memory_task, cultural_knowledge_task=cultural_knowledge_task
                )
                return await self._ahandle_agent_run_paused(
                    run_response=run_response, session=agent_session, user_id=user_id
                )

            # 11. Convert the response to the structured format if needed
            self._convert_response_to_structured_format(run_response)

            # 12. Store media if enabled
            if self.store_media:
                store_media_util(run_response, model_response)

            # 13. Execute post-hooks (after output is generated but before response is returned)
            if self.post_hooks is not None:
                async for _ in self._aexecute_post_hooks(
                    hooks=self.post_hooks,  # type: ignore
                    run_output=run_response,
                    run_context=run_context,
                    session=agent_session,
                    user_id=user_id,
                    debug_mode=debug_mode,
                    **kwargs,
                ):
                    pass

            # Check for cancellation
            raise_if_cancelled(run_response.run_id)  # type: ignore

            # 14. Wait for background memory creation
            await await_for_background_tasks(memory_task=memory_task, cultural_knowledge_task=cultural_knowledge_task)

            # 15. Create session summary
            if self.session_summary_manager is not None:
                # Upsert the RunOutput to Agent Session before creating the session summary
                agent_session.upsert_run(run=run_response)
                try:
                    await self.session_summary_manager.acreate_session_summary(session=agent_session)
                except Exception as e:
                    log_warning(f"Error in session summary creation: {str(e)}")

            run_response.status = RunStatus.completed

            # 16. Cleanup and store the run response and session
            await self._acleanup_and_store(
                run_response=run_response,
                session=agent_session,
                run_context=run_context,
                user_id=user_id,
            )

            # Log Agent Telemetry
            await self._alog_agent_telemetry(session_id=agent_session.session_id, run_id=run_response.run_id)

            log_debug(f"Agent Run End: {run_response.run_id}", center=True, symbol="*")

            return run_response

        except RunCancelledException as e:
            # Handle run cancellation
            log_info(f"Run {run_response.run_id} was cancelled")
            run_response.content = str(e)
            run_response.status = RunStatus.cancelled

            # Cleanup and store the run response and session
            await self._acleanup_and_store(
                run_response=run_response,
                session=agent_session,
                run_context=run_context,
                user_id=user_id,
            )

            return run_response

        finally:
            # Always disconnect MCP tools
            await self._disconnect_mcp_tools()

            # Cancel the memory task if it's still running
            if memory_task is not None and not memory_task.done():
                memory_task.cancel()
                try:
                    await memory_task
                except CancelledError:
                    pass
            # Cancel the cultural knowledge task if it's still running
            if cultural_knowledge_task is not None and not cultural_knowledge_task.done():
                cultural_knowledge_task.cancel()
                try:
                    await cultural_knowledge_task
                except CancelledError:
                    pass

            # Always clean up the run tracking
            cleanup_run(run_response.run_id)  # type: ignore

    async def _arun_stream(
        self,
        run_response: RunOutput,
        run_context: RunContext,
        session_id: str,
        user_id: Optional[str] = None,
        add_history_to_context: Optional[bool] = None,
        add_dependencies_to_context: Optional[bool] = None,
        add_session_state_to_context: Optional[bool] = None,
        response_format: Optional[Union[Dict, Type[BaseModel]]] = None,
        stream_events: bool = False,
        yield_run_output: Optional[bool] = None,
        debug_mode: Optional[bool] = None,
        **kwargs: Any,
    ) -> AsyncIterator[Union[RunOutputEvent, RunOutput]]:
        """Run the Agent and yield the RunOutput.

        Steps:
        1. Read or create session
        2. Update metadata and session state
        3. Resolve dependencies
        4. Execute pre-hooks
        5. Determine tools for model
        6. Prepare run messages
        7. Start memory creation in background task
        8. Reason about the task if reasoning is enabled
        9. Generate a response from the Model (includes running function calls)
        10. Parse response with parser model if provided
        11. Wait for background memory creation
        12. Create session summary
        13. Cleanup and store (scrub, stop timer, save to file, add to session, calculate metrics, save session)
        """
        log_debug(f"Agent Run Start: {run_response.run_id}", center=True)

        # Start the Run by yielding a RunStarted event
        if stream_events:
            yield handle_event(  # type: ignore
                create_run_started_event(run_response),
                run_response,
                events_to_skip=self.events_to_skip,  # type: ignore
                store_events=self.store_events,
            )

        # 1. Read or create session. Reads from the database if provided.
        agent_session = await self._aread_or_create_session(session_id=session_id, user_id=user_id)

        # 2. Update metadata and session state
        self._update_metadata(session=agent_session)
        # Initialize session state
        run_context.session_state = self._initialize_session_state(
            session_state=run_context.session_state or {},
            user_id=user_id,
            session_id=session_id,
            run_id=run_response.run_id,
        )
        # Update session state from DB
        if run_context.session_state is not None:
            run_context.session_state = self._load_session_state(
                session=agent_session, session_state=run_context.session_state
            )

        # 3. Resolve dependencies
        if run_context.dependencies is not None:
            await self._aresolve_run_dependencies(run_context=run_context)

        # 4. Execute pre-hooks
        run_input = cast(RunInput, run_response.input)
        self.model = cast(Model, self.model)
        if self.pre_hooks is not None:
            # Can modify the run input
            pre_hook_iterator = self._aexecute_pre_hooks(
                hooks=self.pre_hooks,  # type: ignore
                run_response=run_response,
                run_context=run_context,
                run_input=run_input,
                session=agent_session,
                user_id=user_id,
                debug_mode=debug_mode,
                **kwargs,
            )
            async for event in pre_hook_iterator:
                yield event

        # 5. Determine tools for model
        self.model = cast(Model, self.model)
        processed_tools = await self.aget_tools(
            run_response=run_response,
            run_context=run_context,
            session=agent_session,
            user_id=user_id,
        )

        _tools = self._determine_tools_for_model(
            model=self.model,
            processed_tools=processed_tools,
            run_response=run_response,
            run_context=run_context,
            session=agent_session,
        )

        # 6. Prepare run messages
        run_messages: RunMessages = await self._aget_run_messages(
            run_response=run_response,
            run_context=run_context,
            input=run_input.input_content,
            session=agent_session,
            user_id=user_id,
            audio=run_input.audios,
            images=run_input.images,
            videos=run_input.videos,
            files=run_input.files,
            add_history_to_context=add_history_to_context,
            add_dependencies_to_context=add_dependencies_to_context,
            add_session_state_to_context=add_session_state_to_context,
            tools=_tools,
            **kwargs,
        )
        if len(run_messages.messages) == 0:
            log_error("No messages to be sent to the model.")

        # 7. Start memory creation as a background task (runs concurrently with the main execution)
        memory_task = None
        if run_messages.user_message is not None and self.memory_manager is not None and not self.enable_agentic_memory:
            log_debug("Starting memory creation in background task.")
            memory_task = create_task(self._amake_memories(run_messages=run_messages, user_id=user_id))

        # Start cultural knowledge creation on a separate thread (runs concurrently with the main execution loop)
        cultural_knowledge_task = None
        if (
            run_messages.user_message is not None
            and self.culture_manager is not None
            and self.update_cultural_knowledge
        ):
            log_debug("Starting cultural knowledge creation in background task.")
            cultural_knowledge_task = create_task(self._acreate_cultural_knowledge(run_messages=run_messages))

        # Register run for cancellation tracking
        register_run(run_response.run_id)  # type: ignore

        try:
            # 8. Reason about the task if reasoning is enabled
            async for item in self._ahandle_reasoning_stream(
                run_response=run_response,
                run_messages=run_messages,
                stream_events=stream_events,
            ):
                raise_if_cancelled(run_response.run_id)  # type: ignore
                yield item

            raise_if_cancelled(run_response.run_id)  # type: ignore

            # 9. Generate a response from the Model
            if self.output_model is None:
                async for event in self._ahandle_model_response_stream(
                    session=agent_session,
                    run_response=run_response,
                    run_messages=run_messages,
                    tools=_tools,
                    response_format=response_format,
                    stream_events=stream_events,
                    session_state=run_context.session_state,
                ):
                    raise_if_cancelled(run_response.run_id)  # type: ignore
                    yield event
            else:
                from agno.run.agent import (
                    IntermediateRunContentEvent,
                    RunContentEvent,
                )  # type: ignore

                async for event in self._ahandle_model_response_stream(
                    session=agent_session,
                    run_response=run_response,
                    run_messages=run_messages,
                    tools=_tools,
                    response_format=response_format,
                    stream_events=stream_events,
                    session_state=run_context.session_state,
                ):
                    raise_if_cancelled(run_response.run_id)  # type: ignore
                    if isinstance(event, RunContentEvent):
                        if stream_events:
                            yield IntermediateRunContentEvent(
                                content=event.content,
                                content_type=event.content_type,
                            )
                    else:
                        yield event

                # If an output model is provided, generate output using the output model
                async for event in self._agenerate_response_with_output_model_stream(
                    session=agent_session,
                    run_response=run_response,
                    run_messages=run_messages,
                    stream_events=stream_events,
                ):
                    raise_if_cancelled(run_response.run_id)  # type: ignore
                    yield event

            # Check for cancellation after model processing
            raise_if_cancelled(run_response.run_id)  # type: ignore

            # 10. Parse response with parser model if provided
            async for event in self._aparse_response_with_parser_model_stream(
                session=agent_session, run_response=run_response, stream_events=stream_events
            ):
                yield event

            if stream_events:
                yield handle_event(  # type: ignore
                    create_run_content_completed_event(from_run_response=run_response),
                    run_response,
                    events_to_skip=self.events_to_skip,  # type: ignore
                    store_events=self.store_events,
                )

            # Break out of the run function if a tool call is paused
            if any(tool_call.is_paused for tool_call in run_response.tools or []):
                async for item in await_for_background_tasks_stream(
                    memory_task=memory_task,
                    cultural_knowledge_task=cultural_knowledge_task,
                    stream_events=stream_events,
                    run_response=run_response,
                ):
                    yield item

                async for item in self._ahandle_agent_run_paused_stream(
                    run_response=run_response, session=agent_session, user_id=user_id
                ):
                    yield item
                return

            # Execute post-hooks (after output is generated but before response is returned)
            if self.post_hooks is not None:
                async for event in self._aexecute_post_hooks(
                    hooks=self.post_hooks,  # type: ignore
                    run_output=run_response,
                    run_context=run_context,
                    session=agent_session,
                    user_id=user_id,
                    debug_mode=debug_mode,
                    **kwargs,
                ):
                    yield event

            # 11. Wait for background memory creation
            async for item in await_for_background_tasks_stream(
                memory_task=memory_task,
                cultural_knowledge_task=cultural_knowledge_task,
                stream_events=stream_events,
                run_response=run_response,
                events_to_skip=self.events_to_skip,
                store_events=self.store_events,
            ):
                yield item

            # 12. Create session summary
            if self.session_summary_manager is not None:
                # Upsert the RunOutput to Agent Session before creating the session summary
                agent_session.upsert_run(run=run_response)

                if stream_events:
                    yield handle_event(  # type: ignore
                        create_session_summary_started_event(from_run_response=run_response),
                        run_response,
                        events_to_skip=self.events_to_skip,  # type: ignore
                        store_events=self.store_events,
                    )
                try:
                    await self.session_summary_manager.acreate_session_summary(session=agent_session)
                except Exception as e:
                    log_warning(f"Error in session summary creation: {str(e)}")
                if stream_events:
                    yield handle_event(  # type: ignore
                        create_session_summary_completed_event(
                            from_run_response=run_response, session_summary=agent_session.summary
                        ),
                        run_response,
                        events_to_skip=self.events_to_skip,  # type: ignore
                        store_events=self.store_events,
                    )

            # Update run_response.session_state before creating RunCompletedEvent
            # This ensures the event has the final state after all tool modifications
            if agent_session.session_data is not None and "session_state" in agent_session.session_data:
                run_response.session_state = agent_session.session_data["session_state"]

            # Create the run completed event
            completed_event = handle_event(
                create_run_completed_event(from_run_response=run_response),
                run_response,
                events_to_skip=self.events_to_skip,  # type: ignore
                store_events=self.store_events,
            )

            # Set the run status to completed
            run_response.status = RunStatus.completed

            # 13. Cleanup and store the run response and session
            await self._acleanup_and_store(
                run_response=run_response,
                session=agent_session,
                run_context=run_context,
                user_id=user_id,
            )

            if stream_events:
                yield completed_event  # type: ignore

            if yield_run_output:
                yield run_response

            # Log Agent Telemetry
            await self._alog_agent_telemetry(session_id=agent_session.session_id, run_id=run_response.run_id)

            log_debug(f"Agent Run End: {run_response.run_id}", center=True, symbol="*")

        except RunCancelledException as e:
            # Handle run cancellation during async streaming
            log_info(f"Run {run_response.run_id} was cancelled during async streaming")
            run_response.status = RunStatus.cancelled
            # Don't overwrite content - preserve any partial content that was streamed
            # Only set content if it's empty
            if not run_response.content:
                run_response.content = str(e)

            # Yield the cancellation event
            yield handle_event(  # type: ignore
                create_run_cancelled_event(from_run_response=run_response, reason=str(e)),
                run_response,
                events_to_skip=self.events_to_skip,  # type: ignore
                store_events=self.store_events,
            )

            # Cleanup and store the run response and session
            await self._acleanup_and_store(
                run_response=run_response,
                session=agent_session,
                run_context=run_context,
                user_id=user_id,
            )
        finally:
            # Always disconnect MCP tools
            await self._disconnect_mcp_tools()

            # Cancel the memory task if it's still running
            if memory_task is not None and not memory_task.done():
                memory_task.cancel()
                try:
                    await memory_task
                except CancelledError:
                    pass

            if cultural_knowledge_task is not None and not cultural_knowledge_task.done():
                cultural_knowledge_task.cancel()
                try:
                    await cultural_knowledge_task
                except CancelledError:
                    pass

            # Always clean up the run tracking
            cleanup_run(run_response.run_id)  # type: ignore

    @overload
    async def arun(
        self,
        input: Union[str, List, Dict, Message, BaseModel, List[Message]],
        *,
        stream: Literal[False] = False,
        user_id: Optional[str] = None,
        session_id: Optional[str] = None,
        session_state: Optional[Dict[str, Any]] = None,
        run_context: Optional[RunContext] = None,
        audio: Optional[Sequence[Audio]] = None,
        images: Optional[Sequence[Image]] = None,
        videos: Optional[Sequence[Video]] = None,
        files: Optional[Sequence[File]] = None,
        stream_events: Optional[bool] = None,
        stream_intermediate_steps: Optional[bool] = None,
        retries: Optional[int] = None,
        knowledge_filters: Optional[Union[Dict[str, Any], List[FilterExpr]]] = None,
        add_history_to_context: Optional[bool] = None,
        add_dependencies_to_context: Optional[bool] = None,
        add_session_state_to_context: Optional[bool] = None,
        dependencies: Optional[Dict[str, Any]] = None,
        metadata: Optional[Dict[str, Any]] = None,
        debug_mode: Optional[bool] = None,
        **kwargs: Any,
    ) -> RunOutput: ...

    @overload
    def arun(
        self,
        input: Union[str, List, Dict, Message, BaseModel, List[Message]],
        *,
        stream: Literal[True] = True,
        user_id: Optional[str] = None,
        session_id: Optional[str] = None,
        run_context: Optional[RunContext] = None,
        audio: Optional[Sequence[Audio]] = None,
        images: Optional[Sequence[Image]] = None,
        videos: Optional[Sequence[Video]] = None,
        files: Optional[Sequence[File]] = None,
        stream_events: Optional[bool] = None,
        stream_intermediate_steps: Optional[bool] = None,
        retries: Optional[int] = None,
        knowledge_filters: Optional[Union[Dict[str, Any], List[FilterExpr]]] = None,
        add_history_to_context: Optional[bool] = None,
        add_dependencies_to_context: Optional[bool] = None,
        add_session_state_to_context: Optional[bool] = None,
        dependencies: Optional[Dict[str, Any]] = None,
        metadata: Optional[Dict[str, Any]] = None,
        yield_run_response: Optional[bool] = None,  # To be deprecated: use yield_run_output instead
        yield_run_output: Optional[bool] = None,
        debug_mode: Optional[bool] = None,
        **kwargs: Any,
    ) -> AsyncIterator[Union[RunOutputEvent, RunOutput]]: ...

    def arun(  # type: ignore
        self,
        input: Union[str, List, Dict, Message, BaseModel, List[Message]],
        *,
        stream: Optional[bool] = None,
        user_id: Optional[str] = None,
        session_id: Optional[str] = None,
        session_state: Optional[Dict[str, Any]] = None,
        run_context: Optional[RunContext] = None,
        audio: Optional[Sequence[Audio]] = None,
        images: Optional[Sequence[Image]] = None,
        videos: Optional[Sequence[Video]] = None,
        files: Optional[Sequence[File]] = None,
        stream_events: Optional[bool] = None,
        stream_intermediate_steps: Optional[bool] = None,
        retries: Optional[int] = None,
        knowledge_filters: Optional[Union[Dict[str, Any], List[FilterExpr]]] = None,
        add_history_to_context: Optional[bool] = None,
        add_dependencies_to_context: Optional[bool] = None,
        add_session_state_to_context: Optional[bool] = None,
        dependencies: Optional[Dict[str, Any]] = None,
        metadata: Optional[Dict[str, Any]] = None,
        yield_run_response: Optional[bool] = None,  # To be deprecated: use yield_run_output instead
        yield_run_output: Optional[bool] = None,
        debug_mode: Optional[bool] = None,
        **kwargs: Any,
    ) -> Union[RunOutput, AsyncIterator[RunOutputEvent]]:
        """Async Run the Agent and return the response."""

        if (add_history_to_context or self.add_history_to_context) and not self.db and not self.team_id:
            log_warning(
                "add_history_to_context is True, but no database has been assigned to the agent. History will not be added to the context."
            )

        if yield_run_response is not None:
            warnings.warn(
                "The 'yield_run_response' parameter is deprecated and will be removed in future versions. Use 'yield_run_output' instead.",
                DeprecationWarning,
                stacklevel=2,
            )

        # Create a run_id for this specific run
        run_id = str(uuid4())

        # 2. Validate input against input_schema if provided
        validated_input = self._validate_input(input)

        # Normalise hooks & guardails
        if not self._hooks_normalised:
            if self.pre_hooks:
                self.pre_hooks = normalize_hooks(self.pre_hooks, async_mode=True)  # type: ignore
            if self.post_hooks:
                self.post_hooks = normalize_hooks(self.post_hooks, async_mode=True)  # type: ignore
            self._hooks_normalised = True

        # Initialize session
        session_id, user_id = self._initialize_session(session_id=session_id, user_id=user_id)

        # Initialize the Agent
        self.initialize_agent(debug_mode=debug_mode)

        image_artifacts, video_artifacts, audio_artifacts, file_artifacts = validate_media_object_id(
            images=images, videos=videos, audios=audio, files=files
        )

        # Resolve variables
        dependencies = dependencies if dependencies is not None else self.dependencies
        add_dependencies = (
            add_dependencies_to_context if add_dependencies_to_context is not None else self.add_dependencies_to_context
        )
        add_session_state = (
            add_session_state_to_context
            if add_session_state_to_context is not None
            else self.add_session_state_to_context
        )
        add_history = add_history_to_context if add_history_to_context is not None else self.add_history_to_context

        # Create RunInput to capture the original user input
        run_input = RunInput(
            input_content=validated_input,
            images=image_artifacts,
            videos=video_artifacts,
            audios=audio_artifacts,
            files=files,
        )

        # Use stream override value when necessary
        if stream is None:
            stream = False if self.stream is None else self.stream

        # Considering both stream_events and stream_intermediate_steps (deprecated)
        if stream_intermediate_steps is not None:
            warnings.warn(
                "The 'stream_intermediate_steps' parameter is deprecated and will be removed in future versions. Use 'stream_events' instead.",
                DeprecationWarning,
                stacklevel=2,
            )
        stream_events = stream_events or stream_intermediate_steps

        # Can't stream events if streaming is disabled
        if stream is False:
            stream_events = False

        if stream_events is None:
            stream_events = False if self.stream_events is None else self.stream_events

        self.stream = self.stream or stream
        self.stream_events = self.stream_events or stream_events

        # Prepare arguments for the model
        response_format = self._get_response_format() if self.parser_model is None else None
        self.model = cast(Model, self.model)

        # Get knowledge filters
        knowledge_filters = knowledge_filters
        if self.knowledge_filters or knowledge_filters:
            knowledge_filters = self._get_effective_filters(knowledge_filters)

        # Merge agent metadata with run metadata
        if self.metadata is not None:
            if metadata is None:
                metadata = self.metadata
            else:
                merge_dictionaries(metadata, self.metadata)

        # Initialize run context
        run_context = run_context or RunContext(
            run_id=run_id,
            session_id=session_id,
            user_id=user_id,
            session_state=session_state,
            dependencies=dependencies,
            knowledge_filters=knowledge_filters,
            metadata=metadata,
        )

        # If no retries are set, use the agent's default retries
        retries = retries if retries is not None else self.retries

        # Create a new run_response for this attempt
        run_response = RunOutput(
            run_id=run_id,
            session_id=session_id,
            agent_id=self.id,
            user_id=user_id,
            agent_name=self.name,
            metadata=run_context.metadata,
            session_state=run_context.session_state,
            input=run_input,
        )

        run_response.model = self.model.id if self.model is not None else None
        run_response.model_provider = self.model.provider if self.model is not None else None

        # Start the run metrics timer, to calculate the run duration
        run_response.metrics = Metrics()
        run_response.metrics.start_timer()

        last_exception = None
        num_attempts = retries + 1

        yield_run_output = yield_run_output or yield_run_response  # For backwards compatibility

        for attempt in range(num_attempts):
            try:
                # Pass the new run_response to _arun
                if stream:
                    return self._arun_stream(  # type: ignore
                        run_response=run_response,
                        run_context=run_context,
                        user_id=user_id,
                        response_format=response_format,
                        stream_events=stream_events,
                        yield_run_output=yield_run_output,
                        session_id=session_id,
                        add_history_to_context=add_history,
                        add_dependencies_to_context=add_dependencies,
                        add_session_state_to_context=add_session_state,
                        debug_mode=debug_mode,
                        **kwargs,
                    )  # type: ignore[assignment]
                else:
                    return self._arun(  # type: ignore
                        run_response=run_response,
                        run_context=run_context,
                        user_id=user_id,
                        response_format=response_format,
                        session_id=session_id,
                        add_history_to_context=add_history,
                        add_dependencies_to_context=add_dependencies,
                        add_session_state_to_context=add_session_state,
                        debug_mode=debug_mode,
                        **kwargs,
                    )

            except (InputCheckError, OutputCheckError) as e:
                log_error(f"Validation failed: {str(e)} | Check trigger: {e.check_trigger}")
                raise e
            except ModelProviderError as e:
                log_warning(f"Attempt {attempt + 1}/{num_attempts} failed: {str(e)}")
                if isinstance(e, StopAgentRun):
                    raise e
                last_exception = e
                if attempt < num_attempts - 1:  # Don't sleep on the last attempt
                    if self.exponential_backoff:
                        delay = 2**attempt * self.delay_between_retries
                    else:
                        delay = self.delay_between_retries
                    import time

                    time.sleep(delay)
            except KeyboardInterrupt:
                run_response.content = "Operation cancelled by user"
                run_response.status = RunStatus.cancelled

                if stream:
                    return async_generator_wrapper(  # type: ignore
                        create_run_cancelled_event(
                            from_run_response=run_response,
                            reason="Operation cancelled by user",
                        )
                    )
                else:
                    return run_response

        # If we get here, all retries failed
        if last_exception is not None:
            log_error(
                f"Failed after {num_attempts} attempts. Last error using {last_exception.model_name}({last_exception.model_id})"
            )

            if stream:
                return async_generator_wrapper(create_run_error_event(run_response, error=str(last_exception)))  # type: ignore
            raise last_exception
        else:
            if stream:
                return async_generator_wrapper(create_run_error_event(run_response, error=str(last_exception)))  # type: ignore
            raise Exception(f"Failed after {num_attempts} attempts.")

    @overload
    def continue_run(
        self,
        run_response: Optional[RunOutput] = None,
        *,
        run_id: Optional[str] = None,
        updated_tools: Optional[List[ToolExecution]] = None,
        stream: Literal[False] = False,
        stream_events: Optional[bool] = None,
        stream_intermediate_steps: Optional[bool] = None,
        user_id: Optional[str] = None,
        session_id: Optional[str] = None,
        retries: Optional[int] = None,
        knowledge_filters: Optional[Union[Dict[str, Any], List[FilterExpr]]] = None,
        dependencies: Optional[Dict[str, Any]] = None,
        metadata: Optional[Dict[str, Any]] = None,
        debug_mode: Optional[bool] = None,
    ) -> RunOutput: ...

    @overload
    def continue_run(
        self,
        run_response: Optional[RunOutput] = None,
        *,
        run_id: Optional[str] = None,
        updated_tools: Optional[List[ToolExecution]] = None,
        stream: Literal[True] = True,
        stream_events: Optional[bool] = False,
        stream_intermediate_steps: Optional[bool] = None,
        user_id: Optional[str] = None,
        session_id: Optional[str] = None,
        retries: Optional[int] = None,
        knowledge_filters: Optional[Union[Dict[str, Any], List[FilterExpr]]] = None,
        dependencies: Optional[Dict[str, Any]] = None,
        metadata: Optional[Dict[str, Any]] = None,
        debug_mode: Optional[bool] = None,
    ) -> Iterator[RunOutputEvent]: ...

    def continue_run(
        self,
        run_response: Optional[RunOutput] = None,
        *,
        run_id: Optional[str] = None,  # type: ignore
        updated_tools: Optional[List[ToolExecution]] = None,
        stream: Optional[bool] = None,
        stream_events: Optional[bool] = False,
        stream_intermediate_steps: Optional[bool] = None,
        user_id: Optional[str] = None,
        session_id: Optional[str] = None,
        run_context: Optional[RunContext] = None,
        retries: Optional[int] = None,
        knowledge_filters: Optional[Union[Dict[str, Any], List[FilterExpr]]] = None,
        dependencies: Optional[Dict[str, Any]] = None,
        metadata: Optional[Dict[str, Any]] = None,
        debug_mode: Optional[bool] = None,
        **kwargs,
    ) -> Union[RunOutput, Iterator[RunOutputEvent]]:
        """Continue a previous run.

        Args:
            run_response: The run response to continue.
            run_id: The run id to continue. Alternative to passing run_response.
            updated_tools: The updated tools to use for the run. Required to be used with `run_id`.
            stream: Whether to stream the response.
            stream_events: Whether to stream all events.
            user_id: The user id to continue the run for.
            session_id: The session id to continue the run for.
            run_context: The run context to use for the run.
            retries: The number of retries to continue the run for.
            knowledge_filters: The knowledge filters to use for the run.
            dependencies: The dependencies to use for the run.
            metadata: The metadata to use for the run.
            debug_mode: Whether to enable debug mode.
            (deprecated) stream_intermediate_steps: Whether to stream all steps.
        """
        if run_response is None and run_id is None:
            raise ValueError("Either run_response or run_id must be provided.")

        if run_response is None and (run_id is not None and (session_id is None and self.session_id is None)):
            raise ValueError("Session ID is required to continue a run from a run_id.")

        if self._has_async_db():
            raise Exception("continue_run() is not supported with an async DB. Please use acontinue_arun() instead.")

        session_id = run_response.session_id if run_response else session_id
        run_id: str = run_response.run_id if run_response else run_id  # type: ignore

        session_id, user_id = self._initialize_session(
            session_id=session_id,
            user_id=user_id,
        )
        # Initialize the Agent
        self.initialize_agent(debug_mode=debug_mode)

        # Read existing session from storage
        agent_session = self._read_or_create_session(session_id=session_id, user_id=user_id)
        self._update_metadata(session=agent_session)

        # Initialize session state
        session_state = self._initialize_session_state(
            session_state={}, user_id=user_id, session_id=session_id, run_id=run_id
        )
        # Update session state from DB
        session_state = self._load_session_state(session=agent_session, session_state=session_state)

        dependencies = dependencies if dependencies is not None else self.dependencies

        # Initialize run context
        run_context = run_context or RunContext(
            run_id=run_id,  # type: ignore
            session_id=session_id,
            user_id=user_id,
            session_state=session_state,
            dependencies=dependencies,
        )

        # Resolve dependencies
        if run_context.dependencies is not None:
            self._resolve_run_dependencies(run_context=run_context)

        # When filters are passed manually
        if self.knowledge_filters or run_context.knowledge_filters or knowledge_filters:
            run_context.knowledge_filters = self._get_effective_filters(knowledge_filters)

        # Merge agent metadata with run metadata
        run_context.metadata = metadata
        if self.metadata is not None:
            if run_context.metadata is None:
                run_context.metadata = self.metadata
            else:
                merge_dictionaries(run_context.metadata, self.metadata)

        # If no retries are set, use the agent's default retries
        retries = retries if retries is not None else self.retries

        # Use stream override value when necessary
        if stream is None:
            stream = False if self.stream is None else self.stream

        # Considering both stream_events and stream_intermediate_steps (deprecated)
        if stream_intermediate_steps is not None:
            warnings.warn(
                "The 'stream_intermediate_steps' parameter is deprecated and will be removed in future versions. Use 'stream_events' instead.",
                DeprecationWarning,
                stacklevel=2,
            )
        stream_events = stream_events or stream_intermediate_steps

        # Can't stream events if streaming is disabled
        if stream is False:
            stream_events = False

        if stream_events is None:
            stream_events = False if self.stream_events is None else self.stream_events

        # Can't stream events if streaming is disabled
        if stream is False:
            stream_events = False

        self.stream = self.stream or stream
        self.stream_events = self.stream_events or stream_events

        # Run can be continued from previous run response or from passed run_response context
        if run_response is not None:
            # The run is continued from a provided run_response. This contains the updated tools.
            input = run_response.messages or []
        elif run_id is not None:
            # The run is continued from a run_id. This requires the updated tools to be passed.
            if updated_tools is None:
                raise ValueError("Updated tools are required to continue a run from a run_id.")

            runs = agent_session.runs
            run_response = next((r for r in runs if r.run_id == run_id), None)  # type: ignore
            if run_response is None:
                raise RuntimeError(f"No runs found for run ID {run_id}")
            run_response.tools = updated_tools
            input = run_response.messages or []
        else:
            raise ValueError("Either run_response or run_id must be provided.")

        # Prepare arguments for the model
        self._set_default_model()
        response_format = self._get_response_format()
        self.model = cast(Model, self.model)

        processed_tools = self.get_tools(
            run_response=run_response,
            run_context=run_context,
            session=agent_session,
            user_id=user_id,
        )

        _tools = self._determine_tools_for_model(
            model=self.model,
            processed_tools=processed_tools,
            run_response=run_response,
            run_context=run_context,
            session=agent_session,
        )

        last_exception = None
        num_attempts = retries + 1
        for attempt in range(num_attempts):
            run_response = cast(RunOutput, run_response)

            log_debug(f"Agent Run Start: {run_response.run_id}", center=True)

            # Prepare run messages
            run_messages = self._get_continue_run_messages(
                input=input,
            )

            # Reset the run state
            run_response.status = RunStatus.running

            try:
                if stream:
                    response_iterator = self._continue_run_stream(
                        run_response=run_response,
                        run_messages=run_messages,
                        run_context=run_context,
                        tools=_tools,
                        user_id=user_id,
                        session=agent_session,
                        response_format=response_format,
                        stream_events=stream_events,
                        debug_mode=debug_mode,
                        **kwargs,
                    )
                    return response_iterator
                else:
                    response = self._continue_run(
                        run_response=run_response,
                        run_messages=run_messages,
                        run_context=run_context,
                        tools=_tools,
                        user_id=user_id,
                        session=agent_session,
                        response_format=response_format,
                        debug_mode=debug_mode,
                        **kwargs,
                    )
                    return response
            except ModelProviderError as e:
                log_warning(f"Attempt {attempt + 1}/{num_attempts} failed: {str(e)}")
                if isinstance(e, StopAgentRun):
                    raise e
                last_exception = e
                if attempt < num_attempts - 1:  # Don't sleep on the last attempt
                    if self.exponential_backoff:
                        delay = 2**attempt * self.delay_between_retries
                    else:
                        delay = self.delay_between_retries
                    import time

                    time.sleep(delay)
            except KeyboardInterrupt:
                if stream:
                    return generator_wrapper(  # type: ignore
                        create_run_cancelled_event(run_response, "Operation cancelled by user")
                    )
                else:
                    run_response.content = "Operation cancelled by user"
                    run_response.status = RunStatus.cancelled
                    return run_response

        # If we get here, all retries failed
        if last_exception is not None:
            log_error(
                f"Failed after {num_attempts} attempts. Last error using {last_exception.model_name}({last_exception.model_id})"
            )

            if stream:
                return generator_wrapper(create_run_error_event(run_response, error=str(last_exception)))  # type: ignore
            raise last_exception
        else:
            if stream:
                return generator_wrapper(create_run_error_event(run_response, error=str(last_exception)))  # type: ignore
            raise Exception(f"Failed after {num_attempts} attempts.")

    def _continue_run(
        self,
        run_response: RunOutput,
        run_messages: RunMessages,
        run_context: RunContext,
        session: AgentSession,
        tools: List[Union[Function, dict]],
        user_id: Optional[str] = None,
        response_format: Optional[Union[Dict, Type[BaseModel]]] = None,
        debug_mode: Optional[bool] = None,
        **kwargs,
    ) -> RunOutput:
        """Continue a previous run.

        Steps:
        1. Handle any updated tools
        2. Generate a response from the Model
        3. Update the RunOutput with the model response
        4. Convert response to structured format
        5. Store media if enabled
        6. Execute post-hooks
        7. Create session summary
        8. Cleanup and store (scrub, stop timer, save to file, add to session, calculate metrics, save session)
        """
        # Register run for cancellation tracking
        register_run(run_response.run_id)  # type: ignore

        self.model = cast(Model, self.model)

        # 1. Handle the updated tools
        self._handle_tool_call_updates(run_response=run_response, run_messages=run_messages, tools=tools)

        try:
            # Check for cancellation before model call
            raise_if_cancelled(run_response.run_id)  # type: ignore

            # 2. Generate a response from the Model (includes running function calls)
            self.model = cast(Model, self.model)
            model_response: ModelResponse = self.model.response(
                messages=run_messages.messages,
                response_format=response_format,
                tools=tools,
                tool_choice=self.tool_choice,
                tool_call_limit=self.tool_call_limit,
            )

            # Check for cancellation after model processing
            raise_if_cancelled(run_response.run_id)  # type: ignore

            # 3. Update the RunOutput with the model response
            self._update_run_response(
                model_response=model_response, run_response=run_response, run_messages=run_messages
            )

            # We should break out of the run function
            if any(tool_call.is_paused for tool_call in run_response.tools or []):
                return self._handle_agent_run_paused(run_response=run_response, session=session, user_id=user_id)

            # 4. Convert the response to the structured format if needed
            self._convert_response_to_structured_format(run_response)

            # 5. Store media if enabled
            if self.store_media:
                store_media_util(run_response, model_response)

            # 6. Execute post-hooks
            if self.post_hooks is not None:
                post_hook_iterator = self._execute_post_hooks(
                    hooks=self.post_hooks,  # type: ignore
                    run_output=run_response,
                    run_context=run_context,
                    session=session,
                    user_id=user_id,
                    debug_mode=debug_mode,
                    **kwargs,
                )
                deque(post_hook_iterator, maxlen=0)
            # Check for cancellation
            raise_if_cancelled(run_response.run_id)  # type: ignore

            # 7. Create session summary
            if self.session_summary_manager is not None:
                # Upsert the RunOutput to Agent Session before creating the session summary
                session.upsert_run(run=run_response)

                try:
                    self.session_summary_manager.create_session_summary(session=session)
                except Exception as e:
                    log_warning(f"Error in session summary creation: {str(e)}")

            # Set the run status to completed
            run_response.status = RunStatus.completed

            # 8. Cleanup and store the run response and session
            self._cleanup_and_store(
                run_response=run_response, session=session, run_context=run_context, user_id=user_id
            )

            # Log Agent Telemetry
            self._log_agent_telemetry(session_id=session.session_id, run_id=run_response.run_id)

            return run_response
        except RunCancelledException as e:
            # Handle run cancellation during async streaming
            log_info(f"Run {run_response.run_id} was cancelled")
            run_response.status = RunStatus.cancelled
            run_response.content = str(e)

            # Cleanup and store the run response and session
            self._cleanup_and_store(
                run_response=run_response, session=session, run_context=run_context, user_id=user_id
            )

            return run_response
        finally:
            # Always clean up the run tracking
            cleanup_run(run_response.run_id)  # type: ignore

    def _continue_run_stream(
        self,
        run_response: RunOutput,
        run_messages: RunMessages,
        run_context: RunContext,
        session: AgentSession,
        tools: List[Union[Function, dict]],
        user_id: Optional[str] = None,
        response_format: Optional[Union[Dict, Type[BaseModel]]] = None,
        stream_events: bool = False,
        debug_mode: Optional[bool] = None,
        **kwargs,
    ) -> Iterator[RunOutputEvent]:
        """Continue a previous run.

        Steps:
        1. Resolve dependencies
        2. Handle any updated tools
        3. Process model response
        4. Execute post-hooks
        5. Create session summary
        6. Cleanup and store the run response and session
        """

        # 1. Resolve dependencies
        if run_context.dependencies is not None:
            self._resolve_run_dependencies(run_context=run_context)

        # Start the Run by yielding a RunContinued event
        if stream_events:
            yield handle_event(  # type: ignore
                create_run_continued_event(run_response),
                run_response,
                events_to_skip=self.events_to_skip,  # type: ignore
                store_events=self.store_events,
            )

        # 2. Handle the updated tools
        yield from self._handle_tool_call_updates_stream(
            run_response=run_response, run_messages=run_messages, tools=tools, stream_events=stream_events
        )

        try:
            # 3. Process model response
            for event in self._handle_model_response_stream(
                session=session,
                run_response=run_response,
                run_messages=run_messages,
                tools=tools,
                response_format=response_format,
                stream_events=stream_events,
                session_state=run_context.session_state,
            ):
                yield event

            # Parse response with parser model if provided
            yield from self._parse_response_with_parser_model_stream(
                session=session, run_response=run_response, stream_events=stream_events
            )

            # Yield RunContentCompletedEvent
            if stream_events:
                yield handle_event(  # type: ignore
                    create_run_content_completed_event(from_run_response=run_response),
                    run_response,
                    events_to_skip=self.events_to_skip,  # type: ignore
                    store_events=self.store_events,
                )

            # We should break out of the run function
            if any(tool_call.is_paused for tool_call in run_response.tools or []):
                yield from self._handle_agent_run_paused_stream(
                    run_response=run_response, session=session, user_id=user_id
                )
                return

            # Execute post-hooks
            if self.post_hooks is not None:
                yield from self._execute_post_hooks(
                    hooks=self.post_hooks,  # type: ignore
                    run_output=run_response,
                    session=session,
                    run_context=run_context,
                    user_id=user_id,
                    debug_mode=debug_mode,
                    **kwargs,
                )

            # Check for cancellation before model call
            raise_if_cancelled(run_response.run_id)  # type: ignore

            # 4. Create session summary
            if self.session_summary_manager is not None:
                # Upsert the RunOutput to Agent Session before creating the session summary
                session.upsert_run(run=run_response)

                if stream_events:
                    yield handle_event(  # type: ignore
                        create_session_summary_started_event(from_run_response=run_response),
                        run_response,
                        events_to_skip=self.events_to_skip,  # type: ignore
                        store_events=self.store_events,
                    )
                try:
                    self.session_summary_manager.create_session_summary(session=session)
                except Exception as e:
                    log_warning(f"Error in session summary creation: {str(e)}")

                if stream_events:
                    yield handle_event(  # type: ignore
                        create_session_summary_completed_event(
                            from_run_response=run_response, session_summary=session.summary
                        ),
                        run_response,
                        events_to_skip=self.events_to_skip,  # type: ignore
                        store_events=self.store_events,
                    )

            # Update run_response.session_state before creating RunCompletedEvent
            # This ensures the event has the final state after all tool modifications
            if session.session_data is not None and "session_state" in session.session_data:
                run_response.session_state = session.session_data["session_state"]

            # Create the run completed event
            completed_event = handle_event(
                create_run_completed_event(run_response),
                run_response,
                events_to_skip=self.events_to_skip,  # type: ignore
                store_events=self.store_events,
            )

            # Set the run status to completed
            run_response.status = RunStatus.completed

            # 5. Cleanup and store the run response and session
            self._cleanup_and_store(
                run_response=run_response, session=session, run_context=run_context, user_id=user_id
            )

            if stream_events:
                yield completed_event  # type: ignore

            # Log Agent Telemetry
            self._log_agent_telemetry(session_id=session.session_id, run_id=run_response.run_id)

            log_debug(f"Agent Run End: {run_response.run_id}", center=True, symbol="*")

        except RunCancelledException as e:
            # Handle run cancellation during async streaming
            log_info(f"Run {run_response.run_id} was cancelled during streaming")
            run_response.status = RunStatus.cancelled
            run_response.content = str(e)

            # Yield the cancellation event
            yield handle_event(  # type: ignore
                create_run_cancelled_event(from_run_response=run_response, reason=str(e)),
                run_response,
                events_to_skip=self.events_to_skip,  # type: ignore
                store_events=self.store_events,
            )

            # Cleanup and store the run response and session
            self._cleanup_and_store(
                run_response=run_response, session=session, run_context=run_context, user_id=user_id
            )
        finally:
            # Always clean up the run tracking
            cleanup_run(run_response.run_id)  # type: ignore

    @overload
    async def acontinue_run(
        self,
        run_response: Optional[RunOutput] = None,
        *,
        stream: Literal[False] = False,
        stream_events: Optional[bool] = None,
        stream_intermediate_steps: Optional[bool] = None,
        run_id: Optional[str] = None,
        updated_tools: Optional[List[ToolExecution]] = None,
        user_id: Optional[str] = None,
        session_id: Optional[str] = None,
        retries: Optional[int] = None,
        knowledge_filters: Optional[Union[Dict[str, Any], List[FilterExpr]]] = None,
        dependencies: Optional[Dict[str, Any]] = None,
        metadata: Optional[Dict[str, Any]] = None,
        debug_mode: Optional[bool] = None,
    ) -> RunOutput: ...

    @overload
    def acontinue_run(
        self,
        run_response: Optional[RunOutput] = None,
        *,
        stream: Literal[True] = True,
        stream_events: Optional[bool] = None,
        stream_intermediate_steps: Optional[bool] = None,
        run_id: Optional[str] = None,
        updated_tools: Optional[List[ToolExecution]] = None,
        user_id: Optional[str] = None,
        session_id: Optional[str] = None,
        retries: Optional[int] = None,
        knowledge_filters: Optional[Union[Dict[str, Any], List[FilterExpr]]] = None,
        dependencies: Optional[Dict[str, Any]] = None,
        metadata: Optional[Dict[str, Any]] = None,
        debug_mode: Optional[bool] = None,
    ) -> AsyncIterator[Union[RunOutputEvent, RunOutput]]: ...

    def acontinue_run(  # type: ignore
        self,
        run_response: Optional[RunOutput] = None,
        *,
        run_id: Optional[str] = None,  # type: ignore
        updated_tools: Optional[List[ToolExecution]] = None,
        stream: Optional[bool] = None,
        stream_events: Optional[bool] = None,
        stream_intermediate_steps: Optional[bool] = None,
        user_id: Optional[str] = None,
        session_id: Optional[str] = None,
        run_context: Optional[RunContext] = None,
        retries: Optional[int] = None,
        knowledge_filters: Optional[Union[Dict[str, Any], List[FilterExpr]]] = None,
        dependencies: Optional[Dict[str, Any]] = None,
        metadata: Optional[Dict[str, Any]] = None,
        debug_mode: Optional[bool] = None,
        yield_run_output: bool = False,
        **kwargs,
    ) -> Union[RunOutput, AsyncIterator[Union[RunOutputEvent, RunOutput]]]:
        """Continue a previous run.

        Args:
            run_response: The run response to continue.
            run_id: The run id to continue. Alternative to passing run_response.
            updated_tools: The updated tools to use for the run. Required to be used with `run_id`.
            stream: Whether to stream the response.
            stream_events: Whether to stream all events.
            user_id: The user id to continue the run for.
            session_id: The session id to continue the run for.
            run_context: The run context to use for the run.
            retries: The number of retries to continue the run for.
            knowledge_filters: The knowledge filters to use for the run.
            dependencies: The dependencies to use for continuing the run.
            metadata: The metadata to use for continuing the run.
            debug_mode: Whether to enable debug mode.
            yield_run_output: Whether to yield the run response.
            (deprecated) stream_intermediate_steps: Whether to stream all steps.
        """
        if run_response is None and run_id is None:
            raise ValueError("Either run_response or run_id must be provided.")

        if run_response is None and (run_id is not None and (session_id is None and self.session_id is None)):
            raise ValueError("Session ID is required to continue a run from a run_id.")

        session_id, user_id = self._initialize_session(
            session_id=session_id,
            user_id=user_id,
        )
        run_id: str = run_id or run_response.run_id if run_response else run_id  # type: ignore

        # Initialize the Agent
        self.initialize_agent(debug_mode=debug_mode)

        dependencies = dependencies if dependencies is not None else self.dependencies

        # If no retries are set, use the agent's default retries
        retries = retries if retries is not None else self.retries

        # Use stream override value when necessary
        if stream is None:
            stream = False if self.stream is None else self.stream

        # Considering both stream_events and stream_intermediate_steps (deprecated)
        if stream_intermediate_steps is not None:
            warnings.warn(
                "The 'stream_intermediate_steps' parameter is deprecated and will be removed in future versions. Use 'stream_events' instead.",
                DeprecationWarning,
                stacklevel=2,
            )
        stream_events = stream_events or stream_intermediate_steps

        # Can't stream events if streaming is disabled
        if stream is False:
            stream_events = False

        if stream_events is None:
            stream_events = False if self.stream_events is None else self.stream_events

        # Can't have stream_intermediate_steps if stream is False
        if stream is False:
            stream_events = False

        self.stream = self.stream or stream
        self.stream_events = self.stream_events or stream_events

        # Get knowledge filters
        knowledge_filters = knowledge_filters
        if self.knowledge_filters or knowledge_filters:
            knowledge_filters = self._get_effective_filters(knowledge_filters)

        # Merge agent metadata with run metadata
        if self.metadata is not None:
            if metadata is None:
                metadata = self.metadata
            else:
                merge_dictionaries(metadata, self.metadata)

        # Prepare arguments for the model
        response_format = self._get_response_format()
        self.model = cast(Model, self.model)

        # Initialize run context
        run_context = run_context or RunContext(
            run_id=run_id,  # type: ignore
            session_id=session_id,
            user_id=user_id,
            session_state={},
            dependencies=dependencies,
            knowledge_filters=knowledge_filters,
            metadata=metadata,
        )

        last_exception = None
        num_attempts = retries + 1
        for attempt in range(num_attempts):
            try:
                if stream:
                    return self._acontinue_run_stream(
                        run_response=run_response,
                        run_context=run_context,
                        updated_tools=updated_tools,
                        run_id=run_id,
                        user_id=user_id,
                        session_id=session_id,
                        response_format=response_format,
                        stream_events=stream_events,
                        yield_run_output=yield_run_output,
                        debug_mode=debug_mode,
                        **kwargs,
                    )
                else:
                    return self._acontinue_run(  # type: ignore
                        session_id=session_id,
                        run_response=run_response,
                        run_context=run_context,
                        updated_tools=updated_tools,
                        run_id=run_id,
                        user_id=user_id,
                        response_format=response_format,
                        debug_mode=debug_mode,
                        **kwargs,
                    )
            except ModelProviderError as e:
                log_warning(f"Attempt {attempt + 1}/{num_attempts} failed: {str(e)}")
                if isinstance(e, StopAgentRun):
                    raise e
                last_exception = e
                if attempt < num_attempts - 1:  # Don't sleep on the last attempt
                    if self.exponential_backoff:
                        delay = 2**attempt * self.delay_between_retries
                    else:
                        delay = self.delay_between_retries
                    import time

                    time.sleep(delay)
            except KeyboardInterrupt:
                run_response = cast(RunOutput, run_response)
                if stream:
                    return async_generator_wrapper(  # type: ignore
                        create_run_cancelled_event(run_response, "Operation cancelled by user")
                    )
                else:
                    run_response.content = "Operation cancelled by user"
                    run_response.status = RunStatus.cancelled
                    return run_response

        # If we get here, all retries failed
        if last_exception is not None:
            log_error(
                f"Failed after {num_attempts} attempts. Last error using {last_exception.model_name}({last_exception.model_id})"
            )
            if stream:
                return async_generator_wrapper(create_run_error_event(run_response, error=str(last_exception)))  # type: ignore
            raise last_exception
        else:
            if stream:
                return async_generator_wrapper(create_run_error_event(run_response, error=str(last_exception)))  # type: ignore
            raise Exception(f"Failed after {num_attempts} attempts.")

    async def _acontinue_run(
        self,
        session_id: str,
        run_context: RunContext,
        run_response: Optional[RunOutput] = None,
        updated_tools: Optional[List[ToolExecution]] = None,
        run_id: Optional[str] = None,
        user_id: Optional[str] = None,
        response_format: Optional[Union[Dict, Type[BaseModel]]] = None,
        debug_mode: Optional[bool] = None,
        **kwargs,
    ) -> RunOutput:
        """Continue a previous run.

        Steps:
        1. Read existing session from db
        2. Resolve dependencies
        3. Update metadata and session state
        4. Prepare run response
        5. Determine tools for model
        6. Prepare run messages
        7. Handle the updated tools
        8. Get model response
        9. Update the RunOutput with the model response
        10. Convert response to structured format
        11. Store media if enabled
        12. Execute post-hooks
        13. Create session summary
        14. Cleanup and store (scrub, stop timer, save to file, add to session, calculate metrics, save session)
        """
        log_debug(f"Agent Run Continue: {run_response.run_id if run_response else run_id}", center=True)  # type: ignore

        # 1. Read existing session from db
        agent_session = await self._aread_or_create_session(session_id=session_id, user_id=user_id)

        # 2. Resolve dependencies
        if run_context.dependencies is not None:
            await self._aresolve_run_dependencies(run_context=run_context)

        # 3. Update metadata and session state
        self._update_metadata(session=agent_session)
        # Initialize session state
        run_context.session_state = self._initialize_session_state(
            session_state={}, user_id=user_id, session_id=session_id, run_id=run_id
        )
        # Update session state from DB
        if run_context.session_state is not None:
            run_context.session_state = self._load_session_state(
                session=agent_session, session_state=run_context.session_state
            )

        # 4. Prepare run response
        if run_response is not None:
            # The run is continued from a provided run_response. This contains the updated tools.
            input = run_response.messages or []
        elif run_id is not None:
            # The run is continued from a run_id. This requires the updated tools to be passed.
            if updated_tools is None:
                raise ValueError("Updated tools are required to continue a run from a run_id.")

            runs = agent_session.runs
            run_response = next((r for r in runs if r.run_id == run_id), None)  # type: ignore
            if run_response is None:
                raise RuntimeError(f"No runs found for run ID {run_id}")
            run_response.tools = updated_tools
            input = run_response.messages or []
        else:
            raise ValueError("Either run_response or run_id must be provided.")

        run_response = cast(RunOutput, run_response)
        run_response.status = RunStatus.running

        # 5. Determine tools for model
        self.model = cast(Model, self.model)
        processed_tools = await self.aget_tools(
            run_response=run_response,
            run_context=run_context,
            session=agent_session,
            user_id=user_id,
        )

        _tools = self._determine_tools_for_model(
            model=self.model,
            processed_tools=processed_tools,
            run_response=run_response,
            run_context=run_context,
            session=agent_session,
        )

        # 6. Prepare run messages
        run_messages: RunMessages = self._get_continue_run_messages(
            input=input,
        )

        # Register run for cancellation tracking
        register_run(run_response.run_id)  # type: ignore

        try:
            # 7. Handle the updated tools
            await self._ahandle_tool_call_updates(run_response=run_response, run_messages=run_messages, tools=_tools)

            # 8. Get model response
            model_response: ModelResponse = await self.model.aresponse(
                messages=run_messages.messages,
                response_format=response_format,
                tools=_tools,
                tool_choice=self.tool_choice,
                tool_call_limit=self.tool_call_limit,
            )
            # Check for cancellation after model call
            raise_if_cancelled(run_response.run_id)  # type: ignore

            # If an output model is provided, generate output using the output model
            await self._agenerate_response_with_output_model(model_response=model_response, run_messages=run_messages)

            # If a parser model is provided, structure the response separately
            await self._aparse_response_with_parser_model(model_response=model_response, run_messages=run_messages)

            # 9. Update the RunOutput with the model response
            self._update_run_response(
                model_response=model_response,
                run_response=run_response,
                run_messages=run_messages,
            )

            # Break out of the run function if a tool call is paused
            if any(tool_call.is_paused for tool_call in run_response.tools or []):
                return await self._ahandle_agent_run_paused(
                    run_response=run_response, session=agent_session, user_id=user_id
                )

            # 10. Convert the response to the structured format if needed
            self._convert_response_to_structured_format(run_response)

            # 11. Store media if enabled
            if self.store_media:
                store_media_util(run_response, model_response)

            raise_if_cancelled(run_response.run_id)  # type: ignore

            # 12. Execute post-hooks
            if self.post_hooks is not None:
                async for _ in self._aexecute_post_hooks(
                    hooks=self.post_hooks,  # type: ignore
                    run_output=run_response,
                    run_context=run_context,
                    session=agent_session,
                    user_id=user_id,
                    debug_mode=debug_mode,
                    **kwargs,
                ):
                    pass

            # Check for cancellation
            raise_if_cancelled(run_response.run_id)  # type: ignore

            # 13. Create session summary
            if self.session_summary_manager is not None:
                # Upsert the RunOutput to Agent Session before creating the session summary
                agent_session.upsert_run(run=run_response)

                try:
                    await self.session_summary_manager.acreate_session_summary(session=agent_session)
                except Exception as e:
                    log_warning(f"Error in session summary creation: {str(e)}")

            # Set the run status to completed
            run_response.status = RunStatus.completed

            # 14. Cleanup and store the run response and session
            await self._acleanup_and_store(
                run_response=run_response,
                session=agent_session,
                run_context=run_context,
                user_id=user_id,
            )

            # Log Agent Telemetry
            await self._alog_agent_telemetry(session_id=agent_session.session_id, run_id=run_response.run_id)

            log_debug(f"Agent Run End: {run_response.run_id}", center=True, symbol="*")

            return run_response

        except RunCancelledException as e:
            # Handle run cancellation
            log_info(f"Run {run_response.run_id} was cancelled")
            run_response.content = str(e)
            run_response.status = RunStatus.cancelled

            # Cleanup and store the run response and session
            await self._acleanup_and_store(
                run_response=run_response,
                session=agent_session,
                run_context=run_context,
                user_id=user_id,
            )

            return run_response
        finally:
            # Always disconnect MCP tools
            await self._disconnect_mcp_tools()

            # Always clean up the run tracking
            cleanup_run(run_response.run_id)  # type: ignore

    async def _acontinue_run_stream(
        self,
        session_id: str,
        run_context: RunContext,
        run_response: Optional[RunOutput] = None,
        updated_tools: Optional[List[ToolExecution]] = None,
        run_id: Optional[str] = None,
        user_id: Optional[str] = None,
        response_format: Optional[Union[Dict, Type[BaseModel]]] = None,
        stream_events: bool = False,
        yield_run_output: bool = False,
        debug_mode: Optional[bool] = None,
        **kwargs,
    ) -> AsyncIterator[Union[RunOutputEvent, RunOutput]]:
        """Continue a previous run.

        Steps:
        1. Resolve dependencies
        2. Read existing session from db
        3. Update session state and metadata
        4. Prepare run response
        5. Determine tools for model
        6. Prepare run messages
        7. Handle the updated tools
        8. Process model response
        9. Create session summary
        10. Execute post-hooks
        11. Cleanup and store the run response and session
        """
        log_debug(f"Agent Run Continue: {run_response.run_id if run_response else run_id}", center=True)  # type: ignore

        # 1. Resolve dependencies
        if run_context.dependencies is not None:
            await self._aresolve_run_dependencies(run_context=run_context)

        # 2. Read existing session from db
        agent_session = await self._aread_or_create_session(session_id=session_id, user_id=user_id)

        # 3. Update session state and metadata
        self._update_metadata(session=agent_session)
        # Initialize session state
        run_context.session_state = self._initialize_session_state(
            session_state={}, user_id=user_id, session_id=session_id, run_id=run_id
        )
        # Update session state from DB
        if run_context.session_state is not None:
            run_context.session_state = self._load_session_state(
                session=agent_session, session_state=run_context.session_state
            )

        # 4. Prepare run response
        if run_response is not None:
            # The run is continued from a provided run_response. This contains the updated tools.
            input = run_response.messages or []
        elif run_id is not None:
            # The run is continued from a run_id. This requires the updated tools to be passed.
            if updated_tools is None:
                raise ValueError("Updated tools are required to continue a run from a run_id.")

            runs = agent_session.runs
            run_response = next((r for r in runs if r.run_id == run_id), None)  # type: ignore
            if run_response is None:
                raise RuntimeError(f"No runs found for run ID {run_id}")
            run_response.tools = updated_tools
            input = run_response.messages or []
        else:
            raise ValueError("Either run_response or run_id must be provided.")

        run_response = cast(RunOutput, run_response)
        run_response.status = RunStatus.running

        # 5. Determine tools for model
        self.model = cast(Model, self.model)
        processed_tools = await self.aget_tools(
            run_response=run_response,
            run_context=run_context,
            session=agent_session,
            user_id=user_id,
        )

        _tools = self._determine_tools_for_model(
            model=self.model,
            processed_tools=processed_tools,
            run_response=run_response,
            run_context=run_context,
            session=agent_session,
        )

        # 6. Prepare run messages
        run_messages: RunMessages = self._get_continue_run_messages(
            input=input,
        )

        # Register run for cancellation tracking
        register_run(run_response.run_id)  # type: ignore

        try:
            # Start the Run by yielding a RunContinued event
            if stream_events:
                yield handle_event(  # type: ignore
                    create_run_continued_event(run_response),
                    run_response,
                    events_to_skip=self.events_to_skip,  # type: ignore
                    store_events=self.store_events,
                )

            # 7. Handle the updated tools
            async for event in self._ahandle_tool_call_updates_stream(
                run_response=run_response, run_messages=run_messages, tools=_tools, stream_events=stream_events
            ):
                raise_if_cancelled(run_response.run_id)  # type: ignore
                yield event

            # 8. Process model response
            if self.output_model is None:
                async for event in self._ahandle_model_response_stream(
                    session=agent_session,
                    run_response=run_response,
                    run_messages=run_messages,
                    tools=_tools,
                    response_format=response_format,
                    stream_events=stream_events,
                ):
                    raise_if_cancelled(run_response.run_id)  # type: ignore
                    yield event
            else:
                from agno.run.agent import (
                    IntermediateRunContentEvent,
                    RunContentEvent,
                )  # type: ignore

                async for event in self._ahandle_model_response_stream(
                    session=agent_session,
                    run_response=run_response,
                    run_messages=run_messages,
                    tools=_tools,
                    response_format=response_format,
                    stream_events=stream_events,
                ):
                    raise_if_cancelled(run_response.run_id)  # type: ignore
                    if isinstance(event, RunContentEvent):
                        if stream_events:
                            yield IntermediateRunContentEvent(
                                content=event.content,
                                content_type=event.content_type,
                            )
                    else:
                        yield event

                # If an output model is provided, generate output using the output model
                async for event in self._agenerate_response_with_output_model_stream(
                    session=agent_session,
                    run_response=run_response,
                    run_messages=run_messages,
                    stream_events=stream_events,
                ):
                    raise_if_cancelled(run_response.run_id)  # type: ignore
                    yield event

            # Check for cancellation after model processing
            raise_if_cancelled(run_response.run_id)  # type: ignore

            # Parse response with parser model if provided
            async for event in self._aparse_response_with_parser_model_stream(
                session=agent_session, run_response=run_response, stream_events=stream_events
            ):
                yield event

            # Yield RunContentCompletedEvent
            if stream_events:
                yield handle_event(  # type: ignore
                    create_run_content_completed_event(from_run_response=run_response),
                    run_response,
                    events_to_skip=self.events_to_skip,  # type: ignore
                    store_events=self.store_events,
                )

            # Break out of the run function if a tool call is paused
            if any(tool_call.is_paused for tool_call in run_response.tools or []):
                async for item in self._ahandle_agent_run_paused_stream(
                    run_response=run_response, session=agent_session, user_id=user_id
                ):
                    yield item
                return

            # 8. Execute post-hooks
            if self.post_hooks is not None:
                async for event in self._aexecute_post_hooks(
                    hooks=self.post_hooks,  # type: ignore
                    run_output=run_response,
                    run_context=run_context,
                    session=agent_session,
                    user_id=user_id,
                    debug_mode=debug_mode,
                    **kwargs,
                ):
                    yield event
            # Check for cancellation before model call
            raise_if_cancelled(run_response.run_id)  # type: ignore

            # 9. Create session summary
            if self.session_summary_manager is not None:
                # Upsert the RunOutput to Agent Session before creating the session summary
                agent_session.upsert_run(run=run_response)

                if stream_events:
                    yield handle_event(  # type: ignore
                        create_session_summary_started_event(from_run_response=run_response),
                        run_response,
                        events_to_skip=self.events_to_skip,  # type: ignore
                        store_events=self.store_events,
                    )
                try:
                    await self.session_summary_manager.acreate_session_summary(session=agent_session)
                except Exception as e:
                    log_warning(f"Error in session summary creation: {str(e)}")
                if stream_events:
                    yield handle_event(  # type: ignore
                        create_session_summary_completed_event(
                            from_run_response=run_response, session_summary=agent_session.summary
                        ),
                        run_response,
                        events_to_skip=self.events_to_skip,  # type: ignore
                        store_events=self.store_events,
                    )

            # Update run_response.session_state before creating RunCompletedEvent
            # This ensures the event has the final state after all tool modifications
            if agent_session.session_data is not None and "session_state" in agent_session.session_data:
                run_response.session_state = agent_session.session_data["session_state"]

            # Create the run completed event
            completed_event = handle_event(
                create_run_completed_event(run_response),
                run_response,
                events_to_skip=self.events_to_skip,  # type: ignore
                store_events=self.store_events,
            )

            # Set the run status to completed
            run_response.status = RunStatus.completed

            # 10. Cleanup and store the run response and session
            await self._acleanup_and_store(
                run_response=run_response, session=agent_session, run_context=run_context, user_id=user_id
            )

            if stream_events:
                yield completed_event  # type: ignore

            if yield_run_output:
                yield run_response

            # Log Agent Telemetry
            await self._alog_agent_telemetry(session_id=agent_session.session_id, run_id=run_response.run_id)

            log_debug(f"Agent Run End: {run_response.run_id}", center=True, symbol="*")
        except RunCancelledException as e:
            # Handle run cancellation during streaming
            log_info(f"Run {run_response.run_id} was cancelled during streaming")
            run_response.status = RunStatus.cancelled
            run_response.content = str(e)

            # Yield the cancellation event
            yield handle_event(  # type: ignore
                create_run_cancelled_event(from_run_response=run_response, reason=str(e)),
                run_response,
                events_to_skip=self.events_to_skip,  # type: ignore
                store_events=self.store_events,
            )

            # Cleanup and store the run response and session
            await self._acleanup_and_store(
                run_response=run_response,
                session=agent_session,
                run_context=run_context,
                user_id=user_id,
            )
        finally:
            # Always disconnect MCP tools
            await self._disconnect_mcp_tools()

            # Always clean up the run tracking
            cleanup_run(run_response.run_id)  # type: ignore

    def _execute_pre_hooks(
        self,
        hooks: Optional[List[Callable[..., Any]]],
        run_response: RunOutput,
        run_input: RunInput,
        session: AgentSession,
        run_context: RunContext,
        user_id: Optional[str] = None,
        debug_mode: Optional[bool] = None,
        **kwargs: Any,
    ) -> Iterator[RunOutputEvent]:
        """Execute multiple pre-hook functions in succession."""
        if hooks is None:
            return

        # Prepare all possible arguments once
        all_args = {
            "run_input": run_input,
            "run_context": run_context,
            "agent": self,
            "session": session,
            "session_state": run_context.session_state,
            "dependencies": run_context.dependencies,
            "metadata": run_context.metadata,
            "user_id": user_id,
            "debug_mode": debug_mode or self.debug_mode,
        }
        all_args.update(kwargs)

        for i, hook in enumerate(hooks):
            yield handle_event(  # type: ignore
                run_response=run_response,
                event=create_pre_hook_started_event(
                    from_run_response=run_response,
                    run_input=run_input,
                    pre_hook_name=hook.__name__,
                ),
                events_to_skip=self.events_to_skip,  # type: ignore
                store_events=self.store_events,
            )
            try:
                # Filter arguments to only include those that the hook accepts
                filtered_args = filter_hook_args(hook, all_args)

                hook(**filtered_args)

                yield handle_event(  # type: ignore
                    run_response=run_response,
                    event=create_pre_hook_completed_event(
                        from_run_response=run_response,
                        run_input=run_input,
                        pre_hook_name=hook.__name__,
                    ),
                    events_to_skip=self.events_to_skip,  # type: ignore
                    store_events=self.store_events,
                )

            except (InputCheckError, OutputCheckError) as e:
                raise e
            except Exception as e:
                log_error(f"Pre-hook #{i + 1} execution failed: {str(e)}")
                log_exception(e)
            finally:
                # Reset global log mode incase an agent in the pre-hook changed it
                self._set_debug(debug_mode=debug_mode)

        # Update the input on the run_response
        run_response.input = run_input

    async def _aexecute_pre_hooks(
        self,
        hooks: Optional[List[Callable[..., Any]]],
        run_response: RunOutput,
        run_input: RunInput,
        run_context: RunContext,
        session: AgentSession,
        user_id: Optional[str] = None,
        debug_mode: Optional[bool] = None,
        **kwargs: Any,
    ) -> AsyncIterator[RunOutputEvent]:
        """Execute multiple pre-hook functions in succession (async version)."""
        if hooks is None:
            return

        # Prepare all possible arguments once
        all_args = {
            "run_input": run_input,
            "agent": self,
            "session": session,
            "run_context": run_context,
            "session_state": run_context.session_state,
            "dependencies": run_context.dependencies,
            "metadata": run_context.metadata,
            "user_id": user_id,
            "debug_mode": debug_mode or self.debug_mode,
        }
        all_args.update(kwargs)

        for i, hook in enumerate(hooks):
            yield handle_event(  # type: ignore
                run_response=run_response,
                event=create_pre_hook_started_event(
                    from_run_response=run_response,
                    run_input=run_input,
                    pre_hook_name=hook.__name__,
                ),
                events_to_skip=self.events_to_skip,  # type: ignore
                store_events=self.store_events,
            )
            try:
                # Filter arguments to only include those that the hook accepts
                filtered_args = filter_hook_args(hook, all_args)

                if iscoroutinefunction(hook):
                    await hook(**filtered_args)
                else:
                    # Synchronous function
                    hook(**filtered_args)

                yield handle_event(  # type: ignore
                    run_response=run_response,
                    event=create_pre_hook_completed_event(
                        from_run_response=run_response,
                        run_input=run_input,
                        pre_hook_name=hook.__name__,
                    ),
                    events_to_skip=self.events_to_skip,  # type: ignore
                    store_events=self.store_events,
                )

            except (InputCheckError, OutputCheckError) as e:
                raise e
            except Exception as e:
                log_error(f"Pre-hook #{i + 1} execution failed: {str(e)}")
                log_exception(e)
            finally:
                # Reset global log mode incase an agent in the pre-hook changed it
                self._set_debug(debug_mode=debug_mode)

        # Update the input on the run_response
        run_response.input = run_input

    def _execute_post_hooks(
        self,
        hooks: Optional[List[Callable[..., Any]]],
        run_output: RunOutput,
        session: AgentSession,
        run_context: RunContext,
        user_id: Optional[str] = None,
        debug_mode: Optional[bool] = None,
        **kwargs: Any,
    ) -> Iterator[RunOutputEvent]:
        """Execute multiple post-hook functions in succession."""
        if hooks is None:
            return

        # Prepare all possible arguments once
        all_args = {
            "run_output": run_output,
            "agent": self,
            "session": session,
            "session_state": run_context.session_state,
            "dependencies": run_context.dependencies,
            "metadata": run_context.metadata,
            "user_id": user_id,
            "run_context": run_context,
            "debug_mode": debug_mode or self.debug_mode,
        }
        all_args.update(kwargs)

        for i, hook in enumerate(hooks):
            yield handle_event(  # type: ignore
                run_response=run_output,
                event=create_post_hook_started_event(
                    from_run_response=run_output,
                    post_hook_name=hook.__name__,
                ),
                events_to_skip=self.events_to_skip,  # type: ignore
                store_events=self.store_events,
            )
            try:
                # Filter arguments to only include those that the hook accepts
                filtered_args = filter_hook_args(hook, all_args)

                hook(**filtered_args)

                yield handle_event(  # type: ignore
                    run_response=run_output,
                    event=create_post_hook_completed_event(
                        from_run_response=run_output,
                        post_hook_name=hook.__name__,
                    ),
                    events_to_skip=self.events_to_skip,  # type: ignore
                    store_events=self.store_events,
                )
            except (InputCheckError, OutputCheckError) as e:
                raise e
            except Exception as e:
                log_error(f"Post-hook #{i + 1} execution failed: {str(e)}")
                log_exception(e)
            finally:
                # Reset global log mode incase an agent in the pre-hook changed it
                self._set_debug(debug_mode=debug_mode)

    async def _aexecute_post_hooks(
        self,
        hooks: Optional[List[Callable[..., Any]]],
        run_output: RunOutput,
        run_context: RunContext,
        session: AgentSession,
        user_id: Optional[str] = None,
        debug_mode: Optional[bool] = None,
        **kwargs: Any,
    ) -> AsyncIterator[RunOutputEvent]:
        """Execute multiple post-hook functions in succession (async version)."""
        if hooks is None:
            return

        # Prepare all possible arguments once
        all_args = {
            "run_output": run_output,
            "agent": self,
            "session": session,
            "run_context": run_context,
            "session_state": run_context.session_state,
            "dependencies": run_context.dependencies,
            "metadata": run_context.metadata,
            "user_id": user_id,
            "debug_mode": debug_mode or self.debug_mode,
        }
        all_args.update(kwargs)

        for i, hook in enumerate(hooks):
            yield handle_event(  # type: ignore
                run_response=run_output,
                event=create_post_hook_started_event(
                    from_run_response=run_output,
                    post_hook_name=hook.__name__,
                ),
                events_to_skip=self.events_to_skip,  # type: ignore
                store_events=self.store_events,
            )
            try:
                # Filter arguments to only include those that the hook accepts
                filtered_args = filter_hook_args(hook, all_args)
                from inspect import iscoroutinefunction

                if iscoroutinefunction(hook):
                    await hook(**filtered_args)
                else:
                    hook(**filtered_args)

                yield handle_event(  # type: ignore
                    run_response=run_output,
                    event=create_post_hook_completed_event(
                        from_run_response=run_output,
                        post_hook_name=hook.__name__,
                    ),
                    events_to_skip=self.events_to_skip,  # type: ignore
                    store_events=self.store_events,
                )

            except (InputCheckError, OutputCheckError) as e:
                raise e
            except Exception as e:
                log_error(f"Post-hook #{i + 1} execution failed: {str(e)}")
                log_exception(e)
            finally:
                # Reset global log mode incase an agent in the pre-hook changed it
                self._set_debug(debug_mode=debug_mode)

    def _handle_agent_run_paused(
        self,
        run_response: RunOutput,
        session: AgentSession,
        user_id: Optional[str] = None,
    ) -> RunOutput:
        # Set the run response to paused

        run_response.status = RunStatus.paused
        if not run_response.content:
            run_response.content = get_paused_content(run_response)

        self._cleanup_and_store(run_response=run_response, session=session, user_id=user_id)

        log_debug(f"Agent Run Paused: {run_response.run_id}", center=True, symbol="*")

        # We return and await confirmation/completion for the tools that require it
        return run_response

    def _handle_agent_run_paused_stream(
        self,
        run_response: RunOutput,
        session: AgentSession,
        user_id: Optional[str] = None,
    ) -> Iterator[RunOutputEvent]:
        # Set the run response to paused

        run_response.status = RunStatus.paused
        if not run_response.content:
            run_response.content = get_paused_content(run_response)

        # We return and await confirmation/completion for the tools that require it
        pause_event = handle_event(
            create_run_paused_event(
                from_run_response=run_response,
                tools=run_response.tools,
            ),
            run_response,
            events_to_skip=self.events_to_skip,  # type: ignore
            store_events=self.store_events,
        )

        self._cleanup_and_store(run_response=run_response, session=session, user_id=user_id)

        yield pause_event  # type: ignore

        log_debug(f"Agent Run Paused: {run_response.run_id}", center=True, symbol="*")

    async def _ahandle_agent_run_paused(
        self,
        run_response: RunOutput,
        session: AgentSession,
        user_id: Optional[str] = None,
    ) -> RunOutput:
        # Set the run response to paused

        run_response.status = RunStatus.paused
        if not run_response.content:
            run_response.content = get_paused_content(run_response)

        await self._acleanup_and_store(run_response=run_response, session=session, user_id=user_id)

        log_debug(f"Agent Run Paused: {run_response.run_id}", center=True, symbol="*")

        # We return and await confirmation/completion for the tools that require it
        return run_response

    async def _ahandle_agent_run_paused_stream(
        self,
        run_response: RunOutput,
        session: AgentSession,
        user_id: Optional[str] = None,
    ) -> AsyncIterator[RunOutputEvent]:
        # Set the run response to paused

        run_response.status = RunStatus.paused
        if not run_response.content:
            run_response.content = get_paused_content(run_response)

        # We return and await confirmation/completion for the tools that require it
        pause_event = handle_event(
            create_run_paused_event(
                from_run_response=run_response,
                tools=run_response.tools,
            ),
            run_response,
            events_to_skip=self.events_to_skip,  # type: ignore
            store_events=self.store_events,
        )

        await self._acleanup_and_store(run_response=run_response, session=session, user_id=user_id)

        yield pause_event  # type: ignore

        log_debug(f"Agent Run Paused: {run_response.run_id}", center=True, symbol="*")

    def _convert_response_to_structured_format(self, run_response: Union[RunOutput, ModelResponse]):
        # Convert the response to the structured format if needed
        if self.output_schema is not None and not isinstance(run_response.content, self.output_schema):
            if isinstance(run_response.content, str) and self.parse_response:
                try:
                    structured_output = parse_response_model_str(run_response.content, self.output_schema)

                    # Update RunOutput
                    if structured_output is not None:
                        run_response.content = structured_output
                        if isinstance(run_response, RunOutput):
                            run_response.content_type = self.output_schema.__name__
                    else:
                        log_warning("Failed to convert response to output_schema")
                except Exception as e:
                    log_warning(f"Failed to convert response to output model: {e}")
            else:
                log_warning("Something went wrong. Run response content is not a string")

    def _handle_external_execution_update(self, run_messages: RunMessages, tool: ToolExecution):
        self.model = cast(Model, self.model)

        if tool.result is not None:
            for msg in run_messages.messages:
                # Skip if the message is already in the run_messages
                if msg.tool_call_id == tool.tool_call_id:
                    break

            run_messages.messages.append(
                Message(
                    role=self.model.tool_message_role,
                    content=tool.result,
                    tool_call_id=tool.tool_call_id,
                    tool_name=tool.tool_name,
                    tool_args=tool.tool_args,
                    tool_call_error=tool.tool_call_error,
                    stop_after_tool_call=tool.stop_after_tool_call,
                )
            )
            tool.external_execution_required = False
        else:
            raise ValueError(f"Tool {tool.tool_name} requires external execution, cannot continue run")

    def _handle_user_input_update(self, tool: ToolExecution):
        for field in tool.user_input_schema or []:
            if not tool.tool_args:
                tool.tool_args = {}
            tool.tool_args[field.name] = field.value

    def _handle_get_user_input_tool_update(self, run_messages: RunMessages, tool: ToolExecution):
        import json

        self.model = cast(Model, self.model)
        # Skipping tool without user_input_schema so that tool_call_id is not repeated
        if not hasattr(tool, "user_input_schema") or not tool.user_input_schema:
            return
        user_input_result = [
            {"name": user_input_field.name, "value": user_input_field.value}
            for user_input_field in tool.user_input_schema or []
        ]
        # Add the tool call result to the run_messages
        run_messages.messages.append(
            Message(
                role=self.model.tool_message_role,
                content=f"User inputs retrieved: {json.dumps(user_input_result)}",
                tool_call_id=tool.tool_call_id,
                tool_name=tool.tool_name,
                tool_args=tool.tool_args,
                metrics=Metrics(duration=0),
            )
        )

    def _run_tool(
        self,
        run_response: RunOutput,
        run_messages: RunMessages,
        tool: ToolExecution,
        functions: Optional[Dict[str, Function]] = None,
        stream_events: bool = False,
    ) -> Iterator[RunOutputEvent]:
        self.model = cast(Model, self.model)
        # Execute the tool
        function_call = self.model.get_function_call_to_run_from_tool_execution(tool, functions)
        function_call_results: List[Message] = []

        for call_result in self.model.run_function_call(
            function_call=function_call,
            function_call_results=function_call_results,
        ):
            if isinstance(call_result, ModelResponse):
                if call_result.event == ModelResponseEvent.tool_call_started.value:
                    if stream_events:
                        yield handle_event(  # type: ignore
                            create_tool_call_started_event(from_run_response=run_response, tool=tool),
                            run_response,
                            events_to_skip=self.events_to_skip,  # type: ignore
                            store_events=self.store_events,
                        )

                if call_result.event == ModelResponseEvent.tool_call_completed.value and call_result.tool_executions:
                    tool_execution = call_result.tool_executions[0]
                    tool.result = tool_execution.result
                    tool.tool_call_error = tool_execution.tool_call_error
                    if stream_events:
                        yield handle_event(  # type: ignore
                            create_tool_call_completed_event(
                                from_run_response=run_response, tool=tool, content=call_result.content
                            ),
                            run_response,
                            events_to_skip=self.events_to_skip,  # type: ignore
                            store_events=self.store_events,
                        )

        if len(function_call_results) > 0:
            run_messages.messages.extend(function_call_results)

    def _reject_tool_call(
        self, run_messages: RunMessages, tool: ToolExecution, functions: Optional[Dict[str, Function]] = None
    ):
        self.model = cast(Model, self.model)
        function_call = self.model.get_function_call_to_run_from_tool_execution(tool, functions)
        function_call.error = tool.confirmation_note or "Function call was rejected by the user"
        function_call_result = self.model.create_function_call_result(
            function_call=function_call,
            success=False,
        )
        run_messages.messages.append(function_call_result)

    async def _arun_tool(
        self,
        run_response: RunOutput,
        run_messages: RunMessages,
        tool: ToolExecution,
        functions: Optional[Dict[str, Function]] = None,
        stream_events: bool = False,
    ) -> AsyncIterator[RunOutputEvent]:
        self.model = cast(Model, self.model)

        # Execute the tool
        function_call = self.model.get_function_call_to_run_from_tool_execution(tool, functions)
        function_call_results: List[Message] = []

        async for call_result in self.model.arun_function_calls(
            function_calls=[function_call],
            function_call_results=function_call_results,
            skip_pause_check=True,
        ):
            if isinstance(call_result, ModelResponse):
                if call_result.event == ModelResponseEvent.tool_call_started.value:
                    if stream_events:
                        yield handle_event(  # type: ignore
                            create_tool_call_started_event(from_run_response=run_response, tool=tool),
                            run_response,
                            events_to_skip=self.events_to_skip,  # type: ignore
                            store_events=self.store_events,
                        )
                if call_result.event == ModelResponseEvent.tool_call_completed.value and call_result.tool_executions:
                    tool_execution = call_result.tool_executions[0]
                    tool.result = tool_execution.result
                    tool.tool_call_error = tool_execution.tool_call_error
                    if stream_events:
                        yield handle_event(  # type: ignore
                            create_tool_call_completed_event(
                                from_run_response=run_response, tool=tool, content=call_result.content
                            ),
                            run_response,
                            events_to_skip=self.events_to_skip,  # type: ignore
                            store_events=self.store_events,
                        )
        if len(function_call_results) > 0:
            run_messages.messages.extend(function_call_results)

    def _handle_tool_call_updates(
        self, run_response: RunOutput, run_messages: RunMessages, tools: List[Union[Function, dict]]
    ):
        self.model = cast(Model, self.model)
        _functions = {tool.name: tool for tool in tools if isinstance(tool, Function)}

        for _t in run_response.tools or []:
            # Case 1: Handle confirmed tools and execute them
            if _t.requires_confirmation is not None and _t.requires_confirmation is True and _functions:
                # Tool is confirmed and hasn't been run before
                if _t.confirmed is not None and _t.confirmed is True and _t.result is None:
                    # Consume the generator without yielding
                    deque(self._run_tool(run_response, run_messages, _t, functions=_functions), maxlen=0)
                else:
                    self._reject_tool_call(run_messages, _t, functions=_functions)
                    _t.confirmed = False
                    _t.confirmation_note = _t.confirmation_note or "Tool call was rejected"
                    _t.tool_call_error = True
                _t.requires_confirmation = False

            # Case 2: Handle external execution required tools
            elif _t.external_execution_required is not None and _t.external_execution_required is True:
                self._handle_external_execution_update(run_messages=run_messages, tool=_t)

            # Case 3: Agentic user input required
            elif (
                _t.tool_name == "get_user_input"
                and _t.requires_user_input is not None
                and _t.requires_user_input is True
            ):
                self._handle_get_user_input_tool_update(run_messages=run_messages, tool=_t)
                _t.requires_user_input = False

            # Case 4: Handle user input required tools
            elif _t.requires_user_input is not None and _t.requires_user_input is True:
                self._handle_user_input_update(tool=_t)
                _t.requires_user_input = False
                _t.answered = True
                # Consume the generator without yielding
                deque(self._run_tool(run_response, run_messages, _t, functions=_functions), maxlen=0)

    def _handle_tool_call_updates_stream(
        self,
        run_response: RunOutput,
        run_messages: RunMessages,
        tools: List[Union[Function, dict]],
        stream_events: bool = False,
    ) -> Iterator[RunOutputEvent]:
        self.model = cast(Model, self.model)
        _functions = {tool.name: tool for tool in tools if isinstance(tool, Function)}

        for _t in run_response.tools or []:
            # Case 1: Handle confirmed tools and execute them
            if _t.requires_confirmation is not None and _t.requires_confirmation is True and _functions:
                # Tool is confirmed and hasn't been run before
                if _t.confirmed is not None and _t.confirmed is True and _t.result is None:
                    yield from self._run_tool(
                        run_response, run_messages, _t, functions=_functions, stream_events=stream_events
                    )
                else:
                    self._reject_tool_call(run_messages, _t, functions=_functions)
                    _t.confirmed = False
                    _t.confirmation_note = _t.confirmation_note or "Tool call was rejected"
                    _t.tool_call_error = True
                _t.requires_confirmation = False

            # Case 2: Handle external execution required tools
            elif _t.external_execution_required is not None and _t.external_execution_required is True:
                self._handle_external_execution_update(run_messages=run_messages, tool=_t)

            # Case 3: Agentic user input required
            elif (
                _t.tool_name == "get_user_input"
                and _t.requires_user_input is not None
                and _t.requires_user_input is True
            ):
                self._handle_get_user_input_tool_update(run_messages=run_messages, tool=_t)
                _t.requires_user_input = False
                _t.answered = True

            # Case 4: Handle user input required tools
            elif _t.requires_user_input is not None and _t.requires_user_input is True:
                self._handle_user_input_update(tool=_t)
                yield from self._run_tool(
                    run_response, run_messages, _t, functions=_functions, stream_events=stream_events
                )
                _t.requires_user_input = False
                _t.answered = True

    async def _ahandle_tool_call_updates(
        self, run_response: RunOutput, run_messages: RunMessages, tools: List[Union[Function, dict]]
    ):
        self.model = cast(Model, self.model)
        _functions = {tool.name: tool for tool in tools if isinstance(tool, Function)}

        for _t in run_response.tools or []:
            # Case 1: Handle confirmed tools and execute them
            if _t.requires_confirmation is not None and _t.requires_confirmation is True and _functions:
                # Tool is confirmed and hasn't been run before
                if _t.confirmed is not None and _t.confirmed is True and _t.result is None:
                    async for _ in self._arun_tool(run_response, run_messages, _t, functions=_functions):
                        pass
                else:
                    self._reject_tool_call(run_messages, _t, functions=_functions)
                    _t.confirmed = False
                    _t.confirmation_note = _t.confirmation_note or "Tool call was rejected"
                    _t.tool_call_error = True
                _t.requires_confirmation = False

            # Case 2: Handle external execution required tools
            elif _t.external_execution_required is not None and _t.external_execution_required is True:
                self._handle_external_execution_update(run_messages=run_messages, tool=_t)
            # Case 3: Agentic user input required
            elif (
                _t.tool_name == "get_user_input"
                and _t.requires_user_input is not None
                and _t.requires_user_input is True
            ):
                self._handle_get_user_input_tool_update(run_messages=run_messages, tool=_t)
                _t.requires_user_input = False
                _t.answered = True
            # Case 4: Handle user input required tools
            elif _t.requires_user_input is not None and _t.requires_user_input is True:
                self._handle_user_input_update(tool=_t)
                async for _ in self._arun_tool(run_response, run_messages, _t, functions=_functions):
                    pass
                _t.requires_user_input = False
                _t.answered = True

    async def _ahandle_tool_call_updates_stream(
        self,
        run_response: RunOutput,
        run_messages: RunMessages,
        tools: List[Union[Function, dict]],
        stream_events: bool = False,
    ) -> AsyncIterator[RunOutputEvent]:
        self.model = cast(Model, self.model)
        _functions = {tool.name: tool for tool in tools if isinstance(tool, Function)}

        for _t in run_response.tools or []:
            # Case 1: Handle confirmed tools and execute them
            if _t.requires_confirmation is not None and _t.requires_confirmation is True and _functions:
                # Tool is confirmed and hasn't been run before
                if _t.confirmed is not None and _t.confirmed is True and _t.result is None:
                    async for event in self._arun_tool(
                        run_response, run_messages, _t, functions=_functions, stream_events=stream_events
                    ):
                        yield event
                else:
                    self._reject_tool_call(run_messages, _t, functions=_functions)
                    _t.confirmed = False
                    _t.confirmation_note = _t.confirmation_note or "Tool call was rejected"
                    _t.tool_call_error = True
                _t.requires_confirmation = False

            # Case 2: Handle external execution required tools
            elif _t.external_execution_required is not None and _t.external_execution_required is True:
                self._handle_external_execution_update(run_messages=run_messages, tool=_t)
            # Case 3: Agentic user input required
            elif (
                _t.tool_name == "get_user_input"
                and _t.requires_user_input is not None
                and _t.requires_user_input is True
            ):
                self._handle_get_user_input_tool_update(run_messages=run_messages, tool=_t)
                _t.requires_user_input = False
                _t.answered = True
            # # Case 4: Handle user input required tools
            elif _t.requires_user_input is not None and _t.requires_user_input is True:
                self._handle_user_input_update(tool=_t)
                async for event in self._arun_tool(
                    run_response, run_messages, _t, functions=_functions, stream_events=stream_events
                ):
                    yield event
                _t.requires_user_input = False
                _t.answered = True

    def _update_run_response(
        self,
        model_response: ModelResponse,
        run_response: RunOutput,
        run_messages: RunMessages,
    ):
        # Handle structured outputs
        if self.output_schema is not None and model_response.parsed is not None:
            # We get native structured outputs from the model
            if self._model_should_return_structured_output():
                # Update the run_response content with the structured output
                run_response.content = model_response.parsed
                # Update the run_response content_type with the structured output class name
                run_response.content_type = self.output_schema.__name__
        else:
            # Update the run_response content with the model response content
            run_response.content = model_response.content

        # Update the run_response reasoning content with the model response reasoning content
        if model_response.reasoning_content is not None:
            run_response.reasoning_content = model_response.reasoning_content
        if model_response.redacted_reasoning_content is not None:
            if run_response.reasoning_content is None:
                run_response.reasoning_content = model_response.redacted_reasoning_content
            else:
                run_response.reasoning_content += model_response.redacted_reasoning_content

        # Update the run_response citations with the model response citations
        if model_response.citations is not None:
            run_response.citations = model_response.citations
        if model_response.provider_data is not None:
            run_response.model_provider_data = model_response.provider_data

        # Update the run_response tools with the model response tool_executions
        if model_response.tool_executions is not None:
            if run_response.tools is None:
                run_response.tools = model_response.tool_executions
            else:
                run_response.tools.extend(model_response.tool_executions)

            # For Reasoning/Thinking/Knowledge Tools update reasoning_content in RunOutput
            for tool_call in model_response.tool_executions:
                tool_name = tool_call.tool_name or ""
                if tool_name.lower() in ["think", "analyze"]:
                    tool_args = tool_call.tool_args or {}
                    self._update_reasoning_content_from_tool_call(
                        run_response=run_response,
                        tool_name=tool_name,
                        tool_args=tool_args,
                    )

        # Update the run_response audio with the model response audio
        if model_response.audio is not None:
            run_response.response_audio = model_response.audio

        # Update the run_response created_at with the model response created_at
        run_response.created_at = model_response.created_at

        # Build a list of messages that should be added to the RunOutput
        messages_for_run_response = [m for m in run_messages.messages if m.add_to_agent_memory]
        # Update the RunOutput messages
        run_response.messages = messages_for_run_response
        # Update the RunOutput metrics
        run_response.metrics = self._calculate_run_metrics(
            messages=messages_for_run_response, current_run_metrics=run_response.metrics
        )

    def _update_session_metrics(self, session: AgentSession, run_response: RunOutput):
        """Calculate session metrics"""
        session_metrics = self._get_session_metrics(session=session)
        # Add the metrics for the current run to the session metrics
        if run_response.metrics is not None:
            session_metrics += run_response.metrics
        session_metrics.time_to_first_token = None
        if session.session_data is not None:
            session.session_data["session_metrics"] = session_metrics

    def _handle_model_response_stream(
        self,
        session: AgentSession,
        run_response: RunOutput,
        run_messages: RunMessages,
        tools: Optional[List[Union[Function, dict]]] = None,
        response_format: Optional[Union[Dict, Type[BaseModel]]] = None,
        stream_events: bool = False,
        session_state: Optional[Dict[str, Any]] = None,
    ) -> Iterator[RunOutputEvent]:
        self.model = cast(Model, self.model)

        reasoning_state = {
            "reasoning_started": False,
            "reasoning_time_taken": 0.0,
        }
        model_response = ModelResponse(content="")

        stream_model_response = True
        if self.should_parse_structured_output:
            log_debug("Response model set, model response is not streamed.")
            stream_model_response = False

        for model_response_event in self.model.response_stream(
            messages=run_messages.messages,
            response_format=response_format,
            tools=tools,
            tool_choice=self.tool_choice,
            tool_call_limit=self.tool_call_limit,
            stream_model_response=stream_model_response,
            run_response=run_response,
            send_media_to_model=self.send_media_to_model,
        ):
            yield from self._handle_model_response_chunk(
                session=session,
                run_response=run_response,
                model_response=model_response,
                model_response_event=model_response_event,
                reasoning_state=reasoning_state,
                parse_structured_output=self.should_parse_structured_output,
                stream_events=stream_events,
                session_state=session_state,
            )

        # Determine reasoning completed
        if stream_events and reasoning_state["reasoning_started"]:
            all_reasoning_steps: List[ReasoningStep] = []
            if run_response and run_response.reasoning_steps:
                all_reasoning_steps = cast(List[ReasoningStep], run_response.reasoning_steps)

            if all_reasoning_steps:
                add_reasoning_metrics_to_metadata(
                    run_response=run_response,
                    reasoning_time_taken=reasoning_state["reasoning_time_taken"],
                )
                yield handle_event(  # type: ignore
                    create_reasoning_completed_event(
                        from_run_response=run_response,
                        content=ReasoningSteps(reasoning_steps=all_reasoning_steps),
                        content_type=ReasoningSteps.__name__,
                    ),
                    run_response,
                    events_to_skip=self.events_to_skip,  # type: ignore
                    store_events=self.store_events,
                )

        # Update RunOutput
        # Build a list of messages that should be added to the RunOutput
        messages_for_run_response = [m for m in run_messages.messages if m.add_to_agent_memory]
        # Update the RunOutput messages
        run_response.messages = messages_for_run_response
        # Update the RunOutput metrics
        run_response.metrics = self._calculate_run_metrics(
            messages=messages_for_run_response, current_run_metrics=run_response.metrics
        )

        # Update the run_response audio if streaming
        if model_response.audio is not None:
            run_response.response_audio = model_response.audio

    async def _ahandle_model_response_stream(
        self,
        session: AgentSession,
        run_response: RunOutput,
        run_messages: RunMessages,
        tools: Optional[List[Union[Function, dict]]] = None,
        response_format: Optional[Union[Dict, Type[BaseModel]]] = None,
        stream_events: bool = False,
        session_state: Optional[Dict[str, Any]] = None,
    ) -> AsyncIterator[RunOutputEvent]:
        self.model = cast(Model, self.model)

        reasoning_state = {
            "reasoning_started": False,
            "reasoning_time_taken": 0.0,
        }
        model_response = ModelResponse(content="")

        stream_model_response = True
        if self.should_parse_structured_output:
            log_debug("Response model set, model response is not streamed.")
            stream_model_response = False

        model_response_stream = self.model.aresponse_stream(
            messages=run_messages.messages,
            response_format=response_format,
            tools=tools,
            tool_choice=self.tool_choice,
            tool_call_limit=self.tool_call_limit,
            stream_model_response=stream_model_response,
            run_response=run_response,
            send_media_to_model=self.send_media_to_model,
        )  # type: ignore

        async for model_response_event in model_response_stream:  # type: ignore
            for event in self._handle_model_response_chunk(
                session=session,
                run_response=run_response,
                model_response=model_response,
                model_response_event=model_response_event,
                reasoning_state=reasoning_state,
                parse_structured_output=self.should_parse_structured_output,
                stream_events=stream_events,
                session_state=session_state,
            ):
                yield event

        if stream_events and reasoning_state["reasoning_started"]:
            all_reasoning_steps: List[ReasoningStep] = []
            if run_response and run_response.reasoning_steps:
                all_reasoning_steps = cast(List[ReasoningStep], run_response.reasoning_steps)

            if all_reasoning_steps:
                add_reasoning_metrics_to_metadata(
                    run_response=run_response,
                    reasoning_time_taken=reasoning_state["reasoning_time_taken"],
                )
                yield handle_event(  # type: ignore
                    create_reasoning_completed_event(
                        from_run_response=run_response,
                        content=ReasoningSteps(reasoning_steps=all_reasoning_steps),
                        content_type=ReasoningSteps.__name__,
                    ),
                    run_response,
                    events_to_skip=self.events_to_skip,  # type: ignore
                    store_events=self.store_events,
                )

        # Update RunOutput
        # Build a list of messages that should be added to the RunOutput
        messages_for_run_response = [m for m in run_messages.messages if m.add_to_agent_memory]
        # Update the RunOutput messages
        run_response.messages = messages_for_run_response
        # Update the RunOutput metrics
        run_response.metrics = self._calculate_run_metrics(
            messages=messages_for_run_response, current_run_metrics=run_response.metrics
        )

        # Update the run_response audio if streaming
        if model_response.audio is not None:
            run_response.response_audio = model_response.audio

    def _handle_model_response_chunk(
        self,
        session: AgentSession,
        run_response: RunOutput,
        model_response: ModelResponse,
        model_response_event: Union[ModelResponse, RunOutputEvent, TeamRunOutputEvent],
        reasoning_state: Optional[Dict[str, Any]] = None,
        parse_structured_output: bool = False,
        stream_events: bool = False,
        session_state: Optional[Dict[str, Any]] = None,
    ) -> Iterator[RunOutputEvent]:
        from agno.run.workflow import WorkflowRunOutputEvent

        if (
            isinstance(model_response_event, tuple(get_args(RunOutputEvent)))
            or isinstance(model_response_event, tuple(get_args(TeamRunOutputEvent)))
            or isinstance(model_response_event, tuple(get_args(WorkflowRunOutputEvent)))
        ):
            if model_response_event.event == RunEvent.custom_event:  # type: ignore
                model_response_event.agent_id = self.id  # type: ignore
                model_response_event.agent_name = self.name  # type: ignore
                model_response_event.session_id = session.session_id  # type: ignore
                model_response_event.run_id = run_response.run_id  # type: ignore

            # We just bubble the event up
            yield handle_event(  # type: ignore
                model_response_event,  # type: ignore
                run_response,
                events_to_skip=self.events_to_skip,  # type: ignore
                store_events=self.store_events,
            )
        else:
            model_response_event = cast(ModelResponse, model_response_event)
            # If the model response is an assistant_response, yield a RunOutput
            if model_response_event.event == ModelResponseEvent.assistant_response.value:
                content_type = "str"

                # Process content and thinking
                if model_response_event.content is not None:
                    if parse_structured_output:
                        model_response.content = model_response_event.content
                        self._convert_response_to_structured_format(model_response)

                        content_type = self.output_schema.__name__  # type: ignore
                        run_response.content = model_response.content
                        run_response.content_type = content_type
                    else:
                        model_response.content = (model_response.content or "") + model_response_event.content
                        run_response.content = model_response.content
                        run_response.content_type = "str"

                # Process reasoning content
                if model_response_event.reasoning_content is not None:
                    model_response.reasoning_content = (
                        model_response.reasoning_content or ""
                    ) + model_response_event.reasoning_content
                    run_response.reasoning_content = model_response.reasoning_content

                if model_response_event.redacted_reasoning_content is not None:
                    if not model_response.reasoning_content:
                        model_response.reasoning_content = model_response_event.redacted_reasoning_content
                    else:
                        model_response.reasoning_content += model_response_event.redacted_reasoning_content
                    run_response.reasoning_content = model_response.reasoning_content

                # Handle provider data (one chunk)
                if model_response_event.provider_data is not None:
                    run_response.model_provider_data = model_response_event.provider_data

                # Handle citations (one chunk)
                if model_response_event.citations is not None:
                    run_response.citations = model_response_event.citations

                # Only yield if we have content to show
                if content_type != "str":
                    yield handle_event(  # type: ignore
                        create_run_output_content_event(
                            from_run_response=run_response,
                            content=model_response.content,
                            content_type=content_type,
                        ),
                        run_response,
                        events_to_skip=self.events_to_skip,  # type: ignore
                        store_events=self.store_events,
                    )
                elif (
                    model_response_event.content is not None
                    or model_response_event.reasoning_content is not None
                    or model_response_event.redacted_reasoning_content is not None
                    or model_response_event.citations is not None
                    or model_response_event.provider_data is not None
                ):
                    yield handle_event(  # type: ignore
                        create_run_output_content_event(
                            from_run_response=run_response,
                            content=model_response_event.content,
                            reasoning_content=model_response_event.reasoning_content,
                            redacted_reasoning_content=model_response_event.redacted_reasoning_content,
                            citations=model_response_event.citations,
                            model_provider_data=model_response_event.provider_data,
                        ),
                        run_response,
                        events_to_skip=self.events_to_skip,  # type: ignore
                        store_events=self.store_events,
                    )

                # Process audio
                if model_response_event.audio is not None:
                    if model_response.audio is None:
                        model_response.audio = Audio(id=str(uuid4()), content=b"", transcript="")

                    if model_response_event.audio.id is not None:
                        model_response.audio.id = model_response_event.audio.id  # type: ignore

                    if model_response_event.audio.content is not None:
                        # Handle both base64 string and bytes content
                        if isinstance(model_response_event.audio.content, str):
                            # Decode base64 string to bytes
                            try:
                                import base64

                                decoded_content = base64.b64decode(model_response_event.audio.content)
                                if model_response.audio.content is None:
                                    model_response.audio.content = b""
                                model_response.audio.content += decoded_content
                            except Exception:
                                # If decode fails, encode string as bytes
                                if model_response.audio.content is None:
                                    model_response.audio.content = b""
                                model_response.audio.content += model_response_event.audio.content.encode("utf-8")
                        elif isinstance(model_response_event.audio.content, bytes):
                            # Content is already bytes
                            if model_response.audio.content is None:
                                model_response.audio.content = b""
                            model_response.audio.content += model_response_event.audio.content

                    if model_response_event.audio.transcript is not None:
                        model_response.audio.transcript += model_response_event.audio.transcript  # type: ignore

                    if model_response_event.audio.expires_at is not None:
                        model_response.audio.expires_at = model_response_event.audio.expires_at  # type: ignore
                    if model_response_event.audio.mime_type is not None:
                        model_response.audio.mime_type = model_response_event.audio.mime_type  # type: ignore
                    if model_response_event.audio.sample_rate is not None:
                        model_response.audio.sample_rate = model_response_event.audio.sample_rate
                    if model_response_event.audio.channels is not None:
                        model_response.audio.channels = model_response_event.audio.channels

                    # Yield the audio and transcript bit by bit
                    run_response.response_audio = Audio(
                        id=model_response_event.audio.id,
                        content=model_response_event.audio.content,
                        transcript=model_response_event.audio.transcript,
                        sample_rate=model_response_event.audio.sample_rate,
                        channels=model_response_event.audio.channels,
                    )
                    run_response.created_at = model_response_event.created_at

                    yield handle_event(  # type: ignore
                        create_run_output_content_event(
                            from_run_response=run_response,
                            response_audio=run_response.response_audio,
                        ),
                        run_response,
                        events_to_skip=self.events_to_skip,  # type: ignore
                        store_events=self.store_events,
                    )

                if model_response_event.images is not None:
                    yield handle_event(  # type: ignore
                        create_run_output_content_event(
                            from_run_response=run_response,
                            image=model_response_event.images[-1],
                        ),
                        run_response,
                        events_to_skip=self.events_to_skip,  # type: ignore
                        store_events=self.store_events,
                    )

                    if model_response.images is None:
                        model_response.images = []
                    model_response.images.extend(model_response_event.images)
                    # Store media in run_response if store_media is enabled
                    if self.store_media:
                        for image in model_response_event.images:
                            if run_response.images is None:
                                run_response.images = []
                            run_response.images.append(image)

            # Handle tool interruption events
            elif model_response_event.event == ModelResponseEvent.tool_call_paused.value:
                # Add tool calls to the run_response
                tool_executions_list = model_response_event.tool_executions
                if tool_executions_list is not None:
                    # Add tool calls to the agent.run_response
                    if run_response.tools is None:
                        run_response.tools = tool_executions_list
                    else:
                        run_response.tools.extend(tool_executions_list)

            # If the model response is a tool_call_started, add the tool call to the run_response
            elif (
                model_response_event.event == ModelResponseEvent.tool_call_started.value
            ):  # Add tool calls to the run_response
                tool_executions_list = model_response_event.tool_executions
                if tool_executions_list is not None:
                    # Add tool calls to the agent.run_response
                    if run_response.tools is None:
                        run_response.tools = tool_executions_list
                    else:
                        run_response.tools.extend(tool_executions_list)

                    # Yield each tool call started event
                    if stream_events:
                        for tool in tool_executions_list:
                            yield handle_event(  # type: ignore
                                create_tool_call_started_event(from_run_response=run_response, tool=tool),
                                run_response,
                                events_to_skip=self.events_to_skip,  # type: ignore
                                store_events=self.store_events,
                            )

            # If the model response is a tool_call_completed, update the existing tool call in the run_response
            elif model_response_event.event == ModelResponseEvent.tool_call_completed.value:
                if model_response_event.updated_session_state is not None:
                    # update the session_state for RunOutput
                    if session_state is not None:
                        merge_dictionaries(session_state, model_response_event.updated_session_state)
                    # update the DB session
                    if session.session_data is not None and session.session_data.get("session_state") is not None:
                        merge_dictionaries(
                            session.session_data["session_state"], model_response_event.updated_session_state
                        )

                if model_response_event.images is not None:
                    for image in model_response_event.images:
                        if run_response.images is None:
                            run_response.images = []
                        run_response.images.append(image)

                if model_response_event.videos is not None:
                    for video in model_response_event.videos:
                        if run_response.videos is None:
                            run_response.videos = []
                        run_response.videos.append(video)

                if model_response_event.audios is not None:
                    for audio in model_response_event.audios:
                        if run_response.audio is None:
                            run_response.audio = []
                        run_response.audio.append(audio)

                if model_response_event.files is not None:
                    for file_obj in model_response_event.files:
                        if run_response.files is None:
                            run_response.files = []
                        run_response.files.append(file_obj)

                reasoning_step: Optional[ReasoningStep] = None

                tool_executions_list = model_response_event.tool_executions
                if tool_executions_list is not None:
                    # Update the existing tool call in the run_response
                    if run_response.tools:
                        # Create a mapping of tool_call_id to index
                        tool_call_index_map = {
                            tc.tool_call_id: i for i, tc in enumerate(run_response.tools) if tc.tool_call_id is not None
                        }
                        # Process tool calls
                        for tool_call_dict in tool_executions_list:
                            tool_call_id = tool_call_dict.tool_call_id or ""
                            index = tool_call_index_map.get(tool_call_id)
                            if index is not None:
                                run_response.tools[index] = tool_call_dict
                    else:
                        run_response.tools = tool_executions_list

                    # Only iterate through new tool calls
                    for tool_call in tool_executions_list:
                        tool_name = tool_call.tool_name or ""
                        if tool_name.lower() in ["think", "analyze"]:
                            tool_args = tool_call.tool_args or {}

                            reasoning_step = self._update_reasoning_content_from_tool_call(
                                run_response=run_response,
                                tool_name=tool_name,
                                tool_args=tool_args,
                            )

                            tool_call_metrics = tool_call.metrics

                            if (
                                tool_call_metrics is not None
                                and tool_call_metrics.duration is not None
                                and reasoning_state is not None
                            ):
                                reasoning_state["reasoning_time_taken"] = reasoning_state[
                                    "reasoning_time_taken"
                                ] + float(tool_call_metrics.duration)

                        if stream_events:
                            yield handle_event(  # type: ignore
                                create_tool_call_completed_event(
                                    from_run_response=run_response, tool=tool_call, content=model_response_event.content
                                ),
                                run_response,
                                events_to_skip=self.events_to_skip,  # type: ignore
                                store_events=self.store_events,
                            )

                if stream_events:
                    if reasoning_step is not None:
                        if reasoning_state and not reasoning_state["reasoning_started"]:
                            yield handle_event(  # type: ignore
                                create_reasoning_started_event(from_run_response=run_response),
                                run_response,
                                events_to_skip=self.events_to_skip,  # type: ignore
                                store_events=self.store_events,
                            )
                            reasoning_state["reasoning_started"] = True

                        yield handle_event(  # type: ignore
                            create_reasoning_step_event(
                                from_run_response=run_response,
                                reasoning_step=reasoning_step,
                                reasoning_content=run_response.reasoning_content or "",
                            ),
                            run_response,
                            events_to_skip=self.events_to_skip,  # type: ignore
                            store_events=self.store_events,
                        )

    def _make_cultural_knowledge(
        self,
        run_messages: RunMessages,
    ):
        if (
            run_messages.user_message is not None
            and self.culture_manager is not None
            and self.update_cultural_knowledge
        ):
            log_debug("Creating cultural knowledge.")
            self.culture_manager.create_cultural_knowledge(message=run_messages.user_message.get_content_string())

    async def _acreate_cultural_knowledge(
        self,
        run_messages: RunMessages,
    ):
        if (
            run_messages.user_message is not None
            and self.culture_manager is not None
            and self.update_cultural_knowledge
        ):
            log_debug("Creating cultural knowledge.")
            await self.culture_manager.acreate_cultural_knowledge(
                message=run_messages.user_message.get_content_string()
            )

    def _make_memories(
        self,
        run_messages: RunMessages,
        user_id: Optional[str] = None,
    ):
        user_message_str = (
            run_messages.user_message.get_content_string() if run_messages.user_message is not None else None
        )
        if user_message_str is not None and user_message_str.strip() != "" and self.memory_manager is not None:
            log_debug("Managing user memories")
            self.memory_manager.create_user_memories(  # type: ignore
                message=user_message_str,
                user_id=user_id,
                agent_id=self.id,
            )

        if run_messages.extra_messages is not None and len(run_messages.extra_messages) > 0:
            parsed_messages = []
            for _im in run_messages.extra_messages:
                if isinstance(_im, Message):
                    parsed_messages.append(_im)
                elif isinstance(_im, dict):
                    try:
                        parsed_messages.append(Message(**_im))
                    except Exception as e:
                        log_warning(f"Failed to validate message during memory update: {e}")
                else:
                    log_warning(f"Unsupported message type: {type(_im)}")
                    continue

            # Filter out messages with empty content before passing to memory manager
            non_empty_messages = [
                msg
                for msg in parsed_messages
                if msg.content and (not isinstance(msg.content, str) or msg.content.strip() != "")
            ]
            if len(non_empty_messages) > 0 and self.memory_manager is not None:
                self.memory_manager.create_user_memories(messages=non_empty_messages, user_id=user_id, agent_id=self.id)  # type: ignore
            else:
                log_warning("Unable to add messages to memory")

    async def _amake_memories(
        self,
        run_messages: RunMessages,
        user_id: Optional[str] = None,
    ):
        user_message_str = (
            run_messages.user_message.get_content_string() if run_messages.user_message is not None else None
        )
        if user_message_str is not None and user_message_str.strip() != "" and self.memory_manager is not None:
            log_debug("Managing user memories")
            await self.memory_manager.acreate_user_memories(  # type: ignore
                message=user_message_str,
                user_id=user_id,
                agent_id=self.id,
            )

        if run_messages.extra_messages is not None and len(run_messages.extra_messages) > 0:
            parsed_messages = []
            for _im in run_messages.extra_messages:
                if isinstance(_im, Message):
                    parsed_messages.append(_im)
                elif isinstance(_im, dict):
                    try:
                        parsed_messages.append(Message(**_im))
                    except Exception as e:
                        log_warning(f"Failed to validate message during memory update: {e}")
                else:
                    log_warning(f"Unsupported message type: {type(_im)}")
                    continue

            # Filter out messages with empty content before passing to memory manager
            non_empty_messages = [
                msg
                for msg in parsed_messages
                if msg.content and (not isinstance(msg.content, str) or msg.content.strip() != "")
            ]
            if len(non_empty_messages) > 0 and self.memory_manager is not None:
                await self.memory_manager.acreate_user_memories(  # type: ignore
                    messages=non_empty_messages, user_id=user_id, agent_id=self.id
                )
            else:
                log_warning("Unable to add messages to memory")

    def _raise_if_async_tools(self) -> None:
        """Raise an exception if any tools contain async functions"""
        if self.tools is None:
            return

        from inspect import iscoroutinefunction

        for tool in self.tools:
            if isinstance(tool, Toolkit):
                for func in tool.functions:
                    if iscoroutinefunction(tool.functions[func].entrypoint):
                        raise Exception(
                            f"Async tool {tool.name} can't be used with synchronous agent.run() or agent.print_response(). "
                            "Use agent.arun() or agent.aprint_response() instead to use this tool."
                        )
            elif isinstance(tool, Function):
                if iscoroutinefunction(tool.entrypoint):
                    raise Exception(
                        f"Async function {tool.name} can't be used with synchronous agent.run() or agent.print_response(). "
                        "Use agent.arun() or agent.aprint_response() instead to use this tool."
                    )
            elif callable(tool):
                if iscoroutinefunction(tool):
                    raise Exception(
                        f"Async function {tool.__name__} can't be used with synchronous agent.run() or agent.print_response(). "
                        "Use agent.arun() or agent.aprint_response() instead to use this tool."
                    )

    def get_tools(
        self,
        run_response: RunOutput,
        run_context: RunContext,
        session: AgentSession,
        user_id: Optional[str] = None,
    ) -> List[Union[Toolkit, Callable, Function, Dict]]:
        agent_tools: List[Union[Toolkit, Callable, Function, Dict]] = []

        # Add provided tools
        if self.tools is not None:
            # If not running in async mode, raise if any tool is async
            self._raise_if_async_tools()
            agent_tools.extend(self.tools)

        # Add tools for accessing memory
        if self.read_chat_history:
            agent_tools.append(self._get_chat_history_function(session=session))
        if self.read_tool_call_history:
            agent_tools.append(self._get_tool_call_history_function(session=session))
        if self.search_session_history:
            agent_tools.append(
                self._get_previous_sessions_messages_function(
                    num_history_sessions=self.num_history_sessions, user_id=user_id
                )
            )

        if self.enable_agentic_memory:
            agent_tools.append(self._get_update_user_memory_function(user_id=user_id, async_mode=False))

        if self.enable_agentic_culture:
            agent_tools.append(self._get_update_cultural_knowledge_function(async_mode=False))

        if self.enable_agentic_state:
            agent_tools.append(Function(name="update_session_state", entrypoint=self._update_session_state_tool))

        # Add tools for accessing knowledge
        if self.knowledge is not None or self.knowledge_retriever is not None:
            # Check if knowledge retriever is an async function but used in sync mode
            from inspect import iscoroutinefunction

            if self.knowledge_retriever and iscoroutinefunction(self.knowledge_retriever):
                log_warning(
                    "Async knowledge retriever function is being used with synchronous agent.run() or agent.print_response(). "
                    "It is recommended to use agent.arun() or agent.aprint_response() instead."
                )

            if self.search_knowledge:
                # Use async or sync search based on async_mode
                if self.enable_agentic_knowledge_filters:
                    agent_tools.append(
                        self._search_knowledge_base_with_agentic_filters_function(
                            run_response=run_response,
                            async_mode=False,
                            knowledge_filters=run_context.knowledge_filters,
                        )
                    )
                else:
                    agent_tools.append(
                        self._get_search_knowledge_base_function(
                            run_response=run_response,
                            async_mode=False,
                            knowledge_filters=run_context.knowledge_filters,
                        )
                    )

            if self.update_knowledge:
                agent_tools.append(self.add_to_knowledge)

        return agent_tools

    async def aget_tools(
        self,
        run_response: RunOutput,
        run_context: RunContext,
        session: AgentSession,
        user_id: Optional[str] = None,
        check_mcp_tools: bool = True,
    ) -> List[Union[Toolkit, Callable, Function, Dict]]:
        agent_tools: List[Union[Toolkit, Callable, Function, Dict]] = []

        # Connect MCP tools
        await self._connect_mcp_tools()

        # Add provided tools
        if self.tools is not None:
            for tool in self.tools:
                if tool.__class__.__name__ in ["MCPTools", "MultiMCPTools"]:
                    if tool.refresh_connection:  # type: ignore
                        try:
                            is_alive = await tool.is_alive()  # type: ignore
                            if not is_alive:
                                await tool.connect(force=True)  # type: ignore
                        except (RuntimeError, BaseException) as e:
                            log_warning(f"Failed to check if MCP tool is alive or to connect to it: {e}")
                            continue

                        try:
                            await tool.build_tools()  # type: ignore
                        except (RuntimeError, BaseException) as e:
                            log_warning(f"Failed to build tools for {str(tool)}: {e}")
                            continue

                    # Only add the tool if it successfully connected and built its tools
                    if check_mcp_tools and not tool.initialized:  # type: ignore
                        continue

                    agent_tools.append(tool)
                else:
                    agent_tools.append(tool)

        # Add tools for accessing memory
        if self.read_chat_history:
            agent_tools.append(self._get_chat_history_function(session=session))
        if self.read_tool_call_history:
            agent_tools.append(self._get_tool_call_history_function(session=session))
        if self.search_session_history:
            agent_tools.append(
                await self._aget_previous_sessions_messages_function(
                    num_history_sessions=self.num_history_sessions, user_id=user_id
                )
            )

        if self.enable_agentic_memory:
            agent_tools.append(self._get_update_user_memory_function(user_id=user_id, async_mode=True))

        if self.enable_agentic_state:
            agent_tools.append(Function(name="update_session_state", entrypoint=self._update_session_state_tool))

        # Add tools for accessing knowledge
        if self.knowledge is not None or self.knowledge_retriever is not None:
            if self.search_knowledge:
                # Use async or sync search based on async_mode
                if self.enable_agentic_knowledge_filters:
                    agent_tools.append(
                        self._search_knowledge_base_with_agentic_filters_function(
                            run_response=run_response,
                            async_mode=True,
                            knowledge_filters=run_context.knowledge_filters,
                        )
                    )
                else:
                    agent_tools.append(
                        self._get_search_knowledge_base_function(
                            run_response=run_response,
                            async_mode=True,
                            knowledge_filters=run_context.knowledge_filters,
                        )
                    )

            if self.update_knowledge:
                agent_tools.append(self.add_to_knowledge)

        return agent_tools

    def _determine_tools_for_model(
        self,
        model: Model,
        processed_tools: List[Union[Toolkit, Callable, Function, Dict]],
        run_response: RunOutput,
        run_context: RunContext,
        session: AgentSession,
    ) -> List[Union[Function, dict]]:
        _function_names = []
        _functions: List[Union[Function, dict]] = []
        self._tool_instructions = []

        # Get Agent tools
        if processed_tools is not None and len(processed_tools) > 0:
            log_debug("Processing tools for model")

            # Check if we need strict mode for the functions for the model
            strict = False
            if (
                self.output_schema is not None
                and (self.structured_outputs or (not self.use_json_mode))
                and model.supports_native_structured_outputs
            ):
                strict = True

            for tool in processed_tools:
                if isinstance(tool, Dict):
                    # If a dict is passed, it is a builtin tool
                    # that is run by the model provider and not the Agent
                    _functions.append(tool)
                    log_debug(f"Included builtin tool {tool}")

                elif isinstance(tool, Toolkit):
                    # For each function in the toolkit and process entrypoint
                    for name, _func in tool.functions.items():
                        if name in _function_names:
                            continue
                        _function_names.append(name)
                        _func = _func.model_copy(deep=True)
                        _func._agent = self
                        _func.process_entrypoint(strict=strict)
                        if strict and _func.strict is None:
                            _func.strict = True
                        if self.tool_hooks is not None:
                            _func.tool_hooks = self.tool_hooks
                        _functions.append(_func)
                        log_debug(f"Added tool {name} from {tool.name}")

                    # Add instructions from the toolkit
                    if tool.add_instructions and tool.instructions is not None:
                        self._tool_instructions.append(tool.instructions)

                elif isinstance(tool, Function):
                    if tool.name in _function_names:
                        continue
                    _function_names.append(tool.name)

                    tool.process_entrypoint(strict=strict)
                    tool = tool.model_copy(deep=True)

                    tool._agent = self
                    if strict and tool.strict is None:
                        tool.strict = True
                    if self.tool_hooks is not None:
                        tool.tool_hooks = self.tool_hooks
                    _functions.append(tool)
                    log_debug(f"Added tool {tool.name}")

                    # Add instructions from the Function
                    if tool.add_instructions and tool.instructions is not None:
                        self._tool_instructions.append(tool.instructions)

                elif callable(tool):
                    try:
                        function_name = tool.__name__

                        if function_name in _function_names:
                            continue
                        _function_names.append(function_name)

                        _func = Function.from_callable(tool, strict=strict)
                        _func = _func.model_copy(deep=True)
                        _func._agent = self
                        if strict:
                            _func.strict = True
                        if self.tool_hooks is not None:
                            _func.tool_hooks = self.tool_hooks
                        _functions.append(_func)
                        log_debug(f"Added tool {_func.name}")
                    except Exception as e:
                        log_warning(f"Could not add tool {tool}: {e}")

        # Update the session state for the functions
        if _functions:
            from inspect import signature

            # Check if any functions need media before collecting
            needs_media = any(
                any(param in signature(func.entrypoint).parameters for param in ["images", "videos", "audios", "files"])
                for func in _functions
                if isinstance(func, Function) and func.entrypoint is not None
            )

            # Only collect media if functions actually need them
            joint_images = collect_joint_images(run_response.input, session) if needs_media else None
            joint_files = collect_joint_files(run_response.input) if needs_media else None
            joint_audios = collect_joint_audios(run_response.input, session) if needs_media else None
            joint_videos = collect_joint_videos(run_response.input, session) if needs_media else None

            for func in _functions:  # type: ignore
                if isinstance(func, Function):
                    func._run_context = run_context
                    func._session_state = run_context.session_state
                    func._dependencies = run_context.dependencies
                    func._images = joint_images
                    func._files = joint_files
                    func._audios = joint_audios
                    func._videos = joint_videos

        return _functions

    def _model_should_return_structured_output(self):
        self.model = cast(Model, self.model)
        return bool(
            self.model.supports_native_structured_outputs
            and self.output_schema is not None
            and (not self.use_json_mode or self.structured_outputs)
        )

    def _get_response_format(self, model: Optional[Model] = None) -> Optional[Union[Dict, Type[BaseModel]]]:
        model = cast(Model, model or self.model)
        if self.output_schema is None:
            return None
        else:
            json_response_format = {"type": "json_object"}

            if model.supports_native_structured_outputs:
                if not self.use_json_mode or self.structured_outputs:
                    log_debug("Setting Model.response_format to Agent.output_schema")
                    return self.output_schema
                else:
                    log_debug(
                        "Model supports native structured outputs but it is not enabled. Using JSON mode instead."
                    )
                    return json_response_format

            elif model.supports_json_schema_outputs:
                if self.use_json_mode or (not self.structured_outputs):
                    log_debug("Setting Model.response_format to JSON response mode")
                    return {
                        "type": "json_schema",
                        "json_schema": {
                            "name": self.output_schema.__name__,
                            "schema": self.output_schema.model_json_schema(),
                        },
                    }
                else:
                    return None

            else:
                log_debug("Model does not support structured or JSON schema outputs.")
                return json_response_format

    def _resolve_run_dependencies(self, run_context: RunContext) -> None:
        from inspect import iscoroutine, iscoroutinefunction, signature

        # Dependencies should already be resolved in run() method
        log_debug("Resolving dependencies")
        if not isinstance(run_context.dependencies, dict):
            log_warning("Run dependencies are not a dict")
            return

        for key, value in run_context.dependencies.items():
            if iscoroutine(value) or iscoroutinefunction(value):
                log_warning(f"Dependency {key} is a coroutine. Use agent.arun() or agent.aprint_response() instead.")
                continue
            elif callable(value):
                try:
                    sig = signature(value)

                    # Build kwargs for the function
                    kwargs: Dict[str, Any] = {}
                    if "agent" in sig.parameters:
                        kwargs["agent"] = self
                    if "run_context" in sig.parameters:
                        kwargs["run_context"] = run_context

                    # Run the function
                    result = value(**kwargs)

                    # Carry the result in the run context
                    if result is not None:
                        run_context.dependencies[key] = result

                except Exception as e:
                    log_warning(f"Failed to resolve dependencies for '{key}': {e}")
            else:
                run_context.dependencies[key] = value

    async def _aresolve_run_dependencies(self, run_context: RunContext) -> None:
        from inspect import iscoroutine, iscoroutinefunction, signature

        log_debug("Resolving context (async)")
        if not isinstance(run_context.dependencies, dict):
            log_warning("Run dependencies are not a dict")
            return

        for key, value in run_context.dependencies.items():
            if not callable(value):
                run_context.dependencies[key] = value
                continue
            try:
                sig = signature(value)

                # Build kwargs for the function
                kwargs: Dict[str, Any] = {}
                if "agent" in sig.parameters:
                    kwargs["agent"] = self
                if "run_context" in sig.parameters:
                    kwargs["run_context"] = run_context

                # Run the function
                result = value(**kwargs)
                if iscoroutine(result) or iscoroutinefunction(result):
                    result = await result  # type: ignore

                run_context.dependencies[key] = result
            except Exception as e:
                log_warning(f"Failed to resolve context for '{key}': {e}")

    def _get_agent_data(self) -> Dict[str, Any]:
        agent_data: Dict[str, Any] = {}
        if self.name is not None:
            agent_data["name"] = self.name
        if self.id is not None:
            agent_data["agent_id"] = self.id
        if self.model is not None:
            agent_data["model"] = self.model.to_dict()
        return agent_data

    @staticmethod
    def cancel_run(run_id: str) -> bool:
        """Cancel a running agent execution.

        Args:
            run_id (str): The run_id to cancel.

        Returns:
            bool: True if the run was found and marked for cancellation, False otherwise.
        """
        return cancel_run_global(run_id)

    # -*- Session Database Functions
    def _read_session(
        self, session_id: str, session_type: SessionType = SessionType.AGENT
    ) -> Optional[Union[AgentSession, TeamSession, WorkflowSession]]:
        """Get a Session from the database."""
        try:
            if not self.db:
                raise ValueError("Db not initialized")
            return self.db.get_session(session_id=session_id, session_type=session_type)  # type: ignore
        except Exception as e:
            import traceback

            traceback.print_exc(limit=3)
            log_warning(f"Error getting session from db: {e}")
            return None

    async def _aread_session(
        self, session_id: str, session_type: SessionType = SessionType.AGENT
    ) -> Optional[Union[AgentSession, TeamSession, WorkflowSession]]:
        """Get a Session from the database."""
        try:
            if not self.db:
                raise ValueError("Db not initialized")
            return await self.db.get_session(session_id=session_id, session_type=session_type)  # type: ignore
        except Exception as e:
            import traceback

            traceback.print_exc(limit=3)
            log_warning(f"Error getting session from db: {e}")
            return None

    def _upsert_session(
        self, session: Union[AgentSession, TeamSession, WorkflowSession]
    ) -> Optional[Union[AgentSession, TeamSession, WorkflowSession]]:
        """Upsert a Session into the database."""

        try:
            if not self.db:
                raise ValueError("Db not initialized")
            return self.db.upsert_session(session=session)  # type: ignore
        except Exception as e:
            import traceback

            traceback.print_exc(limit=3)
            log_warning(f"Error upserting session into db: {e}")
            return None

    async def _aupsert_session(
        self, session: Union[AgentSession, TeamSession, WorkflowSession]
    ) -> Optional[Union[AgentSession, TeamSession, WorkflowSession]]:
        """Upsert a Session into the database."""
        try:
            if not self.db:
                raise ValueError("Db not initialized")
            return await self.db.upsert_session(session=session)  # type: ignore
        except Exception as e:
            import traceback

            traceback.print_exc(limit=3)
            log_warning(f"Error upserting session into db: {e}")
            return None

    def _load_session_state(self, session: AgentSession, session_state: Dict[str, Any]):
        """Load and return the stored session_state from the database, optionally merging it with the given one"""

        # Get the session_state from the database and merge with proper precedence
        # At this point session_state contains: agent_defaults + run_params
        if session.session_data is not None and "session_state" in session.session_data:
            session_state_from_db = session.session_data.get("session_state")

            if (
                session_state_from_db is not None
                and isinstance(session_state_from_db, dict)
                and len(session_state_from_db) > 0
                and not self.overwrite_db_session_state
            ):
                # This preserves precedence: run_params > db_state > agent_defaults
                merged_state = session_state_from_db.copy()
                merge_dictionaries(merged_state, session_state)
                session_state.clear()
                session_state.update(merged_state)

        # Update the session_state in the session
        if session.session_data is not None:
            session.session_data["session_state"] = session_state

        return session_state

    def _update_metadata(self, session: AgentSession):
        """Update the extra_data in the session"""
        # Read metadata from the database
        if session.metadata is not None:
            # If metadata is set in the agent, update the database metadata with the agent's metadata
            if self.metadata is not None:
                # Updates agent's session metadata in place
                merge_dictionaries(session.metadata, self.metadata)
            # Update the current metadata with the metadata from the database which is updated in place
            self.metadata = session.metadata

    def _get_session_metrics(self, session: AgentSession):
        # Get the session_metrics from the database
        if session.session_data is not None and "session_metrics" in session.session_data:
            session_metrics_from_db = session.session_data.get("session_metrics")
            if session_metrics_from_db is not None:
                if isinstance(session_metrics_from_db, dict):
                    return Metrics(**session_metrics_from_db)
                elif isinstance(session_metrics_from_db, Metrics):
                    return session_metrics_from_db
        else:
            return Metrics()

    def _read_or_create_session(
        self,
        session_id: str,
        user_id: Optional[str] = None,
    ) -> AgentSession:
        from time import time

        # Returning cached session if we have one
        if self._cached_session is not None and self._cached_session.session_id == session_id:
            return self._cached_session

        # Try to load from database
        agent_session = None
        if self.db is not None and self.team_id is None and self.workflow_id is None:
            log_debug(f"Reading AgentSession: {session_id}")

            agent_session = cast(AgentSession, self._read_session(session_id=session_id))

        if agent_session is None:
            # Creating new session if none found
            log_debug(f"Creating new AgentSession: {session_id}")
            session_data = {}
            if self.session_state is not None:
                from copy import deepcopy

                session_data["session_state"] = deepcopy(self.session_state)
            agent_session = AgentSession(
                session_id=session_id,
                agent_id=self.id,
                user_id=user_id,
                agent_data=self._get_agent_data(),
                session_data=session_data,
                metadata=self.metadata,
                created_at=int(time()),
            )

        if self.cache_session:
            self._cached_session = agent_session

        return agent_session

    async def _aread_or_create_session(
        self,
        session_id: str,
        user_id: Optional[str] = None,
    ) -> AgentSession:
        from time import time

        # Returning cached session if we have one
        if self._cached_session is not None and self._cached_session.session_id == session_id:
            return self._cached_session

        # Try to load from database
        agent_session = None
        if self.db is not None and self.team_id is None and self.workflow_id is None:
            log_debug(f"Reading AgentSession: {session_id}")
            if self._has_async_db():
                agent_session = cast(AgentSession, await self._aread_session(session_id=session_id))
            else:
                agent_session = cast(AgentSession, self._read_session(session_id=session_id))

        if agent_session is None:
            # Creating new session if none found
            log_debug(f"Creating new AgentSession: {session_id}")
            session_data = {}
            if self.session_state is not None:
                from copy import deepcopy

                session_data["session_state"] = deepcopy(self.session_state)
            agent_session = AgentSession(
                session_id=session_id,
                agent_id=self.id,
                user_id=user_id,
                agent_data=self._get_agent_data(),
                session_data=session_data,
                metadata=self.metadata,
                created_at=int(time()),
            )

        if self.cache_session:
            self._cached_session = agent_session

        return agent_session

    # -*- Public Convenience Functions
    def get_run_output(self, run_id: str, session_id: Optional[str] = None) -> Optional[RunOutput]:
        """
        Get a RunOutput from the database.

        Args:
            run_id (str): The run_id to load from storage.
            session_id (Optional[str]): The session_id to load from storage.
        Returns:
            Optional[RunOutput]: The RunOutput from the database or None if not found.
        """
        if not session_id and not self.session_id:
            raise Exception("No session_id provided")

        session_id_to_load = session_id or self.session_id
        return cast(RunOutput, get_run_output_util(self, run_id=run_id, session_id=session_id_to_load))

    async def aget_run_output(self, run_id: str, session_id: Optional[str] = None) -> Optional[RunOutput]:
        """
        Get a RunOutput from the database.

        Args:
            run_id (str): The run_id to load from storage.
            session_id (Optional[str]): The session_id to load from storage.
        Returns:
            Optional[RunOutput]: The RunOutput from the database or None if not found.
        """
        if not session_id and not self.session_id:
            raise Exception("No session_id provided")

        session_id_to_load = session_id or self.session_id
        return cast(RunOutput, await aget_run_output_util(self, run_id=run_id, session_id=session_id_to_load))

    def get_last_run_output(self, session_id: Optional[str] = None) -> Optional[RunOutput]:
        """
        Get the last run response from the database.

        Args:
            session_id (Optional[str]): The session_id to load from storage.

        Returns:
            Optional[RunOutput]: The last run response from the database or None if not found.
        """
        if not session_id and not self.session_id:
            raise Exception("No session_id provided")

        session_id_to_load = session_id or self.session_id
        return cast(RunOutput, get_last_run_output_util(self, session_id=session_id_to_load))

    async def aget_last_run_output(self, session_id: Optional[str] = None) -> Optional[RunOutput]:
        """
        Get the last run response from the database.

        Args:
            session_id (Optional[str]): The session_id to load from storage.

        Returns:
            Optional[RunOutput]: The last run response from the database or None if not found.
        """
        if not session_id and not self.session_id:
            raise Exception("No session_id provided")

        session_id_to_load = session_id or self.session_id
        return cast(RunOutput, await aget_last_run_output_util(self, session_id=session_id_to_load))

    def get_session(
        self,
        session_id: Optional[str] = None,
    ) -> Optional[Union[AgentSession, TeamSession, WorkflowSession]]:
        """Load an AgentSession from database or cache.

        Args:
            session_id: The session_id to load from storage.

        Returns:
            AgentSession: The AgentSession loaded from the database/cache or None if not found.
        """
        if not session_id and not self.session_id:
            raise Exception("No session_id provided")

        session_id_to_load = session_id or self.session_id

        # If there is a cached session, return it
        if self.cache_session and hasattr(self, "_cached_session") and self._cached_session is not None:
            if self._cached_session.session_id == session_id_to_load:
                return self._cached_session

        if self._has_async_db():
            raise ValueError("Async database not supported for get_session")

        # Load and return the session from the database
        if self.db is not None:
            loaded_session = None

            # We have a standalone agent, so we are loading an AgentSession
            if self.team_id is None and self.workflow_id is None:
                loaded_session = cast(
                    AgentSession,
                    self._read_session(session_id=session_id_to_load, session_type=SessionType.AGENT),  # type: ignore
                )

            # We have a team member agent, so we are loading a TeamSession
            if loaded_session is None and self.team_id is not None:
                # Load session for team member agents
                loaded_session = cast(
                    TeamSession,
                    self._read_session(session_id=session_id_to_load, session_type=SessionType.TEAM),  # type: ignore
                )

            # We have a workflow member agent, so we are loading a WorkflowSession
            if loaded_session is None and self.workflow_id is not None:
                # Load session for workflow memberagents
                loaded_session = cast(
                    WorkflowSession,
                    self._read_session(session_id=session_id_to_load, session_type=SessionType.WORKFLOW),  # type: ignore
                )

            # Cache the session if relevant
            if loaded_session is not None and self.cache_session:
                self._cached_session = loaded_session

            return loaded_session

        log_debug(f"Session {session_id_to_load} not found in db")
        return None

    async def aget_session(
        self,
        session_id: Optional[str] = None,
    ) -> Optional[Union[AgentSession, TeamSession, WorkflowSession]]:
        """Load an AgentSession from database or cache.

        Args:
            session_id: The session_id to load from storage.

        Returns:
            AgentSession: The AgentSession loaded from the database/cache or None if not found.
        """
        if not session_id and not self.session_id:
            raise Exception("No session_id provided")

        session_id_to_load = session_id or self.session_id

        # If there is a cached session, return it
        if self.cache_session and hasattr(self, "_cached_session") and self._cached_session is not None:
            if self._cached_session.session_id == session_id_to_load:
                return self._cached_session

        # Load and return the session from the database
        if self.db is not None:
            loaded_session = None

            # We have a standalone agent, so we are loading an AgentSession
            if self.team_id is None and self.workflow_id is None:
                loaded_session = cast(
                    AgentSession,
                    await self._aread_session(session_id=session_id_to_load, session_type=SessionType.AGENT),  # type: ignore
                )

            # We have a team member agent, so we are loading a TeamSession
            if loaded_session is None and self.team_id is not None:
                # Load session for team member agents
                loaded_session = cast(
                    TeamSession,
                    await self._aread_session(session_id=session_id_to_load, session_type=SessionType.TEAM),  # type: ignore
                )

            # We have a workflow member agent, so we are loading a WorkflowSession
            if loaded_session is None and self.workflow_id is not None:
                # Load session for workflow memberagents
                loaded_session = cast(
                    WorkflowSession,
                    await self._aread_session(session_id=session_id_to_load, session_type=SessionType.WORKFLOW),  # type: ignore
                )

            # Cache the session if relevant
            if loaded_session is not None and self.cache_session:
                self._cached_session = loaded_session

            return loaded_session

        log_debug(f"AgentSession {session_id_to_load} not found in db")
        return None

    def save_session(self, session: Union[AgentSession, TeamSession, WorkflowSession]) -> None:
        """
        Save the AgentSession to storage
        """
        if self._has_async_db():
            raise ValueError("Async database not supported for save_session")

        # If the agent is a member of a team, do not save the session to the database
        if (
            self.db is not None
            and self.team_id is None
            and self.workflow_id is None
            and session.session_data is not None
        ):
            if session.session_data is not None and "session_state" in session.session_data:
                session.session_data["session_state"].pop("current_session_id", None)
                session.session_data["session_state"].pop("current_user_id", None)
                session.session_data["session_state"].pop("current_run_id", None)

            self._upsert_session(session=session)
            log_debug(f"Created or updated AgentSession record: {session.session_id}")

    async def asave_session(self, session: Union[AgentSession, TeamSession, WorkflowSession]) -> None:
        """
        Save the AgentSession to storage
        """
        # If the agent is a member of a team, do not save the session to the database
        if (
            self.db is not None
            and self.team_id is None
            and self.workflow_id is None
            and session.session_data is not None
        ):
            if session.session_data is not None and "session_state" in session.session_data:
                session.session_data["session_state"].pop("current_session_id", None)
                session.session_data["session_state"].pop("current_user_id", None)
                session.session_data["session_state"].pop("current_run_id", None)
            if self._has_async_db():
                await self._aupsert_session(session=session)
            else:
                self._upsert_session(session=session)
            log_debug(f"Created or updated AgentSession record: {session.session_id}")

    # -*- Session Management Functions
    def rename(self, name: str, session_id: Optional[str] = None) -> None:
        """
        Rename the Agent and save to storage

        Args:
            name (str): The new name for the Agent.
            session_id (Optional[str]): The session_id of the session where to store the new name. If not provided, the current cached session ID is used.
        """

        session_id = session_id or self.session_id

        if session_id is None:
            raise Exception("Session ID is not set")

        if self._has_async_db():
            import asyncio

            session = asyncio.run(self.aget_session(session_id=session_id))
        else:
            session = self.get_session(session_id=session_id)

        if session is None:
            raise Exception("Session not found")

        if not hasattr(session, "agent_data"):
            raise Exception("Session is not an AgentSession")

        # -*- Rename Agent
        self.name = name

        if session.agent_data is not None:  # type: ignore
            session.agent_data["name"] = name  # type: ignore
        else:
            session.agent_data = {"name": name}  # type: ignore

        # -*- Save to storage
        if self._has_async_db():
            import asyncio

            asyncio.run(self.asave_session(session=session))
        else:
            self.save_session(session=session)

    def set_session_name(
        self,
        session_id: Optional[str] = None,
        autogenerate: bool = False,
        session_name: Optional[str] = None,
    ) -> AgentSession:
        """
        Set the session name and save to storage

        Args:
            session_id: The session ID to set the name for. If not provided, the current cached session ID is used.
            autogenerate: Whether to autogenerate the session name.
            session_name: The session name to set. If not provided, the session name will be autogenerated.
        Returns:
            AgentSession: The updated session.
        """
        session_id = session_id or self.session_id

        if session_id is None:
            raise Exception("Session ID is not set")

        return cast(
            AgentSession,
            set_session_name_util(self, session_id=session_id, autogenerate=autogenerate, session_name=session_name),
        )

    async def aset_session_name(
        self,
        session_id: Optional[str] = None,
        autogenerate: bool = False,
        session_name: Optional[str] = None,
    ) -> AgentSession:
        """
        Set the session name and save to storage

        Args:
            session_id: The session ID to set the name for. If not provided, the current cached session ID is used.
            autogenerate: Whether to autogenerate the session name.
            session_name: The session name to set. If not provided, the session name will be autogenerated.
        Returns:
            AgentSession: The updated session.
        """
        session_id = session_id or self.session_id

        if session_id is None:
            raise Exception("Session ID is not set")

        return cast(
            AgentSession,
            await aset_session_name_util(
                self, session_id=session_id, autogenerate=autogenerate, session_name=session_name
            ),
        )

    def generate_session_name(self, session: AgentSession) -> str:
        """
        Generate a name for the session using the first 6 messages from the memory

        Args:
            session (AgentSession): The session to generate a name for.
        Returns:
            str: The generated session name.
        """

        if self.model is None:
            raise Exception("Model not set")

        gen_session_name_prompt = "Conversation\n"

        messages_for_generating_session_name = session.get_messages()

        for message in messages_for_generating_session_name:
            gen_session_name_prompt += f"{message.role.upper()}: {message.content}\n"

        gen_session_name_prompt += "\n\nConversation Name: "

        system_message = Message(
            role=self.system_message_role,
            content="Please provide a suitable name for this conversation in maximum 5 words. "
            "Remember, do not exceed 5 words.",
        )
        user_message = Message(role=self.user_message_role, content=gen_session_name_prompt)
        generate_name_messages = [system_message, user_message]

        # Generate name
        generated_name = self.model.response(messages=generate_name_messages)
        content = generated_name.content
        if content is None:
            log_error("Generated name is None. Trying again.")
            return self.generate_session_name(session=session)

        if len(content.split()) > 5:
            log_error("Generated name is too long. It should be less than 5 words. Trying again.")
            return self.generate_session_name(session=session)
        return content.replace('"', "").strip()

    def get_session_name(self, session_id: Optional[str] = None) -> str:
        """
        Get the session name for the given session ID.

        Args:
            session_id: The session ID to get the name for. If not provided, the current cached session ID is used.
        Returns:
            str: The session name.
        """
        session_id = session_id or self.session_id
        if session_id is None:
            raise Exception("Session ID is not set")
        return get_session_name_util(self, session_id=session_id)

    async def aget_session_name(self, session_id: Optional[str] = None) -> str:
        """
        Get the session name for the given session ID.

        Args:
            session_id: The session ID to get the name for. If not provided, the current cached session ID is used.
        Returns:
            str: The session name.
        """
        session_id = session_id or self.session_id
        if session_id is None:
            raise Exception("Session ID is not set")
        return await aget_session_name_util(self, session_id=session_id)

    def get_session_state(self, session_id: Optional[str] = None) -> Dict[str, Any]:
        """
        Get the session state for the given session ID.

        Args:
            session_id: The session ID to get the state for. If not provided, the current cached session ID is used.
        Returns:
            Dict[str, Any]: The session state.
        """
        session_id = session_id or self.session_id
        if session_id is None:
            raise Exception("Session ID is not set")
        return get_session_state_util(self, session_id=session_id)

    async def aget_session_state(self, session_id: Optional[str] = None) -> Dict[str, Any]:
        """
        Get the session state for the given session ID.

        Args:
            session_id: The session ID to get the state for. If not provided, the current cached session ID is used.
        Returns:
            Dict[str, Any]: The session state.
        """
        session_id = session_id or self.session_id
        if session_id is None:
            raise Exception("Session ID is not set")
        return await aget_session_state_util(self, session_id=session_id)

    def update_session_state(self, session_state_updates: Dict[str, Any], session_id: Optional[str] = None) -> str:
        """
        Update the session state for the given session ID and user ID.
        Args:
            session_state_updates: The updates to apply to the session state. Should be a dictionary of key-value pairs.
            session_id: The session ID to update. If not provided, the current cached session ID is used.
        Returns:
            dict: The updated session state.
        """
        session_id = session_id or self.session_id
        if session_id is None:
            raise Exception("Session ID is not set")
        return update_session_state_util(self, session_state_updates=session_state_updates, session_id=session_id)

    async def aupdate_session_state(
        self, session_state_updates: Dict[str, Any], session_id: Optional[str] = None
    ) -> str:
        """
        Update the session state for the given session ID and user ID.
        Args:
            session_state_updates: The updates to apply to the session state. Should be a dictionary of key-value pairs.
            session_id: The session ID to update. If not provided, the current cached session ID is used.
        Returns:
            dict: The updated session state.
        """
        session_id = session_id or self.session_id
        if session_id is None:
            raise Exception("Session ID is not set")
        return await aupdate_session_state_util(
            self, session_state_updates=session_state_updates, session_id=session_id
        )

    def get_session_metrics(self, session_id: Optional[str] = None) -> Optional[Metrics]:
        """Get the session metrics for the given session ID.

        Args:
            session_id: The session ID to get the metrics for. If not provided, the current cached session ID is used.
        Returns:
            Optional[Metrics]: The session metrics.
        """
        session_id = session_id or self.session_id
        if session_id is None:
            raise Exception("Session ID is not set")

        return get_session_metrics_util(self, session_id=session_id)

    async def aget_session_metrics(self, session_id: Optional[str] = None) -> Optional[Metrics]:
        """Get the session metrics for the given session ID.

        Args:
            session_id: The session ID to get the metrics for. If not provided, the current cached session ID is used.
        Returns:
            Optional[Metrics]: The session metrics.
        """
        session_id = session_id or self.session_id
        if session_id is None:
            raise Exception("Session ID is not set")

        return await aget_session_metrics_util(self, session_id=session_id)

    def delete_session(self, session_id: str):
        """Delete the current session and save to storage"""
        if self.db is None:
            return

        self.db.delete_session(session_id=session_id)

    async def adelete_session(self, session_id: str):
        """Delete the current session and save to storage"""
        if self.db is None:
            return
        await self.db.delete_session(session_id=session_id)  # type: ignore

    def get_session_messages(
        self,
        session_id: Optional[str] = None,
        last_n_runs: Optional[int] = None,
        limit: Optional[int] = None,
        skip_roles: Optional[List[str]] = None,
        skip_statuses: Optional[List[RunStatus]] = None,
        skip_history_messages: bool = True,
    ) -> List[Message]:
        """Get all messages belonging to the given session.

        Args:
            session_id: The session ID to get the messages for. If not provided, the latest used session ID is used.
            last_n_runs: The number of runs to return messages from, counting from the latest. Defaults to all runs.
            limit: The number of messages to return, counting from the latest. Defaults to all messages.
            skip_roles: Skip messages with these roles.
            skip_statuses: Skip messages with these statuses.
            skip_history_messages: Skip messages that were tagged as history in previous runs.

        Returns:
            List[Message]: The messages for the session.
        """
        session_id = session_id or self.session_id
        if session_id is None:
            log_warning("Session ID is not set, cannot get messages for session")
            return []

        session = self.get_session(session_id=session_id)
        if session is None:
            raise Exception("Session not found")

        # Handle the case in which the agent is reusing a team session
        if isinstance(session, TeamSession):
            return session.get_messages(
                member_ids=[self.id] if self.team_id and self.id else None,
                last_n_runs=last_n_runs,
                limit=limit,
                skip_roles=skip_roles,
                skip_statuses=skip_statuses,
                skip_history_messages=skip_history_messages,
            )

        return session.get_messages(
            # Only filter by agent_id if this is part of a team
            agent_id=self.id if self.team_id is not None else None,
            last_n_runs=last_n_runs,
            limit=limit,
            skip_roles=skip_roles,
            skip_statuses=skip_statuses,
            skip_history_messages=skip_history_messages,
        )

    async def aget_session_messages(
        self,
        session_id: Optional[str] = None,
        last_n_runs: Optional[int] = None,
        limit: Optional[int] = None,
        skip_roles: Optional[List[str]] = None,
        skip_statuses: Optional[List[RunStatus]] = None,
        skip_history_messages: bool = True,
    ) -> List[Message]:
        """Get all messages belonging to the given session.

        Args:
            session_id: The session ID to get the messages for. If not provided, the current cached session ID is used.
            last_n_runs: The number of runs to return messages from, counting from the latest. Defaults to all runs.
            limit: The number of messages to return, counting from the latest. Defaults to all messages.
            skip_roles: Skip messages with these roles.
            skip_statuses: Skip messages with these statuses.
            skip_history_messages: Skip messages that were tagged as history in previous runs.

        Returns:
            List[Message]: The messages for the session.
        """
        session_id = session_id or self.session_id
        if session_id is None:
            log_warning("Session ID is not set, cannot get messages for session")
            return []

        session = await self.aget_session(session_id=session_id)
        if session is None:
            raise Exception("Session not found")

        # Handle the case in which the agent is reusing a team session
        if isinstance(session, TeamSession):
            return session.get_messages(
                member_ids=[self.id] if self.team_id and self.id else None,
                last_n_runs=last_n_runs,
                limit=limit,
                skip_roles=skip_roles,
                skip_statuses=skip_statuses,
                skip_history_messages=skip_history_messages,
            )

        # Only filter by agent_id if this is part of a team
        return session.get_messages(
            agent_id=self.id if self.team_id is not None else None,
            last_n_runs=last_n_runs,
            limit=limit,
            skip_roles=skip_roles,
            skip_statuses=skip_statuses,
            skip_history_messages=skip_history_messages,
        )

    def get_chat_history(self, session_id: Optional[str] = None, last_n_runs: Optional[int] = None) -> List[Message]:
        """Return the chat history (user and assistant messages) for the session.
        Use get_messages() for more filtering options.

        Returns:
            A list of user and assistant Messages belonging to the session.
        """
        return self.get_session_messages(session_id=session_id, last_n_runs=last_n_runs, skip_roles=["system", "tool"])

    async def aget_chat_history(
        self, session_id: Optional[str] = None, last_n_runs: Optional[int] = None
    ) -> List[Message]:
        """Return the chat history (user and assistant messages) for the session.
        Use get_messages() for more filtering options.

        Returns:
            A list of user and assistant Messages belonging to the session.
        """
        return await self.aget_session_messages(
            session_id=session_id, last_n_runs=last_n_runs, skip_roles=["system", "tool"]
        )

    def get_session_summary(self, session_id: Optional[str] = None) -> Optional[SessionSummary]:
        """Get the session summary for the given session ID and user ID

        Args:
            session_id: The session ID to get the summary for. If not provided, the current cached session ID is used.

        Returns:
            SessionSummary: The session summary.
        """
        session_id = session_id if session_id is not None else self.session_id
        if session_id is None:
            raise ValueError("Session ID is required")

        session = self.get_session(session_id=session_id)

        if session is None:
            raise Exception(f"Session {session_id} not found")

        return session.get_session_summary()  # type: ignore

    async def aget_session_summary(self, session_id: Optional[str] = None) -> Optional[SessionSummary]:
        """Get the session summary for the given session ID and user ID.

        Args:
            session_id: The session ID to get the summary for. If not provided, the current cached session ID is used.
        Returns:
            SessionSummary: The session summary.
        """
        session_id = session_id if session_id is not None else self.session_id
        if session_id is None:
            raise ValueError("Session ID is required")

        session = await self.aget_session(session_id=session_id)

        if session is None:
            raise Exception(f"Session {session_id} not found")

        return session.get_session_summary()  # type: ignore

    def get_user_memories(self, user_id: Optional[str] = None) -> Optional[List[UserMemory]]:
        """Get the user memories for the given user ID.

        Args:
            user_id: The user ID to get the memories for. If not provided, the current cached user ID is used.
        Returns:
            Optional[List[UserMemory]]: The user memories.
        """
        if self.memory_manager is None:
            return None
        user_id = user_id if user_id is not None else self.user_id
        if user_id is None:
            user_id = "default"

        return self.memory_manager.get_user_memories(user_id=user_id)

    async def aget_user_memories(self, user_id: Optional[str] = None) -> Optional[List[UserMemory]]:
        """Get the user memories for the given user ID.

        Args:
            user_id: The user ID to get the memories for. If not provided, the current cached user ID is used.
        Returns:
            Optional[List[UserMemory]]: The user memories.
        """
        if self.memory_manager is None:
            return None
        user_id = user_id if user_id is not None else self.user_id
        if user_id is None:
            user_id = "default"

        return await self.memory_manager.aget_user_memories(user_id=user_id)

    def get_culture_knowledge(self) -> Optional[List[CulturalKnowledge]]:
        """Get the cultural knowledge the agent has access to

        Returns:
            Optional[List[CulturalKnowledge]]: The cultural knowledge.
        """
        if self.culture_manager is None:
            return None

        return self.culture_manager.get_all_knowledge()

    async def aget_culture_knowledge(self) -> Optional[List[CulturalKnowledge]]:
        """Get the cultural knowledge the agent has access to

        Returns:
            Optional[List[CulturalKnowledge]]: The cultural knowledge.
        """
        if self.culture_manager is None:
            return None

        return await self.culture_manager.aget_all_knowledge()

    # -*- System & User Message Functions
    def _format_message_with_state_variables(
        self,
        message: Any,
        session_state: Optional[Dict[str, Any]] = None,
        dependencies: Optional[Dict[str, Any]] = None,
        metadata: Optional[Dict[str, Any]] = None,
        user_id: Optional[str] = None,
    ) -> Any:
        """Format a message with the session state variables."""
        import re
        import string
        from copy import deepcopy

        if not isinstance(message, str):
            return message

        # Should already be resolved and passed from run() method
        format_variables = ChainMap(
            session_state or {},
            dependencies or {},
            metadata or {},
            {"user_id": user_id} if user_id is not None else {},
        )

        converted_msg = deepcopy(message)
        for var_name in format_variables.keys():
            # Only convert standalone {var_name} patterns, not nested ones
            pattern = r"\{" + re.escape(var_name) + r"\}"
            replacement = "${" + var_name + "}"
            converted_msg = re.sub(pattern, replacement, converted_msg)

        # Use Template to safely substitute variables
        template = string.Template(converted_msg)
        try:
            result = template.safe_substitute(format_variables)
            return result
        except Exception as e:
            log_warning(f"Template substitution failed: {e}")
            return message

    def get_system_message(
        self,
        session: AgentSession,
        run_context: Optional[RunContext] = None,
        user_id: Optional[str] = None,
        tools: Optional[List[Union[Function, dict]]] = None,
        add_session_state_to_context: Optional[bool] = None,
        session_state: Optional[Dict[str, Any]] = None,  # Deprecated
        dependencies: Optional[Dict[str, Any]] = None,  # Deprecated
        metadata: Optional[Dict[str, Any]] = None,  # Deprecated
    ) -> Optional[Message]:
        """Return the system message for the Agent.

        1. If the system_message is provided, use that.
        2. If build_context is False, return None.
        3. Build and return the default system message for the Agent.
        """

        # Consider both run_context and session_state, dependencies, metadata (deprecated fields)
        if run_context is not None:
            session_state = run_context.session_state or session_state
            dependencies = run_context.dependencies or dependencies
            metadata = run_context.metadata or metadata

        # 1. If the system_message is provided, use that.
        if self.system_message is not None:
            if isinstance(self.system_message, Message):
                return self.system_message

            sys_message_content: str = ""
            if isinstance(self.system_message, str):
                sys_message_content = self.system_message
            elif callable(self.system_message):
                sys_message_content = self.system_message(agent=self)
                if not isinstance(sys_message_content, str):
                    raise Exception("system_message must return a string")

            if self.resolve_in_context:
                sys_message_content = self._format_message_with_state_variables(
                    sys_message_content,
                    user_id=user_id,
                    session_state=session_state,
                    dependencies=dependencies,
                    metadata=metadata,
                )

            # type: ignore
            return Message(role=self.system_message_role, content=sys_message_content)

        # 2. If build_context is False, return None.
        if not self.build_context:
            return None

        if self.model is None:
            raise Exception("model not set")

        # 3. Build and return the default system message for the Agent.
        # 3.1 Build the list of instructions for the system message
        instructions: List[str] = []
        if self.instructions is not None:
            _instructions = self.instructions
            if callable(self.instructions):
                import inspect

                signature = inspect.signature(self.instructions)
                instruction_args: Dict[str, Any] = {}

                # Check for agent parameter
                if "agent" in signature.parameters:
                    instruction_args["agent"] = self

                # Check for session_state parameter
                if "session_state" in signature.parameters:
                    instruction_args["session_state"] = session_state or {}

                # Check for run_context parameter
                if "run_context" in signature.parameters:
                    instruction_args["run_context"] = run_context or None

                # Run the instructions function
                _instructions = self.instructions(**instruction_args)

            if isinstance(_instructions, str):
                instructions.append(_instructions)
            elif isinstance(_instructions, list):
                instructions.extend(_instructions)

        # 3.1.1 Add instructions from the Model
        _model_instructions = self.model.get_instructions_for_model(tools)
        if _model_instructions is not None:
            instructions.extend(_model_instructions)

        # 3.2 Build a list of additional information for the system message
        additional_information: List[str] = []
        # 3.2.1 Add instructions for using markdown
        if self.markdown and self.output_schema is None:
            additional_information.append("Use markdown to format your answers.")
        # 3.2.2 Add the current datetime
        if self.add_datetime_to_context:
            from datetime import datetime

            tz = None

            if self.timezone_identifier:
                try:
                    from zoneinfo import ZoneInfo

                    tz = ZoneInfo(self.timezone_identifier)
                except Exception:
                    log_warning("Invalid timezone identifier")

            time = datetime.now(tz) if tz else datetime.now()

            additional_information.append(f"The current time is {time}.")

        # 3.2.3 Add the current location
        if self.add_location_to_context:
            from agno.utils.location import get_location

            location = get_location()
            if location:
                location_str = ", ".join(
                    filter(
                        None,
                        [
                            location.get("city"),
                            location.get("region"),
                            location.get("country"),
                        ],
                    )
                )
                if location_str:
                    additional_information.append(f"Your approximate location is: {location_str}.")

        # 3.2.4 Add agent name if provided
        if self.name is not None and self.add_name_to_context:
            additional_information.append(f"Your name is: {self.name}.")

        # 3.2.5 Add information about agentic filters if enabled
        if self.knowledge is not None and self.enable_agentic_knowledge_filters:
            valid_filters = self.knowledge.get_valid_filters()
            if valid_filters:
                valid_filters_str = ", ".join(valid_filters)
                additional_information.append(
                    dedent(
                        f"""
                    The knowledge base contains documents with these metadata filters: {valid_filters_str}.
                    Always use filters when the user query indicates specific metadata.

                    Examples:
                    1. If the user asks about a specific person like "Jordan Mitchell", you MUST use the search_knowledge_base tool with the filters parameter set to {{'<valid key like user_id>': '<valid value based on the user query>'}}.
                    2. If the user asks about a specific document type like "contracts", you MUST use the search_knowledge_base tool with the filters parameter set to {{'document_type': 'contract'}}.
                    4. If the user asks about a specific location like "documents from New York", you MUST use the search_knowledge_base tool with the filters parameter set to {{'<valid key like location>': 'New York'}}.

                    General Guidelines:
                    - Always analyze the user query to identify relevant metadata.
                    - Use the most specific filter(s) possible to narrow down results.
                    - If multiple filters are relevant, combine them in the filters parameter (e.g., {{'name': 'Jordan Mitchell', 'document_type': 'contract'}}).
                    - Ensure the filter keys match the valid metadata filters: {valid_filters_str}.

                    You can use the search_knowledge_base tool to search the knowledge base and get the most relevant documents. Make sure to pass the filters as [Dict[str: Any]] to the tool. FOLLOW THIS STRUCTURE STRICTLY.
                """
                    )
                )

        # 3.3 Build the default system message for the Agent.
        system_message_content: str = ""
        # 3.3.1 First add the Agent description if provided
        if self.description is not None:
            system_message_content += f"{self.description}\n"
        # 3.3.2 Then add the Agent role if provided
        if self.role is not None:
            system_message_content += f"\n<your_role>\n{self.role}\n</your_role>\n\n"
        # 3.3.4 Then add instructions for the Agent
        if len(instructions) > 0:
            system_message_content += "<instructions>"
            if len(instructions) > 1:
                for _upi in instructions:
                    system_message_content += f"\n- {_upi}"
            else:
                system_message_content += "\n" + instructions[0]
            system_message_content += "\n</instructions>\n\n"
        # 3.3.6 Add additional information
        if len(additional_information) > 0:
            system_message_content += "<additional_information>"
            for _ai in additional_information:
                system_message_content += f"\n- {_ai}"
            system_message_content += "\n</additional_information>\n\n"
        # 3.3.7 Then add instructions for the tools
        if self._tool_instructions is not None:
            for _ti in self._tool_instructions:
                system_message_content += f"{_ti}\n"

        # Format the system message with the session state variables
        if self.resolve_in_context:
            system_message_content = self._format_message_with_state_variables(
                system_message_content,
                user_id=user_id,
                session_state=session_state,
                dependencies=dependencies,
                metadata=metadata,
            )

        # 3.3.7 Then add the expected output
        if self.expected_output is not None:
            system_message_content += f"<expected_output>\n{self.expected_output.strip()}\n</expected_output>\n\n"
        # 3.3.8 Then add additional context
        if self.additional_context is not None:
            system_message_content += f"{self.additional_context}\n"
        # 3.3.9 Then add memories to the system prompt
        if self.add_memories_to_context:
            _memory_manager_not_set = False
            if not user_id:
                user_id = "default"
            if self.memory_manager is None:
                self._set_memory_manager()
                _memory_manager_not_set = True

            user_memories = self.memory_manager.get_user_memories(user_id=user_id)  # type: ignore

            if user_memories and len(user_memories) > 0:
                system_message_content += "You have access to user info and preferences from previous interactions that you can use to personalize your response:\n\n"
                system_message_content += "<memories_from_previous_interactions>"
                for _memory in user_memories:  # type: ignore
                    system_message_content += f"\n- {_memory.memory}"
                system_message_content += "\n</memories_from_previous_interactions>\n\n"
                system_message_content += (
                    "Note: this information is from previous interactions and may be updated in this conversation. "
                    "You should always prefer information from this conversation over the past memories.\n"
                )
            else:
                system_message_content += (
                    "You have the capability to retain memories from previous interactions with the user, "
                    "but have not had any interactions with the user yet.\n"
                )
            if _memory_manager_not_set:
                self.memory_manager = None

            if self.enable_agentic_memory:
                system_message_content += (
                    "\n<updating_user_memories>\n"
                    "- You have access to the `update_user_memory` tool that you can use to add new memories, update existing memories, delete memories, or clear all memories.\n"
                    "- If the user's message includes information that should be captured as a memory, use the `update_user_memory` tool to update your memory database.\n"
                    "- Memories should include details that could personalize ongoing interactions with the user.\n"
                    "- Use this tool to add new memories or update existing memories that you identify in the conversation.\n"
                    "- Use this tool if the user asks to update their memory, delete a memory, or clear all memories.\n"
                    "- If you use the `update_user_memory` tool, remember to pass on the response to the user.\n"
                    "</updating_user_memories>\n\n"
                )

        # 3.3.10 Then add cultural knowledge to the system prompt
        if self.add_culture_to_context:
            _culture_manager_not_set = None
            if not self.culture_manager:
                self._set_culture_manager()
                _culture_manager_not_set = True

            cultural_knowledge = self.culture_manager.get_all_knowledge()  # type: ignore

            if cultural_knowledge and len(cultural_knowledge) > 0:
                system_message_content += (
                    "You have access to shared **Cultural Knowledge**, which provides context, norms, rules and guidance "
                    "for your reasoning, communication, and decision-making. "
                    "Cultural Knowledge represents the collective understanding, values, rules and practices that have "
                    "emerged across agents and teams. It encodes collective experience — including preferred "
                    "approaches, common patterns, lessons learned, and ethical guardrails.\n\n"
                    "When performing any task:\n"
                    "- **Reference Cultural Knowledge** to align with shared norms and best practices.\n"
                    "- **Apply it contextually**, not mechanically — adapt principles to the current situation.\n"
                    "- **Preserve consistency** with cultural values (tone, reasoning, and style) unless explicitly told otherwise.\n"
                    "- **Extend it** when you discover new insights — your outputs may become future Cultural Knowledge.\n"
                    "- **Clarify conflicts** if Cultural Knowledge appears to contradict explicit user instructions.\n\n"
                    "Your goal is to act not only intelligently but also *culturally coherently* — reflecting the "
                    "collective intelligence of the system.\n\n"
                    "Below is the currently available Cultural Knowledge for this context:\n\n"
                )
                system_message_content += "<cultural_knowledge>"
                for _knowledge in cultural_knowledge:  # type: ignore
                    system_message_content += "\n---"
                    system_message_content += f"\nName: {_knowledge.name}"
                    system_message_content += f"\nSummary: {_knowledge.summary}"
                    system_message_content += f"\nContent: {_knowledge.content}"
                system_message_content += "\n</cultural_knowledge>\n"
            else:
                system_message_content += (
                    "You have the capability to access shared **Cultural Knowledge**, which normally provides "
                    "context, norms, and guidance for your behavior and reasoning. However, no cultural knowledge "
                    "is currently available in this session.\n"
                    "Proceed thoughtfully and document any useful insights you create — they may become future "
                    "Cultural Knowledge for others.\n\n"
                )

            if _culture_manager_not_set:
                self.culture_manager = None

            if self.enable_agentic_culture:
                system_message_content += (
                    "\n<contributing_to_culture>\n"
                    "When you discover an insight, pattern, rule, or best practice that will help future agents, use the `create_or_update_cultural_knowledge` tool to add or update entries in the shared cultural knowledge.\n"
                    "\n"
                    "When to contribute:\n"
                    "- You discover a reusable insight, pattern, rule, or best practice that will help future agents.\n"
                    "- You correct or clarify an existing cultural entry.\n"
                    "- You capture a guardrail, decision rationale, postmortem lesson, or example template.\n"
                    "- You identify missing context that should persist across sessions or teams.\n"
                    "\n"
                    "Cultural knowledge should capture reusable insights, best practices, or contextual knowledge that transcends individual conversations.\n"
                    "Mention your contribution to the user only if it is relevant to their request or they asked to be notified.\n"
                    "</contributing_to_culture>\n\n"
                )

        # 3.3.11 Then add a summary of the interaction to the system prompt
        if self.add_session_summary_to_context and session.summary is not None:
            system_message_content += "Here is a brief summary of your previous interactions:\n\n"
            system_message_content += "<summary_of_previous_interactions>\n"
            system_message_content += session.summary.summary
            system_message_content += "\n</summary_of_previous_interactions>\n\n"
            system_message_content += (
                "Note: this information is from previous interactions and may be outdated. "
                "You should ALWAYS prefer information from this conversation over the past summary.\n\n"
            )

        # 3.3.12 Add the system message from the Model
        system_message_from_model = self.model.get_system_message_for_model(tools)
        if system_message_from_model is not None:
            system_message_content += system_message_from_model

        # 3.3.13 Add the JSON output prompt if output_schema is provided and the model does not support native structured outputs or JSON schema outputs
        # or if use_json_mode is True
        if (
            self.output_schema is not None
            and self.parser_model is None
            and not (
                (self.model.supports_native_structured_outputs or self.model.supports_json_schema_outputs)
                and (not self.use_json_mode or self.structured_outputs is True)
            )
        ):
            system_message_content += f"{get_json_output_prompt(self.output_schema)}"  # type: ignore

        # 3.3.14 Add the response model format prompt if output_schema is provided
        if self.output_schema is not None and self.parser_model is not None:
            system_message_content += f"{get_response_model_format_prompt(self.output_schema)}"

        # 3.3.15 Add the session state to the system message
        if add_session_state_to_context and session_state is not None:
            system_message_content += f"\n<session_state>\n{session_state}\n</session_state>\n\n"

        # Return the system message
        return (
            Message(role=self.system_message_role, content=system_message_content.strip())  # type: ignore
            if system_message_content
            else None
        )

    async def aget_system_message(
        self,
        session: AgentSession,
        run_context: Optional[RunContext] = None,
        user_id: Optional[str] = None,
        tools: Optional[List[Union[Function, dict]]] = None,
        add_session_state_to_context: Optional[bool] = None,
        session_state: Optional[Dict[str, Any]] = None,  # Deprecated
        dependencies: Optional[Dict[str, Any]] = None,  # Deprecated
        metadata: Optional[Dict[str, Any]] = None,  # Deprecated
    ) -> Optional[Message]:
        """Return the system message for the Agent.

        1. If the system_message is provided, use that.
        2. If build_context is False, return None.
        3. Build and return the default system message for the Agent.
        """

        # Consider both run_context and session_state, dependencies, metadata (deprecated fields)
        if run_context is not None:
            session_state = run_context.session_state or session_state
            dependencies = run_context.dependencies or dependencies
            metadata = run_context.metadata or metadata

        # 1. If the system_message is provided, use that.
        if self.system_message is not None:
            if isinstance(self.system_message, Message):
                return self.system_message

            sys_message_content: str = ""
            if isinstance(self.system_message, str):
                sys_message_content = self.system_message
            elif callable(self.system_message):
                sys_message_content = self.system_message(agent=self)
                if not isinstance(sys_message_content, str):
                    raise Exception("system_message must return a string")

            # Format the system message with the session state variables
            if self.resolve_in_context:
                sys_message_content = self._format_message_with_state_variables(
                    sys_message_content,
                    user_id=user_id,
                    dependencies=dependencies,
                    metadata=metadata,
                    session_state=session_state,
                )

            # type: ignore
            return Message(role=self.system_message_role, content=sys_message_content)

        # 2. If build_context is False, return None.
        if not self.build_context:
            return None

        if self.model is None:
            raise Exception("model not set")

        # 3. Build and return the default system message for the Agent.
        # 3.1 Build the list of instructions for the system message
        instructions: List[str] = []
        if self.instructions is not None:
            _instructions = self.instructions
            if callable(self.instructions):
                import inspect

                signature = inspect.signature(self.instructions)
                instruction_args: Dict[str, Any] = {}

                # Check for agent parameter
                if "agent" in signature.parameters:
                    instruction_args["agent"] = self

                # Check for session_state parameter
                if "session_state" in signature.parameters:
                    instruction_args["session_state"] = session_state or {}

                _instructions = self.instructions(**instruction_args)

            if isinstance(_instructions, str):
                instructions.append(_instructions)
            elif isinstance(_instructions, list):
                instructions.extend(_instructions)

        # 3.1.1 Add instructions from the Model
        _model_instructions = self.model.get_instructions_for_model(tools)
        if _model_instructions is not None:
            instructions.extend(_model_instructions)

        # 3.2 Build a list of additional information for the system message
        additional_information: List[str] = []
        # 3.2.1 Add instructions for using markdown
        if self.markdown and self.output_schema is None:
            additional_information.append("Use markdown to format your answers.")
        # 3.2.2 Add the current datetime
        if self.add_datetime_to_context:
            from datetime import datetime

            tz = None

            if self.timezone_identifier:
                try:
                    from zoneinfo import ZoneInfo

                    tz = ZoneInfo(self.timezone_identifier)
                except Exception:
                    log_warning("Invalid timezone identifier")

            time = datetime.now(tz) if tz else datetime.now()

            additional_information.append(f"The current time is {time}.")

        # 3.2.3 Add the current location
        if self.add_location_to_context:
            from agno.utils.location import get_location

            location = get_location()
            if location:
                location_str = ", ".join(
                    filter(
                        None,
                        [
                            location.get("city"),
                            location.get("region"),
                            location.get("country"),
                        ],
                    )
                )
                if location_str:
                    additional_information.append(f"Your approximate location is: {location_str}.")

        # 3.2.4 Add agent name if provided
        if self.name is not None and self.add_name_to_context:
            additional_information.append(f"Your name is: {self.name}.")

        # 3.2.5 Add information about agentic filters if enabled
        if self.knowledge is not None and self.enable_agentic_knowledge_filters:
            valid_filters = await self.knowledge.async_get_valid_filters()
            if valid_filters:
                valid_filters_str = ", ".join(valid_filters)
                additional_information.append(
                    dedent(
                        f"""
                    The knowledge base contains documents with these metadata filters: {valid_filters_str}.
                    Always use filters when the user query indicates specific metadata.

                    Examples:
                    1. If the user asks about a specific person like "Jordan Mitchell", you MUST use the search_knowledge_base tool with the filters parameter set to {{'<valid key like user_id>': '<valid value based on the user query>'}}.
                    2. If the user asks about a specific document type like "contracts", you MUST use the search_knowledge_base tool with the filters parameter set to {{'document_type': 'contract'}}.
                    4. If the user asks about a specific location like "documents from New York", you MUST use the search_knowledge_base tool with the filters parameter set to {{'<valid key like location>': 'New York'}}.

                    General Guidelines:
                    - Always analyze the user query to identify relevant metadata.
                    - Use the most specific filter(s) possible to narrow down results.
                    - If multiple filters are relevant, combine them in the filters parameter (e.g., {{'name': 'Jordan Mitchell', 'document_type': 'contract'}}).
                    - Ensure the filter keys match the valid metadata filters: {valid_filters_str}.

                    You can use the search_knowledge_base tool to search the knowledge base and get the most relevant documents. Make sure to pass the filters as [Dict[str: Any]] to the tool. FOLLOW THIS STRUCTURE STRICTLY.
                """
                    )
                )

        # 3.3 Build the default system message for the Agent.
        system_message_content: str = ""
        # 3.3.1 First add the Agent description if provided
        if self.description is not None:
            system_message_content += f"{self.description}\n"
        # 3.3.2 Then add the Agent role if provided
        if self.role is not None:
            system_message_content += f"\n<your_role>\n{self.role}\n</your_role>\n\n"
        # 3.3.4 Then add instructions for the Agent
        if len(instructions) > 0:
            system_message_content += "<instructions>"
            if len(instructions) > 1:
                for _upi in instructions:
                    system_message_content += f"\n- {_upi}"
            else:
                system_message_content += "\n" + instructions[0]
            system_message_content += "\n</instructions>\n\n"
        # 3.3.6 Add additional information
        if len(additional_information) > 0:
            system_message_content += "<additional_information>"
            for _ai in additional_information:
                system_message_content += f"\n- {_ai}"
            system_message_content += "\n</additional_information>\n\n"
        # 3.3.7 Then add instructions for the tools
        if self._tool_instructions is not None:
            for _ti in self._tool_instructions:
                system_message_content += f"{_ti}\n"

        # Format the system message with the session state variables
        if self.resolve_in_context:
            system_message_content = self._format_message_with_state_variables(
                system_message_content,
                user_id=user_id,
                session_state=session_state,
                dependencies=dependencies,
                metadata=metadata,
            )

        # 3.3.7 Then add the expected output
        if self.expected_output is not None:
            system_message_content += f"<expected_output>\n{self.expected_output.strip()}\n</expected_output>\n\n"
        # 3.3.8 Then add additional context
        if self.additional_context is not None:
            system_message_content += f"{self.additional_context}\n"
        # 3.3.9 Then add memories to the system prompt
        if self.add_memories_to_context:
            _memory_manager_not_set = False
            if not user_id:
                user_id = "default"
            if self.memory_manager is None:
                self._set_memory_manager()
                _memory_manager_not_set = True

            if self._has_async_db():
                user_memories = await self.memory_manager.aget_user_memories(user_id=user_id)  # type: ignore
            else:
                user_memories = self.memory_manager.get_user_memories(user_id=user_id)  # type: ignore

            if user_memories and len(user_memories) > 0:
                system_message_content += "You have access to user info and preferences from previous interactions that you can use to personalize your response:\n\n"
                system_message_content += "<memories_from_previous_interactions>"
                for _memory in user_memories:  # type: ignore
                    system_message_content += f"\n- {_memory.memory}"
                system_message_content += "\n</memories_from_previous_interactions>\n\n"
                system_message_content += (
                    "Note: this information is from previous interactions and may be updated in this conversation. "
                    "You should always prefer information from this conversation over the past memories.\n"
                )
            else:
                system_message_content += (
                    "You have the capability to retain memories from previous interactions with the user, "
                    "but have not had any interactions with the user yet.\n"
                )
            if _memory_manager_not_set:
                self.memory_manager = None

            if self.enable_agentic_memory:
                system_message_content += (
                    "\n<updating_user_memories>\n"
                    "- You have access to the `update_user_memory` tool that you can use to add new memories, update existing memories, delete memories, or clear all memories.\n"
                    "- If the user's message includes information that should be captured as a memory, use the `update_user_memory` tool to update your memory database.\n"
                    "- Memories should include details that could personalize ongoing interactions with the user.\n"
                    "- Use this tool to add new memories or update existing memories that you identify in the conversation.\n"
                    "- Use this tool if the user asks to update their memory, delete a memory, or clear all memories.\n"
                    "- If you use the `update_user_memory` tool, remember to pass on the response to the user.\n"
                    "</updating_user_memories>\n\n"
                )

        # 3.3.10 Then add cultural knowledge to the system prompt
        if self.add_culture_to_context:
            _culture_manager_not_set = None
            if not self.culture_manager:
                self._set_culture_manager()
                _culture_manager_not_set = True

            cultural_knowledge = await self.culture_manager.aget_all_knowledge()  # type: ignore

            if cultural_knowledge and len(cultural_knowledge) > 0:
                system_message_content += (
                    "You have access to shared **Cultural Knowledge**, which provides context, norms, rules and guidance "
                    "for your reasoning, communication, and decision-making.\n\n"
                    "Cultural Knowledge represents the collective understanding, values, rules and practices that have "
                    "emerged across agents and teams. It encodes collective experience — including preferred "
                    "approaches, common patterns, lessons learned, and ethical guardrails.\n\n"
                    "When performing any task:\n"
                    "- **Reference Cultural Knowledge** to align with shared norms and best practices.\n"
                    "- **Apply it contextually**, not mechanically — adapt principles to the current situation.\n"
                    "- **Preserve consistency** with cultural values (tone, reasoning, and style) unless explicitly told otherwise.\n"
                    "- **Extend it** when you discover new insights — your outputs may become future Cultural Knowledge.\n"
                    "- **Clarify conflicts** if Cultural Knowledge appears to contradict explicit user instructions.\n\n"
                    "Your goal is to act not only intelligently but also *culturally coherently* — reflecting the "
                    "collective intelligence of the system.\n\n"
                    "Below is the currently available Cultural Knowledge for this context:\n\n"
                )
                system_message_content += "<cultural_knowledge>"
                for _knowledge in cultural_knowledge:  # type: ignore
                    system_message_content += "\n---"
                    system_message_content += f"\nName: {_knowledge.name}"
                    system_message_content += f"\nSummary: {_knowledge.summary}"
                    system_message_content += f"\nContent: {_knowledge.content}"
                system_message_content += "\n</cultural_knowledge>\n"
            else:
                system_message_content += (
                    "You have the capability to access shared **Cultural Knowledge**, which normally provides "
                    "context, norms, and guidance for your behavior and reasoning. However, no cultural knowledge "
                    "is currently available in this session.\n"
                    "Proceed thoughtfully and document any useful insights you create — they may become future "
                    "Cultural Knowledge for others.\n\n"
                )

            if _culture_manager_not_set:
                self.culture_manager = None

            if self.enable_agentic_culture:
                system_message_content += (
                    "\n<contributing_to_culture>\n"
                    "When you discover an insight, pattern, rule, or best practice that will help future agents, use the `create_or_update_cultural_knowledge` tool to add or update entries in the shared cultural knowledge.\n"
                    "\n"
                    "When to contribute:\n"
                    "- You discover a reusable insight, pattern, rule, or best practice that will help future agents.\n"
                    "- You correct or clarify an existing cultural entry.\n"
                    "- You capture a guardrail, decision rationale, postmortem lesson, or example template.\n"
                    "- You identify missing context that should persist across sessions or teams.\n"
                    "\n"
                    "Cultural knowledge should capture reusable insights, best practices, or contextual knowledge that transcends individual conversations.\n"
                    "Mention your contribution to the user only if it is relevant to their request or they asked to be notified.\n"
                    "</contributing_to_culture>\n\n"
                )

        # 3.3.11 Then add a summary of the interaction to the system prompt
        if self.add_session_summary_to_context and session.summary is not None:
            system_message_content += "Here is a brief summary of your previous interactions:\n\n"
            system_message_content += "<summary_of_previous_interactions>\n"
            system_message_content += session.summary.summary
            system_message_content += "\n</summary_of_previous_interactions>\n\n"
            system_message_content += (
                "Note: this information is from previous interactions and may be outdated. "
                "You should ALWAYS prefer information from this conversation over the past summary.\n\n"
            )

        # 3.3.12 Add the system message from the Model
        system_message_from_model = self.model.get_system_message_for_model(tools)
        if system_message_from_model is not None:
            system_message_content += system_message_from_model

        # 3.3.13 Add the JSON output prompt if output_schema is provided and the model does not support native structured outputs or JSON schema outputs
        # or if use_json_mode is True
        if (
            self.output_schema is not None
            and self.parser_model is None
            and not (
                (self.model.supports_native_structured_outputs or self.model.supports_json_schema_outputs)
                and (not self.use_json_mode or self.structured_outputs is True)
            )
        ):
            system_message_content += f"{get_json_output_prompt(self.output_schema)}"  # type: ignore

        # 3.3.14 Add the response model format prompt if output_schema is provided
        if self.output_schema is not None and self.parser_model is not None:
            system_message_content += f"{get_response_model_format_prompt(self.output_schema)}"

        # 3.3.15 Add the session state to the system message
        if add_session_state_to_context and session_state is not None:
            system_message_content += self._get_formatted_session_state_for_system_message(session_state)

        # Return the system message
        return (
            Message(role=self.system_message_role, content=system_message_content.strip())  # type: ignore
            if system_message_content
            else None
        )

    def _get_formatted_session_state_for_system_message(self, session_state: Dict[str, Any]) -> str:
        return f"\n<session_state>\n{session_state}\n</session_state>\n\n"

    def _get_user_message(
        self,
        *,
        run_response: RunOutput,
        run_context: Optional[RunContext] = None,
        session_state: Optional[Dict[str, Any]] = None,
        dependencies: Optional[Dict[str, Any]] = None,
        metadata: Optional[Dict[str, Any]] = None,
        user_id: Optional[str] = None,
        input: Optional[Union[str, List, Dict, Message, BaseModel, List[Message]]] = None,
        audio: Optional[Sequence[Audio]] = None,
        images: Optional[Sequence[Image]] = None,
        videos: Optional[Sequence[Video]] = None,
        files: Optional[Sequence[File]] = None,
        add_dependencies_to_context: Optional[bool] = None,
        knowledge_filters: Optional[Union[Dict[str, Any], List[FilterExpr]]] = None,
        **kwargs: Any,
    ) -> Optional[Message]:
        """Return the user message for the Agent.

        1. If the user_message is provided, use that.
        2. If build_user_context is False or if the message is a list, return the message as is.
        3. Build the default user message for the Agent
        """
        # Consider both run_context and session_state, dependencies, metadata, knowledge_filters (deprecated fields)
        if run_context is not None:
            session_state = run_context.session_state or session_state
            dependencies = run_context.dependencies or dependencies
            metadata = run_context.metadata or metadata
            knowledge_filters = run_context.knowledge_filters or knowledge_filters
        # Get references from the knowledge base to use in the user message
        references = None

        # 1. If build_user_context is False or message is a list, return the message as is.
        if not self.build_user_context:
            return Message(
                role=self.user_message_role or "user",
                content=input,  # type: ignore
                images=None if not self.send_media_to_model else images,
                audio=None if not self.send_media_to_model else audio,
                videos=None if not self.send_media_to_model else videos,
                files=None if not self.send_media_to_model else files,
                **kwargs,
            )
        # 2. Build the user message for the Agent
        elif input is None:
            # If we have any media, return a message with empty content
            if images is not None or audio is not None or videos is not None or files is not None:
                return Message(
                    role=self.user_message_role or "user",
                    content="",
                    images=None if not self.send_media_to_model else images,
                    audio=None if not self.send_media_to_model else audio,
                    videos=None if not self.send_media_to_model else videos,
                    files=None if not self.send_media_to_model else files,
                    **kwargs,
                )
            else:
                # If the input is None, return None
                return None

        else:
            # Handle list messages by converting to string
            if isinstance(input, list):
                # Convert list to string (join with newlines if all elements are strings)
                if all(isinstance(item, str) for item in input):
                    message_content = "\n".join(input)  # type: ignore
                else:
                    message_content = str(input)

                return Message(
                    role=self.user_message_role,
                    content=message_content,
                    images=None if not self.send_media_to_model else images,
                    audio=None if not self.send_media_to_model else audio,
                    videos=None if not self.send_media_to_model else videos,
                    files=None if not self.send_media_to_model else files,
                    **kwargs,
                )

            # If message is provided as a Message, use it directly
            elif isinstance(input, Message):
                return input
            # If message is provided as a dict, try to validate it as a Message
            elif isinstance(input, dict):
                try:
                    return Message.model_validate(input)
                except Exception as e:
                    log_warning(f"Failed to validate message: {e}")
                    raise Exception(f"Failed to validate message: {e}")

            # If message is provided as a BaseModel, convert it to a Message
            elif isinstance(input, BaseModel):
                try:
                    # Create a user message with the BaseModel content
                    content = input.model_dump_json(indent=2, exclude_none=True)
                    return Message(role=self.user_message_role, content=content)
                except Exception as e:
                    log_warning(f"Failed to convert BaseModel to message: {e}")
                    raise Exception(f"Failed to convert BaseModel to message: {e}")
            else:
                user_msg_content = input
                if self.add_knowledge_to_context:
                    if isinstance(input, str):
                        user_msg_content = input
                    elif callable(input):
                        user_msg_content = input(agent=self)
                    else:
                        raise Exception("message must be a string or a callable when add_references is True")

                    try:
                        retrieval_timer = Timer()
                        retrieval_timer.start()
                        docs_from_knowledge = self.get_relevant_docs_from_knowledge(
                            query=user_msg_content, filters=knowledge_filters, **kwargs
                        )
                        if docs_from_knowledge is not None:
                            references = MessageReferences(
                                query=user_msg_content,
                                references=docs_from_knowledge,
                                time=round(retrieval_timer.elapsed, 4),
                            )
                            # Add the references to the run_response
                            if run_response.references is None:
                                run_response.references = []
                            run_response.references.append(references)
                        retrieval_timer.stop()
                        log_debug(f"Time to get references: {retrieval_timer.elapsed:.4f}s")
                    except Exception as e:
                        log_warning(f"Failed to get references: {e}")

                if self.resolve_in_context:
                    user_msg_content = self._format_message_with_state_variables(
                        user_msg_content,
                        user_id=user_id,
                        session_state=session_state,
                        dependencies=dependencies,
                        metadata=metadata,
                    )

                # Convert to string for concatenation operations
                user_msg_content_str = get_text_from_message(user_msg_content) if user_msg_content is not None else ""

                # 4.1 Add knowledge references to user message
                if (
                    self.add_knowledge_to_context
                    and references is not None
                    and references.references is not None
                    and len(references.references) > 0
                ):
                    user_msg_content_str += "\n\nUse the following references from the knowledge base if it helps:\n"
                    user_msg_content_str += "<references>\n"
                    user_msg_content_str += self._convert_documents_to_string(references.references) + "\n"
                    user_msg_content_str += "</references>"
                # 4.2 Add context to user message
                if add_dependencies_to_context and dependencies is not None:
                    user_msg_content_str += "\n\n<additional context>\n"
                    user_msg_content_str += self._convert_dependencies_to_string(dependencies) + "\n"
                    user_msg_content_str += "</additional context>"

                # Use the string version for the final content
                user_msg_content = user_msg_content_str

                # Return the user message
                return Message(
                    role=self.user_message_role,
                    content=user_msg_content,
                    audio=None if not self.send_media_to_model else audio,
                    images=None if not self.send_media_to_model else images,
                    videos=None if not self.send_media_to_model else videos,
                    files=None if not self.send_media_to_model else files,
                    **kwargs,
                )

    def _get_run_messages(
        self,
        *,
        run_response: RunOutput,
        run_context: RunContext,
        input: Union[str, List, Dict, Message, BaseModel, List[Message]],
        session: AgentSession,
        user_id: Optional[str] = None,
        audio: Optional[Sequence[Audio]] = None,
        images: Optional[Sequence[Image]] = None,
        videos: Optional[Sequence[Video]] = None,
        files: Optional[Sequence[File]] = None,
        add_history_to_context: Optional[bool] = None,
        add_dependencies_to_context: Optional[bool] = None,
        add_session_state_to_context: Optional[bool] = None,
        tools: Optional[List[Union[Function, dict]]] = None,
        **kwargs: Any,
    ) -> RunMessages:
        """This function returns a RunMessages object with the following attributes:
            - system_message: The system message for this run
            - user_message: The user message for this run
            - messages: List of messages to send to the model

        To build the RunMessages object:
        1. Add system message to run_messages
        2. Add extra messages to run_messages if provided
        3. Add history to run_messages
        4. Add user message to run_messages (if input is single content)
        5. Add input messages to run_messages if provided (if input is List[Message])

        Returns:
            RunMessages object with the following attributes:
                - system_message: The system message for this run
                - user_message: The user message for this run
                - messages: List of all messages to send to the model

        Typical usage:
        run_messages = self._get_run_messages(
            input=input, session_id=session_id, user_id=user_id, audio=audio, images=images, videos=videos, files=files, **kwargs
        )
        """

        # Initialize the RunMessages object (no media here - that's in RunInput now)
        run_messages = RunMessages()

        # 1. Add system message to run_messages
        system_message = self.get_system_message(
            session=session,
            run_context=run_context,
            session_state=run_context.session_state,
            dependencies=run_context.dependencies,
            metadata=run_context.metadata,
            user_id=user_id,
            tools=tools,
            add_session_state_to_context=add_session_state_to_context,
        )
        if system_message is not None:
            run_messages.system_message = system_message
            run_messages.messages.append(system_message)

        # 2. Add extra messages to run_messages if provided
        if self.additional_input is not None:
            messages_to_add_to_run_response: List[Message] = []
            if run_messages.extra_messages is None:
                run_messages.extra_messages = []

            for _m in self.additional_input:
                if isinstance(_m, Message):
                    messages_to_add_to_run_response.append(_m)
                    run_messages.messages.append(_m)
                    run_messages.extra_messages.append(_m)
                elif isinstance(_m, dict):
                    try:
                        _m_parsed = Message.model_validate(_m)
                        messages_to_add_to_run_response.append(_m_parsed)
                        run_messages.messages.append(_m_parsed)
                        run_messages.extra_messages.append(_m_parsed)
                    except Exception as e:
                        log_warning(f"Failed to validate message: {e}")
            # Add the extra messages to the run_response
            if len(messages_to_add_to_run_response) > 0:
                log_debug(f"Adding {len(messages_to_add_to_run_response)} extra messages")
                if run_response.additional_input is None:
                    run_response.additional_input = messages_to_add_to_run_response
                else:
                    run_response.additional_input.extend(messages_to_add_to_run_response)

        # 3. Add history to run_messages
        if add_history_to_context:
            from copy import deepcopy

            # Only skip messages from history when system_message_role is NOT a standard conversation role.
            # Standard conversation roles ("user", "assistant", "tool") should never be filtered
            # to preserve conversation continuity.
            skip_role = (
                self.system_message_role if self.system_message_role not in ["user", "assistant", "tool"] else None
            )

            history: List[Message] = session.get_messages(
                last_n_runs=self.num_history_runs,
                limit=self.num_history_messages,
                skip_roles=[skip_role] if skip_role else None,
                agent_id=self.id if self.team_id is not None else None,
            )

            if len(history) > 0:
                # Create a deep copy of the history messages to avoid modifying the original messages
                history_copy = [deepcopy(msg) for msg in history]

                # Tag each message as coming from history
                for _msg in history_copy:
                    _msg.from_history = True

                # Filter tool calls from history if limit is set (before adding to run_messages)
                if self.max_tool_calls_from_history is not None:
                    filter_tool_calls(history_copy, self.max_tool_calls_from_history)

                log_debug(f"Adding {len(history_copy)} messages from history")

                run_messages.messages += history_copy

        # 4. Add user message to run_messages
        user_message: Optional[Message] = None

        # 4.1 Build user message if input is None, str or list and not a list of Message/dict objects
        if (
            input is None
            or isinstance(input, str)
            or (
                isinstance(input, list)
                and not (
                    len(input) > 0
                    and (isinstance(input[0], Message) or (isinstance(input[0], dict) and "role" in input[0]))
                )
            )
        ):
            user_message = self._get_user_message(
                run_response=run_response,
                run_context=run_context,
                input=input,
                audio=audio,
                images=images,
                videos=videos,
                files=files,
                add_dependencies_to_context=add_dependencies_to_context,
                **kwargs,
            )

        # 4.2 If input is provided as a Message, use it directly
        elif isinstance(input, Message):
            user_message = input

        # 4.3 If input is provided as a dict, try to validate it as a Message
        elif isinstance(input, dict):
            try:
                if self.input_schema and is_typed_dict(self.input_schema):
                    import json

                    content = json.dumps(input, indent=2, ensure_ascii=False)
                    user_message = Message(role=self.user_message_role, content=content)
                else:
                    user_message = Message.model_validate(input)
            except Exception as e:
                log_warning(f"Failed to validate message: {e}")

        # 4.4 If input is provided as a BaseModel, convert it to a Message
        elif isinstance(input, BaseModel):
            try:
                # Create a user message with the BaseModel content
                content = input.model_dump_json(indent=2, exclude_none=True)
                user_message = Message(role=self.user_message_role, content=content)
            except Exception as e:
                log_warning(f"Failed to convert BaseModel to message: {e}")

        # 5. Add input messages to run_messages if provided (List[Message] or List[Dict])
        if (
            isinstance(input, list)
            and len(input) > 0
            and (isinstance(input[0], Message) or (isinstance(input[0], dict) and "role" in input[0]))
        ):
            for _m in input:
                if isinstance(_m, Message):
                    run_messages.messages.append(_m)
                    if run_messages.extra_messages is None:
                        run_messages.extra_messages = []
                    run_messages.extra_messages.append(_m)
                elif isinstance(_m, dict):
                    try:
                        msg = Message.model_validate(_m)
                        run_messages.messages.append(msg)
                        if run_messages.extra_messages is None:
                            run_messages.extra_messages = []
                        run_messages.extra_messages.append(msg)
                    except Exception as e:
                        log_warning(f"Failed to validate message: {e}")

        # Add user message to run_messages
        if user_message is not None:
            run_messages.user_message = user_message
            run_messages.messages.append(user_message)

        return run_messages

    async def _aget_run_messages(
        self,
        *,
        run_response: RunOutput,
        input: Union[str, List, Dict, Message, BaseModel, List[Message]],
        session: AgentSession,
        run_context: Optional[RunContext] = None,
        session_state: Optional[Dict[str, Any]] = None,
        user_id: Optional[str] = None,
        audio: Optional[Sequence[Audio]] = None,
        images: Optional[Sequence[Image]] = None,
        videos: Optional[Sequence[Video]] = None,
        files: Optional[Sequence[File]] = None,
        knowledge_filters: Optional[Union[Dict[str, Any], List[FilterExpr]]] = None,
        add_history_to_context: Optional[bool] = None,
        dependencies: Optional[Dict[str, Any]] = None,
        add_dependencies_to_context: Optional[bool] = None,
        add_session_state_to_context: Optional[bool] = None,
        metadata: Optional[Dict[str, Any]] = None,
        tools: Optional[List[Union[Function, dict]]] = None,
        **kwargs: Any,
    ) -> RunMessages:
        """This function returns a RunMessages object with the following attributes:
            - system_message: The system message for this run
            - user_message: The user message for this run
            - messages: List of messages to send to the model

        To build the RunMessages object:
        1. Add system message to run_messages
        2. Add extra messages to run_messages if provided
        3. Add history to run_messages
        4. Add user message to run_messages (if input is single content)
        5. Add input messages to run_messages if provided (if input is List[Message])

        Returns:
            RunMessages object with the following attributes:
                - system_message: The system message for this run
                - user_message: The user message for this run
                - messages: List of all messages to send to the model

        Typical usage:
        run_messages = self._get_run_messages(
            input=input, session_id=session_id, user_id=user_id, audio=audio, images=images, videos=videos, files=files, **kwargs
        )
        """

        # Consider both run_context and session_state, dependencies, metadata (deprecated fields)
        if run_context is not None:
            session_state = run_context.session_state or session_state
            dependencies = run_context.dependencies or dependencies
            metadata = run_context.metadata or metadata

        # Initialize the RunMessages object (no media here - that's in RunInput now)
        run_messages = RunMessages()

        # 1. Add system message to run_messages
        system_message = await self.aget_system_message(
            session=session,
            run_context=run_context,
            session_state=session_state,
            user_id=user_id,
            tools=tools,
            dependencies=dependencies,
            metadata=metadata,
            add_session_state_to_context=add_session_state_to_context,
        )
        if system_message is not None:
            run_messages.system_message = system_message
            run_messages.messages.append(system_message)

        # 2. Add extra messages to run_messages if provided
        if self.additional_input is not None:
            messages_to_add_to_run_response: List[Message] = []
            if run_messages.extra_messages is None:
                run_messages.extra_messages = []

            for _m in self.additional_input:
                if isinstance(_m, Message):
                    messages_to_add_to_run_response.append(_m)
                    run_messages.messages.append(_m)
                    run_messages.extra_messages.append(_m)
                elif isinstance(_m, dict):
                    try:
                        _m_parsed = Message.model_validate(_m)
                        messages_to_add_to_run_response.append(_m_parsed)
                        run_messages.messages.append(_m_parsed)
                        run_messages.extra_messages.append(_m_parsed)
                    except Exception as e:
                        log_warning(f"Failed to validate message: {e}")
            # Add the extra messages to the run_response
            if len(messages_to_add_to_run_response) > 0:
                log_debug(f"Adding {len(messages_to_add_to_run_response)} extra messages")
                if run_response.additional_input is None:
                    run_response.additional_input = messages_to_add_to_run_response
                else:
                    run_response.additional_input.extend(messages_to_add_to_run_response)

        # 3. Add history to run_messages
        if add_history_to_context:
            from copy import deepcopy

            # Only skip messages from history when system_message_role is NOT a standard conversation role.
            # Standard conversation roles ("user", "assistant", "tool") should never be filtered
            # to preserve conversation continuity.
            skip_role = (
                self.system_message_role if self.system_message_role not in ["user", "assistant", "tool"] else None
            )

            history: List[Message] = session.get_messages(
                last_n_runs=self.num_history_runs,
                limit=self.num_history_messages,
                skip_roles=[skip_role] if skip_role else None,
                agent_id=self.id if self.team_id is not None else None,
            )

            if len(history) > 0:
                # Create a deep copy of the history messages to avoid modifying the original messages
                history_copy = [deepcopy(msg) for msg in history]

                # Tag each message as coming from history
                for _msg in history_copy:
                    _msg.from_history = True

                # Filter tool calls from history if limit is set (before adding to run_messages)
                if self.max_tool_calls_from_history is not None:
                    filter_tool_calls(history_copy, self.max_tool_calls_from_history)

                log_debug(f"Adding {len(history_copy)} messages from history")

                run_messages.messages += history_copy

        # 4. Add user message to run_messages
        user_message: Optional[Message] = None

        # 4.1 Build user message if input is None, str or list and not a list of Message/dict objects
        if (
            input is None
            or isinstance(input, str)
            or (
                isinstance(input, list)
                and not (
                    len(input) > 0
                    and (isinstance(input[0], Message) or (isinstance(input[0], dict) and "role" in input[0]))
                )
            )
        ):
            user_message = self._get_user_message(
                run_response=run_response,
                run_context=run_context,
                session_state=session_state,
                dependencies=dependencies,
                metadata=metadata,
                input=input,
                audio=audio,
                images=images,
                videos=videos,
                files=files,
                knowledge_filters=knowledge_filters,
                add_dependencies_to_context=add_dependencies_to_context,
                **kwargs,
            )

        # 4.2 If input is provided as a Message, use it directly
        elif isinstance(input, Message):
            user_message = input

        # 4.3 If input is provided as a dict, try to validate it as a Message
        elif isinstance(input, dict):
            try:
                user_message = Message.model_validate(input)
            except Exception as e:
                log_warning(f"Failed to validate message: {e}")

        # 4.4 If input is provided as a BaseModel, convert it to a Message
        elif isinstance(input, BaseModel):
            try:
                # Create a user message with the BaseModel content
                content = input.model_dump_json(indent=2, exclude_none=True)
                user_message = Message(role=self.user_message_role, content=content)
            except Exception as e:
                log_warning(f"Failed to convert BaseModel to message: {e}")

        # 5. Add input messages to run_messages if provided (List[Message] or List[Dict])
        if (
            isinstance(input, list)
            and len(input) > 0
            and (isinstance(input[0], Message) or (isinstance(input[0], dict) and "role" in input[0]))
        ):
            for _m in input:
                if isinstance(_m, Message):
                    run_messages.messages.append(_m)
                    if run_messages.extra_messages is None:
                        run_messages.extra_messages = []
                    run_messages.extra_messages.append(_m)
                elif isinstance(_m, dict):
                    try:
                        msg = Message.model_validate(_m)
                        run_messages.messages.append(msg)
                        if run_messages.extra_messages is None:
                            run_messages.extra_messages = []
                        run_messages.extra_messages.append(msg)
                    except Exception as e:
                        log_warning(f"Failed to validate message: {e}")

        # Add user message to run_messages
        if user_message is not None:
            run_messages.user_message = user_message
            run_messages.messages.append(user_message)

        return run_messages

    def _get_continue_run_messages(
        self,
        input: List[Message],
    ) -> RunMessages:
        """This function returns a RunMessages object with the following attributes:
            - system_message: The system message for this run
            - user_message: The user message for this run
            - messages: List of messages to send to the model

        It continues from a previous run and completes a tool call that was paused.
        """

        # Initialize the RunMessages object
        run_messages = RunMessages()

        # Extract most recent user message from messages as the original user message
        user_message = None
        for msg in reversed(input):
            if msg.role == self.user_message_role:
                user_message = msg
                break

        # Extract system message from messages
        system_message = None
        for msg in input:
            if msg.role == self.system_message_role:
                system_message = msg
                break

        run_messages.system_message = system_message
        run_messages.user_message = user_message
        run_messages.messages = input

        return run_messages

    def _get_messages_for_parser_model(
        self,
        model_response: ModelResponse,
        response_format: Optional[Union[Dict, Type[BaseModel]]],
    ) -> List[Message]:
        """Get the messages for the parser model."""
        system_content = (
            self.parser_model_prompt
            if self.parser_model_prompt is not None
            else "You are tasked with creating a structured output from the provided user message."
        )

        if response_format == {"type": "json_object"} and self.output_schema is not None:
            system_content += f"{get_json_output_prompt(self.output_schema)}"  # type: ignore

        return [
            Message(role="system", content=system_content),
            Message(role="user", content=model_response.content),
        ]

    def _get_messages_for_parser_model_stream(
        self,
        run_response: RunOutput,
        response_format: Optional[Union[Dict, Type[BaseModel]]],
    ) -> List[Message]:
        """Get the messages for the parser model."""
        system_content = (
            self.parser_model_prompt
            if self.parser_model_prompt is not None
            else "You are tasked with creating a structured output from the provided data."
        )

        if response_format == {"type": "json_object"} and self.output_schema is not None:
            system_content += f"{get_json_output_prompt(self.output_schema)}"  # type: ignore

        return [
            Message(role="system", content=system_content),
            Message(role="user", content=run_response.content),
        ]

    def _get_messages_for_output_model(self, messages: List[Message]) -> List[Message]:
        """Get the messages for the output model."""

        if self.output_model_prompt is not None:
            system_message_exists = False
            for message in messages:
                if message.role == "system":
                    system_message_exists = True
                    message.content = self.output_model_prompt
                    break
            if not system_message_exists:
                messages.insert(0, Message(role="system", content=self.output_model_prompt))

        # Remove the last assistant message from the messages list
        messages.pop(-1)

        return messages

    def get_relevant_docs_from_knowledge(
        self,
        query: str,
        num_documents: Optional[int] = None,
        filters: Optional[Union[Dict[str, Any], List[FilterExpr]]] = None,
        validate_filters: bool = False,
        **kwargs,
    ) -> Optional[List[Union[Dict[str, Any], str]]]:
        """Get relevant docs from the knowledge base to answer a query.

        Args:
            query (str): The query to search for.
            num_documents (Optional[int]): Number of documents to return.
            filters (Optional[Dict[str, Any]]): Filters to apply to the search.
            validate_filters (bool): Whether to validate the filters against known valid filter keys.
            **kwargs: Additional keyword arguments.

        Returns:
            Optional[List[Dict[str, Any]]]: List of relevant document dicts.
        """
        from agno.knowledge.document import Document

        if num_documents is None and self.knowledge is not None:
            num_documents = self.knowledge.max_results
        # Validate the filters against known valid filter keys
        if self.knowledge is not None and filters is not None:
            if validate_filters:
                valid_filters, invalid_keys = self.knowledge.validate_filters(filters)  # type: ignore

                # Warn about invalid filter keys
                if invalid_keys:
                    # type: ignore
                    log_warning(f"Invalid filter keys provided: {invalid_keys}. These filters will be ignored.")

                    # Only use valid filters
                    filters = valid_filters
                    if not filters:
                        log_warning("No valid filters remain after validation. Search will proceed without filters.")

                if invalid_keys == [] and valid_filters == {}:
                    log_warning("No valid filters provided. Search will proceed without filters.")
                    filters = None

        if self.knowledge_retriever is not None and callable(self.knowledge_retriever):
            from inspect import signature

            try:
                sig = signature(self.knowledge_retriever)
                knowledge_retriever_kwargs: Dict[str, Any] = {}
                if "agent" in sig.parameters:
                    knowledge_retriever_kwargs = {"agent": self}
                if "filters" in sig.parameters:
                    knowledge_retriever_kwargs["filters"] = filters
                knowledge_retriever_kwargs.update({"query": query, "num_documents": num_documents, **kwargs})
                return self.knowledge_retriever(**knowledge_retriever_kwargs)
            except Exception as e:
                log_warning(f"Knowledge retriever failed: {e}")
                raise e

        # Use knowledge base search
        try:
            if self.knowledge is None or (
                (getattr(self.knowledge, "vector_db", None)) is None
                and getattr(self.knowledge, "knowledge_retriever", None) is None
            ):
                return None

            if num_documents is None:
                if isinstance(self.knowledge, Knowledge):
                    num_documents = self.knowledge.max_results

            log_debug(f"Searching knowledge base with filters: {filters}")
            relevant_docs: List[Document] = self.knowledge.search(
                query=query, max_results=num_documents, filters=filters
            )

            if not relevant_docs or len(relevant_docs) == 0:
                log_debug("No relevant documents found for query")
                return None

            return [doc.to_dict() for doc in relevant_docs]
        except Exception as e:
            log_warning(f"Error searching knowledge base: {e}")
            raise e

    async def aget_relevant_docs_from_knowledge(
        self,
        query: str,
        num_documents: Optional[int] = None,
        filters: Optional[Union[Dict[str, Any], List[FilterExpr]]] = None,
        validate_filters: bool = False,
        **kwargs,
    ) -> Optional[List[Union[Dict[str, Any], str]]]:
        """Get relevant documents from knowledge base asynchronously."""
        from agno.knowledge.document import Document

        if num_documents is None and self.knowledge is not None:
            num_documents = self.knowledge.max_results

        # Validate the filters against known valid filter keys
        if self.knowledge is not None and filters is not None:
            if validate_filters:
                valid_filters, invalid_keys = await self.knowledge.async_validate_filters(filters)  # type: ignore

                # Warn about invalid filter keys
                if invalid_keys:  # type: ignore
                    log_warning(f"Invalid filter keys provided: {invalid_keys}. These filters will be ignored.")

                    # Only use valid filters
                    filters = valid_filters
                    if not filters:
                        log_warning("No valid filters remain after validation. Search will proceed without filters.")

                if invalid_keys == [] and valid_filters == {}:
                    log_warning("No valid filters provided. Search will proceed without filters.")
                    filters = None

        if self.knowledge_retriever is not None and callable(self.knowledge_retriever):
            from inspect import isawaitable, signature

            try:
                sig = signature(self.knowledge_retriever)
                knowledge_retriever_kwargs: Dict[str, Any] = {}
                if "agent" in sig.parameters:
                    knowledge_retriever_kwargs = {"agent": self}
                if "filters" in sig.parameters:
                    knowledge_retriever_kwargs["filters"] = filters
                knowledge_retriever_kwargs.update({"query": query, "num_documents": num_documents, **kwargs})
                result = self.knowledge_retriever(**knowledge_retriever_kwargs)

                if isawaitable(result):
                    result = await result

                return result
            except Exception as e:
                log_warning(f"Knowledge retriever failed: {e}")
                raise e

        # Use knowledge base search
        try:
            if self.knowledge is None or (
                getattr(self.knowledge, "vector_db", None) is None
                and getattr(self.knowledge, "knowledge_retriever", None) is None
            ):
                return None

            if num_documents is None:
                num_documents = self.knowledge.max_results

            log_debug(f"Searching knowledge base with filters: {filters}")
            relevant_docs: List[Document] = await self.knowledge.async_search(
                query=query, max_results=num_documents, filters=filters
            )

            if not relevant_docs or len(relevant_docs) == 0:
                log_debug("No relevant documents found for query")
                return None

            return [doc.to_dict() for doc in relevant_docs]
        except Exception as e:
            log_warning(f"Error searching knowledge base: {e}")
            raise e

    def _convert_documents_to_string(self, docs: List[Union[Dict[str, Any], str]]) -> str:
        if docs is None or len(docs) == 0:
            return ""

        if self.references_format == "yaml":
            import yaml

            return yaml.dump(docs)

        import json

        return json.dumps(docs, indent=2, ensure_ascii=False)

    def _convert_dependencies_to_string(self, context: Dict[str, Any]) -> str:
        """Convert the context dictionary to a string representation.

        Args:
            context: Dictionary containing context data

        Returns:
            String representation of the context, or empty string if conversion fails
        """
        if context is None:
            return ""

        import json

        try:
            return json.dumps(context, indent=2, default=str)
        except (TypeError, ValueError, OverflowError) as e:
            log_warning(f"Failed to convert context to JSON: {e}")
            # Attempt a fallback conversion for non-serializable objects
            sanitized_context = {}
            for key, value in context.items():
                try:
                    # Try to serialize each value individually
                    json.dumps({key: value}, default=str)
                    sanitized_context[key] = value
                except Exception:
                    # If serialization fails, convert to string representation
                    sanitized_context[key] = str(value)

            try:
                return json.dumps(sanitized_context, indent=2)
            except Exception as e:
                log_error(f"Failed to convert sanitized context to JSON: {e}")
                return str(context)

    def deep_copy(self, *, update: Optional[Dict[str, Any]] = None) -> Agent:
        """Create and return a deep copy of this Agent, optionally updating fields.

        Args:
            update (Optional[Dict[str, Any]]): Optional dictionary of fields for the new Agent.

        Returns:
            Agent: A new Agent instance.
        """
        from dataclasses import fields

        # Extract the fields to set for the new Agent
        fields_for_new_agent: Dict[str, Any] = {}

        for f in fields(self):
            field_value = getattr(self, f.name)
            if field_value is not None:
                fields_for_new_agent[f.name] = self._deep_copy_field(f.name, field_value)

        # Update fields if provided
        if update:
            fields_for_new_agent.update(update)
        # Create a new Agent
        new_agent = self.__class__(**fields_for_new_agent)
        log_debug(f"Created new {self.__class__.__name__}")
        return new_agent

    def _deep_copy_field(self, field_name: str, field_value: Any) -> Any:
        """Helper method to deep copy a field based on its type."""
        from copy import copy, deepcopy

        # For memory and reasoning_agent, use their deep_copy methods
        if field_name == "reasoning_agent":
            return field_value.deep_copy()

        # For storage, model and reasoning_model, use a deep copy
        elif field_name in ("db", "model", "reasoning_model"):
            try:
                return deepcopy(field_value)
            except Exception:
                try:
                    return copy(field_value)
                except Exception as e:
                    log_warning(f"Failed to copy field: {field_name} - {e}")
                    return field_value

        # For compound types, attempt a deep copy
        elif isinstance(field_value, (list, dict, set)):
            try:
                return deepcopy(field_value)
            except Exception:
                try:
                    return copy(field_value)
                except Exception as e:
                    log_warning(f"Failed to copy field: {field_name} - {e}")
                    return field_value

        # For pydantic models, attempt a model_copy
        elif isinstance(field_value, BaseModel):
            try:
                return field_value.model_copy(deep=True)
            except Exception:
                try:
                    return field_value.model_copy(deep=False)
                except Exception as e:
                    log_warning(f"Failed to copy field: {field_name} - {e}")
                    return field_value

        # For other types, attempt a shallow copy first
        try:
            from copy import copy

            return copy(field_value)
        except Exception:
            # If copy fails, return as is
            return field_value

    def save_run_response_to_file(
        self,
        run_response: RunOutput,
        input: Optional[Union[str, List, Dict, Message, List[Message]]] = None,
        session_id: Optional[str] = None,
        user_id: Optional[str] = None,
    ) -> None:
        if self.save_response_to_file is not None and run_response is not None:
            message_str = None
            if input is not None:
                if isinstance(input, str):
                    message_str = input
                else:
                    log_warning("Did not use input in output file name: input is not a string")
            try:
                from pathlib import Path

                fn = self.save_response_to_file.format(
                    name=self.name,
                    session_id=session_id,
                    user_id=user_id,
                    message=message_str,
                    run_id=run_response.run_id,
                )
                fn_path = Path(fn)
                if not fn_path.parent.exists():
                    fn_path.parent.mkdir(parents=True, exist_ok=True)
                if isinstance(run_response.content, str):
                    fn_path.write_text(run_response.content)
                else:
                    import json

                    fn_path.write_text(json.dumps(run_response.content, indent=2))
            except Exception as e:
                log_warning(f"Failed to save output to file: {e}")

    def _calculate_run_metrics(self, messages: List[Message], current_run_metrics: Optional[Metrics] = None) -> Metrics:
        """Sum the metrics of the given messages into a Metrics object"""
        metrics = current_run_metrics or Metrics()

        assistant_message_role = self.model.assistant_message_role if self.model is not None else "assistant"
        for m in messages:
            if m.role == assistant_message_role and m.metrics is not None and m.from_history is False:
                metrics += m.metrics

        # If the run metrics were already initialized, keep the time related metrics
        if current_run_metrics is not None:
            metrics.timer = current_run_metrics.timer
            metrics.duration = current_run_metrics.duration
            metrics.time_to_first_token = current_run_metrics.time_to_first_token

        return metrics

    ###########################################################################
    # Reasoning
    ###########################################################################

    def _handle_reasoning(self, run_response: RunOutput, run_messages: RunMessages) -> None:
        if self.reasoning or self.reasoning_model is not None:
            reasoning_generator = self._reason(
                run_response=run_response, run_messages=run_messages, stream_events=False
            )

            # Consume the generator without yielding
            deque(reasoning_generator, maxlen=0)

    def _handle_reasoning_stream(
        self, run_response: RunOutput, run_messages: RunMessages, stream_events: Optional[bool] = None
    ) -> Iterator[RunOutputEvent]:
        if self.reasoning or self.reasoning_model is not None:
            reasoning_generator = self._reason(
                run_response=run_response,
                run_messages=run_messages,
                stream_events=stream_events,
            )
            yield from reasoning_generator

    async def _ahandle_reasoning(self, run_response: RunOutput, run_messages: RunMessages) -> None:
        if self.reasoning or self.reasoning_model is not None:
            reason_generator = self._areason(run_response=run_response, run_messages=run_messages, stream_events=False)
            # Consume the generator without yielding
            async for _ in reason_generator:
                pass

    async def _ahandle_reasoning_stream(
        self, run_response: RunOutput, run_messages: RunMessages, stream_events: Optional[bool] = None
    ) -> AsyncIterator[RunOutputEvent]:
        if self.reasoning or self.reasoning_model is not None:
            reason_generator = self._areason(
                run_response=run_response,
                run_messages=run_messages,
                stream_events=stream_events,
            )
            async for item in reason_generator:
                yield item

    def _format_reasoning_step_content(self, run_response: RunOutput, reasoning_step: ReasoningStep) -> str:
        """Format content for a reasoning step without changing any existing logic."""
        step_content = ""
        if reasoning_step.title:
            step_content += f"## {reasoning_step.title}\n"
        if reasoning_step.reasoning:
            step_content += f"{reasoning_step.reasoning}\n"
        if reasoning_step.action:
            step_content += f"Action: {reasoning_step.action}\n"
        if reasoning_step.result:
            step_content += f"Result: {reasoning_step.result}\n"
        step_content += "\n"

        # Get the current reasoning_content and append this step
        current_reasoning_content = ""
        if hasattr(run_response, "reasoning_content") and run_response.reasoning_content:  # type: ignore
            current_reasoning_content = run_response.reasoning_content  # type: ignore

        # Create updated reasoning_content
        updated_reasoning_content = current_reasoning_content + step_content

        return updated_reasoning_content

    def _reason(
        self, run_response: RunOutput, run_messages: RunMessages, stream_events: Optional[bool] = None
    ) -> Iterator[RunOutputEvent]:
        # Yield a reasoning started event
        if stream_events:
            yield handle_event(  # type: ignore
                create_reasoning_started_event(from_run_response=run_response),
                run_response,
                events_to_skip=self.events_to_skip,  # type: ignore
                store_events=self.store_events,
            )

        use_default_reasoning = False

        # Get the reasoning model
        reasoning_model: Optional[Model] = self.reasoning_model
        reasoning_model_provided = reasoning_model is not None
        if reasoning_model is None and self.model is not None:
            from copy import deepcopy

            reasoning_model = deepcopy(self.model)
        if reasoning_model is None:
            log_warning("Reasoning error. Reasoning model is None, continuing regular session...")
            return

        # If a reasoning model is provided, use it to generate reasoning
        if reasoning_model_provided:
            from agno.reasoning.anthropic import is_anthropic_reasoning_model
            from agno.reasoning.azure_ai_foundry import is_ai_foundry_reasoning_model
            from agno.reasoning.deepseek import is_deepseek_reasoning_model
            from agno.reasoning.gemini import is_gemini_reasoning_model
            from agno.reasoning.groq import is_groq_reasoning_model
            from agno.reasoning.helpers import get_reasoning_agent
            from agno.reasoning.ollama import is_ollama_reasoning_model
            from agno.reasoning.openai import is_openai_reasoning_model
            from agno.reasoning.vertexai import is_vertexai_reasoning_model

            reasoning_agent = self.reasoning_agent or get_reasoning_agent(
                reasoning_model=reasoning_model,
                telemetry=self.telemetry,
                debug_mode=self.debug_mode,
                debug_level=self.debug_level,
                session_state=self.session_state,
                dependencies=self.dependencies,
                metadata=self.metadata,
            )
            is_deepseek = is_deepseek_reasoning_model(reasoning_model)
            is_groq = is_groq_reasoning_model(reasoning_model)
            is_openai = is_openai_reasoning_model(reasoning_model)
            is_ollama = is_ollama_reasoning_model(reasoning_model)
            is_ai_foundry = is_ai_foundry_reasoning_model(reasoning_model)
            is_gemini = is_gemini_reasoning_model(reasoning_model)
            is_anthropic = is_anthropic_reasoning_model(reasoning_model)
            is_vertexai = is_vertexai_reasoning_model(reasoning_model)

            if (
                is_deepseek
                or is_groq
                or is_openai
                or is_ollama
                or is_ai_foundry
                or is_gemini
                or is_anthropic
                or is_vertexai
            ):
                reasoning_message: Optional[Message] = None
                if is_deepseek:
                    from agno.reasoning.deepseek import get_deepseek_reasoning

                    log_debug("Starting DeepSeek Reasoning", center=True, symbol="=")
                    reasoning_message = get_deepseek_reasoning(
                        reasoning_agent=reasoning_agent,
                        messages=run_messages.get_input_messages(),
                    )
                elif is_groq:
                    from agno.reasoning.groq import get_groq_reasoning

                    log_debug("Starting Groq Reasoning", center=True, symbol="=")
                    reasoning_message = get_groq_reasoning(
                        reasoning_agent=reasoning_agent,
                        messages=run_messages.get_input_messages(),
                    )
                elif is_openai:
                    from agno.reasoning.openai import get_openai_reasoning

                    log_debug("Starting OpenAI Reasoning", center=True, symbol="=")
                    reasoning_message = get_openai_reasoning(
                        reasoning_agent=reasoning_agent,
                        messages=run_messages.get_input_messages(),
                    )
                elif is_ollama:
                    from agno.reasoning.ollama import get_ollama_reasoning

                    log_debug("Starting Ollama Reasoning", center=True, symbol="=")
                    reasoning_message = get_ollama_reasoning(
                        reasoning_agent=reasoning_agent,
                        messages=run_messages.get_input_messages(),
                    )
                elif is_ai_foundry:
                    from agno.reasoning.azure_ai_foundry import get_ai_foundry_reasoning

                    log_debug("Starting Azure AI Foundry Reasoning", center=True, symbol="=")
                    reasoning_message = get_ai_foundry_reasoning(
                        reasoning_agent=reasoning_agent,
                        messages=run_messages.get_input_messages(),
                    )
                elif is_gemini:
                    from agno.reasoning.gemini import get_gemini_reasoning

                    log_debug("Starting Gemini Reasoning", center=True, symbol="=")
                    reasoning_message = get_gemini_reasoning(
                        reasoning_agent=reasoning_agent,
                        messages=run_messages.get_input_messages(),
                    )
                elif is_anthropic:
                    from agno.reasoning.anthropic import get_anthropic_reasoning

                    log_debug("Starting Anthropic Claude Reasoning", center=True, symbol="=")
                    reasoning_message = get_anthropic_reasoning(
                        reasoning_agent=reasoning_agent,
                        messages=run_messages.get_input_messages(),
                    )
                elif is_vertexai:
                    from agno.reasoning.vertexai import get_vertexai_reasoning

                    log_debug("Starting VertexAI Reasoning", center=True, symbol="=")
                    reasoning_message = get_vertexai_reasoning(
                        reasoning_agent=reasoning_agent,
                        messages=run_messages.get_input_messages(),
                    )

                if reasoning_message is None:
                    log_warning("Reasoning error. Reasoning response is None, continuing regular session...")
                    return
                run_messages.messages.append(reasoning_message)
                # Add reasoning step to the Agent's run_response
                update_run_output_with_reasoning(
                    run_response=run_response,
                    reasoning_steps=[ReasoningStep(result=reasoning_message.content)],
                    reasoning_agent_messages=[reasoning_message],
                )
                if stream_events:
                    yield handle_event(  # type: ignore
                        create_reasoning_completed_event(
                            from_run_response=run_response,
                            content=ReasoningSteps(reasoning_steps=[ReasoningStep(result=reasoning_message.content)]),
                            content_type=ReasoningSteps.__name__,
                        ),
                        run_response,
                        events_to_skip=self.events_to_skip,  # type: ignore
                        store_events=self.store_events,
                    )
            else:
                log_info(
                    f"Reasoning model: {reasoning_model.__class__.__name__} is not a native reasoning model, defaulting to manual Chain-of-Thought reasoning"
                )
                use_default_reasoning = True
        # If no reasoning model is provided, use default reasoning
        else:
            use_default_reasoning = True

        if use_default_reasoning:
            from agno.reasoning.default import get_default_reasoning_agent
            from agno.reasoning.helpers import (
                get_next_action,
                update_messages_with_reasoning,
            )

            # Get default reasoning agent
            reasoning_agent: Optional[Agent] = self.reasoning_agent  # type: ignore
            if reasoning_agent is None:
                reasoning_agent = get_default_reasoning_agent(
                    reasoning_model=reasoning_model,
                    min_steps=self.reasoning_min_steps,
                    max_steps=self.reasoning_max_steps,
                    tools=self.tools,
                    tool_call_limit=self.tool_call_limit,
                    use_json_mode=self.use_json_mode,
                    telemetry=self.telemetry,
                    debug_mode=self.debug_mode,
                    debug_level=self.debug_level,
                    session_state=self.session_state,
                    dependencies=self.dependencies,
                    metadata=self.metadata,
                )

            # Validate reasoning agent
            if reasoning_agent is None:
                log_warning("Reasoning error. Reasoning agent is None, continuing regular session...")
                return
            # Ensure the reasoning agent response model is ReasoningSteps
            if (
                reasoning_agent.output_schema is not None
                and not isinstance(reasoning_agent.output_schema, type)
                and not issubclass(reasoning_agent.output_schema, ReasoningSteps)
            ):
                log_warning("Reasoning agent response model should be `ReasoningSteps`, continuing regular session...")
                return

            step_count = 1
            next_action = NextAction.CONTINUE
            reasoning_messages: List[Message] = []
            all_reasoning_steps: List[ReasoningStep] = []
            log_debug("Starting Reasoning", center=True, symbol="=")
            while next_action == NextAction.CONTINUE and step_count < self.reasoning_max_steps:
                log_debug(f"Step {step_count}", center=True, symbol="=")
                try:
                    # Run the reasoning agent
                    reasoning_agent_response: RunOutput = reasoning_agent.run(input=run_messages.get_input_messages())
                    if reasoning_agent_response.content is None or reasoning_agent_response.messages is None:
                        log_warning("Reasoning error. Reasoning response is empty, continuing regular session...")
                        break

                    if isinstance(reasoning_agent_response.content, str):
                        log_warning(
                            "Reasoning error. Content is a string, not structured output. Continuing regular session..."
                        )
                        break

                    if reasoning_agent_response.content is not None and (
                        reasoning_agent_response.content.reasoning_steps is None
                        or len(reasoning_agent_response.content.reasoning_steps) == 0
                    ):
                        log_warning("Reasoning error. Reasoning steps are empty, continuing regular session...")
                        break

                    reasoning_steps: List[ReasoningStep] = reasoning_agent_response.content.reasoning_steps
                    all_reasoning_steps.extend(reasoning_steps)
                    # Yield reasoning steps
                    if stream_events:
                        for reasoning_step in reasoning_steps:
                            updated_reasoning_content = self._format_reasoning_step_content(
                                run_response=run_response,
                                reasoning_step=reasoning_step,
                            )

                            yield handle_event(  # type: ignore
                                create_reasoning_step_event(
                                    from_run_response=run_response,
                                    reasoning_step=reasoning_step,
                                    reasoning_content=updated_reasoning_content,
                                ),
                                run_response,
                                events_to_skip=self.events_to_skip,  # type: ignore
                                store_events=self.store_events,
                            )

                    # Find the index of the first assistant message
                    first_assistant_index = next(
                        (i for i, m in enumerate(reasoning_agent_response.messages) if m.role == "assistant"),
                        len(reasoning_agent_response.messages),
                    )
                    # Extract reasoning messages starting from the message after the first assistant message
                    reasoning_messages = reasoning_agent_response.messages[first_assistant_index:]

                    # Add reasoning step to the Agent's run_response
                    update_run_output_with_reasoning(
                        run_response=run_response,
                        reasoning_steps=reasoning_steps,
                        reasoning_agent_messages=reasoning_agent_response.messages,
                    )
                    # Get the next action
                    next_action = get_next_action(reasoning_steps[-1])
                    if next_action == NextAction.FINAL_ANSWER:
                        break
                except Exception as e:
                    log_error(f"Reasoning error: {e}")
                    break

                step_count += 1

            log_debug(f"Total Reasoning steps: {len(all_reasoning_steps)}")
            log_debug("Reasoning finished", center=True, symbol="=")

            # Update the messages_for_model to include reasoning messages
            update_messages_with_reasoning(
                run_messages=run_messages,
                reasoning_messages=reasoning_messages,
            )

            # Yield the final reasoning completed event
            if stream_events:
                yield handle_event(  # type: ignore
                    create_reasoning_completed_event(
                        from_run_response=run_response,
                        content=ReasoningSteps(reasoning_steps=all_reasoning_steps),
                        content_type=ReasoningSteps.__name__,
                    ),
                    run_response,
                    events_to_skip=self.events_to_skip,  # type: ignore
                    store_events=self.store_events,
                )

    async def _areason(
        self, run_response: RunOutput, run_messages: RunMessages, stream_events: Optional[bool] = None
    ) -> Any:
        # Yield a reasoning started event
        if stream_events:
            yield handle_event(  # type: ignore
                create_reasoning_started_event(from_run_response=run_response),
                run_response,
                events_to_skip=self.events_to_skip,  # type: ignore
                store_events=self.store_events,
            )

        use_default_reasoning = False

        # Get the reasoning model
        reasoning_model: Optional[Model] = self.reasoning_model
        reasoning_model_provided = reasoning_model is not None
        if reasoning_model is None and self.model is not None:
            from copy import deepcopy

            reasoning_model = deepcopy(self.model)
        if reasoning_model is None:
            log_warning("Reasoning error. Reasoning model is None, continuing regular session...")
            return

        # If a reasoning model is provided, use it to generate reasoning
        if reasoning_model_provided:
            from agno.reasoning.anthropic import is_anthropic_reasoning_model
            from agno.reasoning.azure_ai_foundry import is_ai_foundry_reasoning_model
            from agno.reasoning.deepseek import is_deepseek_reasoning_model
            from agno.reasoning.gemini import is_gemini_reasoning_model
            from agno.reasoning.groq import is_groq_reasoning_model
            from agno.reasoning.helpers import get_reasoning_agent
            from agno.reasoning.ollama import is_ollama_reasoning_model
            from agno.reasoning.openai import is_openai_reasoning_model
            from agno.reasoning.vertexai import is_vertexai_reasoning_model

            reasoning_agent = self.reasoning_agent or get_reasoning_agent(
                reasoning_model=reasoning_model,
                telemetry=self.telemetry,
                debug_mode=self.debug_mode,
                debug_level=self.debug_level,
                session_state=self.session_state,
                dependencies=self.dependencies,
                metadata=self.metadata,
            )
            is_deepseek = is_deepseek_reasoning_model(reasoning_model)
            is_groq = is_groq_reasoning_model(reasoning_model)
            is_openai = is_openai_reasoning_model(reasoning_model)
            is_ollama = is_ollama_reasoning_model(reasoning_model)
            is_ai_foundry = is_ai_foundry_reasoning_model(reasoning_model)
            is_gemini = is_gemini_reasoning_model(reasoning_model)
            is_anthropic = is_anthropic_reasoning_model(reasoning_model)
            is_vertexai = is_vertexai_reasoning_model(reasoning_model)

            if (
                is_deepseek
                or is_groq
                or is_openai
                or is_ollama
                or is_ai_foundry
                or is_gemini
                or is_anthropic
                or is_vertexai
            ):
                reasoning_message: Optional[Message] = None
                if is_deepseek:
                    from agno.reasoning.deepseek import aget_deepseek_reasoning

                    log_debug("Starting DeepSeek Reasoning", center=True, symbol="=")
                    reasoning_message = await aget_deepseek_reasoning(
                        reasoning_agent=reasoning_agent,
                        messages=run_messages.get_input_messages(),
                    )
                elif is_groq:
                    from agno.reasoning.groq import aget_groq_reasoning

                    log_debug("Starting Groq Reasoning", center=True, symbol="=")
                    reasoning_message = await aget_groq_reasoning(
                        reasoning_agent=reasoning_agent,
                        messages=run_messages.get_input_messages(),
                    )
                elif is_openai:
                    from agno.reasoning.openai import aget_openai_reasoning

                    log_debug("Starting OpenAI Reasoning", center=True, symbol="=")
                    reasoning_message = await aget_openai_reasoning(
                        reasoning_agent=reasoning_agent,
                        messages=run_messages.get_input_messages(),
                    )
                elif is_ollama:
                    from agno.reasoning.ollama import get_ollama_reasoning

                    log_debug("Starting Ollama Reasoning", center=True, symbol="=")
                    reasoning_message = get_ollama_reasoning(
                        reasoning_agent=reasoning_agent,
                        messages=run_messages.get_input_messages(),
                    )
                elif is_ai_foundry:
                    from agno.reasoning.azure_ai_foundry import get_ai_foundry_reasoning

                    log_debug("Starting Azure AI Foundry Reasoning", center=True, symbol="=")
                    reasoning_message = get_ai_foundry_reasoning(
                        reasoning_agent=reasoning_agent,
                        messages=run_messages.get_input_messages(),
                    )
                elif is_gemini:
                    from agno.reasoning.gemini import aget_gemini_reasoning

                    log_debug("Starting Gemini Reasoning", center=True, symbol="=")
                    reasoning_message = await aget_gemini_reasoning(
                        reasoning_agent=reasoning_agent,
                        messages=run_messages.get_input_messages(),
                    )
                elif is_anthropic:
                    from agno.reasoning.anthropic import aget_anthropic_reasoning

                    log_debug("Starting Anthropic Claude Reasoning", center=True, symbol="=")
                    reasoning_message = await aget_anthropic_reasoning(
                        reasoning_agent=reasoning_agent,
                        messages=run_messages.get_input_messages(),
                    )
                elif is_vertexai:
                    from agno.reasoning.vertexai import aget_vertexai_reasoning

                    log_debug("Starting VertexAI Reasoning", center=True, symbol="=")
                    reasoning_message = await aget_vertexai_reasoning(
                        reasoning_agent=reasoning_agent,
                        messages=run_messages.get_input_messages(),
                    )

                if reasoning_message is None:
                    log_warning("Reasoning error. Reasoning response is None, continuing regular session...")
                    return
                run_messages.messages.append(reasoning_message)
                # Add reasoning step to the Agent's run_response
                update_run_output_with_reasoning(
                    run_response=run_response,
                    reasoning_steps=[ReasoningStep(result=reasoning_message.content)],
                    reasoning_agent_messages=[reasoning_message],
                )
                if stream_events:
                    yield handle_event(
                        create_reasoning_completed_event(
                            from_run_response=run_response,
                            content=ReasoningSteps(reasoning_steps=[ReasoningStep(result=reasoning_message.content)]),
                            content_type=ReasoningSteps.__name__,
                        ),
                        run_response,
                        events_to_skip=self.events_to_skip,  # type: ignore
                        store_events=self.store_events,
                    )
            else:
                log_info(
                    f"Reasoning model: {reasoning_model.__class__.__name__} is not a native reasoning model, defaulting to manual Chain-of-Thought reasoning"
                )
                use_default_reasoning = True
        # If no reasoning model is provided, use default reasoning
        else:
            use_default_reasoning = True

        if use_default_reasoning:
            from agno.reasoning.default import get_default_reasoning_agent
            from agno.reasoning.helpers import (
                get_next_action,
                update_messages_with_reasoning,
            )

            # Get default reasoning agent
            reasoning_agent: Optional[Agent] = self.reasoning_agent  # type: ignore
            if reasoning_agent is None:
                reasoning_agent = get_default_reasoning_agent(
                    reasoning_model=reasoning_model,
                    min_steps=self.reasoning_min_steps,
                    max_steps=self.reasoning_max_steps,
                    tools=self.tools,
                    tool_call_limit=self.tool_call_limit,
                    use_json_mode=self.use_json_mode,
                    telemetry=self.telemetry,
                    debug_mode=self.debug_mode,
                    debug_level=self.debug_level,
                    session_state=self.session_state,
                    dependencies=self.dependencies,
                    metadata=self.metadata,
                )

            # Validate reasoning agent
            if reasoning_agent is None:
                log_warning("Reasoning error. Reasoning agent is None, continuing regular session...")
                return
            # Ensure the reasoning agent response model is ReasoningSteps
            if (
                reasoning_agent.output_schema is not None
                and not isinstance(reasoning_agent.output_schema, type)
                and not issubclass(reasoning_agent.output_schema, ReasoningSteps)
            ):
                log_warning("Reasoning agent response model should be `ReasoningSteps`, continuing regular session...")
                return

            step_count = 1
            next_action = NextAction.CONTINUE
            reasoning_messages: List[Message] = []
            all_reasoning_steps: List[ReasoningStep] = []
            log_debug("Starting Reasoning", center=True, symbol="=")
            while next_action == NextAction.CONTINUE and step_count < self.reasoning_max_steps:
                log_debug(f"Step {step_count}", center=True, symbol="=")
                step_count += 1
                try:
                    # Run the reasoning agent
                    reasoning_agent_response: RunOutput = await reasoning_agent.arun(
                        input=run_messages.get_input_messages()
                    )
                    if reasoning_agent_response.content is None or reasoning_agent_response.messages is None:
                        log_warning("Reasoning error. Reasoning response is empty, continuing regular session...")
                        break

                    if isinstance(reasoning_agent_response.content, str):
                        log_warning(
                            "Reasoning error. Content is a string, not structured output. Continuing regular session..."
                        )
                        break

                    if reasoning_agent_response.content.reasoning_steps is None:
                        log_warning("Reasoning error. Reasoning steps are empty, continuing regular session...")
                        break

                    reasoning_steps: List[ReasoningStep] = reasoning_agent_response.content.reasoning_steps
                    all_reasoning_steps.extend(reasoning_steps)
                    # Yield reasoning steps
                    if stream_events:
                        for reasoning_step in reasoning_steps:
                            updated_reasoning_content = self._format_reasoning_step_content(
                                run_response=run_response,
                                reasoning_step=reasoning_step,
                            )

                            # Yield the response with the updated reasoning_content
                            yield handle_event(
                                create_reasoning_step_event(
                                    from_run_response=run_response,
                                    reasoning_step=reasoning_step,
                                    reasoning_content=updated_reasoning_content,
                                ),
                                run_response,
                                events_to_skip=self.events_to_skip,  # type: ignore
                                store_events=self.store_events,
                            )

                    # Find the index of the first assistant message
                    first_assistant_index = next(
                        (i for i, m in enumerate(reasoning_agent_response.messages) if m.role == "assistant"),
                        len(reasoning_agent_response.messages),
                    )
                    # Extract reasoning messages starting from the message after the first assistant message
                    reasoning_messages = reasoning_agent_response.messages[first_assistant_index:]

                    # Add reasoning step to the Agent's run_response
                    update_run_output_with_reasoning(
                        run_response=run_response,
                        reasoning_steps=reasoning_steps,
                        reasoning_agent_messages=reasoning_agent_response.messages,
                    )

                    # Get the next action
                    next_action = get_next_action(reasoning_steps[-1])
                    if next_action == NextAction.FINAL_ANSWER:
                        break
                except Exception as e:
                    log_error(f"Reasoning error: {e}")
                    break

            log_debug(f"Total Reasoning steps: {len(all_reasoning_steps)}")
            log_debug("Reasoning finished", center=True, symbol="=")

            # Update the messages_for_model to include reasoning messages
            update_messages_with_reasoning(
                run_messages=run_messages,
                reasoning_messages=reasoning_messages,
            )

            # Yield the final reasoning completed event
            if stream_events:
                yield handle_event(
                    create_reasoning_completed_event(
                        from_run_response=run_response,
                        content=ReasoningSteps(reasoning_steps=all_reasoning_steps),
                        content_type=ReasoningSteps.__name__,
                    ),
                    run_response,
                    events_to_skip=self.events_to_skip,  # type: ignore
                    store_events=self.store_events,
                )

    def _process_parser_response(
        self,
        model_response: ModelResponse,
        run_messages: RunMessages,
        parser_model_response: ModelResponse,
        messages_for_parser_model: list,
    ) -> None:
        """Common logic for processing parser model response."""
        parser_model_response_message: Optional[Message] = None
        for message in reversed(messages_for_parser_model):
            if message.role == "assistant":
                parser_model_response_message = message
                break

        if parser_model_response_message is not None:
            run_messages.messages.append(parser_model_response_message)
            model_response.parsed = parser_model_response.parsed
            model_response.content = parser_model_response.content
        else:
            log_warning("Unable to parse response with parser model")

    def _parse_response_with_parser_model(self, model_response: ModelResponse, run_messages: RunMessages) -> None:
        """Parse the model response using the parser model."""
        if self.parser_model is None:
            return

        if self.output_schema is not None:
            parser_response_format = self._get_response_format(self.parser_model)
            messages_for_parser_model = self._get_messages_for_parser_model(model_response, parser_response_format)
            parser_model_response: ModelResponse = self.parser_model.response(
                messages=messages_for_parser_model,
                response_format=parser_response_format,
            )
            self._process_parser_response(
                model_response,
                run_messages,
                parser_model_response,
                messages_for_parser_model,
            )
        else:
            log_warning("A response model is required to parse the response with a parser model")

    async def _aparse_response_with_parser_model(
        self, model_response: ModelResponse, run_messages: RunMessages
    ) -> None:
        """Parse the model response using the parser model."""
        if self.parser_model is None:
            return

        if self.output_schema is not None:
            parser_response_format = self._get_response_format(self.parser_model)
            messages_for_parser_model = self._get_messages_for_parser_model(model_response, parser_response_format)
            parser_model_response: ModelResponse = await self.parser_model.aresponse(
                messages=messages_for_parser_model,
                response_format=parser_response_format,
            )
            self._process_parser_response(
                model_response,
                run_messages,
                parser_model_response,
                messages_for_parser_model,
            )
        else:
            log_warning("A response model is required to parse the response with a parser model")

    def _parse_response_with_parser_model_stream(
        self, session: AgentSession, run_response: RunOutput, stream_events: bool = True
    ):
        """Parse the model response using the parser model"""
        if self.parser_model is not None:
            if self.output_schema is not None:
                if stream_events:
                    yield handle_event(
                        create_parser_model_response_started_event(run_response),
                        run_response,
                        events_to_skip=self.events_to_skip,  # type: ignore
                        store_events=self.store_events,
                    )

                parser_model_response = ModelResponse(content="")
                parser_response_format = self._get_response_format(self.parser_model)
                messages_for_parser_model = self._get_messages_for_parser_model_stream(
                    run_response, parser_response_format
                )
                for model_response_event in self.parser_model.response_stream(
                    messages=messages_for_parser_model,
                    response_format=parser_response_format,
                    stream_model_response=False,
                ):
                    yield from self._handle_model_response_chunk(
                        session=session,
                        run_response=run_response,
                        model_response=parser_model_response,
                        model_response_event=model_response_event,
                        parse_structured_output=True,
                        stream_events=stream_events,
                    )

                parser_model_response_message: Optional[Message] = None
                for message in reversed(messages_for_parser_model):
                    if message.role == "assistant":
                        parser_model_response_message = message
                        break
                if parser_model_response_message is not None:
                    if run_response.messages is not None:
                        run_response.messages.append(parser_model_response_message)
                else:
                    log_warning("Unable to parse response with parser model")

                if stream_events:
                    yield handle_event(
                        create_parser_model_response_completed_event(run_response),
                        run_response,
                        events_to_skip=self.events_to_skip,  # type: ignore
                        store_events=self.store_events,
                    )

            else:
                log_warning("A response model is required to parse the response with a parser model")

    async def _aparse_response_with_parser_model_stream(
        self, session: AgentSession, run_response: RunOutput, stream_events: bool = True
    ):
        """Parse the model response using the parser model stream."""
        if self.parser_model is not None:
            if self.output_schema is not None:
                if stream_events:
                    yield handle_event(
                        create_parser_model_response_started_event(run_response),
                        run_response,
                        events_to_skip=self.events_to_skip,  # type: ignore
                        store_events=self.store_events,
                    )

                parser_model_response = ModelResponse(content="")
                parser_response_format = self._get_response_format(self.parser_model)
                messages_for_parser_model = self._get_messages_for_parser_model_stream(
                    run_response, parser_response_format
                )
                model_response_stream = self.parser_model.aresponse_stream(
                    messages=messages_for_parser_model,
                    response_format=parser_response_format,
                    stream_model_response=False,
                )
                async for model_response_event in model_response_stream:  # type: ignore
                    for event in self._handle_model_response_chunk(
                        session=session,
                        run_response=run_response,
                        model_response=parser_model_response,
                        model_response_event=model_response_event,
                        parse_structured_output=True,
                        stream_events=stream_events,
                    ):
                        yield event

                parser_model_response_message: Optional[Message] = None
                for message in reversed(messages_for_parser_model):
                    if message.role == "assistant":
                        parser_model_response_message = message
                        break
                if parser_model_response_message is not None:
                    if run_response.messages is not None:
                        run_response.messages.append(parser_model_response_message)
                else:
                    log_warning("Unable to parse response with parser model")

                if stream_events:
                    yield handle_event(
                        create_parser_model_response_completed_event(run_response),
                        run_response,
                        events_to_skip=self.events_to_skip,  # type: ignore
                        store_events=self.store_events,
                    )
            else:
                log_warning("A response model is required to parse the response with a parser model")

    def _generate_response_with_output_model(self, model_response: ModelResponse, run_messages: RunMessages) -> None:
        """Parse the model response using the output model."""
        if self.output_model is None:
            return

        messages_for_output_model = self._get_messages_for_output_model(run_messages.messages)
        output_model_response: ModelResponse = self.output_model.response(messages=messages_for_output_model)
        model_response.content = output_model_response.content

    def _generate_response_with_output_model_stream(
        self,
        session: AgentSession,
        run_response: RunOutput,
        run_messages: RunMessages,
        stream_events: bool = False,
    ):
        """Parse the model response using the output model."""
        from agno.utils.events import (
            create_output_model_response_completed_event,
            create_output_model_response_started_event,
        )

        if self.output_model is None:
            return

        if stream_events:
            yield handle_event(
                create_output_model_response_started_event(run_response),
                run_response,
                events_to_skip=self.events_to_skip,  # type: ignore
                store_events=self.store_events,
            )

        messages_for_output_model = self._get_messages_for_output_model(run_messages.messages)

        model_response = ModelResponse(content="")

        for model_response_event in self.output_model.response_stream(messages=messages_for_output_model):
            yield from self._handle_model_response_chunk(
                session=session,
                run_response=run_response,
                model_response=model_response,
                model_response_event=model_response_event,
                stream_events=stream_events,
            )

        if stream_events:
            yield handle_event(
                create_output_model_response_completed_event(run_response),
                run_response,
                events_to_skip=self.events_to_skip,  # type: ignore
                store_events=self.store_events,
            )

        # Build a list of messages that should be added to the RunResponse
        messages_for_run_response = [m for m in run_messages.messages if m.add_to_agent_memory]
        # Update the RunResponse messages
        run_response.messages = messages_for_run_response
        # Update the RunResponse metrics
        run_response.metrics = self._calculate_run_metrics(messages_for_run_response)

    async def _agenerate_response_with_output_model(self, model_response: ModelResponse, run_messages: RunMessages):
        """Parse the model response using the output model."""
        if self.output_model is None:
            return

        messages_for_output_model = self._get_messages_for_output_model(run_messages.messages)
        output_model_response: ModelResponse = await self.output_model.aresponse(messages=messages_for_output_model)
        model_response.content = output_model_response.content

    async def _agenerate_response_with_output_model_stream(
        self,
        session: AgentSession,
        run_response: RunOutput,
        run_messages: RunMessages,
        stream_events: bool = False,
    ):
        """Parse the model response using the output model."""
        from agno.utils.events import (
            create_output_model_response_completed_event,
            create_output_model_response_started_event,
        )

        if self.output_model is None:
            return

        if stream_events:
            yield handle_event(
                create_output_model_response_started_event(run_response),
                run_response,
                events_to_skip=self.events_to_skip,  # type: ignore
                store_events=self.store_events,
            )

        messages_for_output_model = self._get_messages_for_output_model(run_messages.messages)

        model_response = ModelResponse(content="")

        model_response_stream = self.output_model.aresponse_stream(messages=messages_for_output_model)

        async for model_response_event in model_response_stream:
            for event in self._handle_model_response_chunk(
                session=session,
                run_response=run_response,
                model_response=model_response,
                model_response_event=model_response_event,
                stream_events=stream_events,
            ):
                yield event

        if stream_events:
            yield handle_event(
                create_output_model_response_completed_event(run_response),
                run_response,
                events_to_skip=self.events_to_skip,  # type: ignore
                store_events=self.store_events,
            )

        # Build a list of messages that should be added to the RunResponse
        messages_for_run_response = [m for m in run_messages.messages if m.add_to_agent_memory]
        # Update the RunResponse messages
        run_response.messages = messages_for_run_response
        # Update the RunResponse metrics
        run_response.metrics = self._calculate_run_metrics(messages_for_run_response)

    ###########################################################################
    # Default Tools
    ###########################################################################

    def _get_update_user_memory_function(self, user_id: Optional[str] = None, async_mode: bool = False) -> Function:
        def update_user_memory(task: str) -> str:
            """Use this function to submit a task to modify the Agent's memory.
            Describe the task in detail and be specific.
            The task can include adding a memory, updating a memory, deleting a memory, or clearing all memories.

            Args:
                task: The task to update the memory. Be specific and describe the task in detail.

            Returns:
                str: A string indicating the status of the task.
            """
            self.memory_manager = cast(MemoryManager, self.memory_manager)
            response = self.memory_manager.update_memory_task(task=task, user_id=user_id)

            return response

        async def aupdate_user_memory(task: str) -> str:
            """Use this function to update the Agent's memory of a user.
            Describe the task in detail and be specific.
            The task can include adding a memory, updating a memory, deleting a memory, or clearing all memories.

            Args:
                task: The task to update the memory. Be specific and describe the task in detail.

            Returns:
                str: A string indicating the status of the task.
            """
            self.memory_manager = cast(MemoryManager, self.memory_manager)
            response = await self.memory_manager.aupdate_memory_task(task=task, user_id=user_id)
            return response

        if async_mode:
            update_user_memory_function = aupdate_user_memory
        else:
            update_user_memory_function = update_user_memory  # type: ignore

        return Function.from_callable(update_user_memory_function, name="update_user_memory")

    def _get_update_cultural_knowledge_function(self, async_mode: bool = False) -> Function:
        def update_cultural_knowledge(task: str) -> str:
            """Use this function to update a cultural knowledge."""
            self.culture_manager = cast(CultureManager, self.culture_manager)
            response = self.culture_manager.update_culture_task(task=task)

            return response

        async def aupdate_cultural_knowledge(task: str) -> str:
            """Use this function to update a cultural knowledge asynchronously."""
            self.culture_manager = cast(CultureManager, self.culture_manager)
            response = await self.culture_manager.aupdate_culture_task(task=task)
            return response

        if async_mode:
            update_cultural_knowledge_function = aupdate_cultural_knowledge
        else:
            update_cultural_knowledge_function = update_cultural_knowledge  # type: ignore

        return Function.from_callable(
            update_cultural_knowledge_function,
            name="create_or_update_cultural_knowledge",
        )

    def _get_chat_history_function(self, session: AgentSession) -> Callable:
        def get_chat_history(num_chats: Optional[int] = None) -> str:
            """Use this function to get the chat history between the user and agent.

            Args:
                num_chats: The number of chats to return.
                    Each chat contains 2 messages. One from the user and one from the agent.
                    Default: None

            Returns:
                str: A JSON of a list of dictionaries representing the chat history.

            Example:
                - To get the last chat, use num_chats=1.
                - To get the last 5 chats, use num_chats=5.
                - To get all chats, use num_chats=None.
                - To get the first chat, use num_chats=None and pick the first message.
            """
            import json

            history: List[Dict[str, Any]] = []
            all_chats = session.get_messages()

            if len(all_chats) == 0:
                return ""

            for chat in all_chats[::-1]:  # type: ignore
                history.insert(0, chat.to_dict())  # type: ignore

            if num_chats is not None:
                history = history[:num_chats]

            return json.dumps(history)

        return get_chat_history

    def _get_tool_call_history_function(self, session: AgentSession) -> Callable:
        def get_tool_call_history(num_calls: int = 3) -> str:
            """Use this function to get the tools called by the agent in reverse chronological order.

            Args:
                num_calls: The number of tool calls to return.
                    Default: 3

            Returns:
                str: A JSON of a list of dictionaries representing the tool call history.

            Example:
                - To get the last tool call, use num_calls=1.
                - To get all tool calls, use num_calls=None.
            """
            import json

            tool_calls = session.get_tool_calls(num_calls=num_calls)
            if len(tool_calls) == 0:
                return ""
            return json.dumps(tool_calls)

        return get_tool_call_history

    def _update_session_state_tool(self, session_state, session_state_updates: dict) -> str:
        """
        Update the shared session state.  Provide any updates as a dictionary of key-value pairs.
        Example:
            "session_state_updates": {"shopping_list": ["milk", "eggs", "bread"]}

        Args:
            session_state_updates (dict): The updates to apply to the shared session state. Should be a dictionary of key-value pairs.
        """
        for key, value in session_state_updates.items():
            session_state[key] = value

        return f"Updated session state: {session_state}"

    def _get_search_knowledge_base_function(
        self,
        run_response: RunOutput,
        knowledge_filters: Optional[Union[Dict[str, Any], List[FilterExpr]]] = None,
        async_mode: bool = False,
    ) -> Function:
        """Factory function to create a search_knowledge_base function with filters."""

        def search_knowledge_base(query: str) -> str:
            """Use this function to search the knowledge base for information about a query.

            Args:
                query: The query to search for.

            Returns:
                str: A string containing the response from the knowledge base.
            """

            # Get the relevant documents from the knowledge base, passing filters
            retrieval_timer = Timer()
            retrieval_timer.start()
            docs_from_knowledge = self.get_relevant_docs_from_knowledge(query=query, filters=knowledge_filters)
            if docs_from_knowledge is not None:
                references = MessageReferences(
                    query=query,
                    references=docs_from_knowledge,
                    time=round(retrieval_timer.elapsed, 4),
                )
                # Add the references to the run_response
                if run_response.references is None:
                    run_response.references = []
                run_response.references.append(references)
            retrieval_timer.stop()
            from agno.utils.log import log_debug

            log_debug(f"Time to get references: {retrieval_timer.elapsed:.4f}s")

            if docs_from_knowledge is None:
                return "No documents found"
            return self._convert_documents_to_string(docs_from_knowledge)

        async def asearch_knowledge_base(query: str) -> str:
            """Use this function to search the knowledge base for information about a query asynchronously.

            Args:
                query: The query to search for.

            Returns:
                str: A string containing the response from the knowledge base.
            """
            retrieval_timer = Timer()
            retrieval_timer.start()
            docs_from_knowledge = await self.aget_relevant_docs_from_knowledge(query=query, filters=knowledge_filters)
            if docs_from_knowledge is not None:
                references = MessageReferences(
                    query=query,
                    references=docs_from_knowledge,
                    time=round(retrieval_timer.elapsed, 4),
                )
                if run_response.references is None:
                    run_response.references = []
                run_response.references.append(references)
            retrieval_timer.stop()
            log_debug(f"Time to get references: {retrieval_timer.elapsed:.4f}s")

            if docs_from_knowledge is None:
                return "No documents found"
            return self._convert_documents_to_string(docs_from_knowledge)

        if async_mode:
            search_knowledge_base_function = asearch_knowledge_base
        else:
            search_knowledge_base_function = search_knowledge_base  # type: ignore

        return Function.from_callable(search_knowledge_base_function, name="search_knowledge_base")

    def _search_knowledge_base_with_agentic_filters_function(
        self,
        run_response: RunOutput,
        knowledge_filters: Optional[Union[Dict[str, Any], List[FilterExpr]]] = None,
        async_mode: bool = False,
    ) -> Function:
        """Factory function to create a search_knowledge_base function with filters."""

        def search_knowledge_base(query: str, filters: Optional[List[KnowledgeFilter]] = None) -> str:
            """Use this function to search the knowledge base for information about a query.

            Args:
                query: The query to search for.
                filters (optional): The filters to apply to the search. This is a list of KnowledgeFilter objects.

            Returns:
                str: A string containing the response from the knowledge base.
            """
            filters_dict = {filt.key: filt.value for filt in filters} if filters else None
            search_filters = get_agentic_or_user_search_filters(filters_dict, knowledge_filters)

            # Get the relevant documents from the knowledge base, passing filters
            retrieval_timer = Timer()
            retrieval_timer.start()
            docs_from_knowledge = self.get_relevant_docs_from_knowledge(
                query=query, filters=search_filters, validate_filters=True
            )
            if docs_from_knowledge is not None:
                references = MessageReferences(
                    query=query,
                    references=docs_from_knowledge,
                    time=round(retrieval_timer.elapsed, 4),
                )
                # Add the references to the run_response
                if run_response.references is None:
                    run_response.references = []
                run_response.references.append(references)
            retrieval_timer.stop()
            from agno.utils.log import log_debug

            log_debug(f"Time to get references: {retrieval_timer.elapsed:.4f}s")

            if docs_from_knowledge is None:
                return "No documents found"
            return self._convert_documents_to_string(docs_from_knowledge)

        async def asearch_knowledge_base(query: str, filters: Optional[List[KnowledgeFilter]] = None) -> str:
            """Use this function to search the knowledge base for information about a query asynchronously.

            Args:
                query: The query to search for.
                filters (optional): The filters to apply to the search. This is a list of KnowledgeFilter objects.

            Returns:
                str: A string containing the response from the knowledge base.
            """
            filters_dict = {filt.key: filt.value for filt in filters} if filters else None
            search_filters = get_agentic_or_user_search_filters(filters_dict, knowledge_filters)

            retrieval_timer = Timer()
            retrieval_timer.start()
            docs_from_knowledge = await self.aget_relevant_docs_from_knowledge(
                query=query, filters=search_filters, validate_filters=True
            )
            if docs_from_knowledge is not None:
                references = MessageReferences(
                    query=query,
                    references=docs_from_knowledge,
                    time=round(retrieval_timer.elapsed, 4),
                )
                if run_response.references is None:
                    run_response.references = []
                run_response.references.append(references)
            retrieval_timer.stop()
            log_debug(f"Time to get references: {retrieval_timer.elapsed:.4f}s")

            if docs_from_knowledge is None:
                return "No documents found"
            return self._convert_documents_to_string(docs_from_knowledge)

        if async_mode:
            search_knowledge_base_function = asearch_knowledge_base
        else:
            search_knowledge_base_function = search_knowledge_base  # type: ignore

        return Function.from_callable(
            search_knowledge_base_function,
            name="search_knowledge_base",
        )

    def add_to_knowledge(self, query: str, result: str) -> str:
        """Use this function to add information to the knowledge base for future use.

        Args:
            query: The query to add.
            result: The result of the query.

        Returns:
            str: A string indicating the status of the addition.
        """
        import json

        if self.knowledge is None:
            return "Knowledge not available"
        document_name = query.replace(" ", "_").replace("?", "").replace("!", "").replace(".", "")
        document_content = json.dumps({"query": query, "result": result})
        log_info(f"Adding document to Knowledge: {document_name}: {document_content}")
        import asyncio

        from agno.knowledge.reader.text_reader import TextReader

        asyncio.run(
            self.knowledge.add_content_async(name=document_name, text_content=document_content, reader=TextReader())
        )
        return "Successfully added to knowledge base"

    def _get_previous_sessions_messages_function(
        self, num_history_sessions: Optional[int] = 2, user_id: Optional[str] = None
    ) -> Callable:
        """Factory function to create a get_previous_session_messages function.

        Args:
            num_history_sessions: The last n sessions to be taken from db
            user_id: The user ID to filter sessions by

        Returns:
            Callable: A function that retrieves messages from previous sessions
        """

        def get_previous_session_messages() -> str:
            """Use this function to retrieve messages from previous chat sessions.
            USE THIS TOOL ONLY WHEN THE QUESTION IS EITHER "What was my last conversation?" or "What was my last question?" and similar to it.

            Returns:
                str: JSON formatted list of message pairs from previous sessions
            """
            # TODO: Review and Test this function
            import json

            if self.db is None:
                return "Previous session messages not available"

            self.db = cast(BaseDb, self.db)

            selected_sessions = self.db.get_sessions(
                session_type=SessionType.AGENT,
                limit=num_history_sessions,
                user_id=user_id,
                sort_by="created_at",
                sort_order="desc",
            )

            all_messages = []
            seen_message_pairs = set()

            for session in selected_sessions:
                if isinstance(session, AgentSession) and session.runs:
                    message_count = 0
                    for run in session.runs:
                        messages = run.messages
                        if messages is not None:
                            for i in range(0, len(messages) - 1, 2):
                                if i + 1 < len(messages):
                                    try:
                                        user_msg = messages[i]
                                        assistant_msg = messages[i + 1]
                                        user_content = user_msg.content
                                        assistant_content = assistant_msg.content
                                        if user_content is None or assistant_content is None:
                                            continue  # Skip this pair if either message has no content

                                        msg_pair_id = f"{user_content}:{assistant_content}"
                                        if msg_pair_id not in seen_message_pairs:
                                            seen_message_pairs.add(msg_pair_id)
                                            all_messages.append(Message.model_validate(user_msg))
                                            all_messages.append(Message.model_validate(assistant_msg))
                                            message_count += 1
                                    except Exception as e:
                                        log_warning(f"Error processing message pair: {e}")
                                        continue

            return json.dumps([msg.to_dict() for msg in all_messages]) if all_messages else "No history found"

        return get_previous_session_messages

    async def _aget_previous_sessions_messages_function(
        self, num_history_sessions: Optional[int] = 2, user_id: Optional[str] = None
    ) -> Function:
        """Factory function to create a get_previous_session_messages function.

        Args:
            num_history_sessions: The last n sessions to be taken from db
            user_id: The user ID to filter sessions by
        Returns:
            Callable: A function that retrieves messages from previous sessions
        """

        async def aget_previous_session_messages() -> str:
            """Use this function to retrieve messages from previous chat sessions.
            USE THIS TOOL ONLY WHEN THE QUESTION IS EITHER "What was my last conversation?" or "What was my last question?" and similar to it.

            Returns:
                str: JSON formatted list of message pairs from previous sessions
            """
            # TODO: Review and Test this function
            import json

            if self.db is None:
                return "Previous session messages not available"

            if self._has_async_db():
                selected_sessions = await self.db.get_sessions(  # type: ignore
                    session_type=SessionType.AGENT,
                    limit=num_history_sessions,
                    user_id=user_id,
                    sort_by="created_at",
                    sort_order="desc",
                )
            else:
                selected_sessions = self.db.get_sessions(
                    session_type=SessionType.AGENT,
                    limit=num_history_sessions,
                    user_id=user_id,
                    sort_by="created_at",
                    sort_order="desc",
                )

            all_messages = []
            seen_message_pairs = set()

            for session in selected_sessions:
                if isinstance(session, AgentSession) and session.runs:
                    message_count = 0
                    for run in session.runs:
                        messages = run.messages
                        if messages is not None:
                            for i in range(0, len(messages) - 1, 2):
                                if i + 1 < len(messages):
                                    try:
                                        user_msg = messages[i]
                                        assistant_msg = messages[i + 1]
                                        user_content = user_msg.content
                                        assistant_content = assistant_msg.content
                                        if user_content is None or assistant_content is None:
                                            continue  # Skip this pair if either message has no content

                                        msg_pair_id = f"{user_content}:{assistant_content}"
                                        if msg_pair_id not in seen_message_pairs:
                                            seen_message_pairs.add(msg_pair_id)
                                            all_messages.append(Message.model_validate(user_msg))
                                            all_messages.append(Message.model_validate(assistant_msg))
                                            message_count += 1
                                    except Exception as e:
                                        log_warning(f"Error processing message pair: {e}")
                                        continue

            return json.dumps([msg.to_dict() for msg in all_messages]) if all_messages else "No history found"

        return Function.from_callable(aget_previous_session_messages, name="get_previous_session_messages")

    ###########################################################################
    # Print Response
    ###########################################################################

    def print_response(
        self,
        input: Union[List, Dict, str, Message, BaseModel, List[Message]],
        *,
        session_id: Optional[str] = None,
        session_state: Optional[Dict[str, Any]] = None,
        user_id: Optional[str] = None,
        audio: Optional[Sequence[Audio]] = None,
        images: Optional[Sequence[Image]] = None,
        videos: Optional[Sequence[Video]] = None,
        files: Optional[Sequence[File]] = None,
        stream: Optional[bool] = None,
        markdown: Optional[bool] = None,
        knowledge_filters: Optional[Union[Dict[str, Any], List[FilterExpr]]] = None,
        add_history_to_context: Optional[bool] = None,
        add_dependencies_to_context: Optional[bool] = None,
        dependencies: Optional[Dict[str, Any]] = None,
        add_session_state_to_context: Optional[bool] = None,
        metadata: Optional[Dict[str, Any]] = None,
        debug_mode: Optional[bool] = None,
        show_message: bool = True,
        show_reasoning: bool = True,
        show_full_reasoning: bool = False,
        console: Optional[Any] = None,
        # Add tags to include in markdown content
        tags_to_include_in_markdown: Optional[Set[str]] = None,
        **kwargs: Any,
    ) -> None:
        if self._has_async_db():
            raise Exception(
                "This method is not supported with an async DB. Please use the async version of this method."
            )

        if not tags_to_include_in_markdown:
            tags_to_include_in_markdown = {"think", "thinking"}

        if markdown is None:
            markdown = self.markdown

        if self.output_schema is not None:
            markdown = False

        # Use stream override value when necessary
        if stream is None:
            stream = False if self.stream is None else self.stream

        if "stream_events" in kwargs:
            kwargs.pop("stream_events")

        if stream:
            print_response_stream(
                agent=self,
                input=input,
                session_id=session_id,
                session_state=session_state,
                user_id=user_id,
                audio=audio,
                images=images,
                videos=videos,
                files=files,
                stream_events=True,
                knowledge_filters=knowledge_filters,
                debug_mode=debug_mode,
                markdown=markdown,
                show_message=show_message,
                show_reasoning=show_reasoning,
                show_full_reasoning=show_full_reasoning,
                tags_to_include_in_markdown=tags_to_include_in_markdown,
                console=console,
                add_history_to_context=add_history_to_context,
                dependencies=dependencies,
                add_dependencies_to_context=add_dependencies_to_context,
                add_session_state_to_context=add_session_state_to_context,
                metadata=metadata,
                **kwargs,
            )

        else:
            print_response(
                agent=self,
                input=input,
                session_id=session_id,
                session_state=session_state,
                user_id=user_id,
                audio=audio,
                images=images,
                videos=videos,
                files=files,
                knowledge_filters=knowledge_filters,
                debug_mode=debug_mode,
                markdown=markdown,
                show_message=show_message,
                show_reasoning=show_reasoning,
                show_full_reasoning=show_full_reasoning,
                tags_to_include_in_markdown=tags_to_include_in_markdown,
                console=console,
                add_history_to_context=add_history_to_context,
                dependencies=dependencies,
                add_dependencies_to_context=add_dependencies_to_context,
                add_session_state_to_context=add_session_state_to_context,
                metadata=metadata,
                **kwargs,
            )

    async def aprint_response(
        self,
        input: Union[List, Dict, str, Message, BaseModel, List[Message]],
        *,
        session_id: Optional[str] = None,
        session_state: Optional[Dict[str, Any]] = None,
        user_id: Optional[str] = None,
        audio: Optional[Sequence[Audio]] = None,
        images: Optional[Sequence[Image]] = None,
        videos: Optional[Sequence[Video]] = None,
        files: Optional[Sequence[File]] = None,
        stream: Optional[bool] = None,
        markdown: Optional[bool] = None,
        knowledge_filters: Optional[Union[Dict[str, Any], List[FilterExpr]]] = None,
        add_history_to_context: Optional[bool] = None,
        dependencies: Optional[Dict[str, Any]] = None,
        add_dependencies_to_context: Optional[bool] = None,
        add_session_state_to_context: Optional[bool] = None,
        metadata: Optional[Dict[str, Any]] = None,
        debug_mode: Optional[bool] = None,
        show_message: bool = True,
        show_reasoning: bool = True,
        show_full_reasoning: bool = False,
        console: Optional[Any] = None,
        # Add tags to include in markdown content
        tags_to_include_in_markdown: Optional[Set[str]] = None,
        **kwargs: Any,
    ) -> None:
        if not tags_to_include_in_markdown:
            tags_to_include_in_markdown = {"think", "thinking"}

        if markdown is None:
            markdown = self.markdown

        if self.output_schema is not None:
            markdown = False

        if stream is None:
            stream = self.stream or False

        if "stream_events" in kwargs:
            kwargs.pop("stream_events")

        if stream:
            await aprint_response_stream(
                agent=self,
                input=input,
                session_id=session_id,
                session_state=session_state,
                user_id=user_id,
                audio=audio,
                images=images,
                videos=videos,
                files=files,
                stream_events=True,
                knowledge_filters=knowledge_filters,
                debug_mode=debug_mode,
                markdown=markdown,
                show_message=show_message,
                show_reasoning=show_reasoning,
                show_full_reasoning=show_full_reasoning,
                tags_to_include_in_markdown=tags_to_include_in_markdown,
                console=console,
                add_history_to_context=add_history_to_context,
                dependencies=dependencies,
                add_dependencies_to_context=add_dependencies_to_context,
                add_session_state_to_context=add_session_state_to_context,
                metadata=metadata,
                **kwargs,
            )
        else:
            await aprint_response(
                agent=self,
                input=input,
                session_id=session_id,
                session_state=session_state,
                user_id=user_id,
                audio=audio,
                images=images,
                videos=videos,
                files=files,
                knowledge_filters=knowledge_filters,
                debug_mode=debug_mode,
                markdown=markdown,
                show_message=show_message,
                show_reasoning=show_reasoning,
                show_full_reasoning=show_full_reasoning,
                tags_to_include_in_markdown=tags_to_include_in_markdown,
                console=console,
                add_history_to_context=add_history_to_context,
                dependencies=dependencies,
                add_dependencies_to_context=add_dependencies_to_context,
                add_session_state_to_context=add_session_state_to_context,
                metadata=metadata,
                **kwargs,
            )

    def _update_reasoning_content_from_tool_call(
        self, run_response: RunOutput, tool_name: str, tool_args: Dict[str, Any]
    ) -> Optional[ReasoningStep]:
        """Update reasoning_content based on tool calls that look like thinking or reasoning tools."""

        # Case 1: ReasoningTools.think (has title, thought, optional action and confidence)
        if tool_name.lower() == "think" and "title" in tool_args and "thought" in tool_args:
            title = tool_args["title"]
            thought = tool_args["thought"]
            action = tool_args.get("action", "")
            confidence = tool_args.get("confidence", None)

            # Create a reasoning step
            reasoning_step = ReasoningStep(
                title=title,
                reasoning=thought,
                action=action,
                next_action=NextAction.CONTINUE,
                confidence=confidence,
            )

            # Add the step to the run response
            add_reasoning_step_to_metadata(run_response=run_response, reasoning_step=reasoning_step)

            formatted_content = f"## {title}\n{thought}\n"
            if action:
                formatted_content += f"Action: {action}\n"
            if confidence is not None:
                formatted_content += f"Confidence: {confidence}\n"
            formatted_content += "\n"

            append_to_reasoning_content(run_response=run_response, content=formatted_content)
            return reasoning_step

        # Case 2: ReasoningTools.analyze (has title, result, analysis, optional next_action and confidence)
        elif tool_name.lower() == "analyze" and "title" in tool_args:
            title = tool_args["title"]
            result = tool_args.get("result", "")
            analysis = tool_args.get("analysis", "")
            next_action = tool_args.get("next_action", "")
            confidence = tool_args.get("confidence", None)

            # Map string next_action to enum
            next_action_enum = NextAction.CONTINUE
            if next_action.lower() == "validate":
                next_action_enum = NextAction.VALIDATE
            elif next_action.lower() in ["final", "final_answer", "finalize"]:
                next_action_enum = NextAction.FINAL_ANSWER

            # Create a reasoning step
            reasoning_step = ReasoningStep(
                title=title,
                result=result,
                reasoning=analysis,
                next_action=next_action_enum,
                confidence=confidence,
            )

            # Add the step to the run response
            add_reasoning_step_to_metadata(run_response=run_response, reasoning_step=reasoning_step)

            formatted_content = f"## {title}\n"
            if result:
                formatted_content += f"Result: {result}\n"
            if analysis:
                formatted_content += f"{analysis}\n"
            if next_action and next_action.lower() != "continue":
                formatted_content += f"Next Action: {next_action}\n"
            if confidence is not None:
                formatted_content += f"Confidence: {confidence}\n"
            formatted_content += "\n"

            append_to_reasoning_content(run_response=run_response, content=formatted_content)
            return reasoning_step

        # Case 3: ReasoningTool.think (simple format, just has 'thought')
        elif tool_name.lower() == "think" and "thought" in tool_args:
            thought = tool_args["thought"]
            reasoning_step = ReasoningStep(
                title="Thinking",
                reasoning=thought,
                confidence=None,
            )
            formatted_content = f"## Thinking\n{thought}\n\n"
            add_reasoning_step_to_metadata(run_response=run_response, reasoning_step=reasoning_step)
            append_to_reasoning_content(run_response=run_response, content=formatted_content)
            return reasoning_step

        return None

    def _get_effective_filters(
        self, knowledge_filters: Optional[Union[Dict[str, Any], List[FilterExpr]]] = None
    ) -> Optional[Any]:
        """
        Determine which knowledge filters to use, with priority to run-level filters.

        Args:
            knowledge_filters: Filters passed at run time

        Returns:
            The effective filters to use, with run-level filters taking priority
        """
        effective_filters = None

        # If agent has filters, use those as a base
        if self.knowledge_filters:
            effective_filters = self.knowledge_filters.copy()

        # If run has filters, they override agent filters
        if knowledge_filters:
            if effective_filters:
                if isinstance(knowledge_filters, dict):
                    if isinstance(effective_filters, dict):
                        effective_filters.update(knowledge_filters)
                    else:
                        effective_filters = knowledge_filters
                elif isinstance(knowledge_filters, list):
                    effective_filters = [*effective_filters, *knowledge_filters]
            else:
                effective_filters = knowledge_filters

        if effective_filters:
            log_debug(f"Using knowledge filters: {effective_filters}")

        return effective_filters

    def _cleanup_and_store(
        self,
        run_response: RunOutput,
        session: AgentSession,
        run_context: Optional[RunContext] = None,
        user_id: Optional[str] = None,
    ) -> None:
        #  Scrub the stored run based on storage flags
        self._scrub_run_output_for_storage(run_response)

        # Stop the timer for the Run duration
        if run_response.metrics:
            run_response.metrics.stop_timer()

        # Update run_response.session_state before saving
        # This ensures RunOutput reflects all tool modifications
        if session.session_data is not None and run_context is not None and run_context.session_state is not None:
            run_response.session_state = run_context.session_state

        # Optional: Save output to file if save_response_to_file is set
        self.save_run_response_to_file(
            run_response=run_response,
            input=run_response.input.input_content_string() if run_response.input else "",
            session_id=session.session_id,
            user_id=user_id,
        )

        # Add RunOutput to Agent Session
        session.upsert_run(run=run_response)

        # Calculate session metrics
        self._update_session_metrics(session=session, run_response=run_response)

        # Save session to memory
        self.save_session(session=session)

    async def _acleanup_and_store(
        self,
        run_response: RunOutput,
        session: AgentSession,
        run_context: Optional[RunContext] = None,
        user_id: Optional[str] = None,
    ) -> None:
        #  Scrub the stored run based on storage flags
        self._scrub_run_output_for_storage(run_response)

        # Stop the timer for the Run duration
        if run_response.metrics:
            run_response.metrics.stop_timer()

        # Update run_response.session_state from session before saving
        # This ensures RunOutput reflects all tool modifications
        if session.session_data is not None and run_context is not None and run_context.session_state is not None:
            run_response.session_state = run_context.session_state

        # Optional: Save output to file if save_response_to_file is set
        self.save_run_response_to_file(
            run_response=run_response,
            input=run_response.input.input_content_string() if run_response.input else "",
            session_id=session.session_id,
            user_id=user_id,
        )

        # Add RunOutput to Agent Session
        session.upsert_run(run=run_response)

        # Calculate session metrics
        self._update_session_metrics(session=session, run_response=run_response)

        # Update session state before saving the session
        if run_context is not None and run_context.session_state is not None:
            if session.session_data is not None:
                session.session_data["session_state"] = run_context.session_state
            else:
                session.session_data = {"session_state": run_context.session_state}

        # Save session to memory
        await self.asave_session(session=session)

    def _scrub_run_output_for_storage(self, run_response: RunOutput) -> None:
        """
        Scrub run output based on storage flags before persisting to database.
        """
        if not self.store_media:
            scrub_media_from_run_output(run_response)

        if not self.store_tool_messages:
            scrub_tool_results_from_run_output(run_response)

        if not self.store_history_messages:
            scrub_history_messages_from_run_output(run_response)

    def cli_app(
        self,
        input: Optional[str] = None,
        session_id: Optional[str] = None,
        user_id: Optional[str] = None,
        user: str = "User",
        emoji: str = ":sunglasses:",
        stream: bool = False,
        markdown: bool = False,
        exit_on: Optional[List[str]] = None,
        **kwargs: Any,
    ) -> None:
        """Run an interactive command-line interface to interact with the agent."""

        from inspect import isawaitable

        from rich.prompt import Prompt

        # Ensuring the agent is not using our async MCP tools
        if self.tools is not None:
            for tool in self.tools:
                if isawaitable(tool):
                    raise NotImplementedError("Use `acli_app` to use async tools.")
                if tool.__class__.__name__ in ["MCPTools", "MultiMCPTools"]:
                    raise NotImplementedError("Use `acli_app` to use MCP tools.")

        if input:
            self.print_response(
                input=input,
                stream=stream,
                markdown=markdown,
                user_id=user_id,
                session_id=session_id,
                **kwargs,
            )

        _exit_on = exit_on or ["exit", "quit", "bye"]
        while True:
            message = Prompt.ask(f"[bold] {emoji} {user} [/bold]")
            if message in _exit_on:
                break

            self.print_response(
                input=message,
                stream=stream,
                markdown=markdown,
                user_id=user_id,
                session_id=session_id,
                **kwargs,
            )

    async def acli_app(
        self,
        input: Optional[str] = None,
        session_id: Optional[str] = None,
        user_id: Optional[str] = None,
        user: str = "User",
        emoji: str = ":sunglasses:",
        stream: bool = False,
        markdown: bool = False,
        exit_on: Optional[List[str]] = None,
        **kwargs: Any,
    ) -> None:
        """
        Run an interactive command-line interface to interact with the agent.
        Works with agent dependencies requiring async logic.
        """
        from rich.prompt import Prompt

        if input:
            await self.aprint_response(
                input=input,
                stream=stream,
                markdown=markdown,
                user_id=user_id,
                session_id=session_id,
                **kwargs,
            )

        _exit_on = exit_on or ["exit", "quit", "bye"]
        while True:
            message = Prompt.ask(f"[bold] {emoji} {user} [/bold]")
            if message in _exit_on:
                break

            await self.aprint_response(
                input=message,
                stream=stream,
                markdown=markdown,
                user_id=user_id,
                session_id=session_id,
                **kwargs,
            )

    ###########################################################################
    # Api functions
    ###########################################################################

    def _get_telemetry_data(self) -> Dict[str, Any]:
        """Get the telemetry data for the agent"""
        return {
            "agent_id": self.id,
            "db_type": self.db.__class__.__name__ if self.db else None,
            "model_provider": self.model.provider if self.model else None,
            "model_name": self.model.name if self.model else None,
            "model_id": self.model.id if self.model else None,
            "parser_model": self.parser_model.to_dict() if self.parser_model else None,
            "output_model": self.output_model.to_dict() if self.output_model else None,
            "has_tools": self.tools is not None,
            "has_memory": self.enable_user_memories is True
            or self.enable_agentic_memory is True
            or self.memory_manager is not None,
            "has_culture": self.enable_agentic_culture is True
            or self.update_cultural_knowledge is True
            or self.culture_manager is not None,
            "has_reasoning": self.reasoning is True,
            "has_knowledge": self.knowledge is not None,
            "has_input_schema": self.input_schema is not None,
            "has_output_schema": self.output_schema is not None,
            "has_team": self.team_id is not None,
        }

    def _log_agent_telemetry(self, session_id: str, run_id: Optional[str] = None) -> None:
        """Send a telemetry event to the API for a created Agent run"""

        self._set_telemetry()
        if not self.telemetry:
            return

        from agno.api.agent import AgentRunCreate, create_agent_run

        try:
            create_agent_run(
                run=AgentRunCreate(
                    session_id=session_id,
                    run_id=run_id,
                    data=self._get_telemetry_data(),
                ),
            )
        except Exception as e:
            log_debug(f"Could not create Agent run telemetry event: {e}")

    async def _alog_agent_telemetry(self, session_id: str, run_id: Optional[str] = None) -> None:
        """Send a telemetry event to the API for a created Agent async run"""

        self._set_telemetry()
        if not self.telemetry:
            return

        from agno.api.agent import AgentRunCreate, acreate_agent_run

        try:
            await acreate_agent_run(
                run=AgentRunCreate(
                    session_id=session_id,
                    run_id=run_id,
                    data=self._get_telemetry_data(),
                )
            )

        except Exception as e:
            log_debug(f"Could not create Agent run telemetry event: {e}")<|MERGE_RESOLUTION|>--- conflicted
+++ resolved
@@ -414,16 +414,13 @@
     # This helps us improve the Agent and provide better support
     telemetry: bool = True
 
-<<<<<<< HEAD
     # --- Tracing ---
     # tracing=True automatically sets up OpenTelemetry tracing for this agent
     # Requires: a database (db) to store traces, and OpenTelemetry packages installed
     # When enabled, all agent runs, model calls, and tool executions are automatically traced
     tracing: bool = False
-=======
     # Deprecated. Use stream_events instead
     stream_intermediate_steps: Optional[bool] = None
->>>>>>> 42baf04b
 
     def __init__(
         self,
