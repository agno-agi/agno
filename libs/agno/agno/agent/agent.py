--- conflicted
+++ resolved
@@ -414,16 +414,13 @@
     # This helps us improve the Agent and provide better support
     telemetry: bool = True
 
-<<<<<<< HEAD
     # Semantic Compression
     semanticModel: Optional[Model] = None
     semanticAgent: Optional[Agent] = None
     semanticMaxTokens: int = 0
     enableSemanticCompression: bool = False
-=======
     # Deprecated. Use stream_events instead
     stream_intermediate_steps: Optional[bool] = None
->>>>>>> 33ccf95b
 
     def __init__(
         self,
