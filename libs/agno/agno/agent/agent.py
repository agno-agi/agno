--- conflicted
+++ resolved
@@ -6572,11 +6572,7 @@
                 instructions.extend(_instructions)
 
         # 3.1.1 Add instructions from the Model
-<<<<<<< HEAD
-        _model_instructions = self.model.get_instructions_for_model(self._tools_for_model)  # type: ignore
-=======
         _model_instructions = self.model.get_instructions_for_model(tools)
->>>>>>> d9315bfc
         if _model_instructions is not None:
             instructions.extend(_model_instructions)
 
@@ -6811,11 +6807,7 @@
             )
 
         # 3.3.12 Add the system message from the Model
-<<<<<<< HEAD
-        system_message_from_model = self.model.get_system_message_for_model(self._tools_for_model)  # type: ignore
-=======
         system_message_from_model = self.model.get_system_message_for_model(tools)
->>>>>>> d9315bfc
         if system_message_from_model is not None:
             system_message_content += system_message_from_model
 
