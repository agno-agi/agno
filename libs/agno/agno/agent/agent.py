from __future__ import annotations

import warnings
from asyncio import CancelledError, create_task
from collections import ChainMap, deque
from dataclasses import dataclass
from inspect import iscoroutinefunction
from os import getenv
from textwrap import dedent
from typing import (
    Any,
    AsyncIterator,
    Callable,
    Dict,
    Iterator,
    List,
    Literal,
    Optional,
    Sequence,
    Set,
    Tuple,
    Type,
    Union,
    cast,
    get_args,
    overload,
)
from uuid import uuid4

from pydantic import BaseModel

from agno.compression.manager import CompressionManager
from agno.culture.manager import CultureManager
from agno.db.base import AsyncBaseDb, BaseDb, SessionType, UserMemory
from agno.db.schemas.culture import CulturalKnowledge
from agno.exceptions import (
    InputCheckError,
    ModelProviderError,
    OutputCheckError,
    RunCancelledException,
    StopAgentRun,
)
from agno.filters import FilterExpr
from agno.guardrails import BaseGuardrail
from agno.knowledge.knowledge import Knowledge
from agno.knowledge.types import KnowledgeFilter
from agno.media import Audio, File, Image, Video
from agno.memory import MemoryManager
from agno.models.base import Model
from agno.models.message import Message, MessageReferences
from agno.models.metrics import Metrics
from agno.models.response import ModelResponse, ModelResponseEvent, ToolExecution
from agno.models.utils import get_model
from agno.reasoning.step import NextAction, ReasoningStep, ReasoningSteps
from agno.run import RunContext, RunStatus
from agno.run.agent import (
    RunEvent,
    RunInput,
    RunOutput,
    RunOutputEvent,
)
from agno.run.cancel import (
    cancel_run as cancel_run_global,
)
from agno.run.cancel import (
    cleanup_run,
    raise_if_cancelled,
    register_run,
)
from agno.run.messages import RunMessages
from agno.run.team import TeamRunOutputEvent
from agno.session import AgentSession, SessionSummaryManager, TeamSession, WorkflowSession
from agno.session.summary import SessionSummary
from agno.tools import Toolkit
from agno.tools.function import Function
from agno.utils.agent import (
    aexecute_instructions,
    aexecute_system_message,
    aget_last_run_output_util,
    aget_run_output_util,
    aget_session_metrics_util,
    aget_session_name_util,
    aget_session_state_util,
    aset_session_name_util,
    aupdate_session_state_util,
    await_for_open_threads,
    await_for_thread_tasks_stream,
    collect_joint_audios,
    collect_joint_files,
    collect_joint_images,
    collect_joint_videos,
    execute_instructions,
    execute_system_message,
    get_last_run_output_util,
    get_run_output_util,
    get_session_metrics_util,
    get_session_name_util,
    get_session_state_util,
    scrub_history_messages_from_run_output,
    scrub_media_from_run_output,
    scrub_tool_results_from_run_output,
    set_session_name_util,
    store_media_util,
    update_session_state_util,
    validate_media_object_id,
    wait_for_open_threads,
    wait_for_thread_tasks_stream,
)
from agno.utils.common import is_typed_dict, validate_typed_dict
from agno.utils.events import (
    create_parser_model_response_completed_event,
    create_parser_model_response_started_event,
    create_post_hook_completed_event,
    create_post_hook_started_event,
    create_pre_hook_completed_event,
    create_pre_hook_started_event,
    create_reasoning_completed_event,
    create_reasoning_started_event,
    create_reasoning_step_event,
    create_run_cancelled_event,
    create_run_completed_event,
    create_run_content_completed_event,
    create_run_continued_event,
    create_run_error_event,
    create_run_output_content_event,
    create_run_paused_event,
    create_run_started_event,
    create_session_summary_completed_event,
    create_session_summary_started_event,
    create_tool_call_completed_event,
    create_tool_call_started_event,
    handle_event,
    add_error_event,
)
from agno.utils.hooks import copy_args_for_background, filter_hook_args, normalize_hooks, should_run_hook_in_background
from agno.utils.knowledge import get_agentic_or_user_search_filters
from agno.utils.log import (
    log_debug,
    log_error,
    log_exception,
    log_info,
    log_warning,
    set_log_level_to_debug,
    set_log_level_to_info,
)
from agno.utils.merge_dict import merge_dictionaries
from agno.utils.message import filter_tool_calls, get_text_from_message
from agno.utils.print_response.agent import (
    aprint_response,
    aprint_response_stream,
    print_response,
    print_response_stream,
)
from agno.utils.prompts import get_json_output_prompt, get_response_model_format_prompt
from agno.utils.reasoning import (
    add_reasoning_metrics_to_metadata,
    add_reasoning_step_to_metadata,
    append_to_reasoning_content,
    update_run_output_with_reasoning,
)
from agno.utils.response import (
    async_generator_wrapper,
    generator_wrapper,
    get_paused_content,
)
from agno.utils.safe_formatter import SafeFormatter
from agno.utils.string import generate_id_from_name, parse_response_model_str
from agno.utils.timer import Timer


@dataclass(init=False)
class Agent:
    # --- Agent settings ---
    # Model for this Agent
    model: Optional[Model] = None
    # Agent name
    name: Optional[str] = None
    # Agent UUID (autogenerated if not set)
    id: Optional[str] = None

    # --- User settings ---
    # Default user_id to use for this agent
    user_id: Optional[str] = None

    # --- Session settings ---
    # Default session_id to use for this agent (autogenerated if not set)
    session_id: Optional[str] = None
    # Default session state (stored in the database to persist across runs)
    session_state: Optional[Dict[str, Any]] = None
    # Set to True to add the session_state to the context
    add_session_state_to_context: bool = False
    # Set to True to give the agent tools to update the session_state dynamically
    enable_agentic_state: bool = False
    # Set to True to overwrite the stored session_state with the session_state provided in the run. Default behaviour merges the current session state with the session state in the db
    overwrite_db_session_state: bool = False
    # If True, cache the current Agent session in memory for faster access
    cache_session: bool = False

    search_session_history: Optional[bool] = False
    num_history_sessions: Optional[int] = None
    # If True, the agent creates/updates session summaries at the end of runs
    enable_session_summaries: bool = False
    # If True, the agent adds session summaries to the context
    add_session_summary_to_context: Optional[bool] = None
    # Session summary manager
    session_summary_manager: Optional[SessionSummaryManager] = None

    # --- Agent Dependencies ---
    # Dependencies available for tools and prompt functions
    dependencies: Optional[Dict[str, Any]] = None
    # If True, add the dependencies to the user prompt
    add_dependencies_to_context: bool = False

    # --- Agent Memory ---
    # Memory manager to use for this agent
    memory_manager: Optional[MemoryManager] = None
    # Enable the agent to manage memories of the user
    enable_agentic_memory: bool = False
    # If True, the agent creates/updates user memories at the end of runs
    enable_user_memories: bool = False
    # If True, the agent adds a reference to the user memories in the response
    add_memories_to_context: Optional[bool] = None

    # --- Database ---
    # Database to use for this agent
    db: Optional[Union[BaseDb, AsyncBaseDb]] = None

    # --- Agent History ---
    # add_history_to_context=true adds messages from the chat history to the messages list sent to the Model.
    add_history_to_context: bool = False
    # Number of historical runs to include in the messages
    num_history_runs: Optional[int] = None
    # Number of historical messages to include in the messages list sent to the Model.
    num_history_messages: Optional[int] = None
    # Maximum number of tool calls to include from history (None = no limit)
    max_tool_calls_from_history: Optional[int] = None

    # --- Knowledge ---
    knowledge: Optional[Knowledge] = None
    # Enable RAG by adding references from Knowledge to the user prompt.
    # Add knowledge_filters to the Agent class attributes
    knowledge_filters: Optional[Union[Dict[str, Any], List[FilterExpr]]] = None
    # Let the agent choose the knowledge filters
    enable_agentic_knowledge_filters: Optional[bool] = False
    add_knowledge_to_context: bool = False
    # Retrieval function to get references
    # This function, if provided, is used instead of the default search_knowledge function
    # Signature:
    # def knowledge_retriever(agent: Agent, query: str, num_documents: Optional[int], **kwargs) -> Optional[list[dict]]:
    #     ...
    knowledge_retriever: Optional[Callable[..., Optional[List[Union[Dict, str]]]]] = None
    references_format: Literal["json", "yaml"] = "json"

    # --- Agent Tools ---
    # A list of tools provided to the Model.
    # Tools are functions the model may generate JSON inputs for.
    tools: Optional[List[Union[Toolkit, Callable, Function, Dict]]] = None

    # Maximum number of tool calls allowed.
    tool_call_limit: Optional[int] = None
    # Controls which (if any) tool is called by the model.
    # "none" means the model will not call a tool and instead generates a message.
    # "auto" means the model can pick between generating a message or calling a tool.
    # Specifying a particular function via {"type: "function", "function": {"name": "my_function"}}
    #   forces the model to call that tool.
    # "none" is the default when no tools are present. "auto" is the default if tools are present.
    tool_choice: Optional[Union[str, Dict[str, Any]]] = None

    # A function that acts as middleware and is called around tool calls.
    tool_hooks: Optional[List[Callable]] = None

    # --- Agent Hooks ---
    # Functions called right after agent-session is loaded, before processing starts
    pre_hooks: Optional[List[Union[Callable[..., Any], BaseGuardrail]]] = None
    # Functions called after output is generated but before the response is returned
    post_hooks: Optional[List[Union[Callable[..., Any], BaseGuardrail]]] = None
    # If True, run hooks as FastAPI background tasks (non-blocking). Set by AgentOS.
    _run_hooks_in_background: Optional[bool] = None

    # --- Agent Reasoning ---
    # Enable reasoning by working through the problem step by step.
    reasoning: bool = False
    reasoning_model: Optional[Model] = None
    reasoning_agent: Optional[Agent] = None
    reasoning_min_steps: int = 1
    reasoning_max_steps: int = 10

    # --- Default tools ---
    # Add a tool that allows the Model to read the chat history.
    read_chat_history: bool = False
    # Add a tool that allows the Model to search the knowledge base (aka Agentic RAG)
    # Added only if knowledge is provided.
    search_knowledge: bool = True
    # Add a tool that allows the Agent to update Knowledge.
    update_knowledge: bool = False
    # Add a tool that allows the Model to get the tool call history.
    read_tool_call_history: bool = False
    # If False, media (images, videos, audio, files) is only available to tools and not sent to the LLM
    send_media_to_model: bool = True
    # If True, store media in run output
    store_media: bool = True
    # If True, store tool results in run output
    store_tool_messages: bool = True
    # If True, store history messages in run output
    store_history_messages: bool = True

    # --- System message settings ---
    # Provide the system message as a string or function
    system_message: Optional[Union[str, Callable, Message]] = None
    # Role for the system message
    system_message_role: str = "system"
    # Set to False to skip context building
    build_context: bool = True

    # --- Settings for building the default system message ---
    # A description of the Agent that is added to the start of the system message.
    description: Optional[str] = None
    # List of instructions for the agent.
    instructions: Optional[Union[str, List[str], Callable]] = None
    # Provide the expected output from the Agent.
    expected_output: Optional[str] = None
    # Additional context added to the end of the system message.
    additional_context: Optional[str] = None
    # If markdown=true, add instructions to format the output using markdown
    markdown: bool = False
    # If True, add the agent name to the instructions
    add_name_to_context: bool = False
    # If True, add the current datetime to the instructions to give the agent a sense of time
    # This allows for relative times like "tomorrow" to be used in the prompt
    add_datetime_to_context: bool = False
    # If True, add the current location to the instructions to give the agent a sense of place
    # This allows for location-aware responses and local context
    add_location_to_context: bool = False
    # Allows for custom timezone for datetime instructions following the TZ Database format (e.g. "Etc/UTC")
    timezone_identifier: Optional[str] = None
    # If True, resolve session_state, dependencies, and metadata in the user and system messages
    resolve_in_context: bool = True

    # --- Extra Messages ---
    # A list of extra messages added after the system message and before the user message.
    # Use these for few-shot learning or to provide additional context to the Model.
    # Note: these are not retained in memory, they are added directly to the messages sent to the model.
    additional_input: Optional[List[Union[str, Dict, BaseModel, Message]]] = None
    # --- User message settings ---
    # Role for the user message
    user_message_role: str = "user"
    # Set to False to skip building the user context
    build_user_context: bool = True

    # --- Agent Response Settings ---
    # Number of retries to attempt
    retries: int = 0
    # Delay between retries (in seconds)
    delay_between_retries: int = 1
    # Exponential backoff: if True, the delay between retries is doubled each time
    exponential_backoff: bool = False

    # --- Agent Response Model Settings ---
    # Provide an input schema to validate the input
    input_schema: Optional[Type[BaseModel]] = None
    # Provide a response model to get the response as a Pydantic model
    output_schema: Optional[Type[BaseModel]] = None
    # Provide a secondary model to parse the response from the primary model
    parser_model: Optional[Model] = None
    # Provide a prompt for the parser model
    parser_model_prompt: Optional[str] = None
    # Provide an output model to structure the response from the main model
    output_model: Optional[Model] = None
    # Provide a prompt for the output model
    output_model_prompt: Optional[str] = None
    # If True, the response from the Model is converted into the output_schema
    # Otherwise, the response is returned as a JSON string
    parse_response: bool = True
    # Use model enforced structured_outputs if supported (e.g. OpenAIChat)
    structured_outputs: Optional[bool] = None
    # Intead of providing the model with the Pydantic output schema, add a JSON description of the output schema to the system message instead.
    use_json_mode: bool = False
    # Save the response to a file
    save_response_to_file: Optional[str] = None

    # --- Agent Streaming ---
    # Stream the response from the Agent
    stream: Optional[bool] = None
    # Stream the intermediate steps from the Agent
    stream_events: Optional[bool] = None

    # Persist the events on the run response
    store_events: bool = False
    events_to_skip: Optional[List[RunEvent]] = None

    # --- If this Agent is part of a team ---
    # If this Agent is part of a team, this is the role of the agent in the team
    role: Optional[str] = None
    # Optional team ID. Indicates this agent is part of a team.
    team_id: Optional[str] = None

    # --- If this Agent is part of a workflow ---
    # Optional workflow ID. Indicates this agent is part of a workflow.
    workflow_id: Optional[str] = None

    # Metadata stored with this agent
    metadata: Optional[Dict[str, Any]] = None

    # --- Experimental Features ---
    # --- Agent Culture ---
    # Culture manager to use for this agent
    culture_manager: Optional[CultureManager] = None
    # Enable the agent to manage cultural knowledge
    enable_agentic_culture: bool = False
    # Update cultural knowledge after every run
    update_cultural_knowledge: bool = False
    # If True, the agent adds cultural knowledge in the response
    add_culture_to_context: Optional[bool] = None

    # --- Context Compression ---
    # If True, compress tool call results to save context
    compress_tool_results: bool = False
    # Compression manager for compressing tool call results
    compression_manager: Optional[CompressionManager] = None

    # --- Debug ---
    # Enable debug logs
    debug_mode: bool = False
    debug_level: Literal[1, 2] = 1

    # --- Telemetry ---
    # telemetry=True logs minimal telemetry for analytics
    # This helps us improve the Agent and provide better support
    telemetry: bool = True

    # Deprecated. Use stream_events instead
    stream_intermediate_steps: Optional[bool] = None

    def __init__(
        self,
        *,
        model: Optional[Union[Model, str]] = None,
        name: Optional[str] = None,
        id: Optional[str] = None,
        introduction: Optional[str] = None,
        user_id: Optional[str] = None,
        session_id: Optional[str] = None,
        session_state: Optional[Dict[str, Any]] = None,
        add_session_state_to_context: bool = False,
        overwrite_db_session_state: bool = False,
        enable_agentic_state: bool = False,
        cache_session: bool = False,
        search_session_history: Optional[bool] = False,
        num_history_sessions: Optional[int] = None,
        dependencies: Optional[Dict[str, Any]] = None,
        add_dependencies_to_context: bool = False,
        db: Optional[Union[BaseDb, AsyncBaseDb]] = None,
        memory_manager: Optional[MemoryManager] = None,
        enable_agentic_memory: bool = False,
        enable_user_memories: bool = False,
        add_memories_to_context: Optional[bool] = None,
        enable_session_summaries: bool = False,
        add_session_summary_to_context: Optional[bool] = None,
        session_summary_manager: Optional[SessionSummaryManager] = None,
        compress_tool_results: bool = False,
        compression_manager: Optional[CompressionManager] = None,
        add_history_to_context: bool = False,
        num_history_runs: Optional[int] = None,
        num_history_messages: Optional[int] = None,
        max_tool_calls_from_history: Optional[int] = None,
        store_media: bool = True,
        store_tool_messages: bool = True,
        store_history_messages: bool = True,
        knowledge: Optional[Knowledge] = None,
        knowledge_filters: Optional[Union[Dict[str, Any], List[FilterExpr]]] = None,
        enable_agentic_knowledge_filters: Optional[bool] = None,
        add_knowledge_to_context: bool = False,
        knowledge_retriever: Optional[Callable[..., Optional[List[Union[Dict, str]]]]] = None,
        references_format: Literal["json", "yaml"] = "json",
        metadata: Optional[Dict[str, Any]] = None,
        tools: Optional[Sequence[Union[Toolkit, Callable, Function, Dict]]] = None,
        tool_call_limit: Optional[int] = None,
        tool_choice: Optional[Union[str, Dict[str, Any]]] = None,
        tool_hooks: Optional[List[Callable]] = None,
        pre_hooks: Optional[List[Union[Callable[..., Any], BaseGuardrail]]] = None,
        post_hooks: Optional[List[Union[Callable[..., Any], BaseGuardrail]]] = None,
        reasoning: bool = False,
        reasoning_model: Optional[Union[Model, str]] = None,
        reasoning_agent: Optional[Agent] = None,
        reasoning_min_steps: int = 1,
        reasoning_max_steps: int = 10,
        read_chat_history: bool = False,
        search_knowledge: bool = True,
        update_knowledge: bool = False,
        read_tool_call_history: bool = False,
        send_media_to_model: bool = True,
        system_message: Optional[Union[str, Callable, Message]] = None,
        system_message_role: str = "system",
        build_context: bool = True,
        description: Optional[str] = None,
        instructions: Optional[Union[str, List[str], Callable]] = None,
        expected_output: Optional[str] = None,
        additional_context: Optional[str] = None,
        markdown: bool = False,
        add_name_to_context: bool = False,
        add_datetime_to_context: bool = False,
        add_location_to_context: bool = False,
        timezone_identifier: Optional[str] = None,
        resolve_in_context: bool = True,
        additional_input: Optional[List[Union[str, Dict, BaseModel, Message]]] = None,
        user_message_role: str = "user",
        build_user_context: bool = True,
        retries: int = 0,
        delay_between_retries: int = 1,
        exponential_backoff: bool = False,
        parser_model: Optional[Union[Model, str]] = None,
        parser_model_prompt: Optional[str] = None,
        input_schema: Optional[Type[BaseModel]] = None,
        output_schema: Optional[Type[BaseModel]] = None,
        parse_response: bool = True,
        output_model: Optional[Union[Model, str]] = None,
        output_model_prompt: Optional[str] = None,
        structured_outputs: Optional[bool] = None,
        use_json_mode: bool = False,
        save_response_to_file: Optional[str] = None,
        stream: Optional[bool] = None,
        stream_events: Optional[bool] = None,
        stream_intermediate_steps: Optional[bool] = None,
        store_events: bool = False,
        events_to_skip: Optional[List[RunEvent]] = None,
        role: Optional[str] = None,
        culture_manager: Optional[CultureManager] = None,
        enable_agentic_culture: bool = False,
        update_cultural_knowledge: bool = False,
        add_culture_to_context: Optional[bool] = None,
        debug_mode: bool = False,
        debug_level: Literal[1, 2] = 1,
        telemetry: bool = True,
    ):
        self.model = model  # type: ignore[assignment]
        self.name = name
        self.id = id
        self.introduction = introduction
        self.user_id = user_id

        self.session_id = session_id
        self.session_state = session_state
        self.overwrite_db_session_state = overwrite_db_session_state
        self.enable_agentic_state = enable_agentic_state
        self.cache_session = cache_session

        self.search_session_history = search_session_history
        self.num_history_sessions = num_history_sessions

        self.dependencies = dependencies
        self.add_dependencies_to_context = add_dependencies_to_context
        self.add_session_state_to_context = add_session_state_to_context

        self.db = db

        self.memory_manager = memory_manager
        self.enable_agentic_memory = enable_agentic_memory
        self.enable_user_memories = enable_user_memories
        self.add_memories_to_context = add_memories_to_context

        self.session_summary_manager = session_summary_manager
        self.enable_session_summaries = enable_session_summaries
        self.add_session_summary_to_context = add_session_summary_to_context

        # Context compression settings
        self.compress_tool_results = compress_tool_results
        self.compression_manager = compression_manager

        self.add_history_to_context = add_history_to_context
        self.num_history_runs = num_history_runs
        self.num_history_messages = num_history_messages
        if self.num_history_messages is not None and self.num_history_runs is not None:
            log_warning(
                "num_history_messages and num_history_runs cannot be set at the same time. Using num_history_runs."
            )
            self.num_history_messages = None
        if self.num_history_messages is None and self.num_history_runs is None:
            self.num_history_runs = 3

        self.max_tool_calls_from_history = max_tool_calls_from_history

        self.store_media = store_media
        self.store_tool_messages = store_tool_messages
        self.store_history_messages = store_history_messages

        self.knowledge = knowledge
        self.knowledge_filters = knowledge_filters
        self.enable_agentic_knowledge_filters = enable_agentic_knowledge_filters
        self.add_knowledge_to_context = add_knowledge_to_context
        self.knowledge_retriever = knowledge_retriever
        self.references_format = references_format

        self.metadata = metadata

        self.tools = list(tools) if tools else []
        self.tool_call_limit = tool_call_limit
        self.tool_choice = tool_choice
        self.tool_hooks = tool_hooks

        self.pre_hooks = pre_hooks
        self.post_hooks = post_hooks

        self.reasoning = reasoning
        self.reasoning_model = reasoning_model  # type: ignore[assignment]
        self.reasoning_agent = reasoning_agent
        self.reasoning_min_steps = reasoning_min_steps
        self.reasoning_max_steps = reasoning_max_steps

        self.read_chat_history = read_chat_history
        self.search_knowledge = search_knowledge
        self.update_knowledge = update_knowledge
        self.read_tool_call_history = read_tool_call_history
        self.send_media_to_model = send_media_to_model
        self.system_message = system_message
        self.system_message_role = system_message_role
        self.build_context = build_context

        self.description = description
        self.instructions = instructions
        self.expected_output = expected_output
        self.additional_context = additional_context
        self.markdown = markdown
        self.add_name_to_context = add_name_to_context
        self.add_datetime_to_context = add_datetime_to_context
        self.add_location_to_context = add_location_to_context
        self.timezone_identifier = timezone_identifier
        self.resolve_in_context = resolve_in_context
        self.additional_input = additional_input
        self.user_message_role = user_message_role
        self.build_user_context = build_user_context

        self.retries = retries
        self.delay_between_retries = delay_between_retries
        self.exponential_backoff = exponential_backoff
        self.parser_model = parser_model  # type: ignore[assignment]
        self.parser_model_prompt = parser_model_prompt
        self.input_schema = input_schema
        self.output_schema = output_schema
        self.parse_response = parse_response
        self.output_model = output_model  # type: ignore[assignment]
        self.output_model_prompt = output_model_prompt

        self.structured_outputs = structured_outputs

        self.use_json_mode = use_json_mode
        self.save_response_to_file = save_response_to_file

        self.stream = stream

        if stream_intermediate_steps is not None:
            warnings.warn(
                "The 'stream_intermediate_steps' parameter is deprecated and will be removed in future versions. Use 'stream_events' instead.",
                DeprecationWarning,
                stacklevel=2,
            )
        self.stream_events = stream_events or stream_intermediate_steps

        self.store_events = store_events
        self.role = role
        # By default, we skip the run response content event
        self.events_to_skip = events_to_skip
        if self.events_to_skip is None:
            self.events_to_skip = [RunEvent.run_content]

        self.culture_manager = culture_manager
        self.enable_agentic_culture = enable_agentic_culture
        self.update_cultural_knowledge = update_cultural_knowledge
        self.add_culture_to_context = add_culture_to_context

        self.debug_mode = debug_mode
        if debug_level not in [1, 2]:
            log_warning(f"Invalid debug level: {debug_level}. Setting to 1.")
            debug_level = 1
        self.debug_level = debug_level
        self.telemetry = telemetry

        # If we are caching the agent session
        self._cached_session: Optional[AgentSession] = None

        self._tool_instructions: Optional[List[str]] = None

        self._formatter: Optional[SafeFormatter] = None

        self._hooks_normalised = False

        self._mcp_tools_initialized_on_run: List[Any] = []

        # Lazy-initialized shared thread pool executor for background tasks (memory, cultural knowledge, etc.)
        self._background_executor: Optional[Any] = None

        self._get_models()

    @property
    def background_executor(self) -> Any:
        """Lazy initialization of shared thread pool executor for background tasks.

        Handles both memory creation and cultural knowledge updates concurrently.
        Initialized only on first use (runtime, not instantiation) and reused across runs.
        """
        if self._background_executor is None:
            from concurrent.futures import ThreadPoolExecutor

            self._background_executor = ThreadPoolExecutor(max_workers=3, thread_name_prefix="agno-bg")
        return self._background_executor

    @property
    def cached_session(self) -> Optional[AgentSession]:
        return self._cached_session

    def set_id(self) -> None:
        if self.id is None:
            self.id = generate_id_from_name(self.name)

    def _set_debug(self, debug_mode: Optional[bool] = None) -> None:
        # Get the debug level from the environment variable or the default debug level
        debug_level: Literal[1, 2] = (
            cast(Literal[1, 2], int(env)) if (env := getenv("AGNO_DEBUG_LEVEL")) in ("1", "2") else self.debug_level
        )
        # If the default debug mode is set, or passed on run, or via environment variable, set the debug mode to True
        if self.debug_mode or debug_mode or getenv("AGNO_DEBUG", "false").lower() == "true":
            set_log_level_to_debug(level=debug_level)
        else:
            set_log_level_to_info()

    def _set_telemetry(self) -> None:
        """Override telemetry settings based on environment variables."""

        telemetry_env = getenv("AGNO_TELEMETRY")
        if telemetry_env is not None:
            self.telemetry = telemetry_env.lower() == "true"

    def _set_default_model(self) -> None:
        # Use the default Model (OpenAIChat) if no model is provided
        if self.model is None:
            try:
                from agno.models.openai import OpenAIChat
            except ModuleNotFoundError as e:
                log_exception(e)
                log_error(
                    "Agno agents use `openai` as the default model provider. "
                    "Please provide a `model` or install `openai`."
                )
                exit(1)

            log_info("Setting default model to OpenAI Chat")
            self.model = OpenAIChat(id="gpt-4o")

    def _validate_input(
        self, input: Union[str, List, Dict, Message, BaseModel]
    ) -> Union[str, List, Dict, Message, BaseModel]:
        """Parse and validate input against input_schema if provided, otherwise return input as-is"""
        if self.input_schema is None:
            return input  # Return input unchanged if no schema is set

        # Handle Message objects - extract content
        if isinstance(input, Message):
            input = input.content  # type: ignore

        # If input is a string, convert it to a dict
        if isinstance(input, str):
            import json

            try:
                input = json.loads(input)
            except Exception as e:
                raise ValueError(f"Failed to parse input. Is it a valid JSON string?: {e}")

        # Case 1: Message is already a BaseModel instance
        if isinstance(input, BaseModel):
            if isinstance(input, self.input_schema):
                try:
                    return input
                except Exception as e:
                    raise ValueError(f"BaseModel validation failed: {str(e)}")
            else:
                # Different BaseModel types
                raise ValueError(f"Expected {self.input_schema.__name__} but got {type(input).__name__}")

        # Case 2: Message is a dict
        elif isinstance(input, dict):
            try:
                # Check if the schema is a TypedDict
                if is_typed_dict(self.input_schema):
                    validated_dict = validate_typed_dict(input, self.input_schema)
                    return validated_dict
                else:
                    validated_model = self.input_schema(**input)
                    return validated_model
            except Exception as e:
                raise ValueError(f"Failed to parse dict into {self.input_schema.__name__}: {str(e)}")

        # Case 3: Other types not supported for structured input
        else:
            raise ValueError(
                f"Cannot validate {type(input)} against input_schema. Expected dict or {self.input_schema.__name__} instance."
            )

    def _set_culture_manager(self) -> None:
        if self.db is None:
            log_warning("Database not provided. Cultural knowledge will not be stored.")

        if self.culture_manager is None:
            self.culture_manager = CultureManager(model=self.model, db=self.db)
        else:
            if self.culture_manager.model is None:
                self.culture_manager.model = self.model
            if self.culture_manager.db is None:
                self.culture_manager.db = self.db

        if self.add_culture_to_context is None:
            self.add_culture_to_context = (
                self.enable_agentic_culture or self.update_cultural_knowledge or self.culture_manager is not None
            )

    def _set_memory_manager(self) -> None:
        if self.db is None:
            log_warning("Database not provided. Memories will not be stored.")

        if self.memory_manager is None:
            self.memory_manager = MemoryManager(model=self.model, db=self.db)
        else:
            if self.memory_manager.model is None:
                self.memory_manager.model = self.model
            if self.memory_manager.db is None:
                self.memory_manager.db = self.db

        if self.add_memories_to_context is None:
            self.add_memories_to_context = (
                self.enable_user_memories or self.enable_agentic_memory or self.memory_manager is not None
            )

    def _set_session_summary_manager(self) -> None:
        if self.enable_session_summaries and self.session_summary_manager is None:
            self.session_summary_manager = SessionSummaryManager(model=self.model)

        if self.session_summary_manager is not None:
            if self.session_summary_manager.model is None:
                self.session_summary_manager.model = self.model

        if self.add_session_summary_to_context is None:
            self.add_session_summary_to_context = (
                self.enable_session_summaries or self.session_summary_manager is not None
            )

    def _set_compression_manager(self) -> None:
        if self.compress_tool_results and self.compression_manager is None:
            self.compression_manager = CompressionManager(
                model=self.model,
            )

        if self.compression_manager is not None and self.compression_manager.model is None:
            self.compression_manager.model = self.model

        # Check compression flag on the compression manager
        if self.compression_manager is not None and self.compression_manager.compress_tool_results:
            self.compress_tool_results = True

    def _has_async_db(self) -> bool:
        """Return True if the db the agent is equipped with is an Async implementation"""
        return self.db is not None and isinstance(self.db, AsyncBaseDb)

    def _get_models(self) -> None:
        if self.model is not None:
            self.model = get_model(self.model)
        if self.reasoning_model is not None:
            self.reasoning_model = get_model(self.reasoning_model)
        if self.parser_model is not None:
            self.parser_model = get_model(self.parser_model)
        if self.output_model is not None:
            self.output_model = get_model(self.output_model)

        if self.compression_manager is not None and self.compression_manager.model is None:
            self.compression_manager.model = self.model

    def initialize_agent(self, debug_mode: Optional[bool] = None) -> None:
        self._set_default_model()
        self._set_debug(debug_mode=debug_mode)
        self.set_id()
        if self.enable_user_memories or self.enable_agentic_memory or self.memory_manager is not None:
            self._set_memory_manager()
        if (
            self.add_culture_to_context
            or self.update_cultural_knowledge
            or self.enable_agentic_culture
            or self.culture_manager is not None
        ):
            self._set_culture_manager()
        if self.enable_session_summaries or self.session_summary_manager is not None:
            self._set_session_summary_manager()
        if self.compress_tool_results or self.compression_manager is not None:
            self._set_compression_manager()

        log_debug(f"Agent ID: {self.id}", center=True)

        if self._formatter is None:
            self._formatter = SafeFormatter()

    def add_tool(self, tool: Union[Toolkit, Callable, Function, Dict]):
        if not self.tools:
            self.tools = []
        self.tools.append(tool)

    def set_tools(self, tools: Sequence[Union[Toolkit, Callable, Function, Dict]]):
        self.tools = list(tools) if tools else []

    async def _connect_mcp_tools(self) -> None:
        """Connect the MCP tools to the agent."""
        if self.tools:
            for tool in self.tools:
                # Alternate method of using isinstance(tool, (MCPTools, MultiMCPTools)) to avoid imports
                if (
                    hasattr(type(tool), "__mro__")
                    and any(c.__name__ in ["MCPTools", "MultiMCPTools"] for c in type(tool).__mro__)
                    and not tool.initialized  # type: ignore
                ):
                    # Connect the MCP server
                    await tool.connect()  # type: ignore
                    self._mcp_tools_initialized_on_run.append(tool)  # type: ignore

    async def _disconnect_mcp_tools(self) -> None:
        """Disconnect the MCP tools from the agent."""
        for tool in self._mcp_tools_initialized_on_run:
            await tool.close()
        self._mcp_tools_initialized_on_run = []

    def _initialize_session(
        self,
        session_id: Optional[str] = None,
        user_id: Optional[str] = None,
    ) -> Tuple[str, Optional[str]]:
        """Initialize the session for the agent."""

        if session_id is None:
            if self.session_id:
                session_id = self.session_id
            else:
                session_id = str(uuid4())
                # We make the session_id sticky to the agent instance if no session_id is provided
                self.session_id = session_id

        log_debug(f"Session ID: {session_id}", center=True)

        # Use the default user_id when necessary
        if user_id is None or user_id == "":
            user_id = self.user_id

        return session_id, user_id

    def _initialize_session_state(
        self,
        session_state: Dict[str, Any],
        user_id: Optional[str] = None,
        session_id: Optional[str] = None,
        run_id: Optional[str] = None,
    ) -> Dict[str, Any]:
        """Initialize the session state for the agent."""
        if user_id:
            session_state["current_user_id"] = user_id
        if session_id is not None:
            session_state["current_session_id"] = session_id
        if run_id is not None:
            session_state["current_run_id"] = run_id
        return session_state

    def _run(
        self,
        run_response: RunOutput,
        run_context: RunContext,
        session: AgentSession,
        user_id: Optional[str] = None,
        add_history_to_context: Optional[bool] = None,
        add_dependencies_to_context: Optional[bool] = None,
        add_session_state_to_context: Optional[bool] = None,
        response_format: Optional[Union[Dict, Type[BaseModel]]] = None,
        debug_mode: Optional[bool] = None,
        background_tasks: Optional[Any] = None,
        **kwargs: Any,
    ) -> RunOutput:
        """Run the Agent and return the RunOutput.

        Steps:
        1. Execute pre-hooks
        2. Determine tools for model
        3. Prepare run messages
        4. Start memory creation in background thread
        5. Reason about the task if reasoning is enabled
        6. Generate a response from the Model (includes running function calls)
        7. Update the RunOutput with the model response
        8. Store media if enabled
        9. Convert the response to the structured format if needed
        10. Execute post-hooks
        11. Wait for background memory creation and cultural knowledge creation
        12. Create session summary
        13. Cleanup and store the run response and session
        """
        try:
            # Register run for cancellation tracking
            register_run(run_response.run_id)  # type: ignore

<<<<<<< HEAD
            # 1. Execute pre-hooks
            run_input = cast(RunInput, run_response.input)
            self.model = cast(Model, self.model)
            if self.pre_hooks is not None:
                # Can modify the run input
                pre_hook_iterator = self._execute_pre_hooks(
                    hooks=self.pre_hooks,  # type: ignore
                    run_response=run_response,
                    run_input=run_input,
                    run_context=run_context,
                    session=session,
                    user_id=user_id,
                    debug_mode=debug_mode,
                    **kwargs,
                )
                # Consume the generator without yielding
                deque(pre_hook_iterator, maxlen=0)

            # 2. Determine tools for model
            processed_tools = self.get_tools(
=======
        # 1. Execute pre-hooks
        run_input = cast(RunInput, run_response.input)
        self.model = cast(Model, self.model)
        if self.pre_hooks is not None:
            # Can modify the run input
            pre_hook_iterator = self._execute_pre_hooks(
                hooks=self.pre_hooks,  # type: ignore
>>>>>>> 94ff02b6
                run_response=run_response,
                run_context=run_context,
                session=session,
                user_id=user_id,
<<<<<<< HEAD
=======
                debug_mode=debug_mode,
                background_tasks=background_tasks,
                **kwargs,
>>>>>>> 94ff02b6
            )
            _tools = self._determine_tools_for_model(
                model=self.model,
                processed_tools=processed_tools,
                run_response=run_response,
                session=session,
                run_context=run_context,
            )

            # 3. Prepare run messages
            run_messages: RunMessages = self._get_run_messages(
                run_response=run_response,
                run_context=run_context,
                input=run_input.input_content,
                session=session,
                user_id=user_id,
                audio=run_input.audios,
                images=run_input.images,
                videos=run_input.videos,
                files=run_input.files,
                add_history_to_context=add_history_to_context,
                add_dependencies_to_context=add_dependencies_to_context,
                add_session_state_to_context=add_session_state_to_context,
                tools=_tools,
                **kwargs,
            )
            if len(run_messages.messages) == 0:
                log_error("No messages to be sent to the model.")

            log_debug(f"Agent Run Start: {run_response.run_id}", center=True)

            # Start memory creation on a separate thread (runs concurrently with the main execution loop)
            memory_future = None
            # 4. Start memory creation in background thread if memory manager is enabled and agentic memory is disabled
            if run_messages.user_message is not None and self.memory_manager is not None and not self.enable_agentic_memory:
                log_debug("Starting memory creation in background thread.")
                memory_future = self.background_executor.submit(
                    self._make_memories, run_messages=run_messages, user_id=user_id
                )

            # Start cultural knowledge creation on a separate thread (runs concurrently with the main execution loop)
            cultural_knowledge_future = None
            if (
                run_messages.user_message is not None
                and self.culture_manager is not None
                and self.update_cultural_knowledge
            ):
                log_debug("Starting cultural knowledge creation in background thread.")
                cultural_knowledge_future = self.background_executor.submit(
                    self._make_cultural_knowledge, run_messages=run_messages
                )


            raise_if_cancelled(run_response.run_id)  # type: ignore

            # 5. Reason about the task
            self._handle_reasoning(run_response=run_response, run_messages=run_messages)

            # Check for cancellation before model call
            raise_if_cancelled(run_response.run_id)  # type: ignore

            # 6. Generate a response from the Model (includes running function calls)
            self.model = cast(Model, self.model)

            model_response: ModelResponse = self.model.response(
                messages=run_messages.messages,
                tools=_tools,
                tool_choice=self.tool_choice,
                tool_call_limit=self.tool_call_limit,
                response_format=response_format,
                run_response=run_response,
                send_media_to_model=self.send_media_to_model,
                compression_manager=self.compression_manager if self.compress_tool_results else None,
            )

            # Check for cancellation after model call
            raise_if_cancelled(run_response.run_id)  # type: ignore

            # If an output model is provided, generate output using the output model
            self._generate_response_with_output_model(model_response, run_messages)

            # If a parser model is provided, structure the response separately
            self._parse_response_with_parser_model(model_response, run_messages, run_context=run_context)

            # 7. Update the RunOutput with the model response
            self._update_run_response(
                model_response=model_response, run_response=run_response, run_messages=run_messages
            )

            # We should break out of the run function
            if any(tool_call.is_paused for tool_call in run_response.tools or []):
                wait_for_open_threads(memory_future=memory_future, cultural_knowledge_future=cultural_knowledge_future)

                return self._handle_agent_run_paused(run_response=run_response, session=session, user_id=user_id)

            # 8. Store media if enabled
            if self.store_media:
                store_media_util(run_response, model_response)

            # 9. Convert the response to the structured format if needed
            self._convert_response_to_structured_format(run_response, run_context=run_context)

            # 10. Execute post-hooks after output is generated but before response is returned
            if self.post_hooks is not None:
                post_hook_iterator = self._execute_post_hooks(
                    hooks=self.post_hooks,  # type: ignore
                    run_output=run_response,
                    run_context=run_context,
                    session=session,
                    user_id=user_id,
                    debug_mode=debug_mode,
                    background_tasks=background_tasks,
                    **kwargs,
                )
                deque(post_hook_iterator, maxlen=0)

            # Check for cancellation
            raise_if_cancelled(run_response.run_id)  # type: ignore

            # 11. Wait for background memory creation and cultural knowledge creation
            wait_for_open_threads(memory_future=memory_future, cultural_knowledge_future=cultural_knowledge_future)

            # 12. Create session summary
            if self.session_summary_manager is not None:
                # Upsert the RunOutput to Agent Session before creating the session summary
                session.upsert_run(run=run_response)
                try:
                    self.session_summary_manager.create_session_summary(session=session)
                except Exception as e:
                    log_warning(f"Error in session summary creation: {str(e)}")

            run_response.status = RunStatus.completed

            # 13. Cleanup and store the run response and session
            self._cleanup_and_store(
                run_response=run_response, session=session, run_context=run_context, user_id=user_id
            )

            # Log Agent Telemetry
            self._log_agent_telemetry(session_id=session.session_id, run_id=run_response.run_id)

            log_debug(f"Agent Run End: {run_response.run_id}", center=True, symbol="*")

            return run_response
        except RunCancelledException as e:
            # Handle run cancellation
            log_info(f"Run {run_response.run_id} was cancelled")
            run_response.content = str(e)
            run_response.status = RunStatus.cancelled

            # Cleanup and store the run response and session
            self._cleanup_and_store(
                run_response=run_response, session=session, run_context=run_context, user_id=user_id
            )

            return run_response
        except Exception as e:
            # Add error event to list of events
            run_response.error = create_run_error_event(run_response, error=str(e))
            run_response.events = add_error_event(error=run_response.error, events=run_response.events)

            # If the content is None, set it to the error message
            if run_response.content is None:
                run_response.content = str(e)

            # Cleanup and store the run response and session
            self._cleanup_and_store(
                run_response=run_response, session=session, run_context=run_context, user_id=user_id
            )

            return run_response
        finally:
            # Always clean up the run tracking
            cleanup_run(run_response.run_id)  # type: ignore

    def _run_stream(
        self,
        run_response: RunOutput,
        run_context: RunContext,
        session: AgentSession,
        user_id: Optional[str] = None,
        add_history_to_context: Optional[bool] = None,
        add_dependencies_to_context: Optional[bool] = None,
        add_session_state_to_context: Optional[bool] = None,
        response_format: Optional[Union[Dict, Type[BaseModel]]] = None,
        stream_events: bool = False,
        yield_run_output: Optional[bool] = None,
        debug_mode: Optional[bool] = None,
        background_tasks: Optional[Any] = None,
        **kwargs: Any,
    ) -> Iterator[Union[RunOutputEvent, RunOutput]]:
        """Run the Agent and yield the RunOutput.

        Steps:
        1. Execute pre-hooks
        2. Determine tools for model
        3. Prepare run messages
        4. Start memory creation in background thread
        5. Reason about the task if reasoning is enabled
        6. Process model response
        7. Parse response with parser model if provided
        8. Wait for background memory creation and cultural knowledge creation
        9. Create session summary
        10. Cleanup and store the run response and session
        """

<<<<<<< HEAD
        try:
        # Register run for cancellation tracking
            register_run(run_response.run_id)  # type: ignore
            # 1. Execute pre-hooks
            run_input = cast(RunInput, run_response.input)
            self.model = cast(Model, self.model)
            if self.pre_hooks is not None:
                # Can modify the run input
                pre_hook_iterator = self._execute_pre_hooks(
                        hooks=self.pre_hooks,  # type: ignore
                        run_response=run_response,
                        run_input=run_input,
                        run_context=run_context,
                        session=session,
                        user_id=user_id,
                        debug_mode=debug_mode,
                        stream_events=stream_events,
                        **kwargs,
                    )
                for event in pre_hook_iterator:
                        yield event
            # 2. Determine tools for model
            processed_tools = self.get_tools(
=======
        # 1. Execute pre-hooks
        run_input = cast(RunInput, run_response.input)
        self.model = cast(Model, self.model)
        if self.pre_hooks is not None:
            # Can modify the run input
            pre_hook_iterator = self._execute_pre_hooks(
                hooks=self.pre_hooks,  # type: ignore
>>>>>>> 94ff02b6
                run_response=run_response,
                run_context=run_context,
                session=session,
                user_id=user_id,
<<<<<<< HEAD
=======
                debug_mode=debug_mode,
                stream_events=stream_events,
                background_tasks=background_tasks,
                **kwargs,
>>>>>>> 94ff02b6
            )
            _tools = self._determine_tools_for_model(
                model=self.model,
                processed_tools=processed_tools,
                run_response=run_response,
                session=session,
                run_context=run_context,
            )

            # 3. Prepare run messages
            run_messages: RunMessages = self._get_run_messages(
                run_response=run_response,
                input=run_input.input_content,
                session=session,
                run_context=run_context,
                user_id=user_id,
                audio=run_input.audios,
                images=run_input.images,
                videos=run_input.videos,
                files=run_input.files,
                add_history_to_context=add_history_to_context,
                add_dependencies_to_context=add_dependencies_to_context,
                add_session_state_to_context=add_session_state_to_context,
                tools=_tools,
                **kwargs,
            )
            if len(run_messages.messages) == 0:
                log_error("No messages to be sent to the model.")

            log_debug(f"Agent Run Start: {run_response.run_id}", center=True)

            # Start memory creation on a separate thread (runs concurrently with the main execution loop)
            memory_future = None
            # 4. Start memory creation in background thread if memory manager is enabled and agentic memory is disabled
            if run_messages.user_message is not None and self.memory_manager is not None and not self.enable_agentic_memory:
                log_debug("Starting memory creation in background thread.")
                memory_future = self.background_executor.submit(
                    self._make_memories, run_messages=run_messages, user_id=user_id
                )

            # Start cultural knowledge creation on a separate thread (runs concurrently with the main execution loop)
            cultural_knowledge_future = None
            if (
                run_messages.user_message is not None
                and self.culture_manager is not None
                and self.update_cultural_knowledge
            ):
                log_debug("Starting cultural knowledge creation in background thread.")
                cultural_knowledge_future = self.background_executor.submit(
                    self._make_cultural_knowledge, run_messages=run_messages
                )

                # Start the Run by yielding a RunStarted event
                if stream_events:
                    yield handle_event(  # type: ignore
                        create_run_started_event(run_response),
                        run_response,
                        events_to_skip=self.events_to_skip,  # type: ignore
                        store_events=self.store_events,
                    )

                # 5. Reason about the task if reasoning is enabled
                yield from self._handle_reasoning_stream(
                    run_response=run_response,
                    run_messages=run_messages,
                    stream_events=stream_events,
                )

                # Check for cancellation before model processing
                raise_if_cancelled(run_response.run_id)  # type: ignore

                # 6. Process model response
                if self.output_model is None:
                    for event in self._handle_model_response_stream(
                        session=session,
                        run_response=run_response,
                        run_messages=run_messages,
                        tools=_tools,
                        response_format=response_format,
                        stream_events=stream_events,
                        session_state=run_context.session_state,
                        run_context=run_context,
                    ):
                        raise_if_cancelled(run_response.run_id)  # type: ignore
                        yield event
                else:
                    from agno.run.agent import (
                        IntermediateRunContentEvent,
                        RunContentEvent,
                    )  # type: ignore

                    for event in self._handle_model_response_stream(
                        session=session,
                        run_response=run_response,
                        run_messages=run_messages,
                        tools=_tools,
                        response_format=response_format,
                        stream_events=stream_events,
                        session_state=run_context.session_state,
                        run_context=run_context,
                    ):
                        raise_if_cancelled(run_response.run_id)  # type: ignore
                        if isinstance(event, RunContentEvent):
                            if stream_events:
                                yield IntermediateRunContentEvent(
                                    content=event.content,
                                    content_type=event.content_type,
                                )
                        else:
                            yield event

                    # If an output model is provided, generate output using the output model
                    for event in self._generate_response_with_output_model_stream(
                        session=session,
                        run_response=run_response,
                        run_messages=run_messages,
                        stream_events=stream_events,
                    ):
                        raise_if_cancelled(run_response.run_id)  # type: ignore
                        yield event  # type: ignore

                # Check for cancellation after model processing
                raise_if_cancelled(run_response.run_id)  # type: ignore

                # 7. Parse response with parser model if provided
                yield from self._parse_response_with_parser_model_stream(
                    session=session, run_response=run_response, stream_events=stream_events, run_context=run_context
                )

<<<<<<< HEAD
                # We should break out of the run function
                if any(tool_call.is_paused for tool_call in run_response.tools or []):
                    yield from wait_for_background_tasks_stream(
                        memory_future=memory_future,
                        cultural_knowledge_future=cultural_knowledge_future,
                        stream_events=stream_events,
                        run_response=run_response,
                        events_to_skip=self.events_to_skip,
                        store_events=self.store_events,
                    )

                    # Handle the paused run
                    yield from self._handle_agent_run_paused_stream(
                        run_response=run_response, session=session, user_id=user_id
                    )
                    return

                # Yield RunContentCompletedEvent
                if stream_events:
                    yield handle_event(  # type: ignore
                        create_run_content_completed_event(from_run_response=run_response),
                        run_response,
                        events_to_skip=self.events_to_skip,  # type: ignore
                        store_events=self.store_events,
                    )

                # Execute post-hooks after output is generated but before response is returned
                if self.post_hooks is not None:
                    yield from self._execute_post_hooks(
                        hooks=self.post_hooks,  # type: ignore
                        run_output=run_response,
                        run_context=run_context,
                        session=session,
                        user_id=user_id,
                        debug_mode=debug_mode,
                        stream_events=stream_events,
                        **kwargs,
                    )

                # 8. Wait for background memory creation and cultural knowledge creation
                yield from wait_for_background_tasks_stream(
=======
            # We should break out of the run function
            if any(tool_call.is_paused for tool_call in run_response.tools or []):
                yield from wait_for_thread_tasks_stream(
>>>>>>> 94ff02b6
                    memory_future=memory_future,
                    cultural_knowledge_future=cultural_knowledge_future,
                    stream_events=stream_events,
                    run_response=run_response,
                )

                # 9. Create session summary
                if self.session_summary_manager is not None:
                    # Upsert the RunOutput to Agent Session before creating the session summary
                    session.upsert_run(run=run_response)

                    if stream_events:
                        yield handle_event(  # type: ignore
                            create_session_summary_started_event(from_run_response=run_response),
                            run_response,
                            events_to_skip=self.events_to_skip,  # type: ignore
                            store_events=self.store_events,
                        )
                    try:
                        self.session_summary_manager.create_session_summary(session=session)
                    except Exception as e:
                        log_warning(f"Error in session summary creation: {str(e)}")
                    if stream_events:
                        yield handle_event(  # type: ignore
                            create_session_summary_completed_event(
                                from_run_response=run_response, session_summary=session.summary
                            ),
                            run_response,
                            events_to_skip=self.events_to_skip,  # type: ignore
                            store_events=self.store_events,
                        )

                # Update run_response.session_state before creating RunCompletedEvent
                # This ensures the event has the final state after all tool modifications
                if session.session_data is not None and "session_state" in session.session_data:
                    run_response.session_state = session.session_data["session_state"]

                # Create the run completed event
                completed_event = handle_event(  # type: ignore
                    create_run_completed_event(from_run_response=run_response),
                    run_response,
                    events_to_skip=self.events_to_skip,  # type: ignore
                    store_events=self.store_events,
                )

<<<<<<< HEAD
                # Set the run status to completed
                run_response.status = RunStatus.completed
=======
            # Execute post-hooks after output is generated but before response is returned
            if self.post_hooks is not None:
                yield from self._execute_post_hooks(
                    hooks=self.post_hooks,  # type: ignore
                    run_output=run_response,
                    run_context=run_context,
                    session=session,
                    user_id=user_id,
                    debug_mode=debug_mode,
                    stream_events=stream_events,
                    background_tasks=background_tasks,
                    **kwargs,
                )

            # 8. Wait for background memory creation and cultural knowledge creation
            yield from wait_for_thread_tasks_stream(
                memory_future=memory_future,
                cultural_knowledge_future=cultural_knowledge_future,
                stream_events=stream_events,
                run_response=run_response,
            )
>>>>>>> 94ff02b6

                # 10. Cleanup and store the run response and session
                self._cleanup_and_store(
                    run_response=run_response, session=session, run_context=run_context, user_id=user_id
                )

                if stream_events:
                    yield completed_event  # type: ignore

                if yield_run_output:
                    yield run_response

                # Log Agent Telemetry
                self._log_agent_telemetry(session_id=session.session_id, run_id=run_response.run_id)

                log_debug(f"Agent Run End: {run_response.run_id}", center=True, symbol="*")

        except RunCancelledException as e:
            # Handle run cancellation during streaming
            log_info(f"Run {run_response.run_id} was cancelled during streaming")
            run_response.status = RunStatus.cancelled
            # Don't overwrite content - preserve any partial content that was streamed
            # Only set content if it's empty
            if not run_response.content:
                run_response.content = str(e)

            # Yield the cancellation event
            yield handle_event(  # type: ignore
                create_run_cancelled_event(from_run_response=run_response, reason=str(e)),
                run_response,
                events_to_skip=self.events_to_skip,  # type: ignore
                store_events=self.store_events,
            )

            # Cleanup and store the run response and session
            self._cleanup_and_store(
                run_response=run_response, session=session, run_context=run_context, user_id=user_id
            )
        except Exception as e:
            # Handle exceptions during streaming
            run_response.status = RunStatus.error
            # Add error event to list of events
            run_response.error = create_run_error_event(run_response, error=str(e))
            run_response.events = add_error_event(error=run_response.error, events=run_response.events)

            # If the content is None, set it to the error message
            if run_response.content is None:
                run_response.content = str(e)


            self._cleanup_and_store(
                run_response=run_response, session=session, run_context=run_context, user_id=user_id
            )

            # Yield the error event
            yield run_response.error
        finally:
            # Always clean up the run tracking
            cleanup_run(run_response.run_id)  # type: ignore

    @overload
    def run(
        self,
        input: Union[str, List, Dict, Message, BaseModel, List[Message]],
        *,
        stream: Literal[False] = False,
        stream_events: Optional[bool] = None,
        stream_intermediate_steps: Optional[bool] = None,
        user_id: Optional[str] = None,
        session_id: Optional[str] = None,
        session_state: Optional[Dict[str, Any]] = None,
        run_context: Optional[RunContext] = None,
        audio: Optional[Sequence[Audio]] = None,
        images: Optional[Sequence[Image]] = None,
        videos: Optional[Sequence[Video]] = None,
        files: Optional[Sequence[File]] = None,
        retries: Optional[int] = None,
        knowledge_filters: Optional[Union[Dict[str, Any], List[FilterExpr]]] = None,
        add_history_to_context: Optional[bool] = None,
        add_dependencies_to_context: Optional[bool] = None,
        add_session_state_to_context: Optional[bool] = None,
        dependencies: Optional[Dict[str, Any]] = None,
        metadata: Optional[Dict[str, Any]] = None,
        output_schema: Optional[Type[BaseModel]] = None,
        debug_mode: Optional[bool] = None,
        **kwargs: Any,
    ) -> RunOutput: ...

    @overload
    def run(
        self,
        input: Union[str, List, Dict, Message, BaseModel, List[Message]],
        *,
        stream: Literal[True] = True,
        stream_events: Optional[bool] = None,
        stream_intermediate_steps: Optional[bool] = None,
        user_id: Optional[str] = None,
        session_id: Optional[str] = None,
        session_state: Optional[Dict[str, Any]] = None,
        run_context: Optional[RunContext] = None,
        audio: Optional[Sequence[Audio]] = None,
        images: Optional[Sequence[Image]] = None,
        videos: Optional[Sequence[Video]] = None,
        files: Optional[Sequence[File]] = None,
        retries: Optional[int] = None,
        knowledge_filters: Optional[Union[Dict[str, Any], List[FilterExpr]]] = None,
        add_history_to_context: Optional[bool] = None,
        add_dependencies_to_context: Optional[bool] = None,
        add_session_state_to_context: Optional[bool] = None,
        dependencies: Optional[Dict[str, Any]] = None,
        metadata: Optional[Dict[str, Any]] = None,
        output_schema: Optional[Type[BaseModel]] = None,
        yield_run_response: Optional[bool] = None,  # To be deprecated: use yield_run_output instead
        yield_run_output: bool = False,
        debug_mode: Optional[bool] = None,
        **kwargs: Any,
    ) -> Iterator[Union[RunOutputEvent, RunOutput]]: ...

    def run(
        self,
        input: Union[str, List, Dict, Message, BaseModel, List[Message]],
        *,
        stream: Optional[bool] = None,
        stream_events: Optional[bool] = None,
        stream_intermediate_steps: Optional[bool] = None,
        user_id: Optional[str] = None,
        session_id: Optional[str] = None,
        session_state: Optional[Dict[str, Any]] = None,
        run_context: Optional[RunContext] = None,
        audio: Optional[Sequence[Audio]] = None,
        images: Optional[Sequence[Image]] = None,
        videos: Optional[Sequence[Video]] = None,
        files: Optional[Sequence[File]] = None,
        retries: Optional[int] = None,
        knowledge_filters: Optional[Union[Dict[str, Any], List[FilterExpr]]] = None,
        add_history_to_context: Optional[bool] = None,
        add_dependencies_to_context: Optional[bool] = None,
        add_session_state_to_context: Optional[bool] = None,
        dependencies: Optional[Dict[str, Any]] = None,
        metadata: Optional[Dict[str, Any]] = None,
        output_schema: Optional[Type[BaseModel]] = None,
        yield_run_response: Optional[bool] = None,  # To be deprecated: use yield_run_output instead
        yield_run_output: Optional[bool] = None,
        debug_mode: Optional[bool] = None,
        **kwargs: Any,
    ) -> Union[RunOutput, Iterator[Union[RunOutputEvent, RunOutput]]]:
        """Run the Agent and return the response."""
        if self._has_async_db():
            raise RuntimeError(
                "`run` method is not supported with an async database. Please use `arun` method instead."
            )

<<<<<<< HEAD
        # Initialize session early for error handling
        session_id, user_id = self._initialize_session(session_id=session_id, user_id=user_id)

        # Create a run_id for this specific run
        run_id = str(uuid4())
=======
        # Create a run_id for this specific run and register immediately for cancellation tracking
        run_id = str(uuid4())
        register_run(run_id)
>>>>>>> 94ff02b6

        if (add_history_to_context or self.add_history_to_context) and not self.db and not self.team_id:
            log_warning(
                "add_history_to_context is True, but no database has been assigned to the agent. History will not be added to the context."
            )

        if yield_run_response is not None:
            warnings.warn(
                "The 'yield_run_response' parameter is deprecated and will be removed in future versions. Use 'yield_run_output' instead.",
                DeprecationWarning,
                stacklevel=2,
            )

<<<<<<< HEAD
=======
        background_tasks = kwargs.pop("background_tasks", None)
        if background_tasks is not None:
            from fastapi import BackgroundTasks

            background_tasks: BackgroundTasks = background_tasks  # type: ignore

>>>>>>> 94ff02b6
        # Validate input against input_schema if provided
        validated_input = self._validate_input(input)

        # Normalise hook & guardails
        if not self._hooks_normalised:
            if self.pre_hooks:
                self.pre_hooks = normalize_hooks(self.pre_hooks)  # type: ignore
            if self.post_hooks:
                self.post_hooks = normalize_hooks(self.post_hooks)  # type: ignore
            self._hooks_normalised = True

        # Initialize the Agent
        self.initialize_agent(debug_mode=debug_mode)

        image_artifacts, video_artifacts, audio_artifacts, file_artifacts = validate_media_object_id(
            images=images, videos=videos, audios=audio, files=files
        )

        # Create RunInput to capture the original user input
        run_input = RunInput(
            input_content=validated_input,
            images=image_artifacts,
            videos=video_artifacts,
            audios=audio_artifacts,
            files=file_artifacts,
        )

        # Read existing session from database
        agent_session = self._read_or_create_session(session_id=session_id, user_id=user_id)
        self._update_metadata(session=agent_session)

        # Initialize session state
        session_state = self._initialize_session_state(
            session_state=session_state or {}, user_id=user_id, session_id=session_id, run_id=run_id
        )
        # Update session state from DB
        session_state = self._load_session_state(session=agent_session, session_state=session_state)

        # Determine runtime dependencies
        dependencies = dependencies if dependencies is not None else self.dependencies

        # Resolve output_schema parameter takes precedence, then fall back to self.output_schema
        if output_schema is None:
            output_schema = self.output_schema

        # Initialize run context
        run_context = run_context or RunContext(
            run_id=run_id,
            session_id=session_id,
            user_id=user_id,
            session_state=session_state,
            dependencies=dependencies,
            output_schema=output_schema,
        )
        # output_schema parameter takes priority, even if run_context was provided
        run_context.output_schema = output_schema

        # Resolve dependencies
        if run_context.dependencies is not None:
            self._resolve_run_dependencies(run_context=run_context)

        add_dependencies = (
            add_dependencies_to_context if add_dependencies_to_context is not None else self.add_dependencies_to_context
        )
        add_session_state = (
            add_session_state_to_context
            if add_session_state_to_context is not None
            else self.add_session_state_to_context
        )
        add_history = add_history_to_context if add_history_to_context is not None else self.add_history_to_context

        # When filters are passed manually
        if self.knowledge_filters or knowledge_filters:
            run_context.knowledge_filters = self._get_effective_filters(knowledge_filters)

        # Use stream override value when necessary
        if stream is None:
            stream = False if self.stream is None else self.stream

        # Considering both stream_events and stream_intermediate_steps (deprecated)
        if stream_intermediate_steps is not None:
            warnings.warn(
                "The 'stream_intermediate_steps' parameter is deprecated and will be removed in future versions. Use 'stream_events' instead.",
                DeprecationWarning,
                stacklevel=2,
            )
        stream_events = stream_events or stream_intermediate_steps

        # Can't stream events if streaming is disabled
        if stream is False:
            stream_events = False

        if stream_events is None:
            stream_events = False if self.stream_events is None else self.stream_events

        self.stream = self.stream or stream
        self.stream_events = self.stream_events or stream_events

        # Prepare arguments for the model
        response_format = self._get_response_format(run_context=run_context) if self.parser_model is None else None
        self.model = cast(Model, self.model)

        # Merge agent metadata with run metadata
        if self.metadata is not None and metadata is not None:
            merge_dictionaries(metadata, self.metadata)

        # Create a new run_response for this attempt
        run_response = RunOutput(
            run_id=run_id,
            session_id=session_id,
            agent_id=self.id,
            user_id=user_id,
            agent_name=self.name,
            metadata=run_context.metadata,
            session_state=run_context.session_state,
            input=run_input,
        )

        run_response.model = self.model.id if self.model is not None else None
        run_response.model_provider = self.model.provider if self.model is not None else None

        # Start the run metrics timer, to calculate the run duration
        run_response.metrics = Metrics()
        run_response.metrics.start_timer()

        # If no retries are set, use the agent's default retries
        retries = retries if retries is not None else self.retries

        last_exception = None
        num_attempts = retries + 1

        yield_run_output = yield_run_output or yield_run_response  # For backwards compatibility

        for attempt in range(num_attempts):
            try:
                if stream:
                    response_iterator = self._run_stream(
                        run_response=run_response,
                        run_context=run_context,
                        session=agent_session,
                        user_id=user_id,
                        add_history_to_context=add_history,
                        add_dependencies_to_context=add_dependencies,
                        add_session_state_to_context=add_session_state,
                        response_format=response_format,
                        stream_events=stream_events,
                        yield_run_output=yield_run_output,
                        debug_mode=debug_mode,
                        background_tasks=background_tasks,
                        **kwargs,
                    )
                    return response_iterator
                else:
                    response = self._run(
                        run_response=run_response,
                        run_context=run_context,
                        session=agent_session,
                        user_id=user_id,
                        add_history_to_context=add_history,
                        add_dependencies_to_context=add_dependencies,
                        add_session_state_to_context=add_session_state,
                        response_format=response_format,
                        debug_mode=debug_mode,
                        background_tasks=background_tasks,
                        **kwargs,
                    )
                    return response
            except ModelProviderError as e:
                log_warning(f"Attempt {attempt + 1}/{num_attempts} failed: {str(e)}")
                if isinstance(e, StopAgentRun):
                    raise e
                last_exception = e
                if attempt < num_attempts - 1:  # Don't sleep on the last attempt
                    if self.exponential_backoff:
                        delay = 2**attempt * self.delay_between_retries
                    else:
                        delay = self.delay_between_retries
                    import time

                    time.sleep(delay)
            except KeyboardInterrupt:
                run_response.content = "Operation cancelled by user"
                run_response.status = RunStatus.cancelled

                if stream:
                    return generator_wrapper(  # type: ignore
                        create_run_cancelled_event(
                            from_run_response=run_response,
                            reason="Operation cancelled by user",
                        )
                    )
                else:
                    return run_response

        # If we get here, all retries failed
        if last_exception is not None:
            log_error(
                f"Failed after {num_attempts} attempts. Last error using {last_exception.model_name}({last_exception.model_id})"
            )
            if stream:
                return generator_wrapper(create_run_error_event(run_response, error=str(last_exception)))  # type: ignore

            raise last_exception
        else:
            if stream:
                return generator_wrapper(create_run_error_event(run_response, error=str(last_exception)))  # type: ignore
            raise Exception(f"Failed after {num_attempts} attempts.")

    async def _arun(
        self,
        run_response: RunOutput,
        run_context: RunContext,
        session_id: str,
        user_id: Optional[str] = None,
        add_history_to_context: Optional[bool] = None,
        add_dependencies_to_context: Optional[bool] = None,
        add_session_state_to_context: Optional[bool] = None,
        response_format: Optional[Union[Dict, Type[BaseModel]]] = None,
        debug_mode: Optional[bool] = None,
        background_tasks: Optional[Any] = None,
        **kwargs: Any,
    ) -> RunOutput:
        """Run the Agent and return the RunOutput.

        Steps:
        1. Read or create session
        2. Update metadata and session state
        3. Resolve dependencies
        4. Execute pre-hooks
        5. Determine tools for model
        6. Prepare run messages
        7. Start memory creation in background task
        8. Reason about the task if reasoning is enabled
        9. Generate a response from the Model (includes running function calls)
        10. Update the RunOutput with the model response
        11. Convert response to structured format
        12. Store media if enabled
        13. Execute post-hooks
        14. Wait for background memory creation
        15. Create session summary
        16. Cleanup and store (scrub, stop timer, save to file, add to session, calculate metrics, save session)
        """
        log_debug(f"Agent Run Start: {run_response.run_id}", center=True)
        
        cultural_knowledge_task = None
        memory_task = None

<<<<<<< HEAD
        try:
        # Register run for cancellation tracking
            register_run(run_response.run_id)  # type: ignore

=======
>>>>>>> 94ff02b6
        # 1. Read or create session. Reads from the database if provided.
            agent_session = await self._aread_or_create_session(session_id=session_id, user_id=user_id)


        # 2. Update metadata and session state
            self._update_metadata(session=agent_session)
        # Initialize session state
            run_context.session_state = self._initialize_session_state(
                session_state=run_context.session_state or {},
                user_id=user_id,
                session_id=session_id,
                run_id=run_response.run_id,
            )
            # Update session state from DB
            if run_context.session_state is not None:
                run_context.session_state = self._load_session_state(
                    session=agent_session, session_state=run_context.session_state
                )

        # 3. Resolve dependencies
            if run_context.dependencies is not None:
                await self._aresolve_run_dependencies(run_context=run_context)

        # 4. Execute pre-hooks
            run_input = cast(RunInput, run_response.input)
            self.model = cast(Model, self.model)
            if self.pre_hooks is not None:
            # Can modify the run input
                pre_hook_iterator = self._aexecute_pre_hooks(
                    hooks=self.pre_hooks,  # type: ignore
                    run_response=run_response,
                    run_context=run_context,
                    run_input=run_input,
                    session=agent_session,
                    user_id=user_id,
                    debug_mode=debug_mode,
                    **kwargs,
                )
            # Consume the async iterator without yielding
                async for _ in pre_hook_iterator:
                    pass

        # 5. Determine tools for model
            self.model = cast(Model, self.model)
            processed_tools = await self.aget_tools(
                run_response=run_response,
                run_context=run_context,
                session=agent_session,
                user_id=user_id,
<<<<<<< HEAD
            )

            _tools = self._determine_tools_for_model(
                model=self.model,
                processed_tools=processed_tools,
                run_response=run_response,
                run_context=run_context,
                session=agent_session,
            )

        # 6. Prepare run messages
            run_messages: RunMessages = await self._aget_run_messages(
                run_response=run_response,
                run_context=run_context,
                input=run_input.input_content,
                session=agent_session,
                user_id=user_id,
                audio=run_input.audios,
                images=run_input.images,
                videos=run_input.videos,
                files=run_input.files,
                add_history_to_context=add_history_to_context,
                add_dependencies_to_context=add_dependencies_to_context,
                add_session_state_to_context=add_session_state_to_context,
                tools=_tools,
=======
                debug_mode=debug_mode,
                background_tasks=background_tasks,
>>>>>>> 94ff02b6
                **kwargs,
            )
            if len(run_messages.messages) == 0:
                log_error("No messages to be sent to the model.")

            # 7. Start memory creation as a background task (runs concurrently with the main execution)
            if run_messages.user_message is not None and self.memory_manager is not None and not self.enable_agentic_memory:
                log_debug("Starting memory creation in background task.")
                memory_task = create_task(self._amake_memories(run_messages=run_messages, user_id=user_id))

            # Start cultural knowledge creation on a separate thread (runs concurrently with the main execution loop)
            if (
                run_messages.user_message is not None
                and self.culture_manager is not None
                and self.update_cultural_knowledge
            ):
                log_debug("Starting cultural knowledge creation in background thread.")
                cultural_knowledge_task = create_task(self._acreate_cultural_knowledge(run_messages=run_messages))

                # Check for cancellation before model call
                raise_if_cancelled(run_response.run_id)  # type: ignore

                # 8. Reason about the task if reasoning is enabled
                await self._ahandle_reasoning(run_response=run_response, run_messages=run_messages)

                # Check for cancellation before model call
                raise_if_cancelled(run_response.run_id)  # type: ignore

                # 9. Generate a response from the Model (includes running function calls)
                model_response: ModelResponse = await self.model.aresponse(
                    messages=run_messages.messages,
                    tools=_tools,
                    tool_choice=self.tool_choice,
                    tool_call_limit=self.tool_call_limit,
                    response_format=response_format,
                    send_media_to_model=self.send_media_to_model,
                    run_response=run_response,
                    compression_manager=self.compression_manager if self.compress_tool_results else None,
                )

                # Check for cancellation after model call
                raise_if_cancelled(run_response.run_id)  # type: ignore

                # If an output model is provided, generate output using the output model
                await self._agenerate_response_with_output_model(model_response=model_response, run_messages=run_messages)

                # If a parser model is provided, structure the response separately
                await self._aparse_response_with_parser_model(
                    model_response=model_response, run_messages=run_messages, run_context=run_context
                )

                # 10. Update the RunOutput with the model response
                self._update_run_response(
                    model_response=model_response,
                    run_response=run_response,
                    run_messages=run_messages,
                    run_context=run_context,
                )

                # We should break out of the run function
                if any(tool_call.is_paused for tool_call in run_response.tools or []):
                    await await_for_background_tasks(
                        memory_task=memory_task, cultural_knowledge_task=cultural_knowledge_task
                    )
                    return await self._ahandle_agent_run_paused(
                        run_response=run_response, session=agent_session, user_id=user_id
                    )

                # 11. Convert the response to the structured format if needed
                self._convert_response_to_structured_format(run_response, run_context=run_context)

                # 12. Store media if enabled
                if self.store_media:
                    store_media_util(run_response, model_response)

                # 13. Execute post-hooks (after output is generated but before response is returned)
                if self.post_hooks is not None:
                    async for _ in self._aexecute_post_hooks(
                        hooks=self.post_hooks,  # type: ignore
                        run_output=run_response,
                        run_context=run_context,
                        session=agent_session,
                        user_id=user_id,
                        debug_mode=debug_mode,
                        **kwargs,
                    ):
                        pass

<<<<<<< HEAD
                # Check for cancellation
                raise_if_cancelled(run_response.run_id)  # type: ignore
=======
            # We should break out of the run function
            if any(tool_call.is_paused for tool_call in run_response.tools or []):
                await await_for_open_threads(memory_task=memory_task, cultural_knowledge_task=cultural_knowledge_task)
                return await self._ahandle_agent_run_paused(
                    run_response=run_response, session=agent_session, user_id=user_id
                )
>>>>>>> 94ff02b6

                # 14. Wait for background memory creation
                await await_for_background_tasks(memory_task=memory_task, cultural_knowledge_task=cultural_knowledge_task)

                # 15. Create session summary
                if self.session_summary_manager is not None:
                    # Upsert the RunOutput to Agent Session before creating the session summary
                    agent_session.upsert_run(run=run_response)
                    try:
                        await self.session_summary_manager.acreate_session_summary(session=agent_session)
                    except Exception as e:
                        log_warning(f"Error in session summary creation: {str(e)}")

                run_response.status = RunStatus.completed

                # 16. Cleanup and store the run response and session
                await self._acleanup_and_store(
                    run_response=run_response,
                    session=agent_session,
                    run_context=run_context,
                    user_id=user_id,
<<<<<<< HEAD
                )
=======
                    debug_mode=debug_mode,
                    background_tasks=background_tasks,
                    **kwargs,
                ):
                    pass
>>>>>>> 94ff02b6

                # Log Agent Telemetry
                await self._alog_agent_telemetry(session_id=agent_session.session_id, run_id=run_response.run_id)

<<<<<<< HEAD
                log_debug(f"Agent Run End: {run_response.run_id}", center=True, symbol="*")
=======
            # 14. Wait for background memory creation
            await await_for_open_threads(memory_task=memory_task, cultural_knowledge_task=cultural_knowledge_task)
>>>>>>> 94ff02b6

                return run_response

        except RunCancelledException as e:
            # Handle run cancellation
            log_info(f"Run {run_response.run_id} was cancelled")
            run_response.content = str(e)
            run_response.status = RunStatus.cancelled

            # Cleanup and store the run response and session
            await self._acleanup_and_store(
                run_response=run_response,
                session=agent_session,
                run_context=run_context,
                user_id=user_id,
            )

            return run_response

        except Exception as e:
            # Add error event to list of events
            run_response.error = create_run_error_event(run_response, error=str(e))
            run_response.events = add_error_event(error=run_response.error, events=run_response.events)

            # If the content is None, set it to the error message
            if run_response.content is None:
                run_response.content = str(e)

            # Cleanup and store the run response and session
            await self._acleanup_and_store(
                run_response=run_response,
                session=agent_session,
                run_context=run_context,
                user_id=user_id,
            )

            return run_response

        finally:
            # Always disconnect MCP tools
            await self._disconnect_mcp_tools()

            # Cancel the memory task if it's still running
            if memory_task is not None and not memory_task.done():
                memory_task.cancel()
                try:
                    await memory_task
                except CancelledError:
                    pass
            # Cancel the cultural knowledge task if it's still running
            if cultural_knowledge_task is not None and not cultural_knowledge_task.done():
                cultural_knowledge_task.cancel()
                try:
                    await cultural_knowledge_task
                except CancelledError:
                    pass

            # Always clean up the run tracking
            cleanup_run(run_response.run_id)  # type: ignore

        return run_response

    async def _arun_stream(
        self,
        run_response: RunOutput,
        run_context: RunContext,
        session_id: str,
        user_id: Optional[str] = None,
        add_history_to_context: Optional[bool] = None,
        add_dependencies_to_context: Optional[bool] = None,
        add_session_state_to_context: Optional[bool] = None,
        response_format: Optional[Union[Dict, Type[BaseModel]]] = None,
        stream_events: bool = False,
        yield_run_output: Optional[bool] = None,
        debug_mode: Optional[bool] = None,
        background_tasks: Optional[Any] = None,
        **kwargs: Any,
    ) -> AsyncIterator[Union[RunOutputEvent, RunOutput]]:
        """Run the Agent and yield the RunOutput.

        Steps:
        1. Read or create session
        2. Update metadata and session state
        3. Resolve dependencies
        4. Execute pre-hooks
        5. Determine tools for model
        6. Prepare run messages
        7. Start memory creation in background task
        8. Reason about the task if reasoning is enabled
        9. Generate a response from the Model (includes running function calls)
        10. Parse response with parser model if provided
        11. Wait for background memory creation
        12. Create session summary
        13. Cleanup and store (scrub, stop timer, save to file, add to session, calculate metrics, save session)
        """
        log_debug(f"Agent Run Start: {run_response.run_id}", center=True)

        memory_task = None
        cultural_knowledge_task = None
        
        # 1. Read or create session. Reads from the database if provided.
        agent_session = self._read_or_create_session(session_id=session_id, user_id=user_id)

        try:
            # Start the Run by yielding a RunStarted event
            if stream_events:
                yield handle_event(  # type: ignore
                    create_run_started_event(run_response),
                    run_response,
                    events_to_skip=self.events_to_skip,  # type: ignore
                    store_events=self.store_events,
                )


            # 2. Update metadata and session state
            self._update_metadata(session=agent_session)
            # Initialize session state
            run_context.session_state = self._initialize_session_state(
                session_state=run_context.session_state or {},
                user_id=user_id,
                session_id=session_id,
                run_id=run_response.run_id,
            )
            # Update session state from DB
            if run_context.session_state is not None:
                run_context.session_state = self._load_session_state(
                    session=agent_session, session_state=run_context.session_state
                )

            # 3. Resolve dependencies
            if run_context.dependencies is not None:
                await self._aresolve_run_dependencies(run_context=run_context)

            # 4. Execute pre-hooks
            run_input = cast(RunInput, run_response.input)
            self.model = cast(Model, self.model)
            if self.pre_hooks is not None:
                pre_hook_iterator = self._aexecute_pre_hooks(
                    hooks=self.pre_hooks,  # type: ignore
                    run_response=run_response,
                    run_context=run_context,
                    run_input=run_input,
                    session=agent_session,
                    user_id=user_id,
                    debug_mode=debug_mode,
                    stream_events=stream_events,
                    **kwargs,
                )
                async for _ in pre_hook_iterator:
                    pass

            # 5. Determine tools for model
            self.model = cast(Model, self.model)
            processed_tools = await self.aget_tools(
                run_response=run_response,
                run_context=run_context,
                session=agent_session,
                user_id=user_id,
<<<<<<< HEAD
=======
                debug_mode=debug_mode,
                stream_events=stream_events,
                background_tasks=background_tasks,
                **kwargs,
>>>>>>> 94ff02b6
            )

            _tools = self._determine_tools_for_model(
                model=self.model,
                processed_tools=processed_tools,
                run_response=run_response,
                run_context=run_context,
                session=agent_session,
            )

            # 6. Prepare run messages
            run_messages: RunMessages = await self._aget_run_messages(
                run_response=run_response,
                run_context=run_context,
                input=run_input.input_content,
                session=agent_session,
                user_id=user_id,
                audio=run_input.audios,
                images=run_input.images,
                videos=run_input.videos,
                files=run_input.files,
                add_history_to_context=add_history_to_context,
                add_dependencies_to_context=add_dependencies_to_context,
                add_session_state_to_context=add_session_state_to_context,
                tools=_tools,
                **kwargs,
            )
            if len(run_messages.messages) == 0:
                log_error("No messages to be sent to the model.")

            # 7. Start memory creation as a background task (runs concurrently with the main execution)
            if run_messages.user_message is not None and self.memory_manager is not None and not self.enable_agentic_memory:
                log_debug("Starting memory creation in background task.")
                memory_task = create_task(self._amake_memories(run_messages=run_messages, user_id=user_id))

            # Start cultural knowledge creation on a separate thread (runs concurrently with the main execution loop)
            if (
                run_messages.user_message is not None
                and self.culture_manager is not None
                and self.update_cultural_knowledge
            ):
                log_debug("Starting cultural knowledge creation in background task.")
                cultural_knowledge_task = create_task(self._acreate_cultural_knowledge(run_messages=run_messages))

<<<<<<< HEAD
            # Register run for cancellation tracking
            register_run(run_response.run_id)  # type: ignore

=======
        try:
>>>>>>> 94ff02b6
            # 8. Reason about the task if reasoning is enabled
            async for item in self._ahandle_reasoning_stream(
                run_response=run_response,
                run_messages=run_messages,
                stream_events=stream_events,
            ):
                raise_if_cancelled(run_response.run_id)  # type: ignore
                yield item

            raise_if_cancelled(run_response.run_id)  # type: ignore

            # 9. Generate a response from the Model
            if self.output_model is None:
                async for event in self._ahandle_model_response_stream(
                    session=agent_session,
                    run_response=run_response,
                    run_messages=run_messages,
                    tools=_tools,
                    response_format=response_format,
                    stream_events=stream_events,
                    session_state=run_context.session_state,
                    run_context=run_context,
                ):
                    raise_if_cancelled(run_response.run_id)  # type: ignore
                    yield event
            else:
                from agno.run.agent import (
                    IntermediateRunContentEvent,
                    RunContentEvent,
                )  # type: ignore

                async for event in self._ahandle_model_response_stream(
                    session=agent_session,
                    run_response=run_response,
                    run_messages=run_messages,
                    tools=_tools,
                    response_format=response_format,
                    stream_events=stream_events,
                    session_state=run_context.session_state,
                    run_context=run_context,
                ):
                    raise_if_cancelled(run_response.run_id)  # type: ignore
                    if isinstance(event, RunContentEvent):
                        if stream_events:
                            yield IntermediateRunContentEvent(
                                content=event.content,
                                content_type=event.content_type,
                            )
                    else:
                        yield event

                # If an output model is provided, generate output using the output model
                async for event in self._agenerate_response_with_output_model_stream(
                    session=agent_session,
                    run_response=run_response,
                    run_messages=run_messages,
                    stream_events=stream_events,
                ):
                    raise_if_cancelled(run_response.run_id)  # type: ignore
                    yield event

            # Check for cancellation after model processing
            raise_if_cancelled(run_response.run_id)  # type: ignore

            # 10. Parse response with parser model if provided
            async for event in self._aparse_response_with_parser_model_stream(
                session=agent_session, run_response=run_response, stream_events=stream_events, run_context=run_context
            ):
                yield event

            if stream_events:
                yield handle_event(  # type: ignore
                    create_run_content_completed_event(from_run_response=run_response),
                    run_response,
                    events_to_skip=self.events_to_skip,  # type: ignore
                    store_events=self.store_events,
                )

            # Break out of the run function if a tool call is paused
            if any(tool_call.is_paused for tool_call in run_response.tools or []):
                async for item in await_for_thread_tasks_stream(
                    memory_task=memory_task,
                    cultural_knowledge_task=cultural_knowledge_task,
                    stream_events=stream_events,
                    run_response=run_response,
                ):
                    yield item

                async for item in self._ahandle_agent_run_paused_stream(
                    run_response=run_response, session=agent_session, user_id=user_id
                ):
                    yield item
                return

            # Execute post-hooks (after output is generated but before response is returned)
            if self.post_hooks is not None:
                async for event in self._aexecute_post_hooks(
                    hooks=self.post_hooks,  # type: ignore
                    run_output=run_response,
                    run_context=run_context,
                    session=agent_session,
                    user_id=user_id,
                    debug_mode=debug_mode,
                    stream_events=stream_events,
                    background_tasks=background_tasks,
                    **kwargs,
                ):
                    yield event

            # 11. Wait for background memory creation
            async for item in await_for_thread_tasks_stream(
                memory_task=memory_task,
                cultural_knowledge_task=cultural_knowledge_task,
                stream_events=stream_events,
                run_response=run_response,
                events_to_skip=self.events_to_skip,
                store_events=self.store_events,
            ):
                yield item

            # 12. Create session summary
            if self.session_summary_manager is not None:
                # Upsert the RunOutput to Agent Session before creating the session summary
                agent_session.upsert_run(run=run_response)

                if stream_events:
                    yield handle_event(  # type: ignore
                        create_session_summary_started_event(from_run_response=run_response),
                        run_response,
                        events_to_skip=self.events_to_skip,  # type: ignore
                        store_events=self.store_events,
                    )
                try:
                    await self.session_summary_manager.acreate_session_summary(session=agent_session)
                except Exception as e:
                    log_warning(f"Error in session summary creation: {str(e)}")
                if stream_events:
                    yield handle_event(  # type: ignore
                        create_session_summary_completed_event(
                            from_run_response=run_response, session_summary=agent_session.summary
                        ),
                        run_response,
                        events_to_skip=self.events_to_skip,  # type: ignore
                        store_events=self.store_events,
                    )

            # Update run_response.session_state before creating RunCompletedEvent
            # This ensures the event has the final state after all tool modifications
            if agent_session.session_data is not None and "session_state" in agent_session.session_data:
                run_response.session_state = agent_session.session_data["session_state"]

            # Create the run completed event
            completed_event = handle_event(
                create_run_completed_event(from_run_response=run_response),
                run_response,
                events_to_skip=self.events_to_skip,  # type: ignore
                store_events=self.store_events,
            )

            # Set the run status to completed
            run_response.status = RunStatus.completed

            # 13. Cleanup and store the run response and session
            await self._acleanup_and_store(
                run_response=run_response,
                session=agent_session,
                run_context=run_context,
                user_id=user_id,
            )

            if stream_events:
                yield completed_event  # type: ignore

            if yield_run_output:
                yield run_response

            # Log Agent Telemetry
            await self._alog_agent_telemetry(session_id=agent_session.session_id, run_id=run_response.run_id)

            log_debug(f"Agent Run End: {run_response.run_id}", center=True, symbol="*")

        except RunCancelledException as e:
            # Handle run cancellation during async streaming
            log_info(f"Run {run_response.run_id} was cancelled during async streaming")
            run_response.status = RunStatus.cancelled
            # Don't overwrite content - preserve any partial content that was streamed
            # Only set content if it's empty
            if not run_response.content:
                run_response.content = str(e)

            # Yield the cancellation event
            yield handle_event(  # type: ignore
                create_run_cancelled_event(from_run_response=run_response, reason=str(e)),
                run_response,
                events_to_skip=self.events_to_skip,  # type: ignore
                store_events=self.store_events,
            )

            # Cleanup and store the run response and session
            await self._acleanup_and_store(
                run_response=run_response,
                session=agent_session,
                run_context=run_context,
                user_id=user_id,
            )

        except Exception as e:
            # Handle exceptions during async streaming
            run_response.status = RunStatus.error
            # Add error event to list of events
            run_response.error = create_run_error_event(run_response, error=str(e))
            run_response.events = add_error_event(error=run_response.error, events=run_response.events)

            # If the content is None, set it to the error message
            if run_response.content is None:
                run_response.content = str(e)

            # Cleanup and store the run response and session
            await self._acleanup_and_store(
                run_response=run_response,
                session=agent_session,
                run_context=run_context,
                user_id=user_id,
            )

            # Yield the error event
            yield run_response.error
        finally:
            # Always disconnect MCP tools
            await self._disconnect_mcp_tools()

            # Cancel the memory task if it's still running
            if memory_task is not None and not memory_task.done():
                memory_task.cancel()
                try:
                    await memory_task
                except CancelledError:
                    pass

            if cultural_knowledge_task is not None and not cultural_knowledge_task.done():
                cultural_knowledge_task.cancel()
                try:
                    await cultural_knowledge_task
                except CancelledError:
                    pass

            # Always clean up the run tracking
            cleanup_run(run_response.run_id)  # type: ignore

    @overload
    async def arun(
        self,
        input: Union[str, List, Dict, Message, BaseModel, List[Message]],
        *,
        stream: Literal[False] = False,
        user_id: Optional[str] = None,
        session_id: Optional[str] = None,
        session_state: Optional[Dict[str, Any]] = None,
        run_context: Optional[RunContext] = None,
        audio: Optional[Sequence[Audio]] = None,
        images: Optional[Sequence[Image]] = None,
        videos: Optional[Sequence[Video]] = None,
        files: Optional[Sequence[File]] = None,
        stream_events: Optional[bool] = None,
        stream_intermediate_steps: Optional[bool] = None,
        retries: Optional[int] = None,
        knowledge_filters: Optional[Union[Dict[str, Any], List[FilterExpr]]] = None,
        add_history_to_context: Optional[bool] = None,
        add_dependencies_to_context: Optional[bool] = None,
        add_session_state_to_context: Optional[bool] = None,
        dependencies: Optional[Dict[str, Any]] = None,
        metadata: Optional[Dict[str, Any]] = None,
        output_schema: Optional[Type[BaseModel]] = None,
        debug_mode: Optional[bool] = None,
        **kwargs: Any,
    ) -> RunOutput: ...

    @overload
    def arun(
        self,
        input: Union[str, List, Dict, Message, BaseModel, List[Message]],
        *,
        stream: Literal[True] = True,
        user_id: Optional[str] = None,
        session_id: Optional[str] = None,
        run_context: Optional[RunContext] = None,
        audio: Optional[Sequence[Audio]] = None,
        images: Optional[Sequence[Image]] = None,
        videos: Optional[Sequence[Video]] = None,
        files: Optional[Sequence[File]] = None,
        stream_events: Optional[bool] = None,
        stream_intermediate_steps: Optional[bool] = None,
        retries: Optional[int] = None,
        knowledge_filters: Optional[Union[Dict[str, Any], List[FilterExpr]]] = None,
        add_history_to_context: Optional[bool] = None,
        add_dependencies_to_context: Optional[bool] = None,
        add_session_state_to_context: Optional[bool] = None,
        dependencies: Optional[Dict[str, Any]] = None,
        metadata: Optional[Dict[str, Any]] = None,
        output_schema: Optional[Type[BaseModel]] = None,
        yield_run_response: Optional[bool] = None,  # To be deprecated: use yield_run_output instead
        yield_run_output: Optional[bool] = None,
        debug_mode: Optional[bool] = None,
        **kwargs: Any,
    ) -> AsyncIterator[Union[RunOutputEvent, RunOutput]]: ...

    def arun(  # type: ignore
        self,
        input: Union[str, List, Dict, Message, BaseModel, List[Message]],
        *,
        stream: Optional[bool] = None,
        user_id: Optional[str] = None,
        session_id: Optional[str] = None,
        session_state: Optional[Dict[str, Any]] = None,
        run_context: Optional[RunContext] = None,
        audio: Optional[Sequence[Audio]] = None,
        images: Optional[Sequence[Image]] = None,
        videos: Optional[Sequence[Video]] = None,
        files: Optional[Sequence[File]] = None,
        stream_events: Optional[bool] = None,
        stream_intermediate_steps: Optional[bool] = None,
        retries: Optional[int] = None,
        knowledge_filters: Optional[Union[Dict[str, Any], List[FilterExpr]]] = None,
        add_history_to_context: Optional[bool] = None,
        add_dependencies_to_context: Optional[bool] = None,
        add_session_state_to_context: Optional[bool] = None,
        dependencies: Optional[Dict[str, Any]] = None,
        metadata: Optional[Dict[str, Any]] = None,
        output_schema: Optional[Type[BaseModel]] = None,
        yield_run_response: Optional[bool] = None,  # To be deprecated: use yield_run_output instead
        yield_run_output: Optional[bool] = None,
        debug_mode: Optional[bool] = None,
        **kwargs: Any,
    ) -> Union[RunOutput, AsyncIterator[RunOutputEvent]]:
        """Async Run the Agent and return the response."""

<<<<<<< HEAD
        session_id, user_id = self._initialize_session(session_id=session_id, user_id=user_id)

        # Create a run_id for this specific run
        run_id = str(uuid4())
=======
        # Create a run_id for this specific run and register immediately for cancellation tracking
        run_id = str(uuid4())
        register_run(run_id)
>>>>>>> 94ff02b6

        if (add_history_to_context or self.add_history_to_context) and not self.db and not self.team_id:
            log_warning(
                "add_history_to_context is True, but no database has been assigned to the agent. History will not be added to the context."
            )

        if yield_run_response is not None:
            warnings.warn(
                "The 'yield_run_response' parameter is deprecated and will be removed in future versions. Use 'yield_run_output' instead.",
                DeprecationWarning,
                stacklevel=2,
            )

<<<<<<< HEAD
=======
        background_tasks = kwargs.pop("background_tasks", None)
        if background_tasks is not None:
            from fastapi import BackgroundTasks

            background_tasks: BackgroundTasks = background_tasks  # type: ignore

>>>>>>> 94ff02b6
        # 2. Validate input against input_schema if provided
        validated_input = self._validate_input(input)

        # Normalise hooks & guardrails
        if not self._hooks_normalised:
            if self.pre_hooks:
                self.pre_hooks = normalize_hooks(self.pre_hooks, async_mode=True)  # type: ignore
            if self.post_hooks:
                self.post_hooks = normalize_hooks(self.post_hooks, async_mode=True)  # type: ignore
            self._hooks_normalised = True

        # Initialize the Agent
        self.initialize_agent(debug_mode=debug_mode)

        image_artifacts, video_artifacts, audio_artifacts, file_artifacts = validate_media_object_id(
            images=images, videos=videos, audios=audio, files=files
        )

        # Resolve variables
        dependencies = dependencies if dependencies is not None else self.dependencies
        add_dependencies = (
            add_dependencies_to_context if add_dependencies_to_context is not None else self.add_dependencies_to_context
        )
        add_session_state = (
            add_session_state_to_context
            if add_session_state_to_context is not None
            else self.add_session_state_to_context
        )
        add_history = add_history_to_context if add_history_to_context is not None else self.add_history_to_context

        # Create RunInput to capture the original user input
        run_input = RunInput(
            input_content=validated_input,
            images=image_artifacts,
            videos=video_artifacts,
            audios=audio_artifacts,
            files=files,
        )

        # Use stream override value when necessary
        if stream is None:
            stream = False if self.stream is None else self.stream

        # Considering both stream_events and stream_intermediate_steps (deprecated)
        if stream_intermediate_steps is not None:
            warnings.warn(
                "The 'stream_intermediate_steps' parameter is deprecated and will be removed in future versions. Use 'stream_events' instead.",
                DeprecationWarning,
                stacklevel=2,
            )
        stream_events = stream_events or stream_intermediate_steps

        # Can't stream events if streaming is disabled
        if stream is False:
            stream_events = False

        if stream_events is None:
            stream_events = False if self.stream_events is None else self.stream_events

        self.stream = self.stream or stream
        self.stream_events = self.stream_events or stream_events

        self.model = cast(Model, self.model)

        # Get knowledge filters
        knowledge_filters = knowledge_filters
        if self.knowledge_filters or knowledge_filters:
            knowledge_filters = self._get_effective_filters(knowledge_filters)

        # Merge agent metadata with run metadata
        if self.metadata is not None:
            if metadata is None:
                metadata = self.metadata
            else:
                merge_dictionaries(metadata, self.metadata)

        # Resolve output_schema parameter takes precedence, then fall back to self.output_schema
        if output_schema is None:
            output_schema = self.output_schema

        # Initialize run context
        run_context = run_context or RunContext(
            run_id=run_id,
            session_id=session_id,
            user_id=user_id,
            session_state=session_state,
            dependencies=dependencies,
            knowledge_filters=knowledge_filters,
            metadata=metadata,
            output_schema=output_schema,
        )
        # output_schema parameter takes priority, even if run_context was provided
        run_context.output_schema = output_schema

        # Prepare arguments for the model (must be after run_context is fully initialized)
        response_format = self._get_response_format(run_context=run_context) if self.parser_model is None else None

        # If no retries are set, use the agent's default retries
        retries = retries if retries is not None else self.retries

        # Create a new run_response for this attempt
        run_response = RunOutput(
            run_id=run_id,
            session_id=session_id,
            agent_id=self.id,
            user_id=user_id,
            agent_name=self.name,
            metadata=run_context.metadata,
            session_state=run_context.session_state,
            input=run_input,
        )

        run_response.model = self.model.id if self.model is not None else None
        run_response.model_provider = self.model.provider if self.model is not None else None

        # Start the run metrics timer, to calculate the run duration
        run_response.metrics = Metrics()
        run_response.metrics.start_timer()

        last_exception = None
        num_attempts = retries + 1

        yield_run_output = yield_run_output or yield_run_response  # For backwards compatibility

        for attempt in range(num_attempts):
            try:
                # Pass the new run_response to _arun
                if stream:
                    return self._arun_stream(  # type: ignore
                        run_response=run_response,
                        run_context=run_context,
                        user_id=user_id,
                        response_format=response_format,
                        stream_events=stream_events,
                        yield_run_output=yield_run_output,
                        session_id=session_id,
                        add_history_to_context=add_history,
                        add_dependencies_to_context=add_dependencies,
                        add_session_state_to_context=add_session_state,
                        debug_mode=debug_mode,
                        background_tasks=background_tasks,
                        **kwargs,
                    )  # type: ignore[assignment]
                else:
                    return self._arun(  # type: ignore
                        run_response=run_response,
                        run_context=run_context,
                        user_id=user_id,
                        response_format=response_format,
                        session_id=session_id,
                        add_history_to_context=add_history,
                        add_dependencies_to_context=add_dependencies,
                        add_session_state_to_context=add_session_state,
                        debug_mode=debug_mode,
                        background_tasks=background_tasks,
                        **kwargs,
                    )

            except ModelProviderError as e:
                log_warning(f"Attempt {attempt + 1}/{num_attempts} failed: {str(e)}")
                if isinstance(e, StopAgentRun):
                    raise e
                last_exception = e
                if attempt < num_attempts - 1:  # Don't sleep on the last attempt
                    if self.exponential_backoff:
                        delay = 2**attempt * self.delay_between_retries
                    else:
                        delay = self.delay_between_retries
                    import time

                    time.sleep(delay)
            except KeyboardInterrupt:
                run_response.content = "Operation cancelled by user"
                run_response.status = RunStatus.cancelled

                if stream:
                    return async_generator_wrapper(  # type: ignore
                        create_run_cancelled_event(
                            from_run_response=run_response,
                            reason="Operation cancelled by user",
                        )
                    )
                else:
                    return run_response

        # If we get here, all retries failed
        if last_exception is not None:
            log_error(
                f"Failed after {num_attempts} attempts. Last error using {last_exception.model_name}({last_exception.model_id})"
            )

            if stream:
                return async_generator_wrapper(create_run_error_event(run_response, error=str(last_exception)))  # type: ignore
            raise last_exception
        else:
            if stream:
                return async_generator_wrapper(create_run_error_event(run_response, error=str(last_exception)))  # type: ignore
            raise Exception(f"Failed after {num_attempts} attempts.")

    @overload
    def continue_run(
        self,
        run_response: Optional[RunOutput] = None,
        *,
        run_id: Optional[str] = None,
        updated_tools: Optional[List[ToolExecution]] = None,
        stream: Literal[False] = False,
        stream_events: Optional[bool] = None,
        stream_intermediate_steps: Optional[bool] = None,
        user_id: Optional[str] = None,
        session_id: Optional[str] = None,
        retries: Optional[int] = None,
        knowledge_filters: Optional[Union[Dict[str, Any], List[FilterExpr]]] = None,
        dependencies: Optional[Dict[str, Any]] = None,
        metadata: Optional[Dict[str, Any]] = None,
        debug_mode: Optional[bool] = None,
    ) -> RunOutput: ...

    @overload
    def continue_run(
        self,
        run_response: Optional[RunOutput] = None,
        *,
        run_id: Optional[str] = None,
        updated_tools: Optional[List[ToolExecution]] = None,
        stream: Literal[True] = True,
        stream_events: Optional[bool] = False,
        stream_intermediate_steps: Optional[bool] = None,
        user_id: Optional[str] = None,
        session_id: Optional[str] = None,
        retries: Optional[int] = None,
        knowledge_filters: Optional[Union[Dict[str, Any], List[FilterExpr]]] = None,
        dependencies: Optional[Dict[str, Any]] = None,
        metadata: Optional[Dict[str, Any]] = None,
        debug_mode: Optional[bool] = None,
    ) -> Iterator[RunOutputEvent]: ...

    def continue_run(
        self,
        run_response: Optional[RunOutput] = None,
        *,
        run_id: Optional[str] = None,  # type: ignore
        updated_tools: Optional[List[ToolExecution]] = None,
        stream: Optional[bool] = None,
        stream_events: Optional[bool] = False,
        stream_intermediate_steps: Optional[bool] = None,
        user_id: Optional[str] = None,
        session_id: Optional[str] = None,
        run_context: Optional[RunContext] = None,
        retries: Optional[int] = None,
        knowledge_filters: Optional[Union[Dict[str, Any], List[FilterExpr]]] = None,
        dependencies: Optional[Dict[str, Any]] = None,
        metadata: Optional[Dict[str, Any]] = None,
        debug_mode: Optional[bool] = None,
        **kwargs,
    ) -> Union[RunOutput, Iterator[RunOutputEvent]]:
        """Continue a previous run.

        Args:
            run_response: The run response to continue.
            run_id: The run id to continue. Alternative to passing run_response.
            updated_tools: The updated tools to use for the run. Required to be used with `run_id`.
            stream: Whether to stream the response.
            stream_events: Whether to stream all events.
            user_id: The user id to continue the run for.
            session_id: The session id to continue the run for.
            run_context: The run context to use for the run.
            retries: The number of retries to continue the run for.
            knowledge_filters: The knowledge filters to use for the run.
            dependencies: The dependencies to use for the run.
            metadata: The metadata to use for the run.
            debug_mode: Whether to enable debug mode.
            (deprecated) stream_intermediate_steps: Whether to stream all steps.
        """
        if run_response is None and run_id is None:
            raise ValueError("Either run_response or run_id must be provided.")

        if run_response is None and (run_id is not None and (session_id is None and self.session_id is None)):
            raise ValueError("Session ID is required to continue a run from a run_id.")

        if self._has_async_db():
            raise Exception("continue_run() is not supported with an async DB. Please use acontinue_arun() instead.")

        background_tasks = kwargs.pop("background_tasks", None)
        if background_tasks is not None:
            from fastapi import BackgroundTasks

            background_tasks: BackgroundTasks = background_tasks  # type: ignore

        session_id = run_response.session_id if run_response else session_id
        run_id: str = run_response.run_id if run_response else run_id  # type: ignore

        session_id, user_id = self._initialize_session(
            session_id=session_id,
            user_id=user_id,
        )
        # Initialize the Agent
        self.initialize_agent(debug_mode=debug_mode)

        # Read existing session from storage
        agent_session = self._read_or_create_session(session_id=session_id, user_id=user_id)
        self._update_metadata(session=agent_session)

        # Initialize session state
        session_state = self._initialize_session_state(
            session_state={}, user_id=user_id, session_id=session_id, run_id=run_id
        )
        # Update session state from DB
        session_state = self._load_session_state(session=agent_session, session_state=session_state)

        dependencies = dependencies if dependencies is not None else self.dependencies

        # Initialize run context
        run_context = run_context or RunContext(
            run_id=run_id,  # type: ignore
            session_id=session_id,
            user_id=user_id,
            session_state=session_state,
            dependencies=dependencies,
        )

        # Resolve dependencies
        if run_context.dependencies is not None:
            self._resolve_run_dependencies(run_context=run_context)

        # When filters are passed manually
        if self.knowledge_filters or run_context.knowledge_filters or knowledge_filters:
            run_context.knowledge_filters = self._get_effective_filters(knowledge_filters)

        # Merge agent metadata with run metadata
        run_context.metadata = metadata
        if self.metadata is not None:
            if run_context.metadata is None:
                run_context.metadata = self.metadata
            else:
                merge_dictionaries(run_context.metadata, self.metadata)

        # If no retries are set, use the agent's default retries
        retries = retries if retries is not None else self.retries

        # Use stream override value when necessary
        if stream is None:
            stream = False if self.stream is None else self.stream

        # Considering both stream_events and stream_intermediate_steps (deprecated)
        if stream_intermediate_steps is not None:
            warnings.warn(
                "The 'stream_intermediate_steps' parameter is deprecated and will be removed in future versions. Use 'stream_events' instead.",
                DeprecationWarning,
                stacklevel=2,
            )
        stream_events = stream_events or stream_intermediate_steps

        # Can't stream events if streaming is disabled
        if stream is False:
            stream_events = False

        if stream_events is None:
            stream_events = False if self.stream_events is None else self.stream_events

        # Can't stream events if streaming is disabled
        if stream is False:
            stream_events = False

        self.stream = self.stream or stream
        self.stream_events = self.stream_events or stream_events

        # Run can be continued from previous run response or from passed run_response context
        if run_response is not None:
            # The run is continued from a provided run_response. This contains the updated tools.
            input = run_response.messages or []
        elif run_id is not None:
            # The run is continued from a run_id. This requires the updated tools to be passed.
            if updated_tools is None:
                raise ValueError("Updated tools are required to continue a run from a run_id.")

            runs = agent_session.runs
            run_response = next((r for r in runs if r.run_id == run_id), None)  # type: ignore
            if run_response is None:
                raise RuntimeError(f"No runs found for run ID {run_id}")
            run_response.tools = updated_tools
            input = run_response.messages or []
        else:
            raise ValueError("Either run_response or run_id must be provided.")

        # Prepare arguments for the model
        self._set_default_model()
        response_format = self._get_response_format(run_context=run_context)
        self.model = cast(Model, self.model)

        processed_tools = self.get_tools(
            run_response=run_response,
            run_context=run_context,
            session=agent_session,
            user_id=user_id,
        )

        _tools = self._determine_tools_for_model(
            model=self.model,
            processed_tools=processed_tools,
            run_response=run_response,
            run_context=run_context,
            session=agent_session,
        )

        last_exception = None
        num_attempts = retries + 1
        for attempt in range(num_attempts):
            run_response = cast(RunOutput, run_response)

            log_debug(f"Agent Run Start: {run_response.run_id}", center=True)

            # Prepare run messages
            run_messages = self._get_continue_run_messages(
                input=input,
            )

            # Reset the run state
            run_response.status = RunStatus.running

            try:
                if stream:
                    response_iterator = self._continue_run_stream(
                        run_response=run_response,
                        run_messages=run_messages,
                        run_context=run_context,
                        tools=_tools,
                        user_id=user_id,
                        session=agent_session,
                        response_format=response_format,
                        stream_events=stream_events,
                        debug_mode=debug_mode,
                        background_tasks=background_tasks,
                        **kwargs,
                    )
                    return response_iterator
                else:
                    response = self._continue_run(
                        run_response=run_response,
                        run_messages=run_messages,
                        run_context=run_context,
                        tools=_tools,
                        user_id=user_id,
                        session=agent_session,
                        response_format=response_format,
                        debug_mode=debug_mode,
                        background_tasks=background_tasks,
                        **kwargs,
                    )
                    return response
            except ModelProviderError as e:
                log_warning(f"Attempt {attempt + 1}/{num_attempts} failed: {str(e)}")
                if isinstance(e, StopAgentRun):
                    raise e
                last_exception = e
                if attempt < num_attempts - 1:  # Don't sleep on the last attempt
                    if self.exponential_backoff:
                        delay = 2**attempt * self.delay_between_retries
                    else:
                        delay = self.delay_between_retries
                    import time

                    time.sleep(delay)
            except KeyboardInterrupt:
                if stream:
                    return generator_wrapper(  # type: ignore
                        create_run_cancelled_event(run_response, "Operation cancelled by user")
                    )
                else:
                    run_response.content = "Operation cancelled by user"
                    run_response.status = RunStatus.cancelled
                    return run_response

        # If we get here, all retries failed
        if last_exception is not None:
            log_error(
                f"Failed after {num_attempts} attempts. Last error using {last_exception.model_name}({last_exception.model_id})"
            )

            if stream:
                return generator_wrapper(create_run_error_event(run_response, error=str(last_exception)))  # type: ignore
            raise last_exception
        else:
            if stream:
                return generator_wrapper(create_run_error_event(run_response, error=str(last_exception)))  # type: ignore
            raise Exception(f"Failed after {num_attempts} attempts.")

    def _continue_run(
        self,
        run_response: RunOutput,
        run_messages: RunMessages,
        run_context: RunContext,
        session: AgentSession,
        tools: List[Union[Function, dict]],
        user_id: Optional[str] = None,
        response_format: Optional[Union[Dict, Type[BaseModel]]] = None,
        debug_mode: Optional[bool] = None,
        background_tasks: Optional[Any] = None,
        **kwargs,
    ) -> RunOutput:
        """Continue a previous run.

        Steps:
        1. Handle any updated tools
        2. Generate a response from the Model
        3. Update the RunOutput with the model response
        4. Convert response to structured format
        5. Store media if enabled
        6. Execute post-hooks
        7. Create session summary
        8. Cleanup and store (scrub, stop timer, save to file, add to session, calculate metrics, save session)
        """
        # Register run for cancellation tracking
        register_run(run_response.run_id)  # type: ignore

        self.model = cast(Model, self.model)

        # 1. Handle the updated tools
        self._handle_tool_call_updates(run_response=run_response, run_messages=run_messages, tools=tools)

        try:
            # Check for cancellation before model call
            raise_if_cancelled(run_response.run_id)  # type: ignore

            # 2. Generate a response from the Model (includes running function calls)
            self.model = cast(Model, self.model)
            model_response: ModelResponse = self.model.response(
                messages=run_messages.messages,
                response_format=response_format,
                tools=tools,
                tool_choice=self.tool_choice,
                tool_call_limit=self.tool_call_limit,
            )

            # Check for cancellation after model processing
            raise_if_cancelled(run_response.run_id)  # type: ignore

            # 3. Update the RunOutput with the model response
            self._update_run_response(
                model_response=model_response, run_response=run_response, run_messages=run_messages
            )

            # We should break out of the run function
            if any(tool_call.is_paused for tool_call in run_response.tools or []):
                return self._handle_agent_run_paused(run_response=run_response, session=session, user_id=user_id)

            # 4. Convert the response to the structured format if needed
            self._convert_response_to_structured_format(run_response, run_context=run_context)

            # 5. Store media if enabled
            if self.store_media:
                store_media_util(run_response, model_response)

            # 6. Execute post-hooks
            if self.post_hooks is not None:
                post_hook_iterator = self._execute_post_hooks(
                    hooks=self.post_hooks,  # type: ignore
                    run_output=run_response,
                    run_context=run_context,
                    session=session,
                    user_id=user_id,
                    debug_mode=debug_mode,
                    background_tasks=background_tasks,
                    **kwargs,
                )
                deque(post_hook_iterator, maxlen=0)
            # Check for cancellation
            raise_if_cancelled(run_response.run_id)  # type: ignore

            # 7. Create session summary
            if self.session_summary_manager is not None:
                # Upsert the RunOutput to Agent Session before creating the session summary
                session.upsert_run(run=run_response)

                try:
                    self.session_summary_manager.create_session_summary(session=session)
                except Exception as e:
                    log_warning(f"Error in session summary creation: {str(e)}")

            # Set the run status to completed
            run_response.status = RunStatus.completed

            # 8. Cleanup and store the run response and session
            self._cleanup_and_store(
                run_response=run_response, session=session, run_context=run_context, user_id=user_id
            )

            # Log Agent Telemetry
            self._log_agent_telemetry(session_id=session.session_id, run_id=run_response.run_id)

            return run_response
        except RunCancelledException as e:
            # Handle run cancellation during async streaming
            log_info(f"Run {run_response.run_id} was cancelled")
            run_response.status = RunStatus.cancelled
            run_response.content = str(e)

            # Cleanup and store the run response and session
            self._cleanup_and_store(
                run_response=run_response, session=session, run_context=run_context, user_id=user_id
            )

            return run_response
        finally:
            # Always clean up the run tracking
            cleanup_run(run_response.run_id)  # type: ignore

    def _continue_run_stream(
        self,
        run_response: RunOutput,
        run_messages: RunMessages,
        run_context: RunContext,
        session: AgentSession,
        tools: List[Union[Function, dict]],
        user_id: Optional[str] = None,
        response_format: Optional[Union[Dict, Type[BaseModel]]] = None,
        stream_events: bool = False,
        debug_mode: Optional[bool] = None,
        background_tasks: Optional[Any] = None,
        **kwargs,
    ) -> Iterator[RunOutputEvent]:
        """Continue a previous run.

        Steps:
        1. Resolve dependencies
        2. Handle any updated tools
        3. Process model response
        4. Execute post-hooks
        5. Create session summary
        6. Cleanup and store the run response and session
        """

        # 1. Resolve dependencies
        if run_context.dependencies is not None:
            self._resolve_run_dependencies(run_context=run_context)

        # Start the Run by yielding a RunContinued event
        if stream_events:
            yield handle_event(  # type: ignore
                create_run_continued_event(run_response),
                run_response,
                events_to_skip=self.events_to_skip,  # type: ignore
                store_events=self.store_events,
            )

        # 2. Handle the updated tools
        yield from self._handle_tool_call_updates_stream(
            run_response=run_response, run_messages=run_messages, tools=tools, stream_events=stream_events
        )

        try:
            # 3. Process model response
            for event in self._handle_model_response_stream(
                session=session,
                run_response=run_response,
                run_messages=run_messages,
                tools=tools,
                response_format=response_format,
                stream_events=stream_events,
                session_state=run_context.session_state,
                run_context=run_context,
            ):
                yield event

            # Parse response with parser model if provided
            yield from self._parse_response_with_parser_model_stream(
                session=session, run_response=run_response, stream_events=stream_events
            )

            # Yield RunContentCompletedEvent
            if stream_events:
                yield handle_event(  # type: ignore
                    create_run_content_completed_event(from_run_response=run_response),
                    run_response,
                    events_to_skip=self.events_to_skip,  # type: ignore
                    store_events=self.store_events,
                )

            # We should break out of the run function
            if any(tool_call.is_paused for tool_call in run_response.tools or []):
                yield from self._handle_agent_run_paused_stream(
                    run_response=run_response, session=session, user_id=user_id
                )
                return

            # Execute post-hooks
            if self.post_hooks is not None:
                yield from self._execute_post_hooks(
                    hooks=self.post_hooks,  # type: ignore
                    run_output=run_response,
                    session=session,
                    run_context=run_context,
                    user_id=user_id,
                    debug_mode=debug_mode,
                    stream_events=stream_events,
                    background_tasks=background_tasks,
                    **kwargs,
                )

            # Check for cancellation before model call
            raise_if_cancelled(run_response.run_id)  # type: ignore

            # 4. Create session summary
            if self.session_summary_manager is not None:
                # Upsert the RunOutput to Agent Session before creating the session summary
                session.upsert_run(run=run_response)

                if stream_events:
                    yield handle_event(  # type: ignore
                        create_session_summary_started_event(from_run_response=run_response),
                        run_response,
                        events_to_skip=self.events_to_skip,  # type: ignore
                        store_events=self.store_events,
                    )
                try:
                    self.session_summary_manager.create_session_summary(session=session)
                except Exception as e:
                    log_warning(f"Error in session summary creation: {str(e)}")

                if stream_events:
                    yield handle_event(  # type: ignore
                        create_session_summary_completed_event(
                            from_run_response=run_response, session_summary=session.summary
                        ),
                        run_response,
                        events_to_skip=self.events_to_skip,  # type: ignore
                        store_events=self.store_events,
                    )

            # Update run_response.session_state before creating RunCompletedEvent
            # This ensures the event has the final state after all tool modifications
            if session.session_data is not None and "session_state" in session.session_data:
                run_response.session_state = session.session_data["session_state"]

            # Create the run completed event
            completed_event = handle_event(
                create_run_completed_event(run_response),
                run_response,
                events_to_skip=self.events_to_skip,  # type: ignore
                store_events=self.store_events,
            )

            # Set the run status to completed
            run_response.status = RunStatus.completed

            # 5. Cleanup and store the run response and session
            self._cleanup_and_store(
                run_response=run_response, session=session, run_context=run_context, user_id=user_id
            )

            if stream_events:
                yield completed_event  # type: ignore

            # Log Agent Telemetry
            self._log_agent_telemetry(session_id=session.session_id, run_id=run_response.run_id)

            log_debug(f"Agent Run End: {run_response.run_id}", center=True, symbol="*")

        except RunCancelledException as e:
            # Handle run cancellation during async streaming
            log_info(f"Run {run_response.run_id} was cancelled during streaming")
            run_response.status = RunStatus.cancelled
            run_response.content = str(e)

            # Yield the cancellation event
            yield handle_event(  # type: ignore
                create_run_cancelled_event(from_run_response=run_response, reason=str(e)),
                run_response,
                events_to_skip=self.events_to_skip,  # type: ignore
                store_events=self.store_events,
            )

            # Cleanup and store the run response and session
            self._cleanup_and_store(
                run_response=run_response, session=session, run_context=run_context, user_id=user_id
            )
        finally:
            # Always clean up the run tracking
            cleanup_run(run_response.run_id)  # type: ignore

    @overload
    async def acontinue_run(
        self,
        run_response: Optional[RunOutput] = None,
        *,
        stream: Literal[False] = False,
        stream_events: Optional[bool] = None,
        stream_intermediate_steps: Optional[bool] = None,
        run_id: Optional[str] = None,
        updated_tools: Optional[List[ToolExecution]] = None,
        user_id: Optional[str] = None,
        session_id: Optional[str] = None,
        retries: Optional[int] = None,
        knowledge_filters: Optional[Union[Dict[str, Any], List[FilterExpr]]] = None,
        dependencies: Optional[Dict[str, Any]] = None,
        metadata: Optional[Dict[str, Any]] = None,
        debug_mode: Optional[bool] = None,
        **kwargs: Any,
    ) -> RunOutput: ...

    @overload
    def acontinue_run(
        self,
        run_response: Optional[RunOutput] = None,
        *,
        stream: Literal[True] = True,
        stream_events: Optional[bool] = None,
        stream_intermediate_steps: Optional[bool] = None,
        run_id: Optional[str] = None,
        updated_tools: Optional[List[ToolExecution]] = None,
        user_id: Optional[str] = None,
        session_id: Optional[str] = None,
        retries: Optional[int] = None,
        knowledge_filters: Optional[Union[Dict[str, Any], List[FilterExpr]]] = None,
        dependencies: Optional[Dict[str, Any]] = None,
        metadata: Optional[Dict[str, Any]] = None,
        debug_mode: Optional[bool] = None,
        **kwargs: Any,
    ) -> AsyncIterator[Union[RunOutputEvent, RunOutput]]: ...

    def acontinue_run(  # type: ignore
        self,
        run_response: Optional[RunOutput] = None,
        *,
        run_id: Optional[str] = None,  # type: ignore
        updated_tools: Optional[List[ToolExecution]] = None,
        stream: Optional[bool] = None,
        stream_events: Optional[bool] = None,
        stream_intermediate_steps: Optional[bool] = None,
        user_id: Optional[str] = None,
        session_id: Optional[str] = None,
        run_context: Optional[RunContext] = None,
        retries: Optional[int] = None,
        knowledge_filters: Optional[Union[Dict[str, Any], List[FilterExpr]]] = None,
        dependencies: Optional[Dict[str, Any]] = None,
        metadata: Optional[Dict[str, Any]] = None,
        debug_mode: Optional[bool] = None,
        yield_run_output: bool = False,
        **kwargs,
    ) -> Union[RunOutput, AsyncIterator[Union[RunOutputEvent, RunOutput]]]:
        """Continue a previous run.

        Args:
            run_response: The run response to continue.
            run_id: The run id to continue. Alternative to passing run_response.
            updated_tools: The updated tools to use for the run. Required to be used with `run_id`.
            stream: Whether to stream the response.
            stream_events: Whether to stream all events.
            user_id: The user id to continue the run for.
            session_id: The session id to continue the run for.
            run_context: The run context to use for the run.
            retries: The number of retries to continue the run for.
            knowledge_filters: The knowledge filters to use for the run.
            dependencies: The dependencies to use for continuing the run.
            metadata: The metadata to use for continuing the run.
            debug_mode: Whether to enable debug mode.
            yield_run_output: Whether to yield the run response.
            (deprecated) stream_intermediate_steps: Whether to stream all steps.
        """
        if run_response is None and run_id is None:
            raise ValueError("Either run_response or run_id must be provided.")

        if run_response is None and (run_id is not None and (session_id is None and self.session_id is None)):
            raise ValueError("Session ID is required to continue a run from a run_id.")

        background_tasks = kwargs.pop("background_tasks", None)
        if background_tasks is not None:
            from fastapi import BackgroundTasks

            background_tasks: BackgroundTasks = background_tasks  # type: ignore

        session_id, user_id = self._initialize_session(
            session_id=session_id,
            user_id=user_id,
        )
        run_id: str = run_id or run_response.run_id if run_response else run_id  # type: ignore

        # Initialize the Agent
        self.initialize_agent(debug_mode=debug_mode)

        dependencies = dependencies if dependencies is not None else self.dependencies

        # If no retries are set, use the agent's default retries
        retries = retries if retries is not None else self.retries

        # Use stream override value when necessary
        if stream is None:
            stream = False if self.stream is None else self.stream

        # Considering both stream_events and stream_intermediate_steps (deprecated)
        if stream_intermediate_steps is not None:
            warnings.warn(
                "The 'stream_intermediate_steps' parameter is deprecated and will be removed in future versions. Use 'stream_events' instead.",
                DeprecationWarning,
                stacklevel=2,
            )
        stream_events = stream_events or stream_intermediate_steps

        # Can't stream events if streaming is disabled
        if stream is False:
            stream_events = False

        if stream_events is None:
            stream_events = False if self.stream_events is None else self.stream_events

        # Can't have stream_intermediate_steps if stream is False
        if stream is False:
            stream_events = False

        self.stream = self.stream or stream
        self.stream_events = self.stream_events or stream_events

        # Get knowledge filters
        knowledge_filters = knowledge_filters
        if self.knowledge_filters or knowledge_filters:
            knowledge_filters = self._get_effective_filters(knowledge_filters)

        # Merge agent metadata with run metadata
        if self.metadata is not None:
            if metadata is None:
                metadata = self.metadata
            else:
                merge_dictionaries(metadata, self.metadata)

        # Prepare arguments for the model
        response_format = self._get_response_format(run_context=run_context)
        self.model = cast(Model, self.model)

        # Initialize run context
        run_context = run_context or RunContext(
            run_id=run_id,  # type: ignore
            session_id=session_id,
            user_id=user_id,
            session_state={},
            dependencies=dependencies,
            knowledge_filters=knowledge_filters,
            metadata=metadata,
        )

        last_exception = None
        num_attempts = retries + 1
        for attempt in range(num_attempts):
            try:
                if stream:
                    return self._acontinue_run_stream(
                        run_response=run_response,
                        run_context=run_context,
                        updated_tools=updated_tools,
                        run_id=run_id,
                        user_id=user_id,
                        session_id=session_id,
                        response_format=response_format,
                        stream_events=stream_events,
                        yield_run_output=yield_run_output,
                        debug_mode=debug_mode,
                        background_tasks=background_tasks,
                        **kwargs,
                    )
                else:
                    return self._acontinue_run(  # type: ignore
                        session_id=session_id,
                        run_response=run_response,
                        run_context=run_context,
                        updated_tools=updated_tools,
                        run_id=run_id,
                        user_id=user_id,
                        response_format=response_format,
                        debug_mode=debug_mode,
                        background_tasks=background_tasks,
                        **kwargs,
                    )
            except ModelProviderError as e:
                log_warning(f"Attempt {attempt + 1}/{num_attempts} failed: {str(e)}")
                if isinstance(e, StopAgentRun):
                    raise e
                last_exception = e
                if attempt < num_attempts - 1:  # Don't sleep on the last attempt
                    if self.exponential_backoff:
                        delay = 2**attempt * self.delay_between_retries
                    else:
                        delay = self.delay_between_retries
                    import time

                    time.sleep(delay)
            except KeyboardInterrupt:
                run_response = cast(RunOutput, run_response)
                if stream:
                    return async_generator_wrapper(  # type: ignore
                        create_run_cancelled_event(run_response, "Operation cancelled by user")
                    )
                else:
                    run_response.content = "Operation cancelled by user"
                    run_response.status = RunStatus.cancelled
                    return run_response

        # If we get here, all retries failed
        if last_exception is not None:
            log_error(
                f"Failed after {num_attempts} attempts. Last error using {last_exception.model_name}({last_exception.model_id})"
            )
            if stream:
                return async_generator_wrapper(create_run_error_event(run_response, error=str(last_exception)))  # type: ignore
            raise last_exception
        else:
            if stream:
                return async_generator_wrapper(create_run_error_event(run_response, error=str(last_exception)))  # type: ignore
            raise Exception(f"Failed after {num_attempts} attempts.")

    async def _acontinue_run(
        self,
        session_id: str,
        run_context: RunContext,
        run_response: Optional[RunOutput] = None,
        updated_tools: Optional[List[ToolExecution]] = None,
        run_id: Optional[str] = None,
        user_id: Optional[str] = None,
        response_format: Optional[Union[Dict, Type[BaseModel]]] = None,
        debug_mode: Optional[bool] = None,
        background_tasks: Optional[Any] = None,
        **kwargs,
    ) -> RunOutput:
        """Continue a previous run.

        Steps:
        1. Read existing session from db
        2. Resolve dependencies
        3. Update metadata and session state
        4. Prepare run response
        5. Determine tools for model
        6. Prepare run messages
        7. Handle the updated tools
        8. Get model response
        9. Update the RunOutput with the model response
        10. Convert response to structured format
        11. Store media if enabled
        12. Execute post-hooks
        13. Create session summary
        14. Cleanup and store (scrub, stop timer, save to file, add to session, calculate metrics, save session)
        """
        log_debug(f"Agent Run Continue: {run_response.run_id if run_response else run_id}", center=True)  # type: ignore

        # 1. Read existing session from db
        agent_session = await self._aread_or_create_session(session_id=session_id, user_id=user_id)

        # 2. Resolve dependencies
        if run_context.dependencies is not None:
            await self._aresolve_run_dependencies(run_context=run_context)

        # 3. Update metadata and session state
        self._update_metadata(session=agent_session)
        # Initialize session state
        run_context.session_state = self._initialize_session_state(
            session_state={}, user_id=user_id, session_id=session_id, run_id=run_id
        )
        # Update session state from DB
        if run_context.session_state is not None:
            run_context.session_state = self._load_session_state(
                session=agent_session, session_state=run_context.session_state
            )

        # 4. Prepare run response
        if run_response is not None:
            # The run is continued from a provided run_response. This contains the updated tools.
            input = run_response.messages or []
        elif run_id is not None:
            # The run is continued from a run_id. This requires the updated tools to be passed.
            if updated_tools is None:
                raise ValueError("Updated tools are required to continue a run from a run_id.")

            runs = agent_session.runs
            run_response = next((r for r in runs if r.run_id == run_id), None)  # type: ignore
            if run_response is None:
                raise RuntimeError(f"No runs found for run ID {run_id}")
            run_response.tools = updated_tools
            input = run_response.messages or []
        else:
            raise ValueError("Either run_response or run_id must be provided.")

        run_response = cast(RunOutput, run_response)
        run_response.status = RunStatus.running

        # 5. Determine tools for model
        self.model = cast(Model, self.model)
        processed_tools = await self.aget_tools(
            run_response=run_response,
            run_context=run_context,
            session=agent_session,
            user_id=user_id,
        )

        _tools = self._determine_tools_for_model(
            model=self.model,
            processed_tools=processed_tools,
            run_response=run_response,
            run_context=run_context,
            session=agent_session,
        )

        # 6. Prepare run messages
        run_messages: RunMessages = self._get_continue_run_messages(
            input=input,
        )

        # Register run for cancellation tracking
        register_run(run_response.run_id)  # type: ignore

        try:
            # 7. Handle the updated tools
            await self._ahandle_tool_call_updates(run_response=run_response, run_messages=run_messages, tools=_tools)

            # 8. Get model response
            model_response: ModelResponse = await self.model.aresponse(
                messages=run_messages.messages,
                response_format=response_format,
                tools=_tools,
                tool_choice=self.tool_choice,
                tool_call_limit=self.tool_call_limit,
            )
            # Check for cancellation after model call
            raise_if_cancelled(run_response.run_id)  # type: ignore

            # If an output model is provided, generate output using the output model
            await self._agenerate_response_with_output_model(model_response=model_response, run_messages=run_messages)

            # If a parser model is provided, structure the response separately
            await self._aparse_response_with_parser_model(
                model_response=model_response, run_messages=run_messages, run_context=run_context
            )

            # 9. Update the RunOutput with the model response
            self._update_run_response(
                model_response=model_response,
                run_response=run_response,
                run_messages=run_messages,
                run_context=run_context,
            )

            # Break out of the run function if a tool call is paused
            if any(tool_call.is_paused for tool_call in run_response.tools or []):
                return await self._ahandle_agent_run_paused(
                    run_response=run_response, session=agent_session, user_id=user_id
                )

            # 10. Convert the response to the structured format if needed
            self._convert_response_to_structured_format(run_response, run_context=run_context)

            # 11. Store media if enabled
            if self.store_media:
                store_media_util(run_response, model_response)

            raise_if_cancelled(run_response.run_id)  # type: ignore

            # 12. Execute post-hooks
            if self.post_hooks is not None:
                async for _ in self._aexecute_post_hooks(
                    hooks=self.post_hooks,  # type: ignore
                    run_output=run_response,
                    run_context=run_context,
                    session=agent_session,
                    user_id=user_id,
                    debug_mode=debug_mode,
                    background_tasks=background_tasks,
                    **kwargs,
                ):
                    pass

            # Check for cancellation
            raise_if_cancelled(run_response.run_id)  # type: ignore

            # 13. Create session summary
            if self.session_summary_manager is not None:
                # Upsert the RunOutput to Agent Session before creating the session summary
                agent_session.upsert_run(run=run_response)

                try:
                    await self.session_summary_manager.acreate_session_summary(session=agent_session)
                except Exception as e:
                    log_warning(f"Error in session summary creation: {str(e)}")

            # Set the run status to completed
            run_response.status = RunStatus.completed

            # 14. Cleanup and store the run response and session
            await self._acleanup_and_store(
                run_response=run_response,
                session=agent_session,
                run_context=run_context,
                user_id=user_id,
            )

            # Log Agent Telemetry
            await self._alog_agent_telemetry(session_id=agent_session.session_id, run_id=run_response.run_id)

            log_debug(f"Agent Run End: {run_response.run_id}", center=True, symbol="*")

            return run_response

        except RunCancelledException as e:
            # Handle run cancellation
            log_info(f"Run {run_response.run_id} was cancelled")
            run_response.content = str(e)
            run_response.status = RunStatus.cancelled

            # Cleanup and store the run response and session
            await self._acleanup_and_store(
                run_response=run_response,
                session=agent_session,
                run_context=run_context,
                user_id=user_id,
            )

            return run_response
        finally:
            # Always disconnect MCP tools
            await self._disconnect_mcp_tools()

            # Always clean up the run tracking
            cleanup_run(run_response.run_id)  # type: ignore

    async def _acontinue_run_stream(
        self,
        session_id: str,
        run_context: RunContext,
        run_response: Optional[RunOutput] = None,
        updated_tools: Optional[List[ToolExecution]] = None,
        run_id: Optional[str] = None,
        user_id: Optional[str] = None,
        response_format: Optional[Union[Dict, Type[BaseModel]]] = None,
        stream_events: bool = False,
        yield_run_output: bool = False,
        debug_mode: Optional[bool] = None,
        background_tasks: Optional[Any] = None,
        **kwargs,
    ) -> AsyncIterator[Union[RunOutputEvent, RunOutput]]:
        """Continue a previous run.

        Steps:
        1. Resolve dependencies
        2. Read existing session from db
        3. Update session state and metadata
        4. Prepare run response
        5. Determine tools for model
        6. Prepare run messages
        7. Handle the updated tools
        8. Process model response
        9. Create session summary
        10. Execute post-hooks
        11. Cleanup and store the run response and session
        """
        log_debug(f"Agent Run Continue: {run_response.run_id if run_response else run_id}", center=True)  # type: ignore

        # 1. Resolve dependencies
        if run_context.dependencies is not None:
            await self._aresolve_run_dependencies(run_context=run_context)

        # 2. Read existing session from db
        agent_session = await self._aread_or_create_session(session_id=session_id, user_id=user_id)

        # 3. Update session state and metadata
        self._update_metadata(session=agent_session)
        # Initialize session state
        run_context.session_state = self._initialize_session_state(
            session_state={}, user_id=user_id, session_id=session_id, run_id=run_id
        )
        # Update session state from DB
        if run_context.session_state is not None:
            run_context.session_state = self._load_session_state(
                session=agent_session, session_state=run_context.session_state
            )

        # 4. Prepare run response
        if run_response is not None:
            # The run is continued from a provided run_response. This contains the updated tools.
            input = run_response.messages or []
        elif run_id is not None:
            # The run is continued from a run_id. This requires the updated tools to be passed.
            if updated_tools is None:
                raise ValueError("Updated tools are required to continue a run from a run_id.")

            runs = agent_session.runs
            run_response = next((r for r in runs if r.run_id == run_id), None)  # type: ignore
            if run_response is None:
                raise RuntimeError(f"No runs found for run ID {run_id}")
            run_response.tools = updated_tools
            input = run_response.messages or []
        else:
            raise ValueError("Either run_response or run_id must be provided.")

        run_response = cast(RunOutput, run_response)
        run_response.status = RunStatus.running

        # 5. Determine tools for model
        self.model = cast(Model, self.model)
        processed_tools = await self.aget_tools(
            run_response=run_response,
            run_context=run_context,
            session=agent_session,
            user_id=user_id,
        )

        _tools = self._determine_tools_for_model(
            model=self.model,
            processed_tools=processed_tools,
            run_response=run_response,
            run_context=run_context,
            session=agent_session,
        )

        # 6. Prepare run messages
        run_messages: RunMessages = self._get_continue_run_messages(
            input=input,
        )

        # Register run for cancellation tracking
        register_run(run_response.run_id)  # type: ignore

        try:
            # Start the Run by yielding a RunContinued event
            if stream_events:
                yield handle_event(  # type: ignore
                    create_run_continued_event(run_response),
                    run_response,
                    events_to_skip=self.events_to_skip,  # type: ignore
                    store_events=self.store_events,
                )

            # 7. Handle the updated tools
            async for event in self._ahandle_tool_call_updates_stream(
                run_response=run_response, run_messages=run_messages, tools=_tools, stream_events=stream_events
            ):
                raise_if_cancelled(run_response.run_id)  # type: ignore
                yield event

            # 8. Process model response
            if self.output_model is None:
                async for event in self._ahandle_model_response_stream(
                    session=agent_session,
                    run_response=run_response,
                    run_messages=run_messages,
                    tools=_tools,
                    response_format=response_format,
                    stream_events=stream_events,
                    run_context=run_context,
                ):
                    raise_if_cancelled(run_response.run_id)  # type: ignore
                    yield event
            else:
                from agno.run.agent import (
                    IntermediateRunContentEvent,
                    RunContentEvent,
                )  # type: ignore

                async for event in self._ahandle_model_response_stream(
                    session=agent_session,
                    run_response=run_response,
                    run_messages=run_messages,
                    tools=_tools,
                    response_format=response_format,
                    stream_events=stream_events,
                    run_context=run_context,
                ):
                    raise_if_cancelled(run_response.run_id)  # type: ignore
                    if isinstance(event, RunContentEvent):
                        if stream_events:
                            yield IntermediateRunContentEvent(
                                content=event.content,
                                content_type=event.content_type,
                            )
                    else:
                        yield event

                # If an output model is provided, generate output using the output model
                async for event in self._agenerate_response_with_output_model_stream(
                    session=agent_session,
                    run_response=run_response,
                    run_messages=run_messages,
                    stream_events=stream_events,
                ):
                    raise_if_cancelled(run_response.run_id)  # type: ignore
                    yield event

            # Check for cancellation after model processing
            raise_if_cancelled(run_response.run_id)  # type: ignore

            # Parse response with parser model if provided
            async for event in self._aparse_response_with_parser_model_stream(
                session=agent_session, run_response=run_response, stream_events=stream_events, run_context=run_context
            ):
                yield event

            # Yield RunContentCompletedEvent
            if stream_events:
                yield handle_event(  # type: ignore
                    create_run_content_completed_event(from_run_response=run_response),
                    run_response,
                    events_to_skip=self.events_to_skip,  # type: ignore
                    store_events=self.store_events,
                )

            # Break out of the run function if a tool call is paused
            if any(tool_call.is_paused for tool_call in run_response.tools or []):
                async for item in self._ahandle_agent_run_paused_stream(
                    run_response=run_response, session=agent_session, user_id=user_id
                ):
                    yield item
                return

            # 8. Execute post-hooks
            if self.post_hooks is not None:
                async for event in self._aexecute_post_hooks(
                    hooks=self.post_hooks,  # type: ignore
                    run_output=run_response,
                    run_context=run_context,
                    session=agent_session,
                    user_id=user_id,
                    debug_mode=debug_mode,
                    stream_events=stream_events,
                    background_tasks=background_tasks,
                    **kwargs,
                ):
                    yield event
            # Check for cancellation before model call
            raise_if_cancelled(run_response.run_id)  # type: ignore

            # 9. Create session summary
            if self.session_summary_manager is not None:
                # Upsert the RunOutput to Agent Session before creating the session summary
                agent_session.upsert_run(run=run_response)

                if stream_events:
                    yield handle_event(  # type: ignore
                        create_session_summary_started_event(from_run_response=run_response),
                        run_response,
                        events_to_skip=self.events_to_skip,  # type: ignore
                        store_events=self.store_events,
                    )
                try:
                    await self.session_summary_manager.acreate_session_summary(session=agent_session)
                except Exception as e:
                    log_warning(f"Error in session summary creation: {str(e)}")
                if stream_events:
                    yield handle_event(  # type: ignore
                        create_session_summary_completed_event(
                            from_run_response=run_response, session_summary=agent_session.summary
                        ),
                        run_response,
                        events_to_skip=self.events_to_skip,  # type: ignore
                        store_events=self.store_events,
                    )

            # Update run_response.session_state before creating RunCompletedEvent
            # This ensures the event has the final state after all tool modifications
            if agent_session.session_data is not None and "session_state" in agent_session.session_data:
                run_response.session_state = agent_session.session_data["session_state"]

            # Create the run completed event
            completed_event = handle_event(
                create_run_completed_event(run_response),
                run_response,
                events_to_skip=self.events_to_skip,  # type: ignore
                store_events=self.store_events,
            )

            # Set the run status to completed
            run_response.status = RunStatus.completed

            # 10. Cleanup and store the run response and session
            await self._acleanup_and_store(
                run_response=run_response, session=agent_session, run_context=run_context, user_id=user_id
            )

            if stream_events:
                yield completed_event  # type: ignore

            if yield_run_output:
                yield run_response

            # Log Agent Telemetry
            await self._alog_agent_telemetry(session_id=agent_session.session_id, run_id=run_response.run_id)

            log_debug(f"Agent Run End: {run_response.run_id}", center=True, symbol="*")
        except RunCancelledException as e:
            # Handle run cancellation during streaming
            log_info(f"Run {run_response.run_id} was cancelled during streaming")
            run_response.status = RunStatus.cancelled
            run_response.content = str(e)

            # Yield the cancellation event
            yield handle_event(  # type: ignore
                create_run_cancelled_event(from_run_response=run_response, reason=str(e)),
                run_response,
                events_to_skip=self.events_to_skip,  # type: ignore
                store_events=self.store_events,
            )

            # Cleanup and store the run response and session
            await self._acleanup_and_store(
                run_response=run_response,
                session=agent_session,
                run_context=run_context,
                user_id=user_id,
            )
        finally:
            # Always disconnect MCP tools
            await self._disconnect_mcp_tools()

            # Always clean up the run tracking
            cleanup_run(run_response.run_id)  # type: ignore

    def _execute_pre_hooks(
        self,
        hooks: Optional[List[Callable[..., Any]]],
        run_response: RunOutput,
        run_input: RunInput,
        session: AgentSession,
        run_context: RunContext,
        user_id: Optional[str] = None,
        debug_mode: Optional[bool] = None,
        stream_events: bool = False,
        background_tasks: Optional[Any] = None,
        **kwargs: Any,
    ) -> Iterator[RunOutputEvent]:
        """Execute multiple pre-hook functions in succession."""
        if hooks is None:
            return
        # Prepare arguments for this hook
        all_args = {
            "run_input": run_input,
            "run_context": run_context,
            "agent": self,
            "session": session,
            "session_state": run_context.session_state,
            "dependencies": run_context.dependencies,
            "metadata": run_context.metadata,
            "user_id": user_id,
            "debug_mode": debug_mode or self.debug_mode,
        }

        # Check if background_tasks is available and ALL hooks should run in background
        # Note: Pre-hooks running in background may not be able to modify run_input
        if self._run_hooks_in_background is True and background_tasks is not None:
            # Schedule ALL pre_hooks as background tasks
            # Copy args to prevent race conditions
            bg_args = copy_args_for_background(all_args)
            for hook in hooks:
                # Filter arguments to only include those that the hook accepts
                filtered_args = filter_hook_args(hook, bg_args)

                # Add to background tasks
                background_tasks.add_task(hook, **filtered_args)
            return

        all_args.update(kwargs)

        for i, hook in enumerate(hooks):
            # Check if this specific hook should run in background (via @hook decorator)
            if should_run_hook_in_background(hook) and background_tasks is not None:
                # Copy args to prevent race conditions
                bg_args = copy_args_for_background(all_args)
                filtered_args = filter_hook_args(hook, bg_args)
                background_tasks.add_task(hook, **filtered_args)
                continue

            if stream_events:
                yield handle_event(  # type: ignore
                    run_response=run_response,
                    event=create_pre_hook_started_event(
                        from_run_response=run_response,
                        run_input=run_input,
                        pre_hook_name=hook.__name__,
                    ),
                    events_to_skip=self.events_to_skip,  # type: ignore
                    store_events=self.store_events,
                )
            try:
                # Filter arguments to only include those that the hook accepts
                filtered_args = filter_hook_args(hook, all_args)

                hook(**filtered_args)

                if stream_events:
                    yield handle_event(  # type: ignore
                        run_response=run_response,
                        event=create_pre_hook_completed_event(
                            from_run_response=run_response,
                            run_input=run_input,
                            pre_hook_name=hook.__name__,
                        ),
                        events_to_skip=self.events_to_skip,  # type: ignore
                        store_events=self.store_events,
                    )

            except (InputCheckError, OutputCheckError) as e:
                raise e
            except Exception as e:
                log_error(f"Pre-hook #{i + 1} execution failed: {str(e)}")
                log_exception(e)
            finally:
                # Reset global log mode incase an agent in the pre-hook changed it
                self._set_debug(debug_mode=debug_mode)

        # Update the input on the run_response
        run_response.input = run_input

    async def _aexecute_pre_hooks(
        self,
        hooks: Optional[List[Callable[..., Any]]],
        run_response: RunOutput,
        run_input: RunInput,
        run_context: RunContext,
        session: AgentSession,
        user_id: Optional[str] = None,
        debug_mode: Optional[bool] = None,
        stream_events: bool = False,
        background_tasks: Optional[Any] = None,
        **kwargs: Any,
    ) -> AsyncIterator[RunOutputEvent]:
        """Execute multiple pre-hook functions in succession (async version)."""
        if hooks is None:
            return
        # Prepare arguments for this hook
        all_args = {
            "run_input": run_input,
            "agent": self,
            "session": session,
            "run_context": run_context,
            "session_state": run_context.session_state,
            "dependencies": run_context.dependencies,
            "metadata": run_context.metadata,
            "user_id": user_id,
            "debug_mode": debug_mode or self.debug_mode,
        }

        # Check if background_tasks is available and ALL hooks should run in background
        # Note: Pre-hooks running in background may not be able to modify run_input
        if self._run_hooks_in_background is True and background_tasks is not None:
            # Schedule ALL pre_hooks as background tasks
            # Copy args to prevent race conditions
            bg_args = copy_args_for_background(all_args)
            for hook in hooks:
                # Filter arguments to only include those that the hook accepts
                filtered_args = filter_hook_args(hook, bg_args)

                # Add to background tasks (both sync and async hooks supported)
                background_tasks.add_task(hook, **filtered_args)
            return

        all_args.update(kwargs)

        for i, hook in enumerate(hooks):
            # Check if this specific hook should run in background (via @hook decorator)
            if should_run_hook_in_background(hook) and background_tasks is not None:
                # Copy args to prevent race conditions
                bg_args = copy_args_for_background(all_args)
                filtered_args = filter_hook_args(hook, bg_args)
                background_tasks.add_task(hook, **filtered_args)
                continue

            if stream_events:
                yield handle_event(  # type: ignore
                    run_response=run_response,
                    event=create_pre_hook_started_event(
                        from_run_response=run_response,
                        run_input=run_input,
                        pre_hook_name=hook.__name__,
                    ),
                    events_to_skip=self.events_to_skip,  # type: ignore
                    store_events=self.store_events,
                )
            try:
                # Filter arguments to only include those that the hook accepts
                filtered_args = filter_hook_args(hook, all_args)

                if iscoroutinefunction(hook):
                    await hook(**filtered_args)
                else:
                    # Synchronous function
                    hook(**filtered_args)

                if stream_events:
                    yield handle_event(  # type: ignore
                        run_response=run_response,
                        event=create_pre_hook_completed_event(
                            from_run_response=run_response,
                            run_input=run_input,
                            pre_hook_name=hook.__name__,
                        ),
                        events_to_skip=self.events_to_skip,  # type: ignore
                        store_events=self.store_events,
                    )

            except (InputCheckError, OutputCheckError) as e:
                raise e
            except Exception as e:
                log_error(f"Pre-hook #{i + 1} execution failed: {str(e)}")
                log_exception(e)
            finally:
                # Reset global log mode incase an agent in the pre-hook changed it
                self._set_debug(debug_mode=debug_mode)

        # Update the input on the run_response
        run_response.input = run_input

    def _execute_post_hooks(
        self,
        hooks: Optional[List[Callable[..., Any]]],
        run_output: RunOutput,
        session: AgentSession,
        run_context: RunContext,
        user_id: Optional[str] = None,
        debug_mode: Optional[bool] = None,
        stream_events: bool = False,
        background_tasks: Optional[Any] = None,
        **kwargs: Any,
    ) -> Iterator[RunOutputEvent]:
        """Execute multiple post-hook functions in succession."""
        if hooks is None:
            return

        # Prepare arguments for this hook
        all_args = {
            "run_output": run_output,
            "agent": self,
            "session": session,
            "session_state": run_context.session_state,
            "dependencies": run_context.dependencies,
            "metadata": run_context.metadata,
            "user_id": user_id,
            "run_context": run_context,
            "debug_mode": debug_mode or self.debug_mode,
        }

        # Check if background_tasks is available and ALL hooks should run in background
        if self._run_hooks_in_background is True and background_tasks is not None:
            # Schedule ALL post_hooks as background tasks
            # Copy args to prevent race conditions
            bg_args = copy_args_for_background(all_args)
            for hook in hooks:
                # Filter arguments to only include those that the hook accepts
                filtered_args = filter_hook_args(hook, bg_args)

                # Add to background tasks
                background_tasks.add_task(hook, **filtered_args)
            return

        all_args.update(kwargs)

        for i, hook in enumerate(hooks):
            # Check if this specific hook should run in background (via @hook decorator)
            if should_run_hook_in_background(hook) and background_tasks is not None:
                # Copy args to prevent race conditions
                bg_args = copy_args_for_background(all_args)
                filtered_args = filter_hook_args(hook, bg_args)
                background_tasks.add_task(hook, **filtered_args)
                continue

            if stream_events:
                yield handle_event(  # type: ignore
                    run_response=run_output,
                    event=create_post_hook_started_event(
                        from_run_response=run_output,
                        post_hook_name=hook.__name__,
                    ),
                    events_to_skip=self.events_to_skip,  # type: ignore
                    store_events=self.store_events,
                )
            try:
                # Filter arguments to only include those that the hook accepts
                filtered_args = filter_hook_args(hook, all_args)

                hook(**filtered_args)

                if stream_events:
                    yield handle_event(  # type: ignore
                        run_response=run_output,
                        event=create_post_hook_completed_event(
                            from_run_response=run_output,
                            post_hook_name=hook.__name__,
                        ),
                        events_to_skip=self.events_to_skip,  # type: ignore
                        store_events=self.store_events,
                    )
            except (InputCheckError, OutputCheckError) as e:
                raise e
            except Exception as e:
                log_error(f"Post-hook #{i + 1} execution failed: {str(e)}")
                log_exception(e)
            finally:
                # Reset global log mode incase an agent in the pre-hook changed it
                self._set_debug(debug_mode=debug_mode)

    async def _aexecute_post_hooks(
        self,
        hooks: Optional[List[Callable[..., Any]]],
        run_output: RunOutput,
        run_context: RunContext,
        session: AgentSession,
        user_id: Optional[str] = None,
        debug_mode: Optional[bool] = None,
        stream_events: bool = False,
        background_tasks: Optional[Any] = None,
        **kwargs: Any,
    ) -> AsyncIterator[RunOutputEvent]:
        """Execute multiple post-hook functions in succession (async version)."""
        if hooks is None:
            return

        # Prepare arguments for this hook
        all_args = {
            "run_output": run_output,
            "agent": self,
            "session": session,
            "run_context": run_context,
            "session_state": run_context.session_state,
            "dependencies": run_context.dependencies,
            "metadata": run_context.metadata,
            "user_id": user_id,
            "debug_mode": debug_mode or self.debug_mode,
        }
        # Check if background_tasks is available and ALL hooks should run in background
        if self._run_hooks_in_background is True and background_tasks is not None:
            # Copy args to prevent race conditions
            bg_args = copy_args_for_background(all_args)
            for hook in hooks:
                # Filter arguments to only include those that the hook accepts
                filtered_args = filter_hook_args(hook, bg_args)

                # Add to background tasks (both sync and async hooks supported)
                background_tasks.add_task(hook, **filtered_args)
            return

        all_args.update(kwargs)

        for i, hook in enumerate(hooks):
            # Check if this specific hook should run in background (via @hook decorator)
            if should_run_hook_in_background(hook) and background_tasks is not None:
                # Copy args to prevent race conditions
                bg_args = copy_args_for_background(all_args)
                filtered_args = filter_hook_args(hook, bg_args)
                background_tasks.add_task(hook, **filtered_args)
                continue

            if stream_events:
                yield handle_event(  # type: ignore
                    run_response=run_output,
                    event=create_post_hook_started_event(
                        from_run_response=run_output,
                        post_hook_name=hook.__name__,
                    ),
                    events_to_skip=self.events_to_skip,  # type: ignore
                    store_events=self.store_events,
                )
            try:
                # Filter arguments to only include those that the hook accepts
                filtered_args = filter_hook_args(hook, all_args)
                from inspect import iscoroutinefunction

                if iscoroutinefunction(hook):
                    await hook(**filtered_args)
                else:
                    hook(**filtered_args)

                if stream_events:
                    yield handle_event(  # type: ignore
                        run_response=run_output,
                        event=create_post_hook_completed_event(
                            from_run_response=run_output,
                            post_hook_name=hook.__name__,
                        ),
                        events_to_skip=self.events_to_skip,  # type: ignore
                        store_events=self.store_events,
                    )

            except (InputCheckError, OutputCheckError) as e:
                raise e
            except Exception as e:
                log_error(f"Post-hook #{i + 1} execution failed: {str(e)}")
                log_exception(e)
            finally:
                # Reset global log mode incase an agent in the pre-hook changed it
                self._set_debug(debug_mode=debug_mode)

    def _handle_agent_run_paused(
        self,
        run_response: RunOutput,
        session: AgentSession,
        user_id: Optional[str] = None,
    ) -> RunOutput:
        # Set the run response to paused

        run_response.status = RunStatus.paused
        if not run_response.content:
            run_response.content = get_paused_content(run_response)

        self._cleanup_and_store(run_response=run_response, session=session, user_id=user_id)

        log_debug(f"Agent Run Paused: {run_response.run_id}", center=True, symbol="*")

        # We return and await confirmation/completion for the tools that require it
        return run_response

    def _handle_agent_run_paused_stream(
        self,
        run_response: RunOutput,
        session: AgentSession,
        user_id: Optional[str] = None,
    ) -> Iterator[RunOutputEvent]:
        # Set the run response to paused

        run_response.status = RunStatus.paused
        if not run_response.content:
            run_response.content = get_paused_content(run_response)

        # We return and await confirmation/completion for the tools that require it
        pause_event = handle_event(
            create_run_paused_event(
                from_run_response=run_response,
                tools=run_response.tools,
            ),
            run_response,
            events_to_skip=self.events_to_skip,  # type: ignore
            store_events=self.store_events,
        )

        self._cleanup_and_store(run_response=run_response, session=session, user_id=user_id)

        yield pause_event  # type: ignore

        log_debug(f"Agent Run Paused: {run_response.run_id}", center=True, symbol="*")

    async def _ahandle_agent_run_paused(
        self,
        run_response: RunOutput,
        session: AgentSession,
        user_id: Optional[str] = None,
    ) -> RunOutput:
        # Set the run response to paused

        run_response.status = RunStatus.paused
        if not run_response.content:
            run_response.content = get_paused_content(run_response)

        await self._acleanup_and_store(run_response=run_response, session=session, user_id=user_id)

        log_debug(f"Agent Run Paused: {run_response.run_id}", center=True, symbol="*")

        # We return and await confirmation/completion for the tools that require it
        return run_response

    async def _ahandle_agent_run_paused_stream(
        self,
        run_response: RunOutput,
        session: AgentSession,
        user_id: Optional[str] = None,
    ) -> AsyncIterator[RunOutputEvent]:
        # Set the run response to paused

        run_response.status = RunStatus.paused
        if not run_response.content:
            run_response.content = get_paused_content(run_response)

        # We return and await confirmation/completion for the tools that require it
        pause_event = handle_event(
            create_run_paused_event(
                from_run_response=run_response,
                tools=run_response.tools,
            ),
            run_response,
            events_to_skip=self.events_to_skip,  # type: ignore
            store_events=self.store_events,
        )

        await self._acleanup_and_store(run_response=run_response, session=session, user_id=user_id)

        yield pause_event  # type: ignore

        log_debug(f"Agent Run Paused: {run_response.run_id}", center=True, symbol="*")

    def _convert_response_to_structured_format(
        self, run_response: Union[RunOutput, ModelResponse], run_context: Optional[RunContext] = None
    ):
        # Get output_schema from run_context
        output_schema = run_context.output_schema if run_context else None

        # Convert the response to the structured format if needed
        if output_schema is not None and not isinstance(run_response.content, output_schema):
            if isinstance(run_response.content, str) and self.parse_response:
                try:
                    structured_output = parse_response_model_str(run_response.content, output_schema)

                    # Update RunOutput
                    if structured_output is not None:
                        run_response.content = structured_output
                        if isinstance(run_response, RunOutput):
                            run_response.content_type = output_schema.__name__
                    else:
                        log_warning("Failed to convert response to output_schema")
                except Exception as e:
                    log_warning(f"Failed to convert response to output model: {e}")
            else:
                log_warning("Something went wrong. Run response content is not a string")

    def _handle_external_execution_update(self, run_messages: RunMessages, tool: ToolExecution):
        self.model = cast(Model, self.model)

        if tool.result is not None:
            for msg in run_messages.messages:
                # Skip if the message is already in the run_messages
                if msg.tool_call_id == tool.tool_call_id:
                    break

            run_messages.messages.append(
                Message(
                    role=self.model.tool_message_role,
                    content=tool.result,
                    tool_call_id=tool.tool_call_id,
                    tool_name=tool.tool_name,
                    tool_args=tool.tool_args,
                    tool_call_error=tool.tool_call_error,
                    stop_after_tool_call=tool.stop_after_tool_call,
                )
            )
            tool.external_execution_required = False
        else:
            raise ValueError(f"Tool {tool.tool_name} requires external execution, cannot continue run")

    def _handle_user_input_update(self, tool: ToolExecution):
        for field in tool.user_input_schema or []:
            if not tool.tool_args:
                tool.tool_args = {}
            tool.tool_args[field.name] = field.value

    def _handle_get_user_input_tool_update(self, run_messages: RunMessages, tool: ToolExecution):
        import json

        self.model = cast(Model, self.model)
        # Skipping tool without user_input_schema so that tool_call_id is not repeated
        if not hasattr(tool, "user_input_schema") or not tool.user_input_schema:
            return
        user_input_result = [
            {"name": user_input_field.name, "value": user_input_field.value}
            for user_input_field in tool.user_input_schema or []
        ]
        # Add the tool call result to the run_messages
        run_messages.messages.append(
            Message(
                role=self.model.tool_message_role,
                content=f"User inputs retrieved: {json.dumps(user_input_result)}",
                tool_call_id=tool.tool_call_id,
                tool_name=tool.tool_name,
                tool_args=tool.tool_args,
                metrics=Metrics(duration=0),
            )
        )

    def _run_tool(
        self,
        run_response: RunOutput,
        run_messages: RunMessages,
        tool: ToolExecution,
        functions: Optional[Dict[str, Function]] = None,
        stream_events: bool = False,
    ) -> Iterator[RunOutputEvent]:
        self.model = cast(Model, self.model)
        # Execute the tool
        function_call = self.model.get_function_call_to_run_from_tool_execution(tool, functions)
        function_call_results: List[Message] = []

        for call_result in self.model.run_function_call(
            function_call=function_call,
            function_call_results=function_call_results,
        ):
            if isinstance(call_result, ModelResponse):
                if call_result.event == ModelResponseEvent.tool_call_started.value:
                    if stream_events:
                        yield handle_event(  # type: ignore
                            create_tool_call_started_event(from_run_response=run_response, tool=tool),
                            run_response,
                            events_to_skip=self.events_to_skip,  # type: ignore
                            store_events=self.store_events,
                        )

                if call_result.event == ModelResponseEvent.tool_call_completed.value and call_result.tool_executions:
                    tool_execution = call_result.tool_executions[0]
                    tool.result = tool_execution.result
                    tool.tool_call_error = tool_execution.tool_call_error
                    if stream_events:
                        yield handle_event(  # type: ignore
                            create_tool_call_completed_event(
                                from_run_response=run_response, tool=tool, content=call_result.content
                            ),
                            run_response,
                            events_to_skip=self.events_to_skip,  # type: ignore
                            store_events=self.store_events,
                        )

        if len(function_call_results) > 0:
            run_messages.messages.extend(function_call_results)

    def _reject_tool_call(
        self, run_messages: RunMessages, tool: ToolExecution, functions: Optional[Dict[str, Function]] = None
    ):
        self.model = cast(Model, self.model)
        function_call = self.model.get_function_call_to_run_from_tool_execution(tool, functions)
        function_call.error = tool.confirmation_note or "Function call was rejected by the user"
        function_call_result = self.model.create_function_call_result(
            function_call=function_call,
            success=False,
        )
        run_messages.messages.append(function_call_result)

    async def _arun_tool(
        self,
        run_response: RunOutput,
        run_messages: RunMessages,
        tool: ToolExecution,
        functions: Optional[Dict[str, Function]] = None,
        stream_events: bool = False,
    ) -> AsyncIterator[RunOutputEvent]:
        self.model = cast(Model, self.model)

        # Execute the tool
        function_call = self.model.get_function_call_to_run_from_tool_execution(tool, functions)
        function_call_results: List[Message] = []

        async for call_result in self.model.arun_function_calls(
            function_calls=[function_call],
            function_call_results=function_call_results,
            skip_pause_check=True,
        ):
            if isinstance(call_result, ModelResponse):
                if call_result.event == ModelResponseEvent.tool_call_started.value:
                    if stream_events:
                        yield handle_event(  # type: ignore
                            create_tool_call_started_event(from_run_response=run_response, tool=tool),
                            run_response,
                            events_to_skip=self.events_to_skip,  # type: ignore
                            store_events=self.store_events,
                        )
                if call_result.event == ModelResponseEvent.tool_call_completed.value and call_result.tool_executions:
                    tool_execution = call_result.tool_executions[0]
                    tool.result = tool_execution.result
                    tool.tool_call_error = tool_execution.tool_call_error
                    if stream_events:
                        yield handle_event(  # type: ignore
                            create_tool_call_completed_event(
                                from_run_response=run_response, tool=tool, content=call_result.content
                            ),
                            run_response,
                            events_to_skip=self.events_to_skip,  # type: ignore
                            store_events=self.store_events,
                        )
        if len(function_call_results) > 0:
            run_messages.messages.extend(function_call_results)

    def _handle_tool_call_updates(
        self, run_response: RunOutput, run_messages: RunMessages, tools: List[Union[Function, dict]]
    ):
        self.model = cast(Model, self.model)
        _functions = {tool.name: tool for tool in tools if isinstance(tool, Function)}

        for _t in run_response.tools or []:
            # Case 1: Handle confirmed tools and execute them
            if _t.requires_confirmation is not None and _t.requires_confirmation is True and _functions:
                # Tool is confirmed and hasn't been run before
                if _t.confirmed is not None and _t.confirmed is True and _t.result is None:
                    # Consume the generator without yielding
                    deque(self._run_tool(run_response, run_messages, _t, functions=_functions), maxlen=0)
                else:
                    self._reject_tool_call(run_messages, _t, functions=_functions)
                    _t.confirmed = False
                    _t.confirmation_note = _t.confirmation_note or "Tool call was rejected"
                    _t.tool_call_error = True
                _t.requires_confirmation = False

            # Case 2: Handle external execution required tools
            elif _t.external_execution_required is not None and _t.external_execution_required is True:
                self._handle_external_execution_update(run_messages=run_messages, tool=_t)

            # Case 3: Agentic user input required
            elif (
                _t.tool_name == "get_user_input"
                and _t.requires_user_input is not None
                and _t.requires_user_input is True
            ):
                self._handle_get_user_input_tool_update(run_messages=run_messages, tool=_t)
                _t.requires_user_input = False

            # Case 4: Handle user input required tools
            elif _t.requires_user_input is not None and _t.requires_user_input is True:
                self._handle_user_input_update(tool=_t)
                _t.requires_user_input = False
                _t.answered = True
                # Consume the generator without yielding
                deque(self._run_tool(run_response, run_messages, _t, functions=_functions), maxlen=0)

    def _handle_tool_call_updates_stream(
        self,
        run_response: RunOutput,
        run_messages: RunMessages,
        tools: List[Union[Function, dict]],
        stream_events: bool = False,
    ) -> Iterator[RunOutputEvent]:
        self.model = cast(Model, self.model)
        _functions = {tool.name: tool for tool in tools if isinstance(tool, Function)}

        for _t in run_response.tools or []:
            # Case 1: Handle confirmed tools and execute them
            if _t.requires_confirmation is not None and _t.requires_confirmation is True and _functions:
                # Tool is confirmed and hasn't been run before
                if _t.confirmed is not None and _t.confirmed is True and _t.result is None:
                    yield from self._run_tool(
                        run_response, run_messages, _t, functions=_functions, stream_events=stream_events
                    )
                else:
                    self._reject_tool_call(run_messages, _t, functions=_functions)
                    _t.confirmed = False
                    _t.confirmation_note = _t.confirmation_note or "Tool call was rejected"
                    _t.tool_call_error = True
                _t.requires_confirmation = False

            # Case 2: Handle external execution required tools
            elif _t.external_execution_required is not None and _t.external_execution_required is True:
                self._handle_external_execution_update(run_messages=run_messages, tool=_t)

            # Case 3: Agentic user input required
            elif (
                _t.tool_name == "get_user_input"
                and _t.requires_user_input is not None
                and _t.requires_user_input is True
            ):
                self._handle_get_user_input_tool_update(run_messages=run_messages, tool=_t)
                _t.requires_user_input = False
                _t.answered = True

            # Case 4: Handle user input required tools
            elif _t.requires_user_input is not None and _t.requires_user_input is True:
                self._handle_user_input_update(tool=_t)
                yield from self._run_tool(
                    run_response, run_messages, _t, functions=_functions, stream_events=stream_events
                )
                _t.requires_user_input = False
                _t.answered = True

    async def _ahandle_tool_call_updates(
        self, run_response: RunOutput, run_messages: RunMessages, tools: List[Union[Function, dict]]
    ):
        self.model = cast(Model, self.model)
        _functions = {tool.name: tool for tool in tools if isinstance(tool, Function)}

        for _t in run_response.tools or []:
            # Case 1: Handle confirmed tools and execute them
            if _t.requires_confirmation is not None and _t.requires_confirmation is True and _functions:
                # Tool is confirmed and hasn't been run before
                if _t.confirmed is not None and _t.confirmed is True and _t.result is None:
                    async for _ in self._arun_tool(run_response, run_messages, _t, functions=_functions):
                        pass
                else:
                    self._reject_tool_call(run_messages, _t, functions=_functions)
                    _t.confirmed = False
                    _t.confirmation_note = _t.confirmation_note or "Tool call was rejected"
                    _t.tool_call_error = True
                _t.requires_confirmation = False

            # Case 2: Handle external execution required tools
            elif _t.external_execution_required is not None and _t.external_execution_required is True:
                self._handle_external_execution_update(run_messages=run_messages, tool=_t)
            # Case 3: Agentic user input required
            elif (
                _t.tool_name == "get_user_input"
                and _t.requires_user_input is not None
                and _t.requires_user_input is True
            ):
                self._handle_get_user_input_tool_update(run_messages=run_messages, tool=_t)
                _t.requires_user_input = False
                _t.answered = True
            # Case 4: Handle user input required tools
            elif _t.requires_user_input is not None and _t.requires_user_input is True:
                self._handle_user_input_update(tool=_t)
                async for _ in self._arun_tool(run_response, run_messages, _t, functions=_functions):
                    pass
                _t.requires_user_input = False
                _t.answered = True

    async def _ahandle_tool_call_updates_stream(
        self,
        run_response: RunOutput,
        run_messages: RunMessages,
        tools: List[Union[Function, dict]],
        stream_events: bool = False,
    ) -> AsyncIterator[RunOutputEvent]:
        self.model = cast(Model, self.model)
        _functions = {tool.name: tool for tool in tools if isinstance(tool, Function)}

        for _t in run_response.tools or []:
            # Case 1: Handle confirmed tools and execute them
            if _t.requires_confirmation is not None and _t.requires_confirmation is True and _functions:
                # Tool is confirmed and hasn't been run before
                if _t.confirmed is not None and _t.confirmed is True and _t.result is None:
                    async for event in self._arun_tool(
                        run_response, run_messages, _t, functions=_functions, stream_events=stream_events
                    ):
                        yield event
                else:
                    self._reject_tool_call(run_messages, _t, functions=_functions)
                    _t.confirmed = False
                    _t.confirmation_note = _t.confirmation_note or "Tool call was rejected"
                    _t.tool_call_error = True
                _t.requires_confirmation = False

            # Case 2: Handle external execution required tools
            elif _t.external_execution_required is not None and _t.external_execution_required is True:
                self._handle_external_execution_update(run_messages=run_messages, tool=_t)
            # Case 3: Agentic user input required
            elif (
                _t.tool_name == "get_user_input"
                and _t.requires_user_input is not None
                and _t.requires_user_input is True
            ):
                self._handle_get_user_input_tool_update(run_messages=run_messages, tool=_t)
                _t.requires_user_input = False
                _t.answered = True
            # # Case 4: Handle user input required tools
            elif _t.requires_user_input is not None and _t.requires_user_input is True:
                self._handle_user_input_update(tool=_t)
                async for event in self._arun_tool(
                    run_response, run_messages, _t, functions=_functions, stream_events=stream_events
                ):
                    yield event
                _t.requires_user_input = False
                _t.answered = True

    def _update_run_response(
        self,
        model_response: ModelResponse,
        run_response: RunOutput,
        run_messages: RunMessages,
        run_context: Optional[RunContext] = None,
    ):
        # Get output_schema from run_context
        output_schema = run_context.output_schema if run_context else None

        # Handle structured outputs
        if output_schema is not None and model_response.parsed is not None:
            # We get native structured outputs from the model
            if self._model_should_return_structured_output(run_context=run_context):
                # Update the run_response content with the structured output
                run_response.content = model_response.parsed
                # Update the run_response content_type with the structured output class name
                run_response.content_type = output_schema.__name__
        else:
            # Update the run_response content with the model response content
            run_response.content = model_response.content

        # Update the run_response reasoning content with the model response reasoning content
        if model_response.reasoning_content is not None:
            run_response.reasoning_content = model_response.reasoning_content
        if model_response.redacted_reasoning_content is not None:
            if run_response.reasoning_content is None:
                run_response.reasoning_content = model_response.redacted_reasoning_content
            else:
                run_response.reasoning_content += model_response.redacted_reasoning_content

        # Update the run_response citations with the model response citations
        if model_response.citations is not None:
            run_response.citations = model_response.citations
        if model_response.provider_data is not None:
            run_response.model_provider_data = model_response.provider_data

        # Update the run_response tools with the model response tool_executions
        if model_response.tool_executions is not None:
            if run_response.tools is None:
                run_response.tools = model_response.tool_executions
            else:
                run_response.tools.extend(model_response.tool_executions)

            # For Reasoning/Thinking/Knowledge Tools update reasoning_content in RunOutput
            for tool_call in model_response.tool_executions:
                tool_name = tool_call.tool_name or ""
                if tool_name.lower() in ["think", "analyze"]:
                    tool_args = tool_call.tool_args or {}
                    self._update_reasoning_content_from_tool_call(
                        run_response=run_response,
                        tool_name=tool_name,
                        tool_args=tool_args,
                    )

        # Update the run_response audio with the model response audio
        if model_response.audio is not None:
            run_response.response_audio = model_response.audio

        # Update the run_response created_at with the model response created_at
        run_response.created_at = model_response.created_at

        # Build a list of messages that should be added to the RunOutput
        messages_for_run_response = [m for m in run_messages.messages if m.add_to_agent_memory]
        # Update the RunOutput messages
        run_response.messages = messages_for_run_response
        # Update the RunOutput metrics
        run_response.metrics = self._calculate_run_metrics(
            messages=messages_for_run_response, current_run_metrics=run_response.metrics
        )

    def _update_session_metrics(self, session: AgentSession, run_response: RunOutput):
        """Calculate session metrics"""
        session_metrics = self._get_session_metrics(session=session)
        # Add the metrics for the current run to the session metrics
        if run_response.metrics is not None:
            session_metrics += run_response.metrics
        session_metrics.time_to_first_token = None
        if session.session_data is not None:
            session.session_data["session_metrics"] = session_metrics

    def _handle_model_response_stream(
        self,
        session: AgentSession,
        run_response: RunOutput,
        run_messages: RunMessages,
        tools: Optional[List[Union[Function, dict]]] = None,
        response_format: Optional[Union[Dict, Type[BaseModel]]] = None,
        stream_events: bool = False,
        session_state: Optional[Dict[str, Any]] = None,
        run_context: Optional[RunContext] = None,
    ) -> Iterator[RunOutputEvent]:
        self.model = cast(Model, self.model)

        reasoning_state = {
            "reasoning_started": False,
            "reasoning_time_taken": 0.0,
        }
        model_response = ModelResponse(content="")

        # Get output_schema from run_context
        output_schema = run_context.output_schema if run_context else None
        should_parse_structured_output = output_schema is not None and self.parse_response and self.parser_model is None

        stream_model_response = True
        if should_parse_structured_output:
            log_debug("Response model set, model response is not streamed.")
            stream_model_response = False

        for model_response_event in self.model.response_stream(
            messages=run_messages.messages,
            response_format=response_format,
            tools=tools,
            tool_choice=self.tool_choice,
            tool_call_limit=self.tool_call_limit,
            stream_model_response=stream_model_response,
            run_response=run_response,
            send_media_to_model=self.send_media_to_model,
            compression_manager=self.compression_manager if self.compress_tool_results else None,
        ):
            yield from self._handle_model_response_chunk(
                session=session,
                run_response=run_response,
                model_response=model_response,
                model_response_event=model_response_event,
                reasoning_state=reasoning_state,
                parse_structured_output=should_parse_structured_output,
                stream_events=stream_events,
                session_state=session_state,
                run_context=run_context,
            )

        # Determine reasoning completed
        if stream_events and reasoning_state["reasoning_started"]:
            all_reasoning_steps: List[ReasoningStep] = []
            if run_response and run_response.reasoning_steps:
                all_reasoning_steps = cast(List[ReasoningStep], run_response.reasoning_steps)

            if all_reasoning_steps:
                add_reasoning_metrics_to_metadata(
                    run_response=run_response,
                    reasoning_time_taken=reasoning_state["reasoning_time_taken"],
                )
                yield handle_event(  # type: ignore
                    create_reasoning_completed_event(
                        from_run_response=run_response,
                        content=ReasoningSteps(reasoning_steps=all_reasoning_steps),
                        content_type=ReasoningSteps.__name__,
                    ),
                    run_response,
                    events_to_skip=self.events_to_skip,  # type: ignore
                    store_events=self.store_events,
                )

        # Update RunOutput
        # Build a list of messages that should be added to the RunOutput
        messages_for_run_response = [m for m in run_messages.messages if m.add_to_agent_memory]
        # Update the RunOutput messages
        run_response.messages = messages_for_run_response
        # Update the RunOutput metrics
        run_response.metrics = self._calculate_run_metrics(
            messages=messages_for_run_response, current_run_metrics=run_response.metrics
        )

        # Update the run_response audio if streaming
        if model_response.audio is not None:
            run_response.response_audio = model_response.audio

    async def _ahandle_model_response_stream(
        self,
        session: AgentSession,
        run_response: RunOutput,
        run_messages: RunMessages,
        tools: Optional[List[Union[Function, dict]]] = None,
        response_format: Optional[Union[Dict, Type[BaseModel]]] = None,
        stream_events: bool = False,
        session_state: Optional[Dict[str, Any]] = None,
        run_context: Optional[RunContext] = None,
    ) -> AsyncIterator[RunOutputEvent]:
        self.model = cast(Model, self.model)

        reasoning_state = {
            "reasoning_started": False,
            "reasoning_time_taken": 0.0,
        }
        model_response = ModelResponse(content="")

        # Get output_schema from run_context
        output_schema = run_context.output_schema if run_context else None
        should_parse_structured_output = output_schema is not None and self.parse_response and self.parser_model is None

        stream_model_response = True
        if should_parse_structured_output:
            log_debug("Response model set, model response is not streamed.")
            stream_model_response = False

        model_response_stream = self.model.aresponse_stream(
            messages=run_messages.messages,
            response_format=response_format,
            tools=tools,
            tool_choice=self.tool_choice,
            tool_call_limit=self.tool_call_limit,
            stream_model_response=stream_model_response,
            run_response=run_response,
            send_media_to_model=self.send_media_to_model,
            compression_manager=self.compression_manager if self.compress_tool_results else None,
        )  # type: ignore

        async for model_response_event in model_response_stream:  # type: ignore
            for event in self._handle_model_response_chunk(
                session=session,
                run_response=run_response,
                model_response=model_response,
                model_response_event=model_response_event,
                reasoning_state=reasoning_state,
                parse_structured_output=should_parse_structured_output,
                stream_events=stream_events,
                session_state=session_state,
                run_context=run_context,
            ):
                yield event

        if stream_events and reasoning_state["reasoning_started"]:
            all_reasoning_steps: List[ReasoningStep] = []
            if run_response and run_response.reasoning_steps:
                all_reasoning_steps = cast(List[ReasoningStep], run_response.reasoning_steps)

            if all_reasoning_steps:
                add_reasoning_metrics_to_metadata(
                    run_response=run_response,
                    reasoning_time_taken=reasoning_state["reasoning_time_taken"],
                )
                yield handle_event(  # type: ignore
                    create_reasoning_completed_event(
                        from_run_response=run_response,
                        content=ReasoningSteps(reasoning_steps=all_reasoning_steps),
                        content_type=ReasoningSteps.__name__,
                    ),
                    run_response,
                    events_to_skip=self.events_to_skip,  # type: ignore
                    store_events=self.store_events,
                )

        # Update RunOutput
        # Build a list of messages that should be added to the RunOutput
        messages_for_run_response = [m for m in run_messages.messages if m.add_to_agent_memory]
        # Update the RunOutput messages
        run_response.messages = messages_for_run_response
        # Update the RunOutput metrics
        run_response.metrics = self._calculate_run_metrics(
            messages=messages_for_run_response, current_run_metrics=run_response.metrics
        )

        # Update the run_response audio if streaming
        if model_response.audio is not None:
            run_response.response_audio = model_response.audio

    def _handle_model_response_chunk(
        self,
        session: AgentSession,
        run_response: RunOutput,
        model_response: ModelResponse,
        model_response_event: Union[ModelResponse, RunOutputEvent, TeamRunOutputEvent],
        reasoning_state: Optional[Dict[str, Any]] = None,
        parse_structured_output: bool = False,
        stream_events: bool = False,
        session_state: Optional[Dict[str, Any]] = None,
        run_context: Optional[RunContext] = None,
    ) -> Iterator[RunOutputEvent]:
        from agno.run.workflow import WorkflowRunOutputEvent

        if (
            isinstance(model_response_event, tuple(get_args(RunOutputEvent)))
            or isinstance(model_response_event, tuple(get_args(TeamRunOutputEvent)))
            or isinstance(model_response_event, tuple(get_args(WorkflowRunOutputEvent)))
        ):
            if model_response_event.event == RunEvent.custom_event:  # type: ignore
                model_response_event.agent_id = self.id  # type: ignore
                model_response_event.agent_name = self.name  # type: ignore
                model_response_event.session_id = session.session_id  # type: ignore
                model_response_event.run_id = run_response.run_id  # type: ignore

            # We just bubble the event up
            yield handle_event(  # type: ignore
                model_response_event,  # type: ignore
                run_response,
                events_to_skip=self.events_to_skip,  # type: ignore
                store_events=self.store_events,
            )
        else:
            model_response_event = cast(ModelResponse, model_response_event)
            # If the model response is an assistant_response, yield a RunOutput
            if model_response_event.event == ModelResponseEvent.assistant_response.value:
                content_type = "str"

                # Process content and thinking
                if model_response_event.content is not None:
                    if parse_structured_output:
                        model_response.content = model_response_event.content
                        self._convert_response_to_structured_format(model_response, run_context=run_context)

                        # Get output_schema from run_context
                        output_schema = run_context.output_schema if run_context else None
                        content_type = output_schema.__name__  # type: ignore
                        run_response.content = model_response.content
                        run_response.content_type = content_type
                    else:
                        model_response.content = (model_response.content or "") + model_response_event.content
                        run_response.content = model_response.content
                        run_response.content_type = "str"

                # Process reasoning content
                if model_response_event.reasoning_content is not None:
                    model_response.reasoning_content = (
                        model_response.reasoning_content or ""
                    ) + model_response_event.reasoning_content
                    run_response.reasoning_content = model_response.reasoning_content

                if model_response_event.redacted_reasoning_content is not None:
                    if not model_response.reasoning_content:
                        model_response.reasoning_content = model_response_event.redacted_reasoning_content
                    else:
                        model_response.reasoning_content += model_response_event.redacted_reasoning_content
                    run_response.reasoning_content = model_response.reasoning_content

                # Handle provider data (one chunk)
                if model_response_event.provider_data is not None:
                    run_response.model_provider_data = model_response_event.provider_data

                # Handle citations (one chunk)
                if model_response_event.citations is not None:
                    run_response.citations = model_response_event.citations

                # Only yield if we have content to show
                if content_type != "str":
                    yield handle_event(  # type: ignore
                        create_run_output_content_event(
                            from_run_response=run_response,
                            content=model_response.content,
                            content_type=content_type,
                        ),
                        run_response,
                        events_to_skip=self.events_to_skip,  # type: ignore
                        store_events=self.store_events,
                    )
                elif (
                    model_response_event.content is not None
                    or model_response_event.reasoning_content is not None
                    or model_response_event.redacted_reasoning_content is not None
                    or model_response_event.citations is not None
                    or model_response_event.provider_data is not None
                ):
                    yield handle_event(  # type: ignore
                        create_run_output_content_event(
                            from_run_response=run_response,
                            content=model_response_event.content,
                            reasoning_content=model_response_event.reasoning_content,
                            redacted_reasoning_content=model_response_event.redacted_reasoning_content,
                            citations=model_response_event.citations,
                            model_provider_data=model_response_event.provider_data,
                        ),
                        run_response,
                        events_to_skip=self.events_to_skip,  # type: ignore
                        store_events=self.store_events,
                    )

                # Process audio
                if model_response_event.audio is not None:
                    if model_response.audio is None:
                        model_response.audio = Audio(id=str(uuid4()), content=b"", transcript="")

                    if model_response_event.audio.id is not None:
                        model_response.audio.id = model_response_event.audio.id  # type: ignore

                    if model_response_event.audio.content is not None:
                        # Handle both base64 string and bytes content
                        if isinstance(model_response_event.audio.content, str):
                            # Decode base64 string to bytes
                            try:
                                import base64

                                decoded_content = base64.b64decode(model_response_event.audio.content)
                                if model_response.audio.content is None:
                                    model_response.audio.content = b""
                                model_response.audio.content += decoded_content
                            except Exception:
                                # If decode fails, encode string as bytes
                                if model_response.audio.content is None:
                                    model_response.audio.content = b""
                                model_response.audio.content += model_response_event.audio.content.encode("utf-8")
                        elif isinstance(model_response_event.audio.content, bytes):
                            # Content is already bytes
                            if model_response.audio.content is None:
                                model_response.audio.content = b""
                            model_response.audio.content += model_response_event.audio.content

                    if model_response_event.audio.transcript is not None:
                        model_response.audio.transcript += model_response_event.audio.transcript  # type: ignore

                    if model_response_event.audio.expires_at is not None:
                        model_response.audio.expires_at = model_response_event.audio.expires_at  # type: ignore
                    if model_response_event.audio.mime_type is not None:
                        model_response.audio.mime_type = model_response_event.audio.mime_type  # type: ignore
                    if model_response_event.audio.sample_rate is not None:
                        model_response.audio.sample_rate = model_response_event.audio.sample_rate
                    if model_response_event.audio.channels is not None:
                        model_response.audio.channels = model_response_event.audio.channels

                    # Yield the audio and transcript bit by bit
                    run_response.response_audio = Audio(
                        id=model_response_event.audio.id,
                        content=model_response_event.audio.content,
                        transcript=model_response_event.audio.transcript,
                        sample_rate=model_response_event.audio.sample_rate,
                        channels=model_response_event.audio.channels,
                    )
                    run_response.created_at = model_response_event.created_at

                    yield handle_event(  # type: ignore
                        create_run_output_content_event(
                            from_run_response=run_response,
                            response_audio=run_response.response_audio,
                        ),
                        run_response,
                        events_to_skip=self.events_to_skip,  # type: ignore
                        store_events=self.store_events,
                    )

                if model_response_event.images is not None:
                    yield handle_event(  # type: ignore
                        create_run_output_content_event(
                            from_run_response=run_response,
                            image=model_response_event.images[-1],
                        ),
                        run_response,
                        events_to_skip=self.events_to_skip,  # type: ignore
                        store_events=self.store_events,
                    )

                    if model_response.images is None:
                        model_response.images = []
                    model_response.images.extend(model_response_event.images)
                    # Store media in run_response if store_media is enabled
                    if self.store_media:
                        for image in model_response_event.images:
                            if run_response.images is None:
                                run_response.images = []
                            run_response.images.append(image)

            # Handle tool interruption events
            elif model_response_event.event == ModelResponseEvent.tool_call_paused.value:
                # Add tool calls to the run_response
                tool_executions_list = model_response_event.tool_executions
                if tool_executions_list is not None:
                    # Add tool calls to the agent.run_response
                    if run_response.tools is None:
                        run_response.tools = tool_executions_list
                    else:
                        run_response.tools.extend(tool_executions_list)

            # If the model response is a tool_call_started, add the tool call to the run_response
            elif (
                model_response_event.event == ModelResponseEvent.tool_call_started.value
            ):  # Add tool calls to the run_response
                tool_executions_list = model_response_event.tool_executions
                if tool_executions_list is not None:
                    # Add tool calls to the agent.run_response
                    if run_response.tools is None:
                        run_response.tools = tool_executions_list
                    else:
                        run_response.tools.extend(tool_executions_list)

                    # Yield each tool call started event
                    if stream_events:
                        for tool in tool_executions_list:
                            yield handle_event(  # type: ignore
                                create_tool_call_started_event(from_run_response=run_response, tool=tool),
                                run_response,
                                events_to_skip=self.events_to_skip,  # type: ignore
                                store_events=self.store_events,
                            )

            # If the model response is a tool_call_completed, update the existing tool call in the run_response
            elif model_response_event.event == ModelResponseEvent.tool_call_completed.value:
                if model_response_event.updated_session_state is not None:
                    # update the session_state for RunOutput
                    if session_state is not None:
                        merge_dictionaries(session_state, model_response_event.updated_session_state)
                    # update the DB session
                    if session.session_data is not None and session.session_data.get("session_state") is not None:
                        merge_dictionaries(
                            session.session_data["session_state"], model_response_event.updated_session_state
                        )

                if model_response_event.images is not None:
                    for image in model_response_event.images:
                        if run_response.images is None:
                            run_response.images = []
                        run_response.images.append(image)

                if model_response_event.videos is not None:
                    for video in model_response_event.videos:
                        if run_response.videos is None:
                            run_response.videos = []
                        run_response.videos.append(video)

                if model_response_event.audios is not None:
                    for audio in model_response_event.audios:
                        if run_response.audio is None:
                            run_response.audio = []
                        run_response.audio.append(audio)

                if model_response_event.files is not None:
                    for file_obj in model_response_event.files:
                        if run_response.files is None:
                            run_response.files = []
                        run_response.files.append(file_obj)

                reasoning_step: Optional[ReasoningStep] = None

                tool_executions_list = model_response_event.tool_executions
                if tool_executions_list is not None:
                    # Update the existing tool call in the run_response
                    if run_response.tools:
                        # Create a mapping of tool_call_id to index
                        tool_call_index_map = {
                            tc.tool_call_id: i for i, tc in enumerate(run_response.tools) if tc.tool_call_id is not None
                        }
                        # Process tool calls
                        for tool_call_dict in tool_executions_list:
                            tool_call_id = tool_call_dict.tool_call_id or ""
                            index = tool_call_index_map.get(tool_call_id)
                            if index is not None:
                                run_response.tools[index] = tool_call_dict
                    else:
                        run_response.tools = tool_executions_list

                    # Only iterate through new tool calls
                    for tool_call in tool_executions_list:
                        tool_name = tool_call.tool_name or ""
                        if tool_name.lower() in ["think", "analyze"]:
                            tool_args = tool_call.tool_args or {}

                            reasoning_step = self._update_reasoning_content_from_tool_call(
                                run_response=run_response,
                                tool_name=tool_name,
                                tool_args=tool_args,
                            )

                            tool_call_metrics = tool_call.metrics

                            if (
                                tool_call_metrics is not None
                                and tool_call_metrics.duration is not None
                                and reasoning_state is not None
                            ):
                                reasoning_state["reasoning_time_taken"] = reasoning_state[
                                    "reasoning_time_taken"
                                ] + float(tool_call_metrics.duration)

                        if stream_events:
                            yield handle_event(  # type: ignore
                                create_tool_call_completed_event(
                                    from_run_response=run_response, tool=tool_call, content=model_response_event.content
                                ),
                                run_response,
                                events_to_skip=self.events_to_skip,  # type: ignore
                                store_events=self.store_events,
                            )

                if stream_events:
                    if reasoning_step is not None:
                        if reasoning_state and not reasoning_state["reasoning_started"]:
                            yield handle_event(  # type: ignore
                                create_reasoning_started_event(from_run_response=run_response),
                                run_response,
                                events_to_skip=self.events_to_skip,  # type: ignore
                                store_events=self.store_events,
                            )
                            reasoning_state["reasoning_started"] = True

                        yield handle_event(  # type: ignore
                            create_reasoning_step_event(
                                from_run_response=run_response,
                                reasoning_step=reasoning_step,
                                reasoning_content=run_response.reasoning_content or "",
                            ),
                            run_response,
                            events_to_skip=self.events_to_skip,  # type: ignore
                            store_events=self.store_events,
                        )

    def _make_cultural_knowledge(
        self,
        run_messages: RunMessages,
    ):
        if (
            run_messages.user_message is not None
            and self.culture_manager is not None
            and self.update_cultural_knowledge
        ):
            log_debug("Creating cultural knowledge.")
            self.culture_manager.create_cultural_knowledge(message=run_messages.user_message.get_content_string())

    async def _acreate_cultural_knowledge(
        self,
        run_messages: RunMessages,
    ):
        if (
            run_messages.user_message is not None
            and self.culture_manager is not None
            and self.update_cultural_knowledge
        ):
            log_debug("Creating cultural knowledge.")
            await self.culture_manager.acreate_cultural_knowledge(
                message=run_messages.user_message.get_content_string()
            )

    def _make_memories(
        self,
        run_messages: RunMessages,
        user_id: Optional[str] = None,
    ):
        user_message_str = (
            run_messages.user_message.get_content_string() if run_messages.user_message is not None else None
        )
        if user_message_str is not None and user_message_str.strip() != "" and self.memory_manager is not None:
            log_debug("Managing user memories")
            self.memory_manager.create_user_memories(  # type: ignore
                message=user_message_str,
                user_id=user_id,
                agent_id=self.id,
            )

        if run_messages.extra_messages is not None and len(run_messages.extra_messages) > 0:
            parsed_messages = []
            for _im in run_messages.extra_messages:
                if isinstance(_im, Message):
                    parsed_messages.append(_im)
                elif isinstance(_im, dict):
                    try:
                        parsed_messages.append(Message(**_im))
                    except Exception as e:
                        log_warning(f"Failed to validate message during memory update: {e}")
                else:
                    log_warning(f"Unsupported message type: {type(_im)}")
                    continue

            # Filter out messages with empty content before passing to memory manager
            non_empty_messages = [
                msg
                for msg in parsed_messages
                if msg.content and (not isinstance(msg.content, str) or msg.content.strip() != "")
            ]
            if len(non_empty_messages) > 0 and self.memory_manager is not None:
                self.memory_manager.create_user_memories(messages=non_empty_messages, user_id=user_id, agent_id=self.id)  # type: ignore
            else:
                log_warning("Unable to add messages to memory")

    async def _amake_memories(
        self,
        run_messages: RunMessages,
        user_id: Optional[str] = None,
    ):
        user_message_str = (
            run_messages.user_message.get_content_string() if run_messages.user_message is not None else None
        )
        if user_message_str is not None and user_message_str.strip() != "" and self.memory_manager is not None:
            log_debug("Managing user memories")
            await self.memory_manager.acreate_user_memories(  # type: ignore
                message=user_message_str,
                user_id=user_id,
                agent_id=self.id,
            )

        if run_messages.extra_messages is not None and len(run_messages.extra_messages) > 0:
            parsed_messages = []
            for _im in run_messages.extra_messages:
                if isinstance(_im, Message):
                    parsed_messages.append(_im)
                elif isinstance(_im, dict):
                    try:
                        parsed_messages.append(Message(**_im))
                    except Exception as e:
                        log_warning(f"Failed to validate message during memory update: {e}")
                else:
                    log_warning(f"Unsupported message type: {type(_im)}")
                    continue

            # Filter out messages with empty content before passing to memory manager
            non_empty_messages = [
                msg
                for msg in parsed_messages
                if msg.content and (not isinstance(msg.content, str) or msg.content.strip() != "")
            ]
            if len(non_empty_messages) > 0 and self.memory_manager is not None:
                await self.memory_manager.acreate_user_memories(  # type: ignore
                    messages=non_empty_messages, user_id=user_id, agent_id=self.id
                )
            else:
                log_warning("Unable to add messages to memory")

    def _raise_if_async_tools(self) -> None:
        """Raise an exception if any tools contain async functions"""
        if self.tools is None:
            return

        from inspect import iscoroutinefunction

        for tool in self.tools:
            if isinstance(tool, Toolkit):
                for func in tool.functions:
                    if iscoroutinefunction(tool.functions[func].entrypoint):
                        raise Exception(
                            f"Async tool {tool.name} can't be used with synchronous agent.run() or agent.print_response(). "
                            "Use agent.arun() or agent.aprint_response() instead to use this tool."
                        )
            elif isinstance(tool, Function):
                if iscoroutinefunction(tool.entrypoint):
                    raise Exception(
                        f"Async function {tool.name} can't be used with synchronous agent.run() or agent.print_response(). "
                        "Use agent.arun() or agent.aprint_response() instead to use this tool."
                    )
            elif callable(tool):
                if iscoroutinefunction(tool):
                    raise Exception(
                        f"Async function {tool.__name__} can't be used with synchronous agent.run() or agent.print_response(). "
                        "Use agent.arun() or agent.aprint_response() instead to use this tool."
                    )

    def get_tools(
        self,
        run_response: RunOutput,
        run_context: RunContext,
        session: AgentSession,
        user_id: Optional[str] = None,
    ) -> List[Union[Toolkit, Callable, Function, Dict]]:
        agent_tools: List[Union[Toolkit, Callable, Function, Dict]] = []

        # Add provided tools
        if self.tools is not None:
            # If not running in async mode, raise if any tool is async
            self._raise_if_async_tools()
            agent_tools.extend(self.tools)

        # Add tools for accessing memory
        if self.read_chat_history:
            agent_tools.append(self._get_chat_history_function(session=session))
        if self.read_tool_call_history:
            agent_tools.append(self._get_tool_call_history_function(session=session))
        if self.search_session_history:
            agent_tools.append(
                self._get_previous_sessions_messages_function(
                    num_history_sessions=self.num_history_sessions, user_id=user_id
                )
            )

        if self.enable_agentic_memory:
            agent_tools.append(self._get_update_user_memory_function(user_id=user_id, async_mode=False))

        if self.enable_agentic_culture:
            agent_tools.append(self._get_update_cultural_knowledge_function(async_mode=False))

        if self.enable_agentic_state:
            agent_tools.append(Function(name="update_session_state", entrypoint=self._update_session_state_tool))

        # Add tools for accessing knowledge
        if self.knowledge is not None or self.knowledge_retriever is not None:
            # Check if knowledge retriever is an async function but used in sync mode
            from inspect import iscoroutinefunction

            if self.knowledge_retriever and iscoroutinefunction(self.knowledge_retriever):
                log_warning(
                    "Async knowledge retriever function is being used with synchronous agent.run() or agent.print_response(). "
                    "It is recommended to use agent.arun() or agent.aprint_response() instead."
                )

            if self.search_knowledge:
                # Use async or sync search based on async_mode
                if self.enable_agentic_knowledge_filters:
                    agent_tools.append(
                        self._search_knowledge_base_with_agentic_filters_function(
                            run_response=run_response,
                            async_mode=False,
                            knowledge_filters=run_context.knowledge_filters,
                        )
                    )
                else:
                    agent_tools.append(
                        self._get_search_knowledge_base_function(
                            run_response=run_response,
                            async_mode=False,
                            knowledge_filters=run_context.knowledge_filters,
                        )
                    )

            if self.update_knowledge:
                agent_tools.append(self.add_to_knowledge)

        return agent_tools

    async def aget_tools(
        self,
        run_response: RunOutput,
        run_context: RunContext,
        session: AgentSession,
        user_id: Optional[str] = None,
        check_mcp_tools: bool = True,
    ) -> List[Union[Toolkit, Callable, Function, Dict]]:
        agent_tools: List[Union[Toolkit, Callable, Function, Dict]] = []

        # Connect MCP tools
        await self._connect_mcp_tools()

        # Add provided tools
        if self.tools is not None:
            for tool in self.tools:
                # Alternate method of using isinstance(tool, (MCPTools, MultiMCPTools)) to avoid imports
                is_mcp_tool = hasattr(type(tool), "__mro__") and any(
                    c.__name__ in ["MCPTools", "MultiMCPTools"] for c in type(tool).__mro__
                )

                if is_mcp_tool:
                    if tool.refresh_connection:  # type: ignore
                        try:
                            is_alive = await tool.is_alive()  # type: ignore
                            if not is_alive:
                                await tool.connect(force=True)  # type: ignore
                        except (RuntimeError, BaseException) as e:
                            log_warning(f"Failed to check if MCP tool is alive or to connect to it: {e}")
                            continue

                        try:
                            await tool.build_tools()  # type: ignore
                        except (RuntimeError, BaseException) as e:
                            log_warning(f"Failed to build tools for {str(tool)}: {e}")
                            continue

                    # Only add the tool if it successfully connected and built its tools
                    if check_mcp_tools and not tool.initialized:  # type: ignore
                        continue

                # Add the tool (MCP tools that passed checks, or any non-MCP tool)
                agent_tools.append(tool)

        # Add tools for accessing memory
        if self.read_chat_history:
            agent_tools.append(self._get_chat_history_function(session=session))
        if self.read_tool_call_history:
            agent_tools.append(self._get_tool_call_history_function(session=session))
        if self.search_session_history:
            agent_tools.append(
                await self._aget_previous_sessions_messages_function(
                    num_history_sessions=self.num_history_sessions, user_id=user_id
                )
            )

        if self.enable_agentic_memory:
            agent_tools.append(self._get_update_user_memory_function(user_id=user_id, async_mode=True))

        if self.enable_agentic_state:
            agent_tools.append(Function(name="update_session_state", entrypoint=self._update_session_state_tool))

        # Add tools for accessing knowledge
        if self.knowledge is not None or self.knowledge_retriever is not None:
            if self.search_knowledge:
                # Use async or sync search based on async_mode
                if self.enable_agentic_knowledge_filters:
                    agent_tools.append(
                        self._search_knowledge_base_with_agentic_filters_function(
                            run_response=run_response,
                            async_mode=True,
                            knowledge_filters=run_context.knowledge_filters,
                        )
                    )
                else:
                    agent_tools.append(
                        self._get_search_knowledge_base_function(
                            run_response=run_response,
                            async_mode=True,
                            knowledge_filters=run_context.knowledge_filters,
                        )
                    )

            if self.update_knowledge:
                agent_tools.append(self.add_to_knowledge)

        return agent_tools

    def _determine_tools_for_model(
        self,
        model: Model,
        processed_tools: List[Union[Toolkit, Callable, Function, Dict]],
        run_response: RunOutput,
        run_context: RunContext,
        session: AgentSession,
    ) -> List[Union[Function, dict]]:
        _function_names = []
        _functions: List[Union[Function, dict]] = []
        self._tool_instructions = []

        # Get Agent tools
        if processed_tools is not None and len(processed_tools) > 0:
            log_debug("Processing tools for model")

            # Get output_schema from run_context
            output_schema = run_context.output_schema if run_context else None

            # Check if we need strict mode for the functions for the model
            strict = False
            if (
                output_schema is not None
                and (self.structured_outputs or (not self.use_json_mode))
                and model.supports_native_structured_outputs
            ):
                strict = True

            for tool in processed_tools:
                if isinstance(tool, Dict):
                    # If a dict is passed, it is a builtin tool
                    # that is run by the model provider and not the Agent
                    _functions.append(tool)
                    log_debug(f"Included builtin tool {tool}")

                elif isinstance(tool, Toolkit):
                    # For each function in the toolkit and process entrypoint
                    for name, _func in tool.functions.items():
                        if name in _function_names:
                            continue
                        _function_names.append(name)
                        _func = _func.model_copy(deep=True)
                        _func._agent = self
                        _func.process_entrypoint(strict=strict)
                        if strict and _func.strict is None:
                            _func.strict = True
                        if self.tool_hooks is not None:
                            _func.tool_hooks = self.tool_hooks
                        _functions.append(_func)
                        log_debug(f"Added tool {name} from {tool.name}")

                    # Add instructions from the toolkit
                    if tool.add_instructions and tool.instructions is not None:
                        self._tool_instructions.append(tool.instructions)

                elif isinstance(tool, Function):
                    if tool.name in _function_names:
                        continue
                    _function_names.append(tool.name)

                    tool.process_entrypoint(strict=strict)
                    tool = tool.model_copy(deep=True)

                    tool._agent = self
                    if strict and tool.strict is None:
                        tool.strict = True
                    if self.tool_hooks is not None:
                        tool.tool_hooks = self.tool_hooks
                    _functions.append(tool)
                    log_debug(f"Added tool {tool.name}")

                    # Add instructions from the Function
                    if tool.add_instructions and tool.instructions is not None:
                        self._tool_instructions.append(tool.instructions)

                elif callable(tool):
                    try:
                        function_name = tool.__name__

                        if function_name in _function_names:
                            continue
                        _function_names.append(function_name)

                        _func = Function.from_callable(tool, strict=strict)
                        _func = _func.model_copy(deep=True)
                        _func._agent = self
                        if strict:
                            _func.strict = True
                        if self.tool_hooks is not None:
                            _func.tool_hooks = self.tool_hooks
                        _functions.append(_func)
                        log_debug(f"Added tool {_func.name}")
                    except Exception as e:
                        log_warning(f"Could not add tool {tool}: {e}")

        # Update the session state for the functions
        if _functions:
            from inspect import signature

            # Check if any functions need media before collecting
            needs_media = any(
                any(param in signature(func.entrypoint).parameters for param in ["images", "videos", "audios", "files"])
                for func in _functions
                if isinstance(func, Function) and func.entrypoint is not None
            )

            # Only collect media if functions actually need them
            joint_images = collect_joint_images(run_response.input, session) if needs_media else None
            joint_files = collect_joint_files(run_response.input) if needs_media else None
            joint_audios = collect_joint_audios(run_response.input, session) if needs_media else None
            joint_videos = collect_joint_videos(run_response.input, session) if needs_media else None

            for func in _functions:  # type: ignore
                if isinstance(func, Function):
                    func._run_context = run_context
                    func._session_state = run_context.session_state
                    func._dependencies = run_context.dependencies
                    func._images = joint_images
                    func._files = joint_files
                    func._audios = joint_audios
                    func._videos = joint_videos

        return _functions

    def _model_should_return_structured_output(self, run_context: Optional[RunContext] = None):
        # Get output_schema from run_context
        output_schema = run_context.output_schema if run_context else None

        self.model = cast(Model, self.model)
        return bool(
            self.model.supports_native_structured_outputs
            and output_schema is not None
            and (not self.use_json_mode or self.structured_outputs)
        )

    def _get_response_format(
        self, model: Optional[Model] = None, run_context: Optional[RunContext] = None
    ) -> Optional[Union[Dict, Type[BaseModel]]]:
        # Get output_schema from run_context
        output_schema = run_context.output_schema if run_context else None

        model = cast(Model, model or self.model)
        if output_schema is None:
            return None
        else:
            json_response_format = {"type": "json_object"}

            if model.supports_native_structured_outputs:
                if not self.use_json_mode or self.structured_outputs:
                    log_debug("Setting Model.response_format to Agent.output_schema")
                    return output_schema
                else:
                    log_debug(
                        "Model supports native structured outputs but it is not enabled. Using JSON mode instead."
                    )
                    return json_response_format

            elif model.supports_json_schema_outputs:
                if self.use_json_mode or (not self.structured_outputs):
                    log_debug("Setting Model.response_format to JSON response mode")
                    return {
                        "type": "json_schema",
                        "json_schema": {
                            "name": output_schema.__name__,
                            "schema": output_schema.model_json_schema(),
                        },
                    }
                else:
                    return None

            else:
                log_debug("Model does not support structured or JSON schema outputs.")
                return json_response_format

    def _resolve_run_dependencies(self, run_context: RunContext) -> None:
        from inspect import iscoroutine, iscoroutinefunction, signature

        # Dependencies should already be resolved in run() method
        log_debug("Resolving dependencies")
        if not isinstance(run_context.dependencies, dict):
            log_warning("Run dependencies are not a dict")
            return

        for key, value in run_context.dependencies.items():
            if iscoroutine(value) or iscoroutinefunction(value):
                log_warning(f"Dependency {key} is a coroutine. Use agent.arun() or agent.aprint_response() instead.")
                continue
            elif callable(value):
                try:
                    sig = signature(value)

                    # Build kwargs for the function
                    kwargs: Dict[str, Any] = {}
                    if "agent" in sig.parameters:
                        kwargs["agent"] = self
                    if "run_context" in sig.parameters:
                        kwargs["run_context"] = run_context

                    # Run the function
                    result = value(**kwargs)

                    # Carry the result in the run context
                    if result is not None:
                        run_context.dependencies[key] = result

                except Exception as e:
                    log_warning(f"Failed to resolve dependencies for '{key}': {e}")
            else:
                run_context.dependencies[key] = value

    async def _aresolve_run_dependencies(self, run_context: RunContext) -> None:
        from inspect import iscoroutine, iscoroutinefunction, signature

        log_debug("Resolving context (async)")
        if not isinstance(run_context.dependencies, dict):
            log_warning("Run dependencies are not a dict")
            return

        for key, value in run_context.dependencies.items():
            if not callable(value):
                run_context.dependencies[key] = value
                continue
            try:
                sig = signature(value)

                # Build kwargs for the function
                kwargs: Dict[str, Any] = {}
                if "agent" in sig.parameters:
                    kwargs["agent"] = self
                if "run_context" in sig.parameters:
                    kwargs["run_context"] = run_context

                # Run the function
                result = value(**kwargs)
                if iscoroutine(result) or iscoroutinefunction(result):
                    result = await result  # type: ignore

                run_context.dependencies[key] = result
            except Exception as e:
                log_warning(f"Failed to resolve context for '{key}': {e}")

    def _get_agent_data(self) -> Dict[str, Any]:
        agent_data: Dict[str, Any] = {}
        if self.name is not None:
            agent_data["name"] = self.name
        if self.id is not None:
            agent_data["agent_id"] = self.id
        if self.model is not None:
            agent_data["model"] = self.model.to_dict()
        return agent_data

    @staticmethod
    def cancel_run(run_id: str) -> bool:
        """Cancel a running agent execution.

        Args:
            run_id (str): The run_id to cancel.

        Returns:
            bool: True if the run was found and marked for cancellation, False otherwise.
        """
        return cancel_run_global(run_id)

    # -*- Session Database Functions
    def _read_session(
        self, session_id: str, session_type: SessionType = SessionType.AGENT
    ) -> Optional[Union[AgentSession, TeamSession, WorkflowSession]]:
        """Get a Session from the database."""
        try:
            if not self.db:
                raise ValueError("Db not initialized")
            return self.db.get_session(session_id=session_id, session_type=session_type)  # type: ignore
        except Exception as e:
            import traceback

            traceback.print_exc(limit=3)
            log_warning(f"Error getting session from db: {e}")
            return None

    async def _aread_session(
        self, session_id: str, session_type: SessionType = SessionType.AGENT
    ) -> Optional[Union[AgentSession, TeamSession, WorkflowSession]]:
        """Get a Session from the database."""
        try:
            if not self.db:
                raise ValueError("Db not initialized")
            return await self.db.get_session(session_id=session_id, session_type=session_type)  # type: ignore
        except Exception as e:
            import traceback

            traceback.print_exc(limit=3)
            log_warning(f"Error getting session from db: {e}")
            return None

    def _upsert_session(
        self, session: Union[AgentSession, TeamSession, WorkflowSession]
    ) -> Optional[Union[AgentSession, TeamSession, WorkflowSession]]:
        """Upsert a Session into the database."""

        try:
            if not self.db:
                raise ValueError("Db not initialized")
            return self.db.upsert_session(session=session)  # type: ignore
        except Exception as e:
            import traceback

            traceback.print_exc(limit=3)
            log_warning(f"Error upserting session into db: {e}")
            return None

    async def _aupsert_session(
        self, session: Union[AgentSession, TeamSession, WorkflowSession]
    ) -> Optional[Union[AgentSession, TeamSession, WorkflowSession]]:
        """Upsert a Session into the database."""
        try:
            if not self.db:
                raise ValueError("Db not initialized")
            return await self.db.upsert_session(session=session)  # type: ignore
        except Exception as e:
            import traceback

            traceback.print_exc(limit=3)
            log_warning(f"Error upserting session into db: {e}")
            return None

    def _load_session_state(self, session: AgentSession, session_state: Dict[str, Any]):
        """Load and return the stored session_state from the database, optionally merging it with the given one"""

        # Get the session_state from the database and merge with proper precedence
        # At this point session_state contains: agent_defaults + run_params
        if session.session_data is not None and "session_state" in session.session_data:
            session_state_from_db = session.session_data.get("session_state")

            if (
                session_state_from_db is not None
                and isinstance(session_state_from_db, dict)
                and len(session_state_from_db) > 0
                and not self.overwrite_db_session_state
            ):
                # This preserves precedence: run_params > db_state > agent_defaults
                merged_state = session_state_from_db.copy()
                merge_dictionaries(merged_state, session_state)
                session_state.clear()
                session_state.update(merged_state)

        # Update the session_state in the session
        if session.session_data is not None:
            session.session_data["session_state"] = session_state

        return session_state

    def _update_metadata(self, session: AgentSession):
        """Update the extra_data in the session"""
        # Read metadata from the database
        if session.metadata is not None:
            # If metadata is set in the agent, update the database metadata with the agent's metadata
            if self.metadata is not None:
                # Updates agent's session metadata in place
                merge_dictionaries(session.metadata, self.metadata)
            # Update the current metadata with the metadata from the database which is updated in place
            self.metadata = session.metadata

    def _get_session_metrics(self, session: AgentSession):
        # Get the session_metrics from the database
        if session.session_data is not None and "session_metrics" in session.session_data:
            session_metrics_from_db = session.session_data.get("session_metrics")
            if session_metrics_from_db is not None:
                if isinstance(session_metrics_from_db, dict):
                    return Metrics(**session_metrics_from_db)
                elif isinstance(session_metrics_from_db, Metrics):
                    return session_metrics_from_db
        else:
            return Metrics()

    def _read_or_create_session(
        self,
        session_id: str,
        user_id: Optional[str] = None,
    ) -> AgentSession:
        from time import time

        # Returning cached session if we have one
        if self._cached_session is not None and self._cached_session.session_id == session_id:
            return self._cached_session

        # Try to load from database
        agent_session = None
        if self.db is not None and self.team_id is None and self.workflow_id is None:
            log_debug(f"Reading AgentSession: {session_id}")

            agent_session = cast(AgentSession, self._read_session(session_id=session_id))

        if agent_session is None:
            # Creating new session if none found
            log_debug(f"Creating new AgentSession: {session_id}")
            session_data = {}
            if self.session_state is not None:
                from copy import deepcopy

                session_data["session_state"] = deepcopy(self.session_state)
            agent_session = AgentSession(
                session_id=session_id,
                agent_id=self.id,
                user_id=user_id,
                agent_data=self._get_agent_data(),
                session_data=session_data,
                metadata=self.metadata,
                created_at=int(time()),
            )

        if self.cache_session:
            self._cached_session = agent_session

        return agent_session

    async def _aread_or_create_session(
        self,
        session_id: str,
        user_id: Optional[str] = None,
    ) -> AgentSession:
        from time import time

        # Returning cached session if we have one
        if self._cached_session is not None and self._cached_session.session_id == session_id:
            return self._cached_session

        # Try to load from database
        agent_session = None
        if self.db is not None and self.team_id is None and self.workflow_id is None:
            log_debug(f"Reading AgentSession: {session_id}")
            if self._has_async_db():
                agent_session = cast(AgentSession, await self._aread_session(session_id=session_id))
            else:
                agent_session = cast(AgentSession, self._read_session(session_id=session_id))

        if agent_session is None:
            # Creating new session if none found
            log_debug(f"Creating new AgentSession: {session_id}")
            session_data = {}
            if self.session_state is not None:
                from copy import deepcopy

                session_data["session_state"] = deepcopy(self.session_state)
            agent_session = AgentSession(
                session_id=session_id,
                agent_id=self.id,
                user_id=user_id,
                agent_data=self._get_agent_data(),
                session_data=session_data,
                metadata=self.metadata,
                created_at=int(time()),
            )

        if self.cache_session:
            self._cached_session = agent_session

        return agent_session

    # -*- Public Convenience Functions
    def get_run_output(self, run_id: str, session_id: Optional[str] = None) -> Optional[RunOutput]:
        """
        Get a RunOutput from the database.

        Args:
            run_id (str): The run_id to load from storage.
            session_id (Optional[str]): The session_id to load from storage.
        Returns:
            Optional[RunOutput]: The RunOutput from the database or None if not found.
        """
        if not session_id and not self.session_id:
            raise Exception("No session_id provided")

        session_id_to_load = session_id or self.session_id
        return cast(RunOutput, get_run_output_util(self, run_id=run_id, session_id=session_id_to_load))

    async def aget_run_output(self, run_id: str, session_id: Optional[str] = None) -> Optional[RunOutput]:
        """
        Get a RunOutput from the database.

        Args:
            run_id (str): The run_id to load from storage.
            session_id (Optional[str]): The session_id to load from storage.
        Returns:
            Optional[RunOutput]: The RunOutput from the database or None if not found.
        """
        if not session_id and not self.session_id:
            raise Exception("No session_id provided")

        session_id_to_load = session_id or self.session_id
        return cast(RunOutput, await aget_run_output_util(self, run_id=run_id, session_id=session_id_to_load))

    def get_last_run_output(self, session_id: Optional[str] = None) -> Optional[RunOutput]:
        """
        Get the last run response from the database.

        Args:
            session_id (Optional[str]): The session_id to load from storage.

        Returns:
            Optional[RunOutput]: The last run response from the database or None if not found.
        """
        if not session_id and not self.session_id:
            raise Exception("No session_id provided")

        session_id_to_load = session_id or self.session_id
        return cast(RunOutput, get_last_run_output_util(self, session_id=session_id_to_load))

    async def aget_last_run_output(self, session_id: Optional[str] = None) -> Optional[RunOutput]:
        """
        Get the last run response from the database.

        Args:
            session_id (Optional[str]): The session_id to load from storage.

        Returns:
            Optional[RunOutput]: The last run response from the database or None if not found.
        """
        if not session_id and not self.session_id:
            raise Exception("No session_id provided")

        session_id_to_load = session_id or self.session_id
        return cast(RunOutput, await aget_last_run_output_util(self, session_id=session_id_to_load))

    def get_session(
        self,
        session_id: Optional[str] = None,
    ) -> Optional[Union[AgentSession, TeamSession, WorkflowSession]]:
        """Load an AgentSession from database or cache.

        Args:
            session_id: The session_id to load from storage.

        Returns:
            AgentSession: The AgentSession loaded from the database/cache or None if not found.
        """
        if not session_id and not self.session_id:
            raise Exception("No session_id provided")

        session_id_to_load = session_id or self.session_id

        # If there is a cached session, return it
        if self.cache_session and hasattr(self, "_cached_session") and self._cached_session is not None:
            if self._cached_session.session_id == session_id_to_load:
                return self._cached_session

        if self._has_async_db():
            raise ValueError("Async database not supported for get_session")

        # Load and return the session from the database
        if self.db is not None:
            loaded_session = None

            # We have a standalone agent, so we are loading an AgentSession
            if self.team_id is None and self.workflow_id is None:
                loaded_session = cast(
                    AgentSession,
                    self._read_session(session_id=session_id_to_load, session_type=SessionType.AGENT),  # type: ignore
                )

            # We have a team member agent, so we are loading a TeamSession
            if loaded_session is None and self.team_id is not None:
                # Load session for team member agents
                loaded_session = cast(
                    TeamSession,
                    self._read_session(session_id=session_id_to_load, session_type=SessionType.TEAM),  # type: ignore
                )

            # We have a workflow member agent, so we are loading a WorkflowSession
            if loaded_session is None and self.workflow_id is not None:
                # Load session for workflow memberagents
                loaded_session = cast(
                    WorkflowSession,
                    self._read_session(session_id=session_id_to_load, session_type=SessionType.WORKFLOW),  # type: ignore
                )

            # Cache the session if relevant
            if loaded_session is not None and self.cache_session:
                self._cached_session = loaded_session

            return loaded_session

        log_debug(f"Session {session_id_to_load} not found in db")
        return None

    async def aget_session(
        self,
        session_id: Optional[str] = None,
    ) -> Optional[Union[AgentSession, TeamSession, WorkflowSession]]:
        """Load an AgentSession from database or cache.

        Args:
            session_id: The session_id to load from storage.

        Returns:
            AgentSession: The AgentSession loaded from the database/cache or None if not found.
        """
        if not session_id and not self.session_id:
            raise Exception("No session_id provided")

        session_id_to_load = session_id or self.session_id

        # If there is a cached session, return it
        if self.cache_session and hasattr(self, "_cached_session") and self._cached_session is not None:
            if self._cached_session.session_id == session_id_to_load:
                return self._cached_session

        # Load and return the session from the database
        if self.db is not None:
            loaded_session = None

            # We have a standalone agent, so we are loading an AgentSession
            if self.team_id is None and self.workflow_id is None:
                loaded_session = cast(
                    AgentSession,
                    await self._aread_session(session_id=session_id_to_load, session_type=SessionType.AGENT),  # type: ignore
                )

            # We have a team member agent, so we are loading a TeamSession
            if loaded_session is None and self.team_id is not None:
                # Load session for team member agents
                loaded_session = cast(
                    TeamSession,
                    await self._aread_session(session_id=session_id_to_load, session_type=SessionType.TEAM),  # type: ignore
                )

            # We have a workflow member agent, so we are loading a WorkflowSession
            if loaded_session is None and self.workflow_id is not None:
                # Load session for workflow memberagents
                loaded_session = cast(
                    WorkflowSession,
                    await self._aread_session(session_id=session_id_to_load, session_type=SessionType.WORKFLOW),  # type: ignore
                )

            # Cache the session if relevant
            if loaded_session is not None and self.cache_session:
                self._cached_session = loaded_session

            return loaded_session

        log_debug(f"AgentSession {session_id_to_load} not found in db")
        return None

    def save_session(self, session: Union[AgentSession, TeamSession, WorkflowSession]) -> None:
        """
        Save the AgentSession to storage
        """
        if self._has_async_db():
            raise ValueError("Async database not supported for save_session")

        # If the agent is a member of a team, do not save the session to the database
        if (
            self.db is not None
            and self.team_id is None
            and self.workflow_id is None
            and session.session_data is not None
        ):
            if session.session_data is not None and "session_state" in session.session_data:
                session.session_data["session_state"].pop("current_session_id", None)
                session.session_data["session_state"].pop("current_user_id", None)
                session.session_data["session_state"].pop("current_run_id", None)

            self._upsert_session(session=session)
            log_debug(f"Created or updated AgentSession record: {session.session_id}")

    async def asave_session(self, session: Union[AgentSession, TeamSession, WorkflowSession]) -> None:
        """
        Save the AgentSession to storage
        """
        # If the agent is a member of a team, do not save the session to the database
        if (
            self.db is not None
            and self.team_id is None
            and self.workflow_id is None
            and session.session_data is not None
        ):
            if session.session_data is not None and "session_state" in session.session_data:
                session.session_data["session_state"].pop("current_session_id", None)
                session.session_data["session_state"].pop("current_user_id", None)
                session.session_data["session_state"].pop("current_run_id", None)
            if self._has_async_db():
                await self._aupsert_session(session=session)
            else:
                self._upsert_session(session=session)
            log_debug(f"Created or updated AgentSession record: {session.session_id}")

    # -*- Session Management Functions
    def rename(self, name: str, session_id: Optional[str] = None) -> None:
        """
        Rename the Agent and save to storage

        Args:
            name (str): The new name for the Agent.
            session_id (Optional[str]): The session_id of the session where to store the new name. If not provided, the current cached session ID is used.
        """

        session_id = session_id or self.session_id

        if session_id is None:
            raise Exception("Session ID is not set")

        if self._has_async_db():
            import asyncio

            session = asyncio.run(self.aget_session(session_id=session_id))
        else:
            session = self.get_session(session_id=session_id)

        if session is None:
            raise Exception("Session not found")

        if not hasattr(session, "agent_data"):
            raise Exception("Session is not an AgentSession")

        # -*- Rename Agent
        self.name = name

        if session.agent_data is not None:  # type: ignore
            session.agent_data["name"] = name  # type: ignore
        else:
            session.agent_data = {"name": name}  # type: ignore

        # -*- Save to storage
        if self._has_async_db():
            import asyncio

            asyncio.run(self.asave_session(session=session))
        else:
            self.save_session(session=session)

    def set_session_name(
        self,
        session_id: Optional[str] = None,
        autogenerate: bool = False,
        session_name: Optional[str] = None,
    ) -> AgentSession:
        """
        Set the session name and save to storage

        Args:
            session_id: The session ID to set the name for. If not provided, the current cached session ID is used.
            autogenerate: Whether to autogenerate the session name.
            session_name: The session name to set. If not provided, the session name will be autogenerated.
        Returns:
            AgentSession: The updated session.
        """
        session_id = session_id or self.session_id

        if session_id is None:
            raise Exception("Session ID is not set")

        return cast(
            AgentSession,
            set_session_name_util(self, session_id=session_id, autogenerate=autogenerate, session_name=session_name),
        )

    async def aset_session_name(
        self,
        session_id: Optional[str] = None,
        autogenerate: bool = False,
        session_name: Optional[str] = None,
    ) -> AgentSession:
        """
        Set the session name and save to storage

        Args:
            session_id: The session ID to set the name for. If not provided, the current cached session ID is used.
            autogenerate: Whether to autogenerate the session name.
            session_name: The session name to set. If not provided, the session name will be autogenerated.
        Returns:
            AgentSession: The updated session.
        """
        session_id = session_id or self.session_id

        if session_id is None:
            raise Exception("Session ID is not set")

        return cast(
            AgentSession,
            await aset_session_name_util(
                self, session_id=session_id, autogenerate=autogenerate, session_name=session_name
            ),
        )

    def generate_session_name(self, session: AgentSession) -> str:
        """
        Generate a name for the session using the first 6 messages from the memory

        Args:
            session (AgentSession): The session to generate a name for.
        Returns:
            str: The generated session name.
        """

        if self.model is None:
            raise Exception("Model not set")

        gen_session_name_prompt = "Conversation\n"

        messages_for_generating_session_name = session.get_messages()

        for message in messages_for_generating_session_name:
            gen_session_name_prompt += f"{message.role.upper()}: {message.content}\n"

        gen_session_name_prompt += "\n\nConversation Name: "

        system_message = Message(
            role=self.system_message_role,
            content="Please provide a suitable name for this conversation in maximum 5 words. "
            "Remember, do not exceed 5 words.",
        )
        user_message = Message(role=self.user_message_role, content=gen_session_name_prompt)
        generate_name_messages = [system_message, user_message]

        # Generate name
        generated_name = self.model.response(messages=generate_name_messages)
        content = generated_name.content
        if content is None:
            log_error("Generated name is None. Trying again.")
            return self.generate_session_name(session=session)

        if len(content.split()) > 5:
            log_error("Generated name is too long. It should be less than 5 words. Trying again.")
            return self.generate_session_name(session=session)
        return content.replace('"', "").strip()

    def get_session_name(self, session_id: Optional[str] = None) -> str:
        """
        Get the session name for the given session ID.

        Args:
            session_id: The session ID to get the name for. If not provided, the current cached session ID is used.
        Returns:
            str: The session name.
        """
        session_id = session_id or self.session_id
        if session_id is None:
            raise Exception("Session ID is not set")
        return get_session_name_util(self, session_id=session_id)

    async def aget_session_name(self, session_id: Optional[str] = None) -> str:
        """
        Get the session name for the given session ID.

        Args:
            session_id: The session ID to get the name for. If not provided, the current cached session ID is used.
        Returns:
            str: The session name.
        """
        session_id = session_id or self.session_id
        if session_id is None:
            raise Exception("Session ID is not set")
        return await aget_session_name_util(self, session_id=session_id)

    def get_session_state(self, session_id: Optional[str] = None) -> Dict[str, Any]:
        """
        Get the session state for the given session ID.

        Args:
            session_id: The session ID to get the state for. If not provided, the current cached session ID is used.
        Returns:
            Dict[str, Any]: The session state.
        """
        session_id = session_id or self.session_id
        if session_id is None:
            raise Exception("Session ID is not set")
        return get_session_state_util(self, session_id=session_id)

    async def aget_session_state(self, session_id: Optional[str] = None) -> Dict[str, Any]:
        """
        Get the session state for the given session ID.

        Args:
            session_id: The session ID to get the state for. If not provided, the current cached session ID is used.
        Returns:
            Dict[str, Any]: The session state.
        """
        session_id = session_id or self.session_id
        if session_id is None:
            raise Exception("Session ID is not set")
        return await aget_session_state_util(self, session_id=session_id)

    def update_session_state(self, session_state_updates: Dict[str, Any], session_id: Optional[str] = None) -> str:
        """
        Update the session state for the given session ID and user ID.
        Args:
            session_state_updates: The updates to apply to the session state. Should be a dictionary of key-value pairs.
            session_id: The session ID to update. If not provided, the current cached session ID is used.
        Returns:
            dict: The updated session state.
        """
        session_id = session_id or self.session_id
        if session_id is None:
            raise Exception("Session ID is not set")
        return update_session_state_util(self, session_state_updates=session_state_updates, session_id=session_id)

    async def aupdate_session_state(
        self, session_state_updates: Dict[str, Any], session_id: Optional[str] = None
    ) -> str:
        """
        Update the session state for the given session ID and user ID.
        Args:
            session_state_updates: The updates to apply to the session state. Should be a dictionary of key-value pairs.
            session_id: The session ID to update. If not provided, the current cached session ID is used.
        Returns:
            dict: The updated session state.
        """
        session_id = session_id or self.session_id
        if session_id is None:
            raise Exception("Session ID is not set")
        return await aupdate_session_state_util(
            self, session_state_updates=session_state_updates, session_id=session_id
        )

    def get_session_metrics(self, session_id: Optional[str] = None) -> Optional[Metrics]:
        """Get the session metrics for the given session ID.

        Args:
            session_id: The session ID to get the metrics for. If not provided, the current cached session ID is used.
        Returns:
            Optional[Metrics]: The session metrics.
        """
        session_id = session_id or self.session_id
        if session_id is None:
            raise Exception("Session ID is not set")

        return get_session_metrics_util(self, session_id=session_id)

    async def aget_session_metrics(self, session_id: Optional[str] = None) -> Optional[Metrics]:
        """Get the session metrics for the given session ID.

        Args:
            session_id: The session ID to get the metrics for. If not provided, the current cached session ID is used.
        Returns:
            Optional[Metrics]: The session metrics.
        """
        session_id = session_id or self.session_id
        if session_id is None:
            raise Exception("Session ID is not set")

        return await aget_session_metrics_util(self, session_id=session_id)

    def delete_session(self, session_id: str):
        """Delete the current session and save to storage"""
        if self.db is None:
            return

        self.db.delete_session(session_id=session_id)

    async def adelete_session(self, session_id: str):
        """Delete the current session and save to storage"""
        if self.db is None:
            return
        await self.db.delete_session(session_id=session_id)  # type: ignore

    def get_session_messages(
        self,
        session_id: Optional[str] = None,
        last_n_runs: Optional[int] = None,
        limit: Optional[int] = None,
        skip_roles: Optional[List[str]] = None,
        skip_statuses: Optional[List[RunStatus]] = None,
        skip_history_messages: bool = True,
    ) -> List[Message]:
        """Get all messages belonging to the given session.

        Args:
            session_id: The session ID to get the messages for. If not provided, the latest used session ID is used.
            last_n_runs: The number of runs to return messages from, counting from the latest. Defaults to all runs.
            limit: The number of messages to return, counting from the latest. Defaults to all messages.
            skip_roles: Skip messages with these roles.
            skip_statuses: Skip messages with these statuses.
            skip_history_messages: Skip messages that were tagged as history in previous runs.

        Returns:
            List[Message]: The messages for the session.
        """
        session_id = session_id or self.session_id
        if session_id is None:
            log_warning("Session ID is not set, cannot get messages for session")
            return []

        session = self.get_session(session_id=session_id)
        if session is None:
            raise Exception("Session not found")

        # Handle the case in which the agent is reusing a team session
        if isinstance(session, TeamSession):
            return session.get_messages(
                member_ids=[self.id] if self.team_id and self.id else None,
                last_n_runs=last_n_runs,
                limit=limit,
                skip_roles=skip_roles,
                skip_statuses=skip_statuses,
                skip_history_messages=skip_history_messages,
            )

        return session.get_messages(
            # Only filter by agent_id if this is part of a team
            agent_id=self.id if self.team_id is not None else None,
            last_n_runs=last_n_runs,
            limit=limit,
            skip_roles=skip_roles,
            skip_statuses=skip_statuses,
            skip_history_messages=skip_history_messages,
        )

    async def aget_session_messages(
        self,
        session_id: Optional[str] = None,
        last_n_runs: Optional[int] = None,
        limit: Optional[int] = None,
        skip_roles: Optional[List[str]] = None,
        skip_statuses: Optional[List[RunStatus]] = None,
        skip_history_messages: bool = True,
    ) -> List[Message]:
        """Get all messages belonging to the given session.

        Args:
            session_id: The session ID to get the messages for. If not provided, the current cached session ID is used.
            last_n_runs: The number of runs to return messages from, counting from the latest. Defaults to all runs.
            limit: The number of messages to return, counting from the latest. Defaults to all messages.
            skip_roles: Skip messages with these roles.
            skip_statuses: Skip messages with these statuses.
            skip_history_messages: Skip messages that were tagged as history in previous runs.

        Returns:
            List[Message]: The messages for the session.
        """
        session_id = session_id or self.session_id
        if session_id is None:
            log_warning("Session ID is not set, cannot get messages for session")
            return []

        session = await self.aget_session(session_id=session_id)
        if session is None:
            raise Exception("Session not found")

        # Handle the case in which the agent is reusing a team session
        if isinstance(session, TeamSession):
            return session.get_messages(
                member_ids=[self.id] if self.team_id and self.id else None,
                last_n_runs=last_n_runs,
                limit=limit,
                skip_roles=skip_roles,
                skip_statuses=skip_statuses,
                skip_history_messages=skip_history_messages,
            )

        # Only filter by agent_id if this is part of a team
        return session.get_messages(
            agent_id=self.id if self.team_id is not None else None,
            last_n_runs=last_n_runs,
            limit=limit,
            skip_roles=skip_roles,
            skip_statuses=skip_statuses,
            skip_history_messages=skip_history_messages,
        )

    def get_chat_history(self, session_id: Optional[str] = None, last_n_runs: Optional[int] = None) -> List[Message]:
        """Return the chat history (user and assistant messages) for the session.
        Use get_messages() for more filtering options.

        Returns:
            A list of user and assistant Messages belonging to the session.
        """
        return self.get_session_messages(session_id=session_id, last_n_runs=last_n_runs, skip_roles=["system", "tool"])

    async def aget_chat_history(
        self, session_id: Optional[str] = None, last_n_runs: Optional[int] = None
    ) -> List[Message]:
        """Return the chat history (user and assistant messages) for the session.
        Use get_messages() for more filtering options.

        Returns:
            A list of user and assistant Messages belonging to the session.
        """
        return await self.aget_session_messages(
            session_id=session_id, last_n_runs=last_n_runs, skip_roles=["system", "tool"]
        )

    def get_session_summary(self, session_id: Optional[str] = None) -> Optional[SessionSummary]:
        """Get the session summary for the given session ID and user ID

        Args:
            session_id: The session ID to get the summary for. If not provided, the current cached session ID is used.

        Returns:
            SessionSummary: The session summary.
        """
        session_id = session_id if session_id is not None else self.session_id
        if session_id is None:
            raise ValueError("Session ID is required")

        session = self.get_session(session_id=session_id)

        if session is None:
            raise Exception(f"Session {session_id} not found")

        return session.get_session_summary()  # type: ignore

    async def aget_session_summary(self, session_id: Optional[str] = None) -> Optional[SessionSummary]:
        """Get the session summary for the given session ID and user ID.

        Args:
            session_id: The session ID to get the summary for. If not provided, the current cached session ID is used.
        Returns:
            SessionSummary: The session summary.
        """
        session_id = session_id if session_id is not None else self.session_id
        if session_id is None:
            raise ValueError("Session ID is required")

        session = await self.aget_session(session_id=session_id)

        if session is None:
            raise Exception(f"Session {session_id} not found")

        return session.get_session_summary()  # type: ignore

    def get_user_memories(self, user_id: Optional[str] = None) -> Optional[List[UserMemory]]:
        """Get the user memories for the given user ID.

        Args:
            user_id: The user ID to get the memories for. If not provided, the current cached user ID is used.
        Returns:
            Optional[List[UserMemory]]: The user memories.
        """
        if self.memory_manager is None:
            return None
        user_id = user_id if user_id is not None else self.user_id
        if user_id is None:
            user_id = "default"

        return self.memory_manager.get_user_memories(user_id=user_id)

    async def aget_user_memories(self, user_id: Optional[str] = None) -> Optional[List[UserMemory]]:
        """Get the user memories for the given user ID.

        Args:
            user_id: The user ID to get the memories for. If not provided, the current cached user ID is used.
        Returns:
            Optional[List[UserMemory]]: The user memories.
        """
        if self.memory_manager is None:
            return None
        user_id = user_id if user_id is not None else self.user_id
        if user_id is None:
            user_id = "default"

        return await self.memory_manager.aget_user_memories(user_id=user_id)

    def get_culture_knowledge(self) -> Optional[List[CulturalKnowledge]]:
        """Get the cultural knowledge the agent has access to

        Returns:
            Optional[List[CulturalKnowledge]]: The cultural knowledge.
        """
        if self.culture_manager is None:
            return None

        return self.culture_manager.get_all_knowledge()

    async def aget_culture_knowledge(self) -> Optional[List[CulturalKnowledge]]:
        """Get the cultural knowledge the agent has access to

        Returns:
            Optional[List[CulturalKnowledge]]: The cultural knowledge.
        """
        if self.culture_manager is None:
            return None

        return await self.culture_manager.aget_all_knowledge()

    # -*- System & User Message Functions
    def _format_message_with_state_variables(
        self,
        message: Any,
        session_state: Optional[Dict[str, Any]] = None,
        dependencies: Optional[Dict[str, Any]] = None,
        metadata: Optional[Dict[str, Any]] = None,
        user_id: Optional[str] = None,
    ) -> Any:
        """Format a message with the session state variables."""
        import re
        import string
        from copy import deepcopy

        if not isinstance(message, str):
            return message

        # Should already be resolved and passed from run() method
        format_variables = ChainMap(
            session_state or {},
            dependencies or {},
            metadata or {},
            {"user_id": user_id} if user_id is not None else {},
        )

        converted_msg = deepcopy(message)
        for var_name in format_variables.keys():
            # Only convert standalone {var_name} patterns, not nested ones
            pattern = r"\{" + re.escape(var_name) + r"\}"
            replacement = "${" + var_name + "}"
            converted_msg = re.sub(pattern, replacement, converted_msg)

        # Use Template to safely substitute variables
        template = string.Template(converted_msg)
        try:
            result = template.safe_substitute(format_variables)
            return result
        except Exception as e:
            log_warning(f"Template substitution failed: {e}")
            return message

    def get_system_message(
        self,
        session: AgentSession,
        run_context: Optional[RunContext] = None,
        user_id: Optional[str] = None,
        tools: Optional[List[Union[Function, dict]]] = None,
        add_session_state_to_context: Optional[bool] = None,
        session_state: Optional[Dict[str, Any]] = None,  # Deprecated
        dependencies: Optional[Dict[str, Any]] = None,  # Deprecated
        metadata: Optional[Dict[str, Any]] = None,  # Deprecated
    ) -> Optional[Message]:
        """Return the system message for the Agent.

        1. If the system_message is provided, use that.
        2. If build_context is False, return None.
        3. Build and return the default system message for the Agent.
        """

        # Consider both run_context and session_state, dependencies, metadata (deprecated fields)
        if run_context is not None:
            session_state = run_context.session_state or session_state
            dependencies = run_context.dependencies or dependencies
            metadata = run_context.metadata or metadata

        # Get output_schema from run_context
        output_schema = run_context.output_schema if run_context else None

        # 1. If the system_message is provided, use that.
        if self.system_message is not None:
            if isinstance(self.system_message, Message):
                return self.system_message

            sys_message_content: str = ""
            if isinstance(self.system_message, str):
                sys_message_content = self.system_message
            elif callable(self.system_message):
                sys_message_content = execute_system_message(
                    agent=self, system_message=self.system_message, session_state=session_state, run_context=run_context
                )
                if not isinstance(sys_message_content, str):
                    raise Exception("system_message must return a string")

            if self.resolve_in_context:
                sys_message_content = self._format_message_with_state_variables(
                    sys_message_content,
                    user_id=user_id,
                    session_state=session_state,
                    dependencies=dependencies,
                    metadata=metadata,
                )

            # type: ignore
            return Message(role=self.system_message_role, content=sys_message_content)

        # 2. If build_context is False, return None.
        if not self.build_context:
            return None

        if self.model is None:
            raise Exception("model not set")

        # 3. Build and return the default system message for the Agent.
        # 3.1 Build the list of instructions for the system message
        instructions: List[str] = []
        if self.instructions is not None:
            _instructions = self.instructions
            if callable(self.instructions):
                _instructions = execute_instructions(
                    agent=self, instructions=self.instructions, session_state=session_state, run_context=run_context
                )

            if isinstance(_instructions, str):
                instructions.append(_instructions)
            elif isinstance(_instructions, list):
                instructions.extend(_instructions)

        # 3.1.1 Add instructions from the Model
        _model_instructions = self.model.get_instructions_for_model(tools)
        if _model_instructions is not None:
            instructions.extend(_model_instructions)

        # 3.2 Build a list of additional information for the system message
        additional_information: List[str] = []
        # 3.2.1 Add instructions for using markdown
        if self.markdown and output_schema is None:
            additional_information.append("Use markdown to format your answers.")
        # 3.2.2 Add the current datetime
        if self.add_datetime_to_context:
            from datetime import datetime

            tz = None

            if self.timezone_identifier:
                try:
                    from zoneinfo import ZoneInfo

                    tz = ZoneInfo(self.timezone_identifier)
                except Exception:
                    log_warning("Invalid timezone identifier")

            time = datetime.now(tz) if tz else datetime.now()

            additional_information.append(f"The current time is {time}.")

        # 3.2.3 Add the current location
        if self.add_location_to_context:
            from agno.utils.location import get_location

            location = get_location()
            if location:
                location_str = ", ".join(
                    filter(
                        None,
                        [
                            location.get("city"),
                            location.get("region"),
                            location.get("country"),
                        ],
                    )
                )
                if location_str:
                    additional_information.append(f"Your approximate location is: {location_str}.")

        # 3.2.4 Add agent name if provided
        if self.name is not None and self.add_name_to_context:
            additional_information.append(f"Your name is: {self.name}.")

        # 3.2.5 Add information about agentic filters if enabled
        if self.knowledge is not None and self.enable_agentic_knowledge_filters:
            valid_filters = self.knowledge.get_valid_filters()
            if valid_filters:
                valid_filters_str = ", ".join(valid_filters)
                additional_information.append(
                    dedent(
                        f"""
                    The knowledge base contains documents with these metadata filters: {valid_filters_str}.
                    Always use filters when the user query indicates specific metadata.

                    Examples:
                    1. If the user asks about a specific person like "Jordan Mitchell", you MUST use the search_knowledge_base tool with the filters parameter set to {{'<valid key like user_id>': '<valid value based on the user query>'}}.
                    2. If the user asks about a specific document type like "contracts", you MUST use the search_knowledge_base tool with the filters parameter set to {{'document_type': 'contract'}}.
                    4. If the user asks about a specific location like "documents from New York", you MUST use the search_knowledge_base tool with the filters parameter set to {{'<valid key like location>': 'New York'}}.

                    General Guidelines:
                    - Always analyze the user query to identify relevant metadata.
                    - Use the most specific filter(s) possible to narrow down results.
                    - If multiple filters are relevant, combine them in the filters parameter (e.g., {{'name': 'Jordan Mitchell', 'document_type': 'contract'}}).
                    - Ensure the filter keys match the valid metadata filters: {valid_filters_str}.

                    You can use the search_knowledge_base tool to search the knowledge base and get the most relevant documents. Make sure to pass the filters as [Dict[str: Any]] to the tool. FOLLOW THIS STRUCTURE STRICTLY.
                """
                    )
                )

        # 3.3 Build the default system message for the Agent.
        system_message_content: str = ""
        # 3.3.1 First add the Agent description if provided
        if self.description is not None:
            system_message_content += f"{self.description}\n"
        # 3.3.2 Then add the Agent role if provided
        if self.role is not None:
            system_message_content += f"\n<your_role>\n{self.role}\n</your_role>\n\n"
        # 3.3.4 Then add instructions for the Agent
        if len(instructions) > 0:
            system_message_content += "<instructions>"
            if len(instructions) > 1:
                for _upi in instructions:
                    system_message_content += f"\n- {_upi}"
            else:
                system_message_content += "\n" + instructions[0]
            system_message_content += "\n</instructions>\n\n"
        # 3.3.6 Add additional information
        if len(additional_information) > 0:
            system_message_content += "<additional_information>"
            for _ai in additional_information:
                system_message_content += f"\n- {_ai}"
            system_message_content += "\n</additional_information>\n\n"
        # 3.3.7 Then add instructions for the tools
        if self._tool_instructions is not None:
            for _ti in self._tool_instructions:
                system_message_content += f"{_ti}\n"

        # Format the system message with the session state variables
        if self.resolve_in_context:
            system_message_content = self._format_message_with_state_variables(
                system_message_content,
                user_id=user_id,
                session_state=session_state,
                dependencies=dependencies,
                metadata=metadata,
            )

        # 3.3.7 Then add the expected output
        if self.expected_output is not None:
            system_message_content += f"<expected_output>\n{self.expected_output.strip()}\n</expected_output>\n\n"
        # 3.3.8 Then add additional context
        if self.additional_context is not None:
            system_message_content += f"{self.additional_context}\n"
        # 3.3.9 Then add memories to the system prompt
        if self.add_memories_to_context:
            _memory_manager_not_set = False
            if not user_id:
                user_id = "default"
            if self.memory_manager is None:
                self._set_memory_manager()
                _memory_manager_not_set = True

            user_memories = self.memory_manager.get_user_memories(user_id=user_id)  # type: ignore

            if user_memories and len(user_memories) > 0:
                system_message_content += "You have access to user info and preferences from previous interactions that you can use to personalize your response:\n\n"
                system_message_content += "<memories_from_previous_interactions>"
                for _memory in user_memories:  # type: ignore
                    system_message_content += f"\n- {_memory.memory}"
                system_message_content += "\n</memories_from_previous_interactions>\n\n"
                system_message_content += (
                    "Note: this information is from previous interactions and may be updated in this conversation. "
                    "You should always prefer information from this conversation over the past memories.\n"
                )
            else:
                system_message_content += (
                    "You have the capability to retain memories from previous interactions with the user, "
                    "but have not had any interactions with the user yet.\n"
                )
            if _memory_manager_not_set:
                self.memory_manager = None

            if self.enable_agentic_memory:
                system_message_content += (
                    "\n<updating_user_memories>\n"
                    "- You have access to the `update_user_memory` tool that you can use to add new memories, update existing memories, delete memories, or clear all memories.\n"
                    "- If the user's message includes information that should be captured as a memory, use the `update_user_memory` tool to update your memory database.\n"
                    "- Memories should include details that could personalize ongoing interactions with the user.\n"
                    "- Use this tool to add new memories or update existing memories that you identify in the conversation.\n"
                    "- Use this tool if the user asks to update their memory, delete a memory, or clear all memories.\n"
                    "- If you use the `update_user_memory` tool, remember to pass on the response to the user.\n"
                    "</updating_user_memories>\n\n"
                )

        # 3.3.10 Then add cultural knowledge to the system prompt
        if self.add_culture_to_context:
            _culture_manager_not_set = None
            if not self.culture_manager:
                self._set_culture_manager()
                _culture_manager_not_set = True

            cultural_knowledge = self.culture_manager.get_all_knowledge()  # type: ignore

            if cultural_knowledge and len(cultural_knowledge) > 0:
                system_message_content += (
                    "You have access to shared **Cultural Knowledge**, which provides context, norms, rules and guidance "
                    "for your reasoning, communication, and decision-making. "
                    "Cultural Knowledge represents the collective understanding, values, rules and practices that have "
                    "emerged across agents and teams. It encodes collective experience — including preferred "
                    "approaches, common patterns, lessons learned, and ethical guardrails.\n\n"
                    "When performing any task:\n"
                    "- **Reference Cultural Knowledge** to align with shared norms and best practices.\n"
                    "- **Apply it contextually**, not mechanically — adapt principles to the current situation.\n"
                    "- **Preserve consistency** with cultural values (tone, reasoning, and style) unless explicitly told otherwise.\n"
                    "- **Extend it** when you discover new insights — your outputs may become future Cultural Knowledge.\n"
                    "- **Clarify conflicts** if Cultural Knowledge appears to contradict explicit user instructions.\n\n"
                    "Your goal is to act not only intelligently but also *culturally coherently* — reflecting the "
                    "collective intelligence of the system.\n\n"
                    "Below is the currently available Cultural Knowledge for this context:\n\n"
                )
                system_message_content += "<cultural_knowledge>"
                for _knowledge in cultural_knowledge:  # type: ignore
                    system_message_content += "\n---"
                    system_message_content += f"\nName: {_knowledge.name}"
                    system_message_content += f"\nSummary: {_knowledge.summary}"
                    system_message_content += f"\nContent: {_knowledge.content}"
                system_message_content += "\n</cultural_knowledge>\n"
            else:
                system_message_content += (
                    "You have the capability to access shared **Cultural Knowledge**, which normally provides "
                    "context, norms, and guidance for your behavior and reasoning. However, no cultural knowledge "
                    "is currently available in this session.\n"
                    "Proceed thoughtfully and document any useful insights you create — they may become future "
                    "Cultural Knowledge for others.\n\n"
                )

            if _culture_manager_not_set:
                self.culture_manager = None

            if self.enable_agentic_culture:
                system_message_content += (
                    "\n<contributing_to_culture>\n"
                    "When you discover an insight, pattern, rule, or best practice that will help future agents, use the `create_or_update_cultural_knowledge` tool to add or update entries in the shared cultural knowledge.\n"
                    "\n"
                    "When to contribute:\n"
                    "- You discover a reusable insight, pattern, rule, or best practice that will help future agents.\n"
                    "- You correct or clarify an existing cultural entry.\n"
                    "- You capture a guardrail, decision rationale, postmortem lesson, or example template.\n"
                    "- You identify missing context that should persist across sessions or teams.\n"
                    "\n"
                    "Cultural knowledge should capture reusable insights, best practices, or contextual knowledge that transcends individual conversations.\n"
                    "Mention your contribution to the user only if it is relevant to their request or they asked to be notified.\n"
                    "</contributing_to_culture>\n\n"
                )

        # 3.3.11 Then add a summary of the interaction to the system prompt
        if self.add_session_summary_to_context and session.summary is not None:
            system_message_content += "Here is a brief summary of your previous interactions:\n\n"
            system_message_content += "<summary_of_previous_interactions>\n"
            system_message_content += session.summary.summary
            system_message_content += "\n</summary_of_previous_interactions>\n\n"
            system_message_content += (
                "Note: this information is from previous interactions and may be outdated. "
                "You should ALWAYS prefer information from this conversation over the past summary.\n\n"
            )

        # 3.3.12 Add the system message from the Model
        system_message_from_model = self.model.get_system_message_for_model(tools)
        if system_message_from_model is not None:
            system_message_content += system_message_from_model

        # 3.3.13 Add the JSON output prompt if output_schema is provided and the model does not support native structured outputs or JSON schema outputs
        # or if use_json_mode is True
        if (
            output_schema is not None
            and self.parser_model is None
            and not (
                (self.model.supports_native_structured_outputs or self.model.supports_json_schema_outputs)
                and (not self.use_json_mode or self.structured_outputs is True)
            )
        ):
            system_message_content += f"{get_json_output_prompt(output_schema)}"  # type: ignore

        # 3.3.14 Add the response model format prompt if output_schema is provided
        if output_schema is not None and self.parser_model is not None:
            system_message_content += f"{get_response_model_format_prompt(output_schema)}"

        # 3.3.15 Add the session state to the system message
        if add_session_state_to_context and session_state is not None:
            system_message_content += f"\n<session_state>\n{session_state}\n</session_state>\n\n"

        # Return the system message
        return (
            Message(role=self.system_message_role, content=system_message_content.strip())  # type: ignore
            if system_message_content
            else None
        )

    async def aget_system_message(
        self,
        session: AgentSession,
        run_context: Optional[RunContext] = None,
        user_id: Optional[str] = None,
        tools: Optional[List[Union[Function, dict]]] = None,
        add_session_state_to_context: Optional[bool] = None,
        session_state: Optional[Dict[str, Any]] = None,  # Deprecated
        dependencies: Optional[Dict[str, Any]] = None,  # Deprecated
        metadata: Optional[Dict[str, Any]] = None,  # Deprecated
    ) -> Optional[Message]:
        """Return the system message for the Agent.

        1. If the system_message is provided, use that.
        2. If build_context is False, return None.
        3. Build and return the default system message for the Agent.
        """

        # Consider both run_context and session_state, dependencies, metadata (deprecated fields)
        if run_context is not None:
            session_state = run_context.session_state or session_state
            dependencies = run_context.dependencies or dependencies
            metadata = run_context.metadata or metadata

        # Get output_schema from run_context
        output_schema = run_context.output_schema if run_context else None

        # 1. If the system_message is provided, use that.
        if self.system_message is not None:
            if isinstance(self.system_message, Message):
                return self.system_message

            sys_message_content: str = ""
            if isinstance(self.system_message, str):
                sys_message_content = self.system_message
            elif callable(self.system_message):
                sys_message_content = await aexecute_system_message(
                    agent=self, system_message=self.system_message, session_state=session_state, run_context=run_context
                )
                if not isinstance(sys_message_content, str):
                    raise Exception("system_message must return a string")

            # Format the system message with the session state variables
            if self.resolve_in_context:
                sys_message_content = self._format_message_with_state_variables(
                    sys_message_content,
                    user_id=user_id,
                    dependencies=dependencies,
                    metadata=metadata,
                    session_state=session_state,
                )

            # type: ignore
            return Message(role=self.system_message_role, content=sys_message_content)

        # 2. If build_context is False, return None.
        if not self.build_context:
            return None

        if self.model is None:
            raise Exception("model not set")

        # 3. Build and return the default system message for the Agent.
        # 3.1 Build the list of instructions for the system message
        instructions: List[str] = []
        if self.instructions is not None:
            _instructions = self.instructions
            if callable(self.instructions):
                _instructions = await aexecute_instructions(
                    agent=self, instructions=self.instructions, session_state=session_state, run_context=run_context
                )

            if isinstance(_instructions, str):
                instructions.append(_instructions)
            elif isinstance(_instructions, list):
                instructions.extend(_instructions)

        # 3.1.1 Add instructions from the Model
        _model_instructions = self.model.get_instructions_for_model(tools)
        if _model_instructions is not None:
            instructions.extend(_model_instructions)

        # 3.2 Build a list of additional information for the system message
        additional_information: List[str] = []
        # 3.2.1 Add instructions for using markdown
        if self.markdown and output_schema is None:
            additional_information.append("Use markdown to format your answers.")
        # 3.2.2 Add the current datetime
        if self.add_datetime_to_context:
            from datetime import datetime

            tz = None

            if self.timezone_identifier:
                try:
                    from zoneinfo import ZoneInfo

                    tz = ZoneInfo(self.timezone_identifier)
                except Exception:
                    log_warning("Invalid timezone identifier")

            time = datetime.now(tz) if tz else datetime.now()

            additional_information.append(f"The current time is {time}.")

        # 3.2.3 Add the current location
        if self.add_location_to_context:
            from agno.utils.location import get_location

            location = get_location()
            if location:
                location_str = ", ".join(
                    filter(
                        None,
                        [
                            location.get("city"),
                            location.get("region"),
                            location.get("country"),
                        ],
                    )
                )
                if location_str:
                    additional_information.append(f"Your approximate location is: {location_str}.")

        # 3.2.4 Add agent name if provided
        if self.name is not None and self.add_name_to_context:
            additional_information.append(f"Your name is: {self.name}.")

        # 3.2.5 Add information about agentic filters if enabled
        if self.knowledge is not None and self.enable_agentic_knowledge_filters:
            valid_filters = await self.knowledge.async_get_valid_filters()
            if valid_filters:
                valid_filters_str = ", ".join(valid_filters)
                additional_information.append(
                    dedent(
                        f"""
                    The knowledge base contains documents with these metadata filters: {valid_filters_str}.
                    Always use filters when the user query indicates specific metadata.

                    Examples:
                    1. If the user asks about a specific person like "Jordan Mitchell", you MUST use the search_knowledge_base tool with the filters parameter set to {{'<valid key like user_id>': '<valid value based on the user query>'}}.
                    2. If the user asks about a specific document type like "contracts", you MUST use the search_knowledge_base tool with the filters parameter set to {{'document_type': 'contract'}}.
                    4. If the user asks about a specific location like "documents from New York", you MUST use the search_knowledge_base tool with the filters parameter set to {{'<valid key like location>': 'New York'}}.

                    General Guidelines:
                    - Always analyze the user query to identify relevant metadata.
                    - Use the most specific filter(s) possible to narrow down results.
                    - If multiple filters are relevant, combine them in the filters parameter (e.g., {{'name': 'Jordan Mitchell', 'document_type': 'contract'}}).
                    - Ensure the filter keys match the valid metadata filters: {valid_filters_str}.

                    You can use the search_knowledge_base tool to search the knowledge base and get the most relevant documents. Make sure to pass the filters as [Dict[str: Any]] to the tool. FOLLOW THIS STRUCTURE STRICTLY.
                """
                    )
                )

        # 3.3 Build the default system message for the Agent.
        system_message_content: str = ""
        # 3.3.1 First add the Agent description if provided
        if self.description is not None:
            system_message_content += f"{self.description}\n"
        # 3.3.2 Then add the Agent role if provided
        if self.role is not None:
            system_message_content += f"\n<your_role>\n{self.role}\n</your_role>\n\n"
        # 3.3.4 Then add instructions for the Agent
        if len(instructions) > 0:
            system_message_content += "<instructions>"
            if len(instructions) > 1:
                for _upi in instructions:
                    system_message_content += f"\n- {_upi}"
            else:
                system_message_content += "\n" + instructions[0]
            system_message_content += "\n</instructions>\n\n"
        # 3.3.6 Add additional information
        if len(additional_information) > 0:
            system_message_content += "<additional_information>"
            for _ai in additional_information:
                system_message_content += f"\n- {_ai}"
            system_message_content += "\n</additional_information>\n\n"
        # 3.3.7 Then add instructions for the tools
        if self._tool_instructions is not None:
            for _ti in self._tool_instructions:
                system_message_content += f"{_ti}\n"

        # Format the system message with the session state variables
        if self.resolve_in_context:
            system_message_content = self._format_message_with_state_variables(
                system_message_content,
                user_id=user_id,
                session_state=session_state,
                dependencies=dependencies,
                metadata=metadata,
            )

        # 3.3.7 Then add the expected output
        if self.expected_output is not None:
            system_message_content += f"<expected_output>\n{self.expected_output.strip()}\n</expected_output>\n\n"
        # 3.3.8 Then add additional context
        if self.additional_context is not None:
            system_message_content += f"{self.additional_context}\n"
        # 3.3.9 Then add memories to the system prompt
        if self.add_memories_to_context:
            _memory_manager_not_set = False
            if not user_id:
                user_id = "default"
            if self.memory_manager is None:
                self._set_memory_manager()
                _memory_manager_not_set = True

            if self._has_async_db():
                user_memories = await self.memory_manager.aget_user_memories(user_id=user_id)  # type: ignore
            else:
                user_memories = self.memory_manager.get_user_memories(user_id=user_id)  # type: ignore

            if user_memories and len(user_memories) > 0:
                system_message_content += "You have access to user info and preferences from previous interactions that you can use to personalize your response:\n\n"
                system_message_content += "<memories_from_previous_interactions>"
                for _memory in user_memories:  # type: ignore
                    system_message_content += f"\n- {_memory.memory}"
                system_message_content += "\n</memories_from_previous_interactions>\n\n"
                system_message_content += (
                    "Note: this information is from previous interactions and may be updated in this conversation. "
                    "You should always prefer information from this conversation over the past memories.\n"
                )
            else:
                system_message_content += (
                    "You have the capability to retain memories from previous interactions with the user, "
                    "but have not had any interactions with the user yet.\n"
                )
            if _memory_manager_not_set:
                self.memory_manager = None

            if self.enable_agentic_memory:
                system_message_content += (
                    "\n<updating_user_memories>\n"
                    "- You have access to the `update_user_memory` tool that you can use to add new memories, update existing memories, delete memories, or clear all memories.\n"
                    "- If the user's message includes information that should be captured as a memory, use the `update_user_memory` tool to update your memory database.\n"
                    "- Memories should include details that could personalize ongoing interactions with the user.\n"
                    "- Use this tool to add new memories or update existing memories that you identify in the conversation.\n"
                    "- Use this tool if the user asks to update their memory, delete a memory, or clear all memories.\n"
                    "- If you use the `update_user_memory` tool, remember to pass on the response to the user.\n"
                    "</updating_user_memories>\n\n"
                )

        # 3.3.10 Then add cultural knowledge to the system prompt
        if self.add_culture_to_context:
            _culture_manager_not_set = None
            if not self.culture_manager:
                self._set_culture_manager()
                _culture_manager_not_set = True

            cultural_knowledge = await self.culture_manager.aget_all_knowledge()  # type: ignore

            if cultural_knowledge and len(cultural_knowledge) > 0:
                system_message_content += (
                    "You have access to shared **Cultural Knowledge**, which provides context, norms, rules and guidance "
                    "for your reasoning, communication, and decision-making.\n\n"
                    "Cultural Knowledge represents the collective understanding, values, rules and practices that have "
                    "emerged across agents and teams. It encodes collective experience — including preferred "
                    "approaches, common patterns, lessons learned, and ethical guardrails.\n\n"
                    "When performing any task:\n"
                    "- **Reference Cultural Knowledge** to align with shared norms and best practices.\n"
                    "- **Apply it contextually**, not mechanically — adapt principles to the current situation.\n"
                    "- **Preserve consistency** with cultural values (tone, reasoning, and style) unless explicitly told otherwise.\n"
                    "- **Extend it** when you discover new insights — your outputs may become future Cultural Knowledge.\n"
                    "- **Clarify conflicts** if Cultural Knowledge appears to contradict explicit user instructions.\n\n"
                    "Your goal is to act not only intelligently but also *culturally coherently* — reflecting the "
                    "collective intelligence of the system.\n\n"
                    "Below is the currently available Cultural Knowledge for this context:\n\n"
                )
                system_message_content += "<cultural_knowledge>"
                for _knowledge in cultural_knowledge:  # type: ignore
                    system_message_content += "\n---"
                    system_message_content += f"\nName: {_knowledge.name}"
                    system_message_content += f"\nSummary: {_knowledge.summary}"
                    system_message_content += f"\nContent: {_knowledge.content}"
                system_message_content += "\n</cultural_knowledge>\n"
            else:
                system_message_content += (
                    "You have the capability to access shared **Cultural Knowledge**, which normally provides "
                    "context, norms, and guidance for your behavior and reasoning. However, no cultural knowledge "
                    "is currently available in this session.\n"
                    "Proceed thoughtfully and document any useful insights you create — they may become future "
                    "Cultural Knowledge for others.\n\n"
                )

            if _culture_manager_not_set:
                self.culture_manager = None

            if self.enable_agentic_culture:
                system_message_content += (
                    "\n<contributing_to_culture>\n"
                    "When you discover an insight, pattern, rule, or best practice that will help future agents, use the `create_or_update_cultural_knowledge` tool to add or update entries in the shared cultural knowledge.\n"
                    "\n"
                    "When to contribute:\n"
                    "- You discover a reusable insight, pattern, rule, or best practice that will help future agents.\n"
                    "- You correct or clarify an existing cultural entry.\n"
                    "- You capture a guardrail, decision rationale, postmortem lesson, or example template.\n"
                    "- You identify missing context that should persist across sessions or teams.\n"
                    "\n"
                    "Cultural knowledge should capture reusable insights, best practices, or contextual knowledge that transcends individual conversations.\n"
                    "Mention your contribution to the user only if it is relevant to their request or they asked to be notified.\n"
                    "</contributing_to_culture>\n\n"
                )

        # 3.3.11 Then add a summary of the interaction to the system prompt
        if self.add_session_summary_to_context and session.summary is not None:
            system_message_content += "Here is a brief summary of your previous interactions:\n\n"
            system_message_content += "<summary_of_previous_interactions>\n"
            system_message_content += session.summary.summary
            system_message_content += "\n</summary_of_previous_interactions>\n\n"
            system_message_content += (
                "Note: this information is from previous interactions and may be outdated. "
                "You should ALWAYS prefer information from this conversation over the past summary.\n\n"
            )

        # 3.3.12 Add the system message from the Model
        system_message_from_model = self.model.get_system_message_for_model(tools)
        if system_message_from_model is not None:
            system_message_content += system_message_from_model

        # 3.3.13 Add the JSON output prompt if output_schema is provided and the model does not support native structured outputs or JSON schema outputs
        # or if use_json_mode is True
        if (
            output_schema is not None
            and self.parser_model is None
            and not (
                (self.model.supports_native_structured_outputs or self.model.supports_json_schema_outputs)
                and (not self.use_json_mode or self.structured_outputs is True)
            )
        ):
            system_message_content += f"{get_json_output_prompt(output_schema)}"  # type: ignore

        # 3.3.14 Add the response model format prompt if output_schema is provided
        if output_schema is not None and self.parser_model is not None:
            system_message_content += f"{get_response_model_format_prompt(output_schema)}"

        # 3.3.15 Add the session state to the system message
        if add_session_state_to_context and session_state is not None:
            system_message_content += self._get_formatted_session_state_for_system_message(session_state)

        # Return the system message
        return (
            Message(role=self.system_message_role, content=system_message_content.strip())  # type: ignore
            if system_message_content
            else None
        )

    def _get_formatted_session_state_for_system_message(self, session_state: Dict[str, Any]) -> str:
        return f"\n<session_state>\n{session_state}\n</session_state>\n\n"

    def _get_user_message(
        self,
        *,
        run_response: RunOutput,
        run_context: Optional[RunContext] = None,
        session_state: Optional[Dict[str, Any]] = None,
        dependencies: Optional[Dict[str, Any]] = None,
        metadata: Optional[Dict[str, Any]] = None,
        user_id: Optional[str] = None,
        input: Optional[Union[str, List, Dict, Message, BaseModel, List[Message]]] = None,
        audio: Optional[Sequence[Audio]] = None,
        images: Optional[Sequence[Image]] = None,
        videos: Optional[Sequence[Video]] = None,
        files: Optional[Sequence[File]] = None,
        add_dependencies_to_context: Optional[bool] = None,
        knowledge_filters: Optional[Union[Dict[str, Any], List[FilterExpr]]] = None,
        **kwargs: Any,
    ) -> Optional[Message]:
        """Return the user message for the Agent.

        1. If the user_message is provided, use that.
        2. If build_user_context is False or if the message is a list, return the message as is.
        3. Build the default user message for the Agent
        """
        # Consider both run_context and session_state, dependencies, metadata, knowledge_filters (deprecated fields)
        if run_context is not None:
            session_state = run_context.session_state or session_state
            dependencies = run_context.dependencies or dependencies
            metadata = run_context.metadata or metadata
            knowledge_filters = run_context.knowledge_filters or knowledge_filters
        # Get references from the knowledge base to use in the user message
        references = None

        # 1. If build_user_context is False or message is a list, return the message as is.
        if not self.build_user_context:
            return Message(
                role=self.user_message_role or "user",
                content=input,  # type: ignore
                images=None if not self.send_media_to_model else images,
                audio=None if not self.send_media_to_model else audio,
                videos=None if not self.send_media_to_model else videos,
                files=None if not self.send_media_to_model else files,
                **kwargs,
            )
        # 2. Build the user message for the Agent
        elif input is None:
            # If we have any media, return a message with empty content
            if images is not None or audio is not None or videos is not None or files is not None:
                return Message(
                    role=self.user_message_role or "user",
                    content="",
                    images=None if not self.send_media_to_model else images,
                    audio=None if not self.send_media_to_model else audio,
                    videos=None if not self.send_media_to_model else videos,
                    files=None if not self.send_media_to_model else files,
                    **kwargs,
                )
            else:
                # If the input is None, return None
                return None

        else:
            # Handle list messages by converting to string
            if isinstance(input, list):
                # Convert list to string (join with newlines if all elements are strings)
                if all(isinstance(item, str) for item in input):
                    message_content = "\n".join(input)  # type: ignore
                else:
                    message_content = str(input)

                return Message(
                    role=self.user_message_role,
                    content=message_content,
                    images=None if not self.send_media_to_model else images,
                    audio=None if not self.send_media_to_model else audio,
                    videos=None if not self.send_media_to_model else videos,
                    files=None if not self.send_media_to_model else files,
                    **kwargs,
                )

            # If message is provided as a Message, use it directly
            elif isinstance(input, Message):
                return input
            # If message is provided as a dict, try to validate it as a Message
            elif isinstance(input, dict):
                try:
                    return Message.model_validate(input)
                except Exception as e:
                    log_warning(f"Failed to validate message: {e}")
                    raise Exception(f"Failed to validate message: {e}")

            # If message is provided as a BaseModel, convert it to a Message
            elif isinstance(input, BaseModel):
                try:
                    # Create a user message with the BaseModel content
                    content = input.model_dump_json(indent=2, exclude_none=True)
                    return Message(role=self.user_message_role, content=content)
                except Exception as e:
                    log_warning(f"Failed to convert BaseModel to message: {e}")
                    raise Exception(f"Failed to convert BaseModel to message: {e}")
            else:
                user_msg_content = input
                if self.add_knowledge_to_context:
                    if isinstance(input, str):
                        user_msg_content = input
                    elif callable(input):
                        user_msg_content = input(agent=self)
                    else:
                        raise Exception("message must be a string or a callable when add_references is True")

                    try:
                        retrieval_timer = Timer()
                        retrieval_timer.start()
                        docs_from_knowledge = self.get_relevant_docs_from_knowledge(
                            query=user_msg_content, filters=knowledge_filters, **kwargs
                        )
                        if docs_from_knowledge is not None:
                            references = MessageReferences(
                                query=user_msg_content,
                                references=docs_from_knowledge,
                                time=round(retrieval_timer.elapsed, 4),
                            )
                            # Add the references to the run_response
                            if run_response.references is None:
                                run_response.references = []
                            run_response.references.append(references)
                        retrieval_timer.stop()
                        log_debug(f"Time to get references: {retrieval_timer.elapsed:.4f}s")
                    except Exception as e:
                        log_warning(f"Failed to get references: {e}")

                if self.resolve_in_context:
                    user_msg_content = self._format_message_with_state_variables(
                        user_msg_content,
                        user_id=user_id,
                        session_state=session_state,
                        dependencies=dependencies,
                        metadata=metadata,
                    )

                # Convert to string for concatenation operations
                user_msg_content_str = get_text_from_message(user_msg_content) if user_msg_content is not None else ""

                # 4.1 Add knowledge references to user message
                if (
                    self.add_knowledge_to_context
                    and references is not None
                    and references.references is not None
                    and len(references.references) > 0
                ):
                    user_msg_content_str += "\n\nUse the following references from the knowledge base if it helps:\n"
                    user_msg_content_str += "<references>\n"
                    user_msg_content_str += self._convert_documents_to_string(references.references) + "\n"
                    user_msg_content_str += "</references>"
                # 4.2 Add context to user message
                if add_dependencies_to_context and dependencies is not None:
                    user_msg_content_str += "\n\n<additional context>\n"
                    user_msg_content_str += self._convert_dependencies_to_string(dependencies) + "\n"
                    user_msg_content_str += "</additional context>"

                # Use the string version for the final content
                user_msg_content = user_msg_content_str

                # Return the user message
                return Message(
                    role=self.user_message_role,
                    content=user_msg_content,
                    audio=None if not self.send_media_to_model else audio,
                    images=None if not self.send_media_to_model else images,
                    videos=None if not self.send_media_to_model else videos,
                    files=None if not self.send_media_to_model else files,
                    **kwargs,
                )

    async def _aget_user_message(
        self,
        *,
        run_response: RunOutput,
        run_context: Optional[RunContext] = None,
        session_state: Optional[Dict[str, Any]] = None,
        dependencies: Optional[Dict[str, Any]] = None,
        metadata: Optional[Dict[str, Any]] = None,
        user_id: Optional[str] = None,
        input: Optional[Union[str, List, Dict, Message, BaseModel, List[Message]]] = None,
        audio: Optional[Sequence[Audio]] = None,
        images: Optional[Sequence[Image]] = None,
        videos: Optional[Sequence[Video]] = None,
        files: Optional[Sequence[File]] = None,
        add_dependencies_to_context: Optional[bool] = None,
        knowledge_filters: Optional[Union[Dict[str, Any], List[FilterExpr]]] = None,
        **kwargs: Any,
    ) -> Optional[Message]:
        """Return the user message for the Agent (async version).

        1. If the user_message is provided, use that.
        2. If build_user_context is False or if the message is a list, return the message as is.
        3. Build the default user message for the Agent
        """
        # Consider both run_context and session_state, dependencies, metadata, knowledge_filters (deprecated fields)
        if run_context is not None:
            session_state = run_context.session_state or session_state
            dependencies = run_context.dependencies or dependencies
            metadata = run_context.metadata or metadata
            knowledge_filters = run_context.knowledge_filters or knowledge_filters
        # Get references from the knowledge base to use in the user message
        references = None

        # 1. If build_user_context is False or message is a list, return the message as is.
        if not self.build_user_context:
            return Message(
                role=self.user_message_role or "user",
                content=input,  # type: ignore
                images=None if not self.send_media_to_model else images,
                audio=None if not self.send_media_to_model else audio,
                videos=None if not self.send_media_to_model else videos,
                files=None if not self.send_media_to_model else files,
                **kwargs,
            )
        # 2. Build the user message for the Agent
        elif input is None:
            # If we have any media, return a message with empty content
            if images is not None or audio is not None or videos is not None or files is not None:
                return Message(
                    role=self.user_message_role or "user",
                    content="",
                    images=None if not self.send_media_to_model else images,
                    audio=None if not self.send_media_to_model else audio,
                    videos=None if not self.send_media_to_model else videos,
                    files=None if not self.send_media_to_model else files,
                    **kwargs,
                )
            else:
                # If the input is None, return None
                return None

        else:
            # Handle list messages by converting to string
            if isinstance(input, list):
                # Convert list to string (join with newlines if all elements are strings)
                if all(isinstance(item, str) for item in input):
                    message_content = "\n".join(input)  # type: ignore
                else:
                    message_content = str(input)

                return Message(
                    role=self.user_message_role,
                    content=message_content,
                    images=None if not self.send_media_to_model else images,
                    audio=None if not self.send_media_to_model else audio,
                    videos=None if not self.send_media_to_model else videos,
                    files=None if not self.send_media_to_model else files,
                    **kwargs,
                )

            # If message is provided as a Message, use it directly
            elif isinstance(input, Message):
                return input
            # If message is provided as a dict, try to validate it as a Message
            elif isinstance(input, dict):
                try:
                    return Message.model_validate(input)
                except Exception as e:
                    log_warning(f"Failed to validate message: {e}")
                    raise Exception(f"Failed to validate message: {e}")

            # If message is provided as a BaseModel, convert it to a Message
            elif isinstance(input, BaseModel):
                try:
                    # Create a user message with the BaseModel content
                    content = input.model_dump_json(indent=2, exclude_none=True)
                    return Message(role=self.user_message_role, content=content)
                except Exception as e:
                    log_warning(f"Failed to convert BaseModel to message: {e}")
                    raise Exception(f"Failed to convert BaseModel to message: {e}")
            else:
                user_msg_content = input
                if self.add_knowledge_to_context:
                    if isinstance(input, str):
                        user_msg_content = input
                    elif callable(input):
                        user_msg_content = input(agent=self)
                    else:
                        raise Exception("message must be a string or a callable when add_references is True")

                    try:
                        retrieval_timer = Timer()
                        retrieval_timer.start()
                        docs_from_knowledge = await self.aget_relevant_docs_from_knowledge(
                            query=user_msg_content, filters=knowledge_filters, **kwargs
                        )
                        if docs_from_knowledge is not None:
                            references = MessageReferences(
                                query=user_msg_content,
                                references=docs_from_knowledge,
                                time=round(retrieval_timer.elapsed, 4),
                            )
                            # Add the references to the run_response
                            if run_response.references is None:
                                run_response.references = []
                            run_response.references.append(references)
                        retrieval_timer.stop()
                        log_debug(f"Time to get references: {retrieval_timer.elapsed:.4f}s")
                    except Exception as e:
                        log_warning(f"Failed to get references: {e}")

                if self.resolve_in_context:
                    user_msg_content = self._format_message_with_state_variables(
                        user_msg_content,
                        user_id=user_id,
                        session_state=session_state,
                        dependencies=dependencies,
                        metadata=metadata,
                    )

                # Convert to string for concatenation operations
                user_msg_content_str = get_text_from_message(user_msg_content) if user_msg_content is not None else ""

                # 4.1 Add knowledge references to user message
                if (
                    self.add_knowledge_to_context
                    and references is not None
                    and references.references is not None
                    and len(references.references) > 0
                ):
                    user_msg_content_str += "\n\nUse the following references from the knowledge base if it helps:\n"
                    user_msg_content_str += "<references>\n"
                    user_msg_content_str += self._convert_documents_to_string(references.references) + "\n"
                    user_msg_content_str += "</references>"
                # 4.2 Add context to user message
                if add_dependencies_to_context and dependencies is not None:
                    user_msg_content_str += "\n\n<additional context>\n"
                    user_msg_content_str += self._convert_dependencies_to_string(dependencies) + "\n"
                    user_msg_content_str += "</additional context>"

                # Use the string version for the final content
                user_msg_content = user_msg_content_str

                # Return the user message
                return Message(
                    role=self.user_message_role,
                    content=user_msg_content,
                    audio=None if not self.send_media_to_model else audio,
                    images=None if not self.send_media_to_model else images,
                    videos=None if not self.send_media_to_model else videos,
                    files=None if not self.send_media_to_model else files,
                    **kwargs,
                )

    def _get_run_messages(
        self,
        *,
        run_response: RunOutput,
        run_context: RunContext,
        input: Union[str, List, Dict, Message, BaseModel, List[Message]],
        session: AgentSession,
        user_id: Optional[str] = None,
        audio: Optional[Sequence[Audio]] = None,
        images: Optional[Sequence[Image]] = None,
        videos: Optional[Sequence[Video]] = None,
        files: Optional[Sequence[File]] = None,
        add_history_to_context: Optional[bool] = None,
        add_dependencies_to_context: Optional[bool] = None,
        add_session_state_to_context: Optional[bool] = None,
        tools: Optional[List[Union[Function, dict]]] = None,
        **kwargs: Any,
    ) -> RunMessages:
        """This function returns a RunMessages object with the following attributes:
            - system_message: The system message for this run
            - user_message: The user message for this run
            - messages: List of messages to send to the model

        To build the RunMessages object:
        1. Add system message to run_messages
        2. Add extra messages to run_messages if provided
        3. Add history to run_messages
        4. Add user message to run_messages (if input is single content)
        5. Add input messages to run_messages if provided (if input is List[Message])

        Returns:
            RunMessages object with the following attributes:
                - system_message: The system message for this run
                - user_message: The user message for this run
                - messages: List of all messages to send to the model

        Typical usage:
        run_messages = self._get_run_messages(
            input=input, session_id=session_id, user_id=user_id, audio=audio, images=images, videos=videos, files=files, **kwargs
        )
        """

        # Initialize the RunMessages object (no media here - that's in RunInput now)
        run_messages = RunMessages()

        # 1. Add system message to run_messages
        system_message = self.get_system_message(
            session=session,
            run_context=run_context,
            session_state=run_context.session_state,
            dependencies=run_context.dependencies,
            metadata=run_context.metadata,
            user_id=user_id,
            tools=tools,
            add_session_state_to_context=add_session_state_to_context,
        )
        if system_message is not None:
            run_messages.system_message = system_message
            run_messages.messages.append(system_message)

        # 2. Add extra messages to run_messages if provided
        if self.additional_input is not None:
            messages_to_add_to_run_response: List[Message] = []
            if run_messages.extra_messages is None:
                run_messages.extra_messages = []

            for _m in self.additional_input:
                if isinstance(_m, Message):
                    messages_to_add_to_run_response.append(_m)
                    run_messages.messages.append(_m)
                    run_messages.extra_messages.append(_m)
                elif isinstance(_m, dict):
                    try:
                        _m_parsed = Message.model_validate(_m)
                        messages_to_add_to_run_response.append(_m_parsed)
                        run_messages.messages.append(_m_parsed)
                        run_messages.extra_messages.append(_m_parsed)
                    except Exception as e:
                        log_warning(f"Failed to validate message: {e}")
            # Add the extra messages to the run_response
            if len(messages_to_add_to_run_response) > 0:
                log_debug(f"Adding {len(messages_to_add_to_run_response)} extra messages")
                if run_response.additional_input is None:
                    run_response.additional_input = messages_to_add_to_run_response
                else:
                    run_response.additional_input.extend(messages_to_add_to_run_response)

        # 3. Add history to run_messages
        if add_history_to_context:
            from copy import deepcopy

            # Only skip messages from history when system_message_role is NOT a standard conversation role.
            # Standard conversation roles ("user", "assistant", "tool") should never be filtered
            # to preserve conversation continuity.
            skip_role = (
                self.system_message_role if self.system_message_role not in ["user", "assistant", "tool"] else None
            )

            history: List[Message] = session.get_messages(
                last_n_runs=self.num_history_runs,
                limit=self.num_history_messages,
                skip_roles=[skip_role] if skip_role else None,
                agent_id=self.id if self.team_id is not None else None,
            )

            if len(history) > 0:
                # Create a deep copy of the history messages to avoid modifying the original messages
                history_copy = [deepcopy(msg) for msg in history]

                # Tag each message as coming from history
                for _msg in history_copy:
                    _msg.from_history = True

                # Filter tool calls from history if limit is set (before adding to run_messages)
                if self.max_tool_calls_from_history is not None:
                    filter_tool_calls(history_copy, self.max_tool_calls_from_history)

                log_debug(f"Adding {len(history_copy)} messages from history")

                run_messages.messages += history_copy

        # 4. Add user message to run_messages
        user_message: Optional[Message] = None

        # 4.1 Build user message if input is None, str or list and not a list of Message/dict objects
        if (
            input is None
            or isinstance(input, str)
            or (
                isinstance(input, list)
                and not (
                    len(input) > 0
                    and (isinstance(input[0], Message) or (isinstance(input[0], dict) and "role" in input[0]))
                )
            )
        ):
            user_message = self._get_user_message(
                run_response=run_response,
                run_context=run_context,
                input=input,
                audio=audio,
                images=images,
                videos=videos,
                files=files,
                add_dependencies_to_context=add_dependencies_to_context,
                **kwargs,
            )

        # 4.2 If input is provided as a Message, use it directly
        elif isinstance(input, Message):
            user_message = input

        # 4.3 If input is provided as a dict, try to validate it as a Message
        elif isinstance(input, dict):
            try:
                if self.input_schema and is_typed_dict(self.input_schema):
                    import json

                    content = json.dumps(input, indent=2, ensure_ascii=False)
                    user_message = Message(role=self.user_message_role, content=content)
                else:
                    user_message = Message.model_validate(input)
            except Exception as e:
                log_warning(f"Failed to validate message: {e}")

        # 4.4 If input is provided as a BaseModel, convert it to a Message
        elif isinstance(input, BaseModel):
            try:
                # Create a user message with the BaseModel content
                content = input.model_dump_json(indent=2, exclude_none=True)
                user_message = Message(role=self.user_message_role, content=content)
            except Exception as e:
                log_warning(f"Failed to convert BaseModel to message: {e}")

        # 5. Add input messages to run_messages if provided (List[Message] or List[Dict])
        if (
            isinstance(input, list)
            and len(input) > 0
            and (isinstance(input[0], Message) or (isinstance(input[0], dict) and "role" in input[0]))
        ):
            for _m in input:
                if isinstance(_m, Message):
                    run_messages.messages.append(_m)
                    if run_messages.extra_messages is None:
                        run_messages.extra_messages = []
                    run_messages.extra_messages.append(_m)
                elif isinstance(_m, dict):
                    try:
                        msg = Message.model_validate(_m)
                        run_messages.messages.append(msg)
                        if run_messages.extra_messages is None:
                            run_messages.extra_messages = []
                        run_messages.extra_messages.append(msg)
                    except Exception as e:
                        log_warning(f"Failed to validate message: {e}")

        # Add user message to run_messages
        if user_message is not None:
            run_messages.user_message = user_message
            run_messages.messages.append(user_message)

        return run_messages

    async def _aget_run_messages(
        self,
        *,
        run_response: RunOutput,
        input: Union[str, List, Dict, Message, BaseModel, List[Message]],
        session: AgentSession,
        run_context: Optional[RunContext] = None,
        session_state: Optional[Dict[str, Any]] = None,
        user_id: Optional[str] = None,
        audio: Optional[Sequence[Audio]] = None,
        images: Optional[Sequence[Image]] = None,
        videos: Optional[Sequence[Video]] = None,
        files: Optional[Sequence[File]] = None,
        knowledge_filters: Optional[Union[Dict[str, Any], List[FilterExpr]]] = None,
        add_history_to_context: Optional[bool] = None,
        dependencies: Optional[Dict[str, Any]] = None,
        add_dependencies_to_context: Optional[bool] = None,
        add_session_state_to_context: Optional[bool] = None,
        metadata: Optional[Dict[str, Any]] = None,
        tools: Optional[List[Union[Function, dict]]] = None,
        **kwargs: Any,
    ) -> RunMessages:
        """This function returns a RunMessages object with the following attributes:
            - system_message: The system message for this run
            - user_message: The user message for this run
            - messages: List of messages to send to the model

        To build the RunMessages object:
        1. Add system message to run_messages
        2. Add extra messages to run_messages if provided
        3. Add history to run_messages
        4. Add user message to run_messages (if input is single content)
        5. Add input messages to run_messages if provided (if input is List[Message])

        Returns:
            RunMessages object with the following attributes:
                - system_message: The system message for this run
                - user_message: The user message for this run
                - messages: List of all messages to send to the model

        Typical usage:
        run_messages = self._get_run_messages(
            input=input, session_id=session_id, user_id=user_id, audio=audio, images=images, videos=videos, files=files, **kwargs
        )
        """

        # Consider both run_context and session_state, dependencies, metadata (deprecated fields)
        if run_context is not None:
            session_state = run_context.session_state or session_state
            dependencies = run_context.dependencies or dependencies
            metadata = run_context.metadata or metadata

        # Initialize the RunMessages object (no media here - that's in RunInput now)
        run_messages = RunMessages()

        # 1. Add system message to run_messages
        system_message = await self.aget_system_message(
            session=session,
            run_context=run_context,
            session_state=session_state,
            user_id=user_id,
            tools=tools,
            dependencies=dependencies,
            metadata=metadata,
            add_session_state_to_context=add_session_state_to_context,
        )
        if system_message is not None:
            run_messages.system_message = system_message
            run_messages.messages.append(system_message)

        # 2. Add extra messages to run_messages if provided
        if self.additional_input is not None:
            messages_to_add_to_run_response: List[Message] = []
            if run_messages.extra_messages is None:
                run_messages.extra_messages = []

            for _m in self.additional_input:
                if isinstance(_m, Message):
                    messages_to_add_to_run_response.append(_m)
                    run_messages.messages.append(_m)
                    run_messages.extra_messages.append(_m)
                elif isinstance(_m, dict):
                    try:
                        _m_parsed = Message.model_validate(_m)
                        messages_to_add_to_run_response.append(_m_parsed)
                        run_messages.messages.append(_m_parsed)
                        run_messages.extra_messages.append(_m_parsed)
                    except Exception as e:
                        log_warning(f"Failed to validate message: {e}")
            # Add the extra messages to the run_response
            if len(messages_to_add_to_run_response) > 0:
                log_debug(f"Adding {len(messages_to_add_to_run_response)} extra messages")
                if run_response.additional_input is None:
                    run_response.additional_input = messages_to_add_to_run_response
                else:
                    run_response.additional_input.extend(messages_to_add_to_run_response)

        # 3. Add history to run_messages
        if add_history_to_context:
            from copy import deepcopy

            # Only skip messages from history when system_message_role is NOT a standard conversation role.
            # Standard conversation roles ("user", "assistant", "tool") should never be filtered
            # to preserve conversation continuity.
            skip_role = (
                self.system_message_role if self.system_message_role not in ["user", "assistant", "tool"] else None
            )

            history: List[Message] = session.get_messages(
                last_n_runs=self.num_history_runs,
                limit=self.num_history_messages,
                skip_roles=[skip_role] if skip_role else None,
                agent_id=self.id if self.team_id is not None else None,
            )

            if len(history) > 0:
                # Create a deep copy of the history messages to avoid modifying the original messages
                history_copy = [deepcopy(msg) for msg in history]

                # Tag each message as coming from history
                for _msg in history_copy:
                    _msg.from_history = True

                # Filter tool calls from history if limit is set (before adding to run_messages)
                if self.max_tool_calls_from_history is not None:
                    filter_tool_calls(history_copy, self.max_tool_calls_from_history)

                log_debug(f"Adding {len(history_copy)} messages from history")

                run_messages.messages += history_copy

        # 4. Add user message to run_messages
        user_message: Optional[Message] = None

        # 4.1 Build user message if input is None, str or list and not a list of Message/dict objects
        if (
            input is None
            or isinstance(input, str)
            or (
                isinstance(input, list)
                and not (
                    len(input) > 0
                    and (isinstance(input[0], Message) or (isinstance(input[0], dict) and "role" in input[0]))
                )
            )
        ):
            user_message = await self._aget_user_message(
                run_response=run_response,
                run_context=run_context,
                session_state=session_state,
                dependencies=dependencies,
                metadata=metadata,
                input=input,
                audio=audio,
                images=images,
                videos=videos,
                files=files,
                knowledge_filters=knowledge_filters,
                add_dependencies_to_context=add_dependencies_to_context,
                **kwargs,
            )

        # 4.2 If input is provided as a Message, use it directly
        elif isinstance(input, Message):
            user_message = input

        # 4.3 If input is provided as a dict, try to validate it as a Message
        elif isinstance(input, dict):
            try:
                user_message = Message.model_validate(input)
            except Exception as e:
                log_warning(f"Failed to validate message: {e}")

        # 4.4 If input is provided as a BaseModel, convert it to a Message
        elif isinstance(input, BaseModel):
            try:
                # Create a user message with the BaseModel content
                content = input.model_dump_json(indent=2, exclude_none=True)
                user_message = Message(role=self.user_message_role, content=content)
            except Exception as e:
                log_warning(f"Failed to convert BaseModel to message: {e}")

        # 5. Add input messages to run_messages if provided (List[Message] or List[Dict])
        if (
            isinstance(input, list)
            and len(input) > 0
            and (isinstance(input[0], Message) or (isinstance(input[0], dict) and "role" in input[0]))
        ):
            for _m in input:
                if isinstance(_m, Message):
                    run_messages.messages.append(_m)
                    if run_messages.extra_messages is None:
                        run_messages.extra_messages = []
                    run_messages.extra_messages.append(_m)
                elif isinstance(_m, dict):
                    try:
                        msg = Message.model_validate(_m)
                        run_messages.messages.append(msg)
                        if run_messages.extra_messages is None:
                            run_messages.extra_messages = []
                        run_messages.extra_messages.append(msg)
                    except Exception as e:
                        log_warning(f"Failed to validate message: {e}")

        # Add user message to run_messages
        if user_message is not None:
            run_messages.user_message = user_message
            run_messages.messages.append(user_message)

        return run_messages

    def _get_continue_run_messages(
        self,
        input: List[Message],
    ) -> RunMessages:
        """This function returns a RunMessages object with the following attributes:
            - system_message: The system message for this run
            - user_message: The user message for this run
            - messages: List of messages to send to the model

        It continues from a previous run and completes a tool call that was paused.
        """

        # Initialize the RunMessages object
        run_messages = RunMessages()

        # Extract most recent user message from messages as the original user message
        user_message = None
        for msg in reversed(input):
            if msg.role == self.user_message_role:
                user_message = msg
                break

        # Extract system message from messages
        system_message = None
        for msg in input:
            if msg.role == self.system_message_role:
                system_message = msg
                break

        run_messages.system_message = system_message
        run_messages.user_message = user_message
        run_messages.messages = input

        return run_messages

    def _get_messages_for_parser_model(
        self,
        model_response: ModelResponse,
        response_format: Optional[Union[Dict, Type[BaseModel]]],
        run_context: Optional[RunContext] = None,
    ) -> List[Message]:
        """Get the messages for the parser model."""
        # Get output_schema from run_context
        output_schema = run_context.output_schema if run_context else None

        system_content = (
            self.parser_model_prompt
            if self.parser_model_prompt is not None
            else "You are tasked with creating a structured output from the provided user message."
        )

        if response_format == {"type": "json_object"} and output_schema is not None:
            system_content += f"{get_json_output_prompt(output_schema)}"  # type: ignore

        return [
            Message(role="system", content=system_content),
            Message(role="user", content=model_response.content),
        ]

    def _get_messages_for_parser_model_stream(
        self,
        run_response: RunOutput,
        response_format: Optional[Union[Dict, Type[BaseModel]]],
        run_context: Optional[RunContext] = None,
    ) -> List[Message]:
        """Get the messages for the parser model."""
        # Get output_schema from run_context
        output_schema = run_context.output_schema if run_context else None

        system_content = (
            self.parser_model_prompt
            if self.parser_model_prompt is not None
            else "You are tasked with creating a structured output from the provided data."
        )

        if response_format == {"type": "json_object"} and output_schema is not None:
            system_content += f"{get_json_output_prompt(output_schema)}"  # type: ignore

        return [
            Message(role="system", content=system_content),
            Message(role="user", content=run_response.content),
        ]

    def _get_messages_for_output_model(self, messages: List[Message]) -> List[Message]:
        """Get the messages for the output model."""

        if self.output_model_prompt is not None:
            system_message_exists = False
            for message in messages:
                if message.role == "system":
                    system_message_exists = True
                    message.content = self.output_model_prompt
                    break
            if not system_message_exists:
                messages.insert(0, Message(role="system", content=self.output_model_prompt))

        # Remove the last assistant message from the messages list
        messages.pop(-1)

        return messages

    def get_relevant_docs_from_knowledge(
        self,
        query: str,
        num_documents: Optional[int] = None,
        filters: Optional[Union[Dict[str, Any], List[FilterExpr]]] = None,
        validate_filters: bool = False,
        **kwargs,
    ) -> Optional[List[Union[Dict[str, Any], str]]]:
        """Get relevant docs from the knowledge base to answer a query.

        Args:
            query (str): The query to search for.
            num_documents (Optional[int]): Number of documents to return.
            filters (Optional[Dict[str, Any]]): Filters to apply to the search.
            validate_filters (bool): Whether to validate the filters against known valid filter keys.
            **kwargs: Additional keyword arguments.

        Returns:
            Optional[List[Dict[str, Any]]]: List of relevant document dicts.
        """
        from agno.knowledge.document import Document

        if num_documents is None and self.knowledge is not None:
            num_documents = self.knowledge.max_results
        # Validate the filters against known valid filter keys
        if self.knowledge is not None and filters is not None:
            if validate_filters:
                valid_filters, invalid_keys = self.knowledge.validate_filters(filters)  # type: ignore

                # Warn about invalid filter keys
                if invalid_keys:
                    # type: ignore
                    log_warning(f"Invalid filter keys provided: {invalid_keys}. These filters will be ignored.")

                    # Only use valid filters
                    filters = valid_filters
                    if not filters:
                        log_warning("No valid filters remain after validation. Search will proceed without filters.")

                if invalid_keys == [] and valid_filters == {}:
                    log_warning("No valid filters provided. Search will proceed without filters.")
                    filters = None

        if self.knowledge_retriever is not None and callable(self.knowledge_retriever):
            from inspect import signature

            try:
                sig = signature(self.knowledge_retriever)
                knowledge_retriever_kwargs: Dict[str, Any] = {}
                if "agent" in sig.parameters:
                    knowledge_retriever_kwargs = {"agent": self}
                if "filters" in sig.parameters:
                    knowledge_retriever_kwargs["filters"] = filters
                knowledge_retriever_kwargs.update({"query": query, "num_documents": num_documents, **kwargs})
                return self.knowledge_retriever(**knowledge_retriever_kwargs)
            except Exception as e:
                log_warning(f"Knowledge retriever failed: {e}")
                raise e

        # Use knowledge base search
        try:
            if self.knowledge is None or (
                (getattr(self.knowledge, "vector_db", None)) is None
                and getattr(self.knowledge, "knowledge_retriever", None) is None
            ):
                return None

            if num_documents is None:
                if isinstance(self.knowledge, Knowledge):
                    num_documents = self.knowledge.max_results

            log_debug(f"Searching knowledge base with filters: {filters}")
            relevant_docs: List[Document] = self.knowledge.search(
                query=query, max_results=num_documents, filters=filters
            )

            if not relevant_docs or len(relevant_docs) == 0:
                log_debug("No relevant documents found for query")
                return None

            return [doc.to_dict() for doc in relevant_docs]
        except Exception as e:
            log_warning(f"Error searching knowledge base: {e}")
            raise e

    async def aget_relevant_docs_from_knowledge(
        self,
        query: str,
        num_documents: Optional[int] = None,
        filters: Optional[Union[Dict[str, Any], List[FilterExpr]]] = None,
        validate_filters: bool = False,
        **kwargs,
    ) -> Optional[List[Union[Dict[str, Any], str]]]:
        """Get relevant documents from knowledge base asynchronously."""
        from agno.knowledge.document import Document

        if num_documents is None and self.knowledge is not None:
            num_documents = self.knowledge.max_results

        # Validate the filters against known valid filter keys
        if self.knowledge is not None and filters is not None:
            if validate_filters:
                valid_filters, invalid_keys = await self.knowledge.async_validate_filters(filters)  # type: ignore

                # Warn about invalid filter keys
                if invalid_keys:  # type: ignore
                    log_warning(f"Invalid filter keys provided: {invalid_keys}. These filters will be ignored.")

                    # Only use valid filters
                    filters = valid_filters
                    if not filters:
                        log_warning("No valid filters remain after validation. Search will proceed without filters.")

                if invalid_keys == [] and valid_filters == {}:
                    log_warning("No valid filters provided. Search will proceed without filters.")
                    filters = None

        if self.knowledge_retriever is not None and callable(self.knowledge_retriever):
            from inspect import isawaitable, signature

            try:
                sig = signature(self.knowledge_retriever)
                knowledge_retriever_kwargs: Dict[str, Any] = {}
                if "agent" in sig.parameters:
                    knowledge_retriever_kwargs = {"agent": self}
                if "filters" in sig.parameters:
                    knowledge_retriever_kwargs["filters"] = filters
                knowledge_retriever_kwargs.update({"query": query, "num_documents": num_documents, **kwargs})
                result = self.knowledge_retriever(**knowledge_retriever_kwargs)

                if isawaitable(result):
                    result = await result

                return result
            except Exception as e:
                log_warning(f"Knowledge retriever failed: {e}")
                raise e

        # Use knowledge base search
        try:
            if self.knowledge is None or (
                getattr(self.knowledge, "vector_db", None) is None
                and getattr(self.knowledge, "knowledge_retriever", None) is None
            ):
                return None

            if num_documents is None:
                num_documents = self.knowledge.max_results

            log_debug(f"Searching knowledge base with filters: {filters}")
            relevant_docs: List[Document] = await self.knowledge.async_search(
                query=query, max_results=num_documents, filters=filters
            )

            if not relevant_docs or len(relevant_docs) == 0:
                log_debug("No relevant documents found for query")
                return None

            return [doc.to_dict() for doc in relevant_docs]
        except Exception as e:
            log_warning(f"Error searching knowledge base: {e}")
            raise e

    def _convert_documents_to_string(self, docs: List[Union[Dict[str, Any], str]]) -> str:
        if docs is None or len(docs) == 0:
            return ""

        if self.references_format == "yaml":
            import yaml

            return yaml.dump(docs)

        import json

        return json.dumps(docs, indent=2, ensure_ascii=False)

    def _convert_dependencies_to_string(self, context: Dict[str, Any]) -> str:
        """Convert the context dictionary to a string representation.

        Args:
            context: Dictionary containing context data

        Returns:
            String representation of the context, or empty string if conversion fails
        """
        if context is None:
            return ""

        import json

        try:
            return json.dumps(context, indent=2, default=str)
        except (TypeError, ValueError, OverflowError) as e:
            log_warning(f"Failed to convert context to JSON: {e}")
            # Attempt a fallback conversion for non-serializable objects
            sanitized_context = {}
            for key, value in context.items():
                try:
                    # Try to serialize each value individually
                    json.dumps({key: value}, default=str)
                    sanitized_context[key] = value
                except Exception:
                    # If serialization fails, convert to string representation
                    sanitized_context[key] = str(value)

            try:
                return json.dumps(sanitized_context, indent=2)
            except Exception as e:
                log_error(f"Failed to convert sanitized context to JSON: {e}")
                return str(context)

    def deep_copy(self, *, update: Optional[Dict[str, Any]] = None) -> Agent:
        """Create and return a deep copy of this Agent, optionally updating fields.

        Args:
            update (Optional[Dict[str, Any]]): Optional dictionary of fields for the new Agent.

        Returns:
            Agent: A new Agent instance.
        """
        from dataclasses import fields

        # Extract the fields to set for the new Agent
        fields_for_new_agent: Dict[str, Any] = {}

        for f in fields(self):
            field_value = getattr(self, f.name)
            if field_value is not None:
                fields_for_new_agent[f.name] = self._deep_copy_field(f.name, field_value)

        # Update fields if provided
        if update:
            fields_for_new_agent.update(update)

        # Create a new Agent
        new_agent = self.__class__(**fields_for_new_agent)
        log_debug(f"Created new {self.__class__.__name__}")
        return new_agent

    def _deep_copy_field(self, field_name: str, field_value: Any) -> Any:
        """Helper method to deep copy a field based on its type."""
        from copy import copy, deepcopy

        # For memory and reasoning_agent, use their deep_copy methods
        if field_name == "reasoning_agent":
            return field_value.deep_copy()

        # For storage, model and reasoning_model, use a deep copy
        elif field_name in ("db", "model", "reasoning_model"):
            try:
                return deepcopy(field_value)
            except Exception:
                try:
                    return copy(field_value)
                except Exception as e:
                    log_warning(f"Failed to copy field: {field_name} - {e}")
                    return field_value

        # For compound types, attempt a deep copy
        elif isinstance(field_value, (list, dict, set)):
            try:
                return deepcopy(field_value)
            except Exception:
                try:
                    return copy(field_value)
                except Exception as e:
                    log_warning(f"Failed to copy field: {field_name} - {e}")
                    return field_value

        # For pydantic models, attempt a model_copy
        elif isinstance(field_value, BaseModel):
            try:
                return field_value.model_copy(deep=True)
            except Exception:
                try:
                    return field_value.model_copy(deep=False)
                except Exception as e:
                    log_warning(f"Failed to copy field: {field_name} - {e}")
                    return field_value

        # For other types, attempt a shallow copy first
        try:
            from copy import copy

            return copy(field_value)
        except Exception:
            # If copy fails, return as is
            return field_value

    def save_run_response_to_file(
        self,
        run_response: RunOutput,
        input: Optional[Union[str, List, Dict, Message, List[Message]]] = None,
        session_id: Optional[str] = None,
        user_id: Optional[str] = None,
    ) -> None:
        if self.save_response_to_file is not None and run_response is not None:
            message_str = None
            if input is not None:
                if isinstance(input, str):
                    message_str = input
                else:
                    log_warning("Did not use input in output file name: input is not a string")
            try:
                from pathlib import Path

                fn = self.save_response_to_file.format(
                    name=self.name,
                    session_id=session_id,
                    user_id=user_id,
                    message=message_str,
                    run_id=run_response.run_id,
                )
                fn_path = Path(fn)
                if not fn_path.parent.exists():
                    fn_path.parent.mkdir(parents=True, exist_ok=True)
                if isinstance(run_response.content, str):
                    fn_path.write_text(run_response.content)
                else:
                    import json

                    fn_path.write_text(json.dumps(run_response.content, indent=2))
            except Exception as e:
                log_warning(f"Failed to save output to file: {e}")

    def _calculate_run_metrics(self, messages: List[Message], current_run_metrics: Optional[Metrics] = None) -> Metrics:
        """Sum the metrics of the given messages into a Metrics object"""
        metrics = current_run_metrics or Metrics()

        assistant_message_role = self.model.assistant_message_role if self.model is not None else "assistant"
        for m in messages:
            if m.role == assistant_message_role and m.metrics is not None and m.from_history is False:
                metrics += m.metrics

        # If the run metrics were already initialized, keep the time related metrics
        if current_run_metrics is not None:
            metrics.timer = current_run_metrics.timer
            metrics.duration = current_run_metrics.duration
            metrics.time_to_first_token = current_run_metrics.time_to_first_token

        return metrics

    ###########################################################################
    # Reasoning
    ###########################################################################

    def _handle_reasoning(self, run_response: RunOutput, run_messages: RunMessages) -> None:
        if self.reasoning or self.reasoning_model is not None:
            reasoning_generator = self._reason(
                run_response=run_response, run_messages=run_messages, stream_events=False
            )

            # Consume the generator without yielding
            deque(reasoning_generator, maxlen=0)

    def _handle_reasoning_stream(
        self, run_response: RunOutput, run_messages: RunMessages, stream_events: Optional[bool] = None
    ) -> Iterator[RunOutputEvent]:
        if self.reasoning or self.reasoning_model is not None:
            reasoning_generator = self._reason(
                run_response=run_response,
                run_messages=run_messages,
                stream_events=stream_events,
            )
            yield from reasoning_generator

    async def _ahandle_reasoning(self, run_response: RunOutput, run_messages: RunMessages) -> None:
        if self.reasoning or self.reasoning_model is not None:
            reason_generator = self._areason(run_response=run_response, run_messages=run_messages, stream_events=False)
            # Consume the generator without yielding
            async for _ in reason_generator:
                pass

    async def _ahandle_reasoning_stream(
        self, run_response: RunOutput, run_messages: RunMessages, stream_events: Optional[bool] = None
    ) -> AsyncIterator[RunOutputEvent]:
        if self.reasoning or self.reasoning_model is not None:
            reason_generator = self._areason(
                run_response=run_response,
                run_messages=run_messages,
                stream_events=stream_events,
            )
            async for item in reason_generator:
                yield item

    def _format_reasoning_step_content(self, run_response: RunOutput, reasoning_step: ReasoningStep) -> str:
        """Format content for a reasoning step without changing any existing logic."""
        step_content = ""
        if reasoning_step.title:
            step_content += f"## {reasoning_step.title}\n"
        if reasoning_step.reasoning:
            step_content += f"{reasoning_step.reasoning}\n"
        if reasoning_step.action:
            step_content += f"Action: {reasoning_step.action}\n"
        if reasoning_step.result:
            step_content += f"Result: {reasoning_step.result}\n"
        step_content += "\n"

        # Get the current reasoning_content and append this step
        current_reasoning_content = ""
        if hasattr(run_response, "reasoning_content") and run_response.reasoning_content:  # type: ignore
            current_reasoning_content = run_response.reasoning_content  # type: ignore

        # Create updated reasoning_content
        updated_reasoning_content = current_reasoning_content + step_content

        return updated_reasoning_content

    def _reason(
        self, run_response: RunOutput, run_messages: RunMessages, stream_events: Optional[bool] = None
    ) -> Iterator[RunOutputEvent]:
        # Yield a reasoning started event
        if stream_events:
            yield handle_event(  # type: ignore
                create_reasoning_started_event(from_run_response=run_response),
                run_response,
                events_to_skip=self.events_to_skip,  # type: ignore
                store_events=self.store_events,
            )

        use_default_reasoning = False

        # Get the reasoning model
        reasoning_model: Optional[Model] = self.reasoning_model
        reasoning_model_provided = reasoning_model is not None
        if reasoning_model is None and self.model is not None:
            from copy import deepcopy

            reasoning_model = deepcopy(self.model)
        if reasoning_model is None:
            log_warning("Reasoning error. Reasoning model is None, continuing regular session...")
            return

        # If a reasoning model is provided, use it to generate reasoning
        if reasoning_model_provided:
            from agno.reasoning.anthropic import is_anthropic_reasoning_model
            from agno.reasoning.azure_ai_foundry import is_ai_foundry_reasoning_model
            from agno.reasoning.deepseek import is_deepseek_reasoning_model
            from agno.reasoning.gemini import is_gemini_reasoning_model
            from agno.reasoning.groq import is_groq_reasoning_model
            from agno.reasoning.helpers import get_reasoning_agent
            from agno.reasoning.ollama import is_ollama_reasoning_model
            from agno.reasoning.openai import is_openai_reasoning_model
            from agno.reasoning.vertexai import is_vertexai_reasoning_model

            reasoning_agent = self.reasoning_agent or get_reasoning_agent(
                reasoning_model=reasoning_model,
                telemetry=self.telemetry,
                debug_mode=self.debug_mode,
                debug_level=self.debug_level,
                session_state=self.session_state,
                dependencies=self.dependencies,
                metadata=self.metadata,
            )
            is_deepseek = is_deepseek_reasoning_model(reasoning_model)
            is_groq = is_groq_reasoning_model(reasoning_model)
            is_openai = is_openai_reasoning_model(reasoning_model)
            is_ollama = is_ollama_reasoning_model(reasoning_model)
            is_ai_foundry = is_ai_foundry_reasoning_model(reasoning_model)
            is_gemini = is_gemini_reasoning_model(reasoning_model)
            is_anthropic = is_anthropic_reasoning_model(reasoning_model)
            is_vertexai = is_vertexai_reasoning_model(reasoning_model)

            if (
                is_deepseek
                or is_groq
                or is_openai
                or is_ollama
                or is_ai_foundry
                or is_gemini
                or is_anthropic
                or is_vertexai
            ):
                reasoning_message: Optional[Message] = None
                if is_deepseek:
                    from agno.reasoning.deepseek import get_deepseek_reasoning

                    log_debug("Starting DeepSeek Reasoning", center=True, symbol="=")
                    reasoning_message = get_deepseek_reasoning(
                        reasoning_agent=reasoning_agent,
                        messages=run_messages.get_input_messages(),
                    )
                elif is_groq:
                    from agno.reasoning.groq import get_groq_reasoning

                    log_debug("Starting Groq Reasoning", center=True, symbol="=")
                    reasoning_message = get_groq_reasoning(
                        reasoning_agent=reasoning_agent,
                        messages=run_messages.get_input_messages(),
                    )
                elif is_openai:
                    from agno.reasoning.openai import get_openai_reasoning

                    log_debug("Starting OpenAI Reasoning", center=True, symbol="=")
                    reasoning_message = get_openai_reasoning(
                        reasoning_agent=reasoning_agent,
                        messages=run_messages.get_input_messages(),
                    )
                elif is_ollama:
                    from agno.reasoning.ollama import get_ollama_reasoning

                    log_debug("Starting Ollama Reasoning", center=True, symbol="=")
                    reasoning_message = get_ollama_reasoning(
                        reasoning_agent=reasoning_agent,
                        messages=run_messages.get_input_messages(),
                    )
                elif is_ai_foundry:
                    from agno.reasoning.azure_ai_foundry import get_ai_foundry_reasoning

                    log_debug("Starting Azure AI Foundry Reasoning", center=True, symbol="=")
                    reasoning_message = get_ai_foundry_reasoning(
                        reasoning_agent=reasoning_agent,
                        messages=run_messages.get_input_messages(),
                    )
                elif is_gemini:
                    from agno.reasoning.gemini import get_gemini_reasoning

                    log_debug("Starting Gemini Reasoning", center=True, symbol="=")
                    reasoning_message = get_gemini_reasoning(
                        reasoning_agent=reasoning_agent,
                        messages=run_messages.get_input_messages(),
                    )
                elif is_anthropic:
                    from agno.reasoning.anthropic import get_anthropic_reasoning

                    log_debug("Starting Anthropic Claude Reasoning", center=True, symbol="=")
                    reasoning_message = get_anthropic_reasoning(
                        reasoning_agent=reasoning_agent,
                        messages=run_messages.get_input_messages(),
                    )
                elif is_vertexai:
                    from agno.reasoning.vertexai import get_vertexai_reasoning

                    log_debug("Starting VertexAI Reasoning", center=True, symbol="=")
                    reasoning_message = get_vertexai_reasoning(
                        reasoning_agent=reasoning_agent,
                        messages=run_messages.get_input_messages(),
                    )

                if reasoning_message is None:
                    log_warning("Reasoning error. Reasoning response is None, continuing regular session...")
                    return
                run_messages.messages.append(reasoning_message)
                # Add reasoning step to the Agent's run_response
                update_run_output_with_reasoning(
                    run_response=run_response,
                    reasoning_steps=[ReasoningStep(result=reasoning_message.content)],
                    reasoning_agent_messages=[reasoning_message],
                )
                if stream_events:
                    yield handle_event(  # type: ignore
                        create_reasoning_completed_event(
                            from_run_response=run_response,
                            content=ReasoningSteps(reasoning_steps=[ReasoningStep(result=reasoning_message.content)]),
                            content_type=ReasoningSteps.__name__,
                        ),
                        run_response,
                        events_to_skip=self.events_to_skip,  # type: ignore
                        store_events=self.store_events,
                    )
            else:
                log_info(
                    f"Reasoning model: {reasoning_model.__class__.__name__} is not a native reasoning model, defaulting to manual Chain-of-Thought reasoning"
                )
                use_default_reasoning = True
        # If no reasoning model is provided, use default reasoning
        else:
            use_default_reasoning = True

        if use_default_reasoning:
            from agno.reasoning.default import get_default_reasoning_agent
            from agno.reasoning.helpers import (
                get_next_action,
                update_messages_with_reasoning,
            )

            # Get default reasoning agent
            reasoning_agent: Optional[Agent] = self.reasoning_agent  # type: ignore
            if reasoning_agent is None:
                reasoning_agent = get_default_reasoning_agent(
                    reasoning_model=reasoning_model,
                    min_steps=self.reasoning_min_steps,
                    max_steps=self.reasoning_max_steps,
                    tools=self.tools,
                    tool_call_limit=self.tool_call_limit,
                    use_json_mode=self.use_json_mode,
                    telemetry=self.telemetry,
                    debug_mode=self.debug_mode,
                    debug_level=self.debug_level,
                    session_state=self.session_state,
                    dependencies=self.dependencies,
                    metadata=self.metadata,
                )

            # Validate reasoning agent
            if reasoning_agent is None:
                log_warning("Reasoning error. Reasoning agent is None, continuing regular session...")
                return
            # Ensure the reasoning agent response model is ReasoningSteps
            if (
                reasoning_agent.output_schema is not None
                and not isinstance(reasoning_agent.output_schema, type)
                and not issubclass(reasoning_agent.output_schema, ReasoningSteps)
            ):
                log_warning("Reasoning agent response model should be `ReasoningSteps`, continuing regular session...")
                return

            step_count = 1
            next_action = NextAction.CONTINUE
            reasoning_messages: List[Message] = []
            all_reasoning_steps: List[ReasoningStep] = []
            log_debug("Starting Reasoning", center=True, symbol="=")
            while next_action == NextAction.CONTINUE and step_count < self.reasoning_max_steps:
                log_debug(f"Step {step_count}", center=True, symbol="=")
                try:
                    # Run the reasoning agent
                    reasoning_agent_response: RunOutput = reasoning_agent.run(input=run_messages.get_input_messages())
                    if reasoning_agent_response.content is None or reasoning_agent_response.messages is None:
                        log_warning("Reasoning error. Reasoning response is empty, continuing regular session...")
                        break

                    if isinstance(reasoning_agent_response.content, str):
                        log_warning(
                            "Reasoning error. Content is a string, not structured output. Continuing regular session..."
                        )
                        break

                    if reasoning_agent_response.content is not None and (
                        reasoning_agent_response.content.reasoning_steps is None
                        or len(reasoning_agent_response.content.reasoning_steps) == 0
                    ):
                        log_warning("Reasoning error. Reasoning steps are empty, continuing regular session...")
                        break

                    reasoning_steps: List[ReasoningStep] = reasoning_agent_response.content.reasoning_steps
                    all_reasoning_steps.extend(reasoning_steps)
                    # Yield reasoning steps
                    if stream_events:
                        for reasoning_step in reasoning_steps:
                            updated_reasoning_content = self._format_reasoning_step_content(
                                run_response=run_response,
                                reasoning_step=reasoning_step,
                            )

                            yield handle_event(  # type: ignore
                                create_reasoning_step_event(
                                    from_run_response=run_response,
                                    reasoning_step=reasoning_step,
                                    reasoning_content=updated_reasoning_content,
                                ),
                                run_response,
                                events_to_skip=self.events_to_skip,  # type: ignore
                                store_events=self.store_events,
                            )

                    # Find the index of the first assistant message
                    first_assistant_index = next(
                        (i for i, m in enumerate(reasoning_agent_response.messages) if m.role == "assistant"),
                        len(reasoning_agent_response.messages),
                    )
                    # Extract reasoning messages starting from the message after the first assistant message
                    reasoning_messages = reasoning_agent_response.messages[first_assistant_index:]

                    # Add reasoning step to the Agent's run_response
                    update_run_output_with_reasoning(
                        run_response=run_response,
                        reasoning_steps=reasoning_steps,
                        reasoning_agent_messages=reasoning_agent_response.messages,
                    )
                    # Get the next action
                    next_action = get_next_action(reasoning_steps[-1])
                    if next_action == NextAction.FINAL_ANSWER:
                        break
                except Exception as e:
                    log_error(f"Reasoning error: {e}")
                    break

                step_count += 1

            log_debug(f"Total Reasoning steps: {len(all_reasoning_steps)}")
            log_debug("Reasoning finished", center=True, symbol="=")

            # Update the messages_for_model to include reasoning messages
            update_messages_with_reasoning(
                run_messages=run_messages,
                reasoning_messages=reasoning_messages,
            )

            # Yield the final reasoning completed event
            if stream_events:
                yield handle_event(  # type: ignore
                    create_reasoning_completed_event(
                        from_run_response=run_response,
                        content=ReasoningSteps(reasoning_steps=all_reasoning_steps),
                        content_type=ReasoningSteps.__name__,
                    ),
                    run_response,
                    events_to_skip=self.events_to_skip,  # type: ignore
                    store_events=self.store_events,
                )

    async def _areason(
        self, run_response: RunOutput, run_messages: RunMessages, stream_events: Optional[bool] = None
    ) -> Any:
        # Yield a reasoning started event
        if stream_events:
            yield handle_event(  # type: ignore
                create_reasoning_started_event(from_run_response=run_response),
                run_response,
                events_to_skip=self.events_to_skip,  # type: ignore
                store_events=self.store_events,
            )

        use_default_reasoning = False

        # Get the reasoning model
        reasoning_model: Optional[Model] = self.reasoning_model
        reasoning_model_provided = reasoning_model is not None
        if reasoning_model is None and self.model is not None:
            from copy import deepcopy

            reasoning_model = deepcopy(self.model)
        if reasoning_model is None:
            log_warning("Reasoning error. Reasoning model is None, continuing regular session...")
            return

        # If a reasoning model is provided, use it to generate reasoning
        if reasoning_model_provided:
            from agno.reasoning.anthropic import is_anthropic_reasoning_model
            from agno.reasoning.azure_ai_foundry import is_ai_foundry_reasoning_model
            from agno.reasoning.deepseek import is_deepseek_reasoning_model
            from agno.reasoning.gemini import is_gemini_reasoning_model
            from agno.reasoning.groq import is_groq_reasoning_model
            from agno.reasoning.helpers import get_reasoning_agent
            from agno.reasoning.ollama import is_ollama_reasoning_model
            from agno.reasoning.openai import is_openai_reasoning_model
            from agno.reasoning.vertexai import is_vertexai_reasoning_model

            reasoning_agent = self.reasoning_agent or get_reasoning_agent(
                reasoning_model=reasoning_model,
                telemetry=self.telemetry,
                debug_mode=self.debug_mode,
                debug_level=self.debug_level,
                session_state=self.session_state,
                dependencies=self.dependencies,
                metadata=self.metadata,
            )
            is_deepseek = is_deepseek_reasoning_model(reasoning_model)
            is_groq = is_groq_reasoning_model(reasoning_model)
            is_openai = is_openai_reasoning_model(reasoning_model)
            is_ollama = is_ollama_reasoning_model(reasoning_model)
            is_ai_foundry = is_ai_foundry_reasoning_model(reasoning_model)
            is_gemini = is_gemini_reasoning_model(reasoning_model)
            is_anthropic = is_anthropic_reasoning_model(reasoning_model)
            is_vertexai = is_vertexai_reasoning_model(reasoning_model)

            if (
                is_deepseek
                or is_groq
                or is_openai
                or is_ollama
                or is_ai_foundry
                or is_gemini
                or is_anthropic
                or is_vertexai
            ):
                reasoning_message: Optional[Message] = None
                if is_deepseek:
                    from agno.reasoning.deepseek import aget_deepseek_reasoning

                    log_debug("Starting DeepSeek Reasoning", center=True, symbol="=")
                    reasoning_message = await aget_deepseek_reasoning(
                        reasoning_agent=reasoning_agent,
                        messages=run_messages.get_input_messages(),
                    )
                elif is_groq:
                    from agno.reasoning.groq import aget_groq_reasoning

                    log_debug("Starting Groq Reasoning", center=True, symbol="=")
                    reasoning_message = await aget_groq_reasoning(
                        reasoning_agent=reasoning_agent,
                        messages=run_messages.get_input_messages(),
                    )
                elif is_openai:
                    from agno.reasoning.openai import aget_openai_reasoning

                    log_debug("Starting OpenAI Reasoning", center=True, symbol="=")
                    reasoning_message = await aget_openai_reasoning(
                        reasoning_agent=reasoning_agent,
                        messages=run_messages.get_input_messages(),
                    )
                elif is_ollama:
                    from agno.reasoning.ollama import get_ollama_reasoning

                    log_debug("Starting Ollama Reasoning", center=True, symbol="=")
                    reasoning_message = get_ollama_reasoning(
                        reasoning_agent=reasoning_agent,
                        messages=run_messages.get_input_messages(),
                    )
                elif is_ai_foundry:
                    from agno.reasoning.azure_ai_foundry import get_ai_foundry_reasoning

                    log_debug("Starting Azure AI Foundry Reasoning", center=True, symbol="=")
                    reasoning_message = get_ai_foundry_reasoning(
                        reasoning_agent=reasoning_agent,
                        messages=run_messages.get_input_messages(),
                    )
                elif is_gemini:
                    from agno.reasoning.gemini import aget_gemini_reasoning

                    log_debug("Starting Gemini Reasoning", center=True, symbol="=")
                    reasoning_message = await aget_gemini_reasoning(
                        reasoning_agent=reasoning_agent,
                        messages=run_messages.get_input_messages(),
                    )
                elif is_anthropic:
                    from agno.reasoning.anthropic import aget_anthropic_reasoning

                    log_debug("Starting Anthropic Claude Reasoning", center=True, symbol="=")
                    reasoning_message = await aget_anthropic_reasoning(
                        reasoning_agent=reasoning_agent,
                        messages=run_messages.get_input_messages(),
                    )
                elif is_vertexai:
                    from agno.reasoning.vertexai import aget_vertexai_reasoning

                    log_debug("Starting VertexAI Reasoning", center=True, symbol="=")
                    reasoning_message = await aget_vertexai_reasoning(
                        reasoning_agent=reasoning_agent,
                        messages=run_messages.get_input_messages(),
                    )

                if reasoning_message is None:
                    log_warning("Reasoning error. Reasoning response is None, continuing regular session...")
                    return
                run_messages.messages.append(reasoning_message)
                # Add reasoning step to the Agent's run_response
                update_run_output_with_reasoning(
                    run_response=run_response,
                    reasoning_steps=[ReasoningStep(result=reasoning_message.content)],
                    reasoning_agent_messages=[reasoning_message],
                )
                if stream_events:
                    yield handle_event(
                        create_reasoning_completed_event(
                            from_run_response=run_response,
                            content=ReasoningSteps(reasoning_steps=[ReasoningStep(result=reasoning_message.content)]),
                            content_type=ReasoningSteps.__name__,
                        ),
                        run_response,
                        events_to_skip=self.events_to_skip,  # type: ignore
                        store_events=self.store_events,
                    )
            else:
                log_info(
                    f"Reasoning model: {reasoning_model.__class__.__name__} is not a native reasoning model, defaulting to manual Chain-of-Thought reasoning"
                )
                use_default_reasoning = True
        # If no reasoning model is provided, use default reasoning
        else:
            use_default_reasoning = True

        if use_default_reasoning:
            from agno.reasoning.default import get_default_reasoning_agent
            from agno.reasoning.helpers import (
                get_next_action,
                update_messages_with_reasoning,
            )

            # Get default reasoning agent
            reasoning_agent: Optional[Agent] = self.reasoning_agent  # type: ignore
            if reasoning_agent is None:
                reasoning_agent = get_default_reasoning_agent(
                    reasoning_model=reasoning_model,
                    min_steps=self.reasoning_min_steps,
                    max_steps=self.reasoning_max_steps,
                    tools=self.tools,
                    tool_call_limit=self.tool_call_limit,
                    use_json_mode=self.use_json_mode,
                    telemetry=self.telemetry,
                    debug_mode=self.debug_mode,
                    debug_level=self.debug_level,
                    session_state=self.session_state,
                    dependencies=self.dependencies,
                    metadata=self.metadata,
                )

            # Validate reasoning agent
            if reasoning_agent is None:
                log_warning("Reasoning error. Reasoning agent is None, continuing regular session...")
                return
            # Ensure the reasoning agent response model is ReasoningSteps
            if (
                reasoning_agent.output_schema is not None
                and not isinstance(reasoning_agent.output_schema, type)
                and not issubclass(reasoning_agent.output_schema, ReasoningSteps)
            ):
                log_warning("Reasoning agent response model should be `ReasoningSteps`, continuing regular session...")
                return

            step_count = 1
            next_action = NextAction.CONTINUE
            reasoning_messages: List[Message] = []
            all_reasoning_steps: List[ReasoningStep] = []
            log_debug("Starting Reasoning", center=True, symbol="=")
            while next_action == NextAction.CONTINUE and step_count < self.reasoning_max_steps:
                log_debug(f"Step {step_count}", center=True, symbol="=")
                step_count += 1
                try:
                    # Run the reasoning agent
                    reasoning_agent_response: RunOutput = await reasoning_agent.arun(
                        input=run_messages.get_input_messages()
                    )
                    if reasoning_agent_response.content is None or reasoning_agent_response.messages is None:
                        log_warning("Reasoning error. Reasoning response is empty, continuing regular session...")
                        break

                    if isinstance(reasoning_agent_response.content, str):
                        log_warning(
                            "Reasoning error. Content is a string, not structured output. Continuing regular session..."
                        )
                        break

                    if reasoning_agent_response.content.reasoning_steps is None:
                        log_warning("Reasoning error. Reasoning steps are empty, continuing regular session...")
                        break

                    reasoning_steps: List[ReasoningStep] = reasoning_agent_response.content.reasoning_steps
                    all_reasoning_steps.extend(reasoning_steps)
                    # Yield reasoning steps
                    if stream_events:
                        for reasoning_step in reasoning_steps:
                            updated_reasoning_content = self._format_reasoning_step_content(
                                run_response=run_response,
                                reasoning_step=reasoning_step,
                            )

                            # Yield the response with the updated reasoning_content
                            yield handle_event(
                                create_reasoning_step_event(
                                    from_run_response=run_response,
                                    reasoning_step=reasoning_step,
                                    reasoning_content=updated_reasoning_content,
                                ),
                                run_response,
                                events_to_skip=self.events_to_skip,  # type: ignore
                                store_events=self.store_events,
                            )

                    # Find the index of the first assistant message
                    first_assistant_index = next(
                        (i for i, m in enumerate(reasoning_agent_response.messages) if m.role == "assistant"),
                        len(reasoning_agent_response.messages),
                    )
                    # Extract reasoning messages starting from the message after the first assistant message
                    reasoning_messages = reasoning_agent_response.messages[first_assistant_index:]

                    # Add reasoning step to the Agent's run_response
                    update_run_output_with_reasoning(
                        run_response=run_response,
                        reasoning_steps=reasoning_steps,
                        reasoning_agent_messages=reasoning_agent_response.messages,
                    )

                    # Get the next action
                    next_action = get_next_action(reasoning_steps[-1])
                    if next_action == NextAction.FINAL_ANSWER:
                        break
                except Exception as e:
                    log_error(f"Reasoning error: {e}")
                    break

            log_debug(f"Total Reasoning steps: {len(all_reasoning_steps)}")
            log_debug("Reasoning finished", center=True, symbol="=")

            # Update the messages_for_model to include reasoning messages
            update_messages_with_reasoning(
                run_messages=run_messages,
                reasoning_messages=reasoning_messages,
            )

            # Yield the final reasoning completed event
            if stream_events:
                yield handle_event(
                    create_reasoning_completed_event(
                        from_run_response=run_response,
                        content=ReasoningSteps(reasoning_steps=all_reasoning_steps),
                        content_type=ReasoningSteps.__name__,
                    ),
                    run_response,
                    events_to_skip=self.events_to_skip,  # type: ignore
                    store_events=self.store_events,
                )

    def _process_parser_response(
        self,
        model_response: ModelResponse,
        run_messages: RunMessages,
        parser_model_response: ModelResponse,
        messages_for_parser_model: list,
    ) -> None:
        """Common logic for processing parser model response."""
        parser_model_response_message: Optional[Message] = None
        for message in reversed(messages_for_parser_model):
            if message.role == "assistant":
                parser_model_response_message = message
                break

        if parser_model_response_message is not None:
            run_messages.messages.append(parser_model_response_message)
            model_response.parsed = parser_model_response.parsed
            model_response.content = parser_model_response.content
        else:
            log_warning("Unable to parse response with parser model")

    def _parse_response_with_parser_model(
        self, model_response: ModelResponse, run_messages: RunMessages, run_context: Optional[RunContext] = None
    ) -> None:
        """Parse the model response using the parser model."""
        if self.parser_model is None:
            return

        # Get output_schema from run_context
        output_schema = run_context.output_schema if run_context else None

        if output_schema is not None:
            parser_response_format = self._get_response_format(self.parser_model, run_context=run_context)
            messages_for_parser_model = self._get_messages_for_parser_model(
                model_response, parser_response_format, run_context=run_context
            )
            parser_model_response: ModelResponse = self.parser_model.response(
                messages=messages_for_parser_model,
                response_format=parser_response_format,
            )
            self._process_parser_response(
                model_response,
                run_messages,
                parser_model_response,
                messages_for_parser_model,
            )
        else:
            log_warning("A response model is required to parse the response with a parser model")

    async def _aparse_response_with_parser_model(
        self, model_response: ModelResponse, run_messages: RunMessages, run_context: Optional[RunContext] = None
    ) -> None:
        """Parse the model response using the parser model."""
        if self.parser_model is None:
            return

        # Get output_schema from run_context
        output_schema = run_context.output_schema if run_context else None

        if output_schema is not None:
            parser_response_format = self._get_response_format(self.parser_model, run_context=run_context)
            messages_for_parser_model = self._get_messages_for_parser_model(
                model_response, parser_response_format, run_context=run_context
            )
            parser_model_response: ModelResponse = await self.parser_model.aresponse(
                messages=messages_for_parser_model,
                response_format=parser_response_format,
            )
            self._process_parser_response(
                model_response,
                run_messages,
                parser_model_response,
                messages_for_parser_model,
            )
        else:
            log_warning("A response model is required to parse the response with a parser model")

    def _parse_response_with_parser_model_stream(
        self,
        session: AgentSession,
        run_response: RunOutput,
        stream_events: bool = True,
        run_context: Optional[RunContext] = None,
    ):
        """Parse the model response using the parser model"""
        if self.parser_model is not None:
            # Get output_schema from run_context
            output_schema = run_context.output_schema if run_context else None

            if output_schema is not None:
                if stream_events:
                    yield handle_event(
                        create_parser_model_response_started_event(run_response),
                        run_response,
                        events_to_skip=self.events_to_skip,  # type: ignore
                        store_events=self.store_events,
                    )

                parser_model_response = ModelResponse(content="")
                parser_response_format = self._get_response_format(self.parser_model, run_context=run_context)
                messages_for_parser_model = self._get_messages_for_parser_model_stream(
                    run_response, parser_response_format, run_context=run_context
                )
                for model_response_event in self.parser_model.response_stream(
                    messages=messages_for_parser_model,
                    response_format=parser_response_format,
                    stream_model_response=False,
                ):
                    yield from self._handle_model_response_chunk(
                        session=session,
                        run_response=run_response,
                        model_response=parser_model_response,
                        model_response_event=model_response_event,
                        parse_structured_output=True,
                        stream_events=stream_events,
                        run_context=run_context,
                    )

                parser_model_response_message: Optional[Message] = None
                for message in reversed(messages_for_parser_model):
                    if message.role == "assistant":
                        parser_model_response_message = message
                        break
                if parser_model_response_message is not None:
                    if run_response.messages is not None:
                        run_response.messages.append(parser_model_response_message)
                else:
                    log_warning("Unable to parse response with parser model")

                if stream_events:
                    yield handle_event(
                        create_parser_model_response_completed_event(run_response),
                        run_response,
                        events_to_skip=self.events_to_skip,  # type: ignore
                        store_events=self.store_events,
                    )

            else:
                log_warning("A response model is required to parse the response with a parser model")

    async def _aparse_response_with_parser_model_stream(
        self,
        session: AgentSession,
        run_response: RunOutput,
        stream_events: bool = True,
        run_context: Optional[RunContext] = None,
    ):
        """Parse the model response using the parser model stream."""
        if self.parser_model is not None:
            # Get output_schema from run_context
            output_schema = run_context.output_schema if run_context else None

            if output_schema is not None:
                if stream_events:
                    yield handle_event(
                        create_parser_model_response_started_event(run_response),
                        run_response,
                        events_to_skip=self.events_to_skip,  # type: ignore
                        store_events=self.store_events,
                    )

                parser_model_response = ModelResponse(content="")
                parser_response_format = self._get_response_format(self.parser_model, run_context=run_context)
                messages_for_parser_model = self._get_messages_for_parser_model_stream(
                    run_response, parser_response_format, run_context=run_context
                )
                model_response_stream = self.parser_model.aresponse_stream(
                    messages=messages_for_parser_model,
                    response_format=parser_response_format,
                    stream_model_response=False,
                )
                async for model_response_event in model_response_stream:  # type: ignore
                    for event in self._handle_model_response_chunk(
                        session=session,
                        run_response=run_response,
                        model_response=parser_model_response,
                        model_response_event=model_response_event,
                        parse_structured_output=True,
                        stream_events=stream_events,
                        run_context=run_context,
                    ):
                        yield event

                parser_model_response_message: Optional[Message] = None
                for message in reversed(messages_for_parser_model):
                    if message.role == "assistant":
                        parser_model_response_message = message
                        break
                if parser_model_response_message is not None:
                    if run_response.messages is not None:
                        run_response.messages.append(parser_model_response_message)
                else:
                    log_warning("Unable to parse response with parser model")

                if stream_events:
                    yield handle_event(
                        create_parser_model_response_completed_event(run_response),
                        run_response,
                        events_to_skip=self.events_to_skip,  # type: ignore
                        store_events=self.store_events,
                    )
            else:
                log_warning("A response model is required to parse the response with a parser model")

    def _generate_response_with_output_model(self, model_response: ModelResponse, run_messages: RunMessages) -> None:
        """Parse the model response using the output model."""
        if self.output_model is None:
            return

        messages_for_output_model = self._get_messages_for_output_model(run_messages.messages)
        output_model_response: ModelResponse = self.output_model.response(messages=messages_for_output_model)
        model_response.content = output_model_response.content

    def _generate_response_with_output_model_stream(
        self,
        session: AgentSession,
        run_response: RunOutput,
        run_messages: RunMessages,
        stream_events: bool = False,
    ):
        """Parse the model response using the output model."""
        from agno.utils.events import (
            create_output_model_response_completed_event,
            create_output_model_response_started_event,
        )

        if self.output_model is None:
            return

        if stream_events:
            yield handle_event(
                create_output_model_response_started_event(run_response),
                run_response,
                events_to_skip=self.events_to_skip,  # type: ignore
                store_events=self.store_events,
            )

        messages_for_output_model = self._get_messages_for_output_model(run_messages.messages)

        model_response = ModelResponse(content="")

        for model_response_event in self.output_model.response_stream(messages=messages_for_output_model):
            yield from self._handle_model_response_chunk(
                session=session,
                run_response=run_response,
                model_response=model_response,
                model_response_event=model_response_event,
                stream_events=stream_events,
            )

        if stream_events:
            yield handle_event(
                create_output_model_response_completed_event(run_response),
                run_response,
                events_to_skip=self.events_to_skip,  # type: ignore
                store_events=self.store_events,
            )

        # Build a list of messages that should be added to the RunResponse
        messages_for_run_response = [m for m in run_messages.messages if m.add_to_agent_memory]
        # Update the RunResponse messages
        run_response.messages = messages_for_run_response
        # Update the RunResponse metrics
        run_response.metrics = self._calculate_run_metrics(messages_for_run_response)

    async def _agenerate_response_with_output_model(self, model_response: ModelResponse, run_messages: RunMessages):
        """Parse the model response using the output model."""
        if self.output_model is None:
            return

        messages_for_output_model = self._get_messages_for_output_model(run_messages.messages)
        output_model_response: ModelResponse = await self.output_model.aresponse(messages=messages_for_output_model)
        model_response.content = output_model_response.content

    async def _agenerate_response_with_output_model_stream(
        self,
        session: AgentSession,
        run_response: RunOutput,
        run_messages: RunMessages,
        stream_events: bool = False,
    ):
        """Parse the model response using the output model."""
        from agno.utils.events import (
            create_output_model_response_completed_event,
            create_output_model_response_started_event,
        )

        if self.output_model is None:
            return

        if stream_events:
            yield handle_event(
                create_output_model_response_started_event(run_response),
                run_response,
                events_to_skip=self.events_to_skip,  # type: ignore
                store_events=self.store_events,
            )

        messages_for_output_model = self._get_messages_for_output_model(run_messages.messages)

        model_response = ModelResponse(content="")

        model_response_stream = self.output_model.aresponse_stream(messages=messages_for_output_model)

        async for model_response_event in model_response_stream:
            for event in self._handle_model_response_chunk(
                session=session,
                run_response=run_response,
                model_response=model_response,
                model_response_event=model_response_event,
                stream_events=stream_events,
            ):
                yield event

        if stream_events:
            yield handle_event(
                create_output_model_response_completed_event(run_response),
                run_response,
                events_to_skip=self.events_to_skip,  # type: ignore
                store_events=self.store_events,
            )

        # Build a list of messages that should be added to the RunResponse
        messages_for_run_response = [m for m in run_messages.messages if m.add_to_agent_memory]
        # Update the RunResponse messages
        run_response.messages = messages_for_run_response
        # Update the RunResponse metrics
        run_response.metrics = self._calculate_run_metrics(messages_for_run_response)

    ###########################################################################
    # Default Tools
    ###########################################################################

    def _get_update_user_memory_function(self, user_id: Optional[str] = None, async_mode: bool = False) -> Function:
        def update_user_memory(task: str) -> str:
            """Use this function to submit a task to modify the Agent's memory.
            Describe the task in detail and be specific.
            The task can include adding a memory, updating a memory, deleting a memory, or clearing all memories.

            Args:
                task: The task to update the memory. Be specific and describe the task in detail.

            Returns:
                str: A string indicating the status of the task.
            """
            self.memory_manager = cast(MemoryManager, self.memory_manager)
            response = self.memory_manager.update_memory_task(task=task, user_id=user_id)

            return response

        async def aupdate_user_memory(task: str) -> str:
            """Use this function to update the Agent's memory of a user.
            Describe the task in detail and be specific.
            The task can include adding a memory, updating a memory, deleting a memory, or clearing all memories.

            Args:
                task: The task to update the memory. Be specific and describe the task in detail.

            Returns:
                str: A string indicating the status of the task.
            """
            self.memory_manager = cast(MemoryManager, self.memory_manager)
            response = await self.memory_manager.aupdate_memory_task(task=task, user_id=user_id)
            return response

        if async_mode:
            update_user_memory_function = aupdate_user_memory
        else:
            update_user_memory_function = update_user_memory  # type: ignore

        return Function.from_callable(update_user_memory_function, name="update_user_memory")

    def _get_update_cultural_knowledge_function(self, async_mode: bool = False) -> Function:
        def update_cultural_knowledge(task: str) -> str:
            """Use this function to update a cultural knowledge."""
            self.culture_manager = cast(CultureManager, self.culture_manager)
            response = self.culture_manager.update_culture_task(task=task)

            return response

        async def aupdate_cultural_knowledge(task: str) -> str:
            """Use this function to update a cultural knowledge asynchronously."""
            self.culture_manager = cast(CultureManager, self.culture_manager)
            response = await self.culture_manager.aupdate_culture_task(task=task)
            return response

        if async_mode:
            update_cultural_knowledge_function = aupdate_cultural_knowledge
        else:
            update_cultural_knowledge_function = update_cultural_knowledge  # type: ignore

        return Function.from_callable(
            update_cultural_knowledge_function,
            name="create_or_update_cultural_knowledge",
        )

    def _get_chat_history_function(self, session: AgentSession) -> Callable:
        def get_chat_history(num_chats: Optional[int] = None) -> str:
            """Use this function to get the chat history between the user and agent.

            Args:
                num_chats: The number of chats to return.
                    Each chat contains 2 messages. One from the user and one from the agent.
                    Default: None

            Returns:
                str: A JSON of a list of dictionaries representing the chat history.

            Example:
                - To get the last chat, use num_chats=1.
                - To get the last 5 chats, use num_chats=5.
                - To get all chats, use num_chats=None.
                - To get the first chat, use num_chats=None and pick the first message.
            """
            import json

            history: List[Dict[str, Any]] = []
            all_chats = session.get_messages()

            if len(all_chats) == 0:
                return ""

            for chat in all_chats[::-1]:  # type: ignore
                history.insert(0, chat.to_dict())  # type: ignore

            if num_chats is not None:
                history = history[:num_chats]

            return json.dumps(history)

        return get_chat_history

    def _get_tool_call_history_function(self, session: AgentSession) -> Callable:
        def get_tool_call_history(num_calls: int = 3) -> str:
            """Use this function to get the tools called by the agent in reverse chronological order.

            Args:
                num_calls: The number of tool calls to return.
                    Default: 3

            Returns:
                str: A JSON of a list of dictionaries representing the tool call history.

            Example:
                - To get the last tool call, use num_calls=1.
                - To get all tool calls, use num_calls=None.
            """
            import json

            tool_calls = session.get_tool_calls(num_calls=num_calls)
            if len(tool_calls) == 0:
                return ""
            return json.dumps(tool_calls)

        return get_tool_call_history

    def _update_session_state_tool(self, session_state, session_state_updates: dict) -> str:
        """
        Update the shared session state.  Provide any updates as a dictionary of key-value pairs.
        Example:
            "session_state_updates": {"shopping_list": ["milk", "eggs", "bread"]}

        Args:
            session_state_updates (dict): The updates to apply to the shared session state. Should be a dictionary of key-value pairs.
        """
        for key, value in session_state_updates.items():
            session_state[key] = value

        return f"Updated session state: {session_state}"

    def _get_search_knowledge_base_function(
        self,
        run_response: RunOutput,
        knowledge_filters: Optional[Union[Dict[str, Any], List[FilterExpr]]] = None,
        async_mode: bool = False,
    ) -> Function:
        """Factory function to create a search_knowledge_base function with filters."""

        def search_knowledge_base(query: str) -> str:
            """Use this function to search the knowledge base for information about a query.

            Args:
                query: The query to search for.

            Returns:
                str: A string containing the response from the knowledge base.
            """

            # Get the relevant documents from the knowledge base, passing filters
            retrieval_timer = Timer()
            retrieval_timer.start()
            docs_from_knowledge = self.get_relevant_docs_from_knowledge(query=query, filters=knowledge_filters)
            if docs_from_knowledge is not None:
                references = MessageReferences(
                    query=query,
                    references=docs_from_knowledge,
                    time=round(retrieval_timer.elapsed, 4),
                )
                # Add the references to the run_response
                if run_response.references is None:
                    run_response.references = []
                run_response.references.append(references)
            retrieval_timer.stop()
            from agno.utils.log import log_debug

            log_debug(f"Time to get references: {retrieval_timer.elapsed:.4f}s")

            if docs_from_knowledge is None:
                return "No documents found"
            return self._convert_documents_to_string(docs_from_knowledge)

        async def asearch_knowledge_base(query: str) -> str:
            """Use this function to search the knowledge base for information about a query asynchronously.

            Args:
                query: The query to search for.

            Returns:
                str: A string containing the response from the knowledge base.
            """
            retrieval_timer = Timer()
            retrieval_timer.start()
            docs_from_knowledge = await self.aget_relevant_docs_from_knowledge(query=query, filters=knowledge_filters)
            if docs_from_knowledge is not None:
                references = MessageReferences(
                    query=query,
                    references=docs_from_knowledge,
                    time=round(retrieval_timer.elapsed, 4),
                )
                if run_response.references is None:
                    run_response.references = []
                run_response.references.append(references)
            retrieval_timer.stop()
            log_debug(f"Time to get references: {retrieval_timer.elapsed:.4f}s")

            if docs_from_knowledge is None:
                return "No documents found"
            return self._convert_documents_to_string(docs_from_knowledge)

        if async_mode:
            search_knowledge_base_function = asearch_knowledge_base
        else:
            search_knowledge_base_function = search_knowledge_base  # type: ignore

        return Function.from_callable(search_knowledge_base_function, name="search_knowledge_base")

    def _search_knowledge_base_with_agentic_filters_function(
        self,
        run_response: RunOutput,
        knowledge_filters: Optional[Union[Dict[str, Any], List[FilterExpr]]] = None,
        async_mode: bool = False,
    ) -> Function:
        """Factory function to create a search_knowledge_base function with filters."""

        def search_knowledge_base(query: str, filters: Optional[List[KnowledgeFilter]] = None) -> str:
            """Use this function to search the knowledge base for information about a query.

            Args:
                query: The query to search for.
                filters (optional): The filters to apply to the search. This is a list of KnowledgeFilter objects.

            Returns:
                str: A string containing the response from the knowledge base.
            """
            filters_dict = {filt.key: filt.value for filt in filters} if filters else None
            search_filters = get_agentic_or_user_search_filters(filters_dict, knowledge_filters)

            # Get the relevant documents from the knowledge base, passing filters
            retrieval_timer = Timer()
            retrieval_timer.start()
            docs_from_knowledge = self.get_relevant_docs_from_knowledge(
                query=query, filters=search_filters, validate_filters=True
            )
            if docs_from_knowledge is not None:
                references = MessageReferences(
                    query=query,
                    references=docs_from_knowledge,
                    time=round(retrieval_timer.elapsed, 4),
                )
                # Add the references to the run_response
                if run_response.references is None:
                    run_response.references = []
                run_response.references.append(references)
            retrieval_timer.stop()
            from agno.utils.log import log_debug

            log_debug(f"Time to get references: {retrieval_timer.elapsed:.4f}s")

            if docs_from_knowledge is None:
                return "No documents found"
            return self._convert_documents_to_string(docs_from_knowledge)

        async def asearch_knowledge_base(query: str, filters: Optional[List[KnowledgeFilter]] = None) -> str:
            """Use this function to search the knowledge base for information about a query asynchronously.

            Args:
                query: The query to search for.
                filters (optional): The filters to apply to the search. This is a list of KnowledgeFilter objects.

            Returns:
                str: A string containing the response from the knowledge base.
            """
            filters_dict = {filt.key: filt.value for filt in filters} if filters else None
            search_filters = get_agentic_or_user_search_filters(filters_dict, knowledge_filters)

            retrieval_timer = Timer()
            retrieval_timer.start()
            docs_from_knowledge = await self.aget_relevant_docs_from_knowledge(
                query=query, filters=search_filters, validate_filters=True
            )
            if docs_from_knowledge is not None:
                references = MessageReferences(
                    query=query,
                    references=docs_from_knowledge,
                    time=round(retrieval_timer.elapsed, 4),
                )
                if run_response.references is None:
                    run_response.references = []
                run_response.references.append(references)
            retrieval_timer.stop()
            log_debug(f"Time to get references: {retrieval_timer.elapsed:.4f}s")

            if docs_from_knowledge is None:
                return "No documents found"
            return self._convert_documents_to_string(docs_from_knowledge)

        if async_mode:
            search_knowledge_base_function = asearch_knowledge_base
        else:
            search_knowledge_base_function = search_knowledge_base  # type: ignore

        return Function.from_callable(
            search_knowledge_base_function,
            name="search_knowledge_base",
        )

    def add_to_knowledge(self, query: str, result: str) -> str:
        """Use this function to add information to the knowledge base for future use.

        Args:
            query: The query to add.
            result: The result of the query.

        Returns:
            str: A string indicating the status of the addition.
        """
        import json

        if self.knowledge is None:
            return "Knowledge not available"
        document_name = query.replace(" ", "_").replace("?", "").replace("!", "").replace(".", "")
        document_content = json.dumps({"query": query, "result": result})
        log_info(f"Adding document to Knowledge: {document_name}: {document_content}")
        import asyncio

        from agno.knowledge.reader.text_reader import TextReader

        asyncio.run(
            self.knowledge.add_content_async(name=document_name, text_content=document_content, reader=TextReader())
        )
        return "Successfully added to knowledge base"

    def _get_previous_sessions_messages_function(
        self, num_history_sessions: Optional[int] = 2, user_id: Optional[str] = None
    ) -> Callable:
        """Factory function to create a get_previous_session_messages function.

        Args:
            num_history_sessions: The last n sessions to be taken from db
            user_id: The user ID to filter sessions by

        Returns:
            Callable: A function that retrieves messages from previous sessions
        """

        def get_previous_session_messages() -> str:
            """Use this function to retrieve messages from previous chat sessions.
            USE THIS TOOL ONLY WHEN THE QUESTION IS EITHER "What was my last conversation?" or "What was my last question?" and similar to it.

            Returns:
                str: JSON formatted list of message pairs from previous sessions
            """
            # TODO: Review and Test this function
            import json

            if self.db is None:
                return "Previous session messages not available"

            self.db = cast(BaseDb, self.db)

            selected_sessions = self.db.get_sessions(
                session_type=SessionType.AGENT,
                limit=num_history_sessions,
                user_id=user_id,
                sort_by="created_at",
                sort_order="desc",
            )

            all_messages = []
            seen_message_pairs = set()

            for session in selected_sessions:
                if isinstance(session, AgentSession) and session.runs:
                    message_count = 0
                    for run in session.runs:
                        messages = run.messages
                        if messages is not None:
                            for i in range(0, len(messages) - 1, 2):
                                if i + 1 < len(messages):
                                    try:
                                        user_msg = messages[i]
                                        assistant_msg = messages[i + 1]
                                        user_content = user_msg.content
                                        assistant_content = assistant_msg.content
                                        if user_content is None or assistant_content is None:
                                            continue  # Skip this pair if either message has no content

                                        msg_pair_id = f"{user_content}:{assistant_content}"
                                        if msg_pair_id not in seen_message_pairs:
                                            seen_message_pairs.add(msg_pair_id)
                                            all_messages.append(Message.model_validate(user_msg))
                                            all_messages.append(Message.model_validate(assistant_msg))
                                            message_count += 1
                                    except Exception as e:
                                        log_warning(f"Error processing message pair: {e}")
                                        continue

            return json.dumps([msg.to_dict() for msg in all_messages]) if all_messages else "No history found"

        return get_previous_session_messages

    async def _aget_previous_sessions_messages_function(
        self, num_history_sessions: Optional[int] = 2, user_id: Optional[str] = None
    ) -> Function:
        """Factory function to create a get_previous_session_messages function.

        Args:
            num_history_sessions: The last n sessions to be taken from db
            user_id: The user ID to filter sessions by
        Returns:
            Callable: A function that retrieves messages from previous sessions
        """

        async def aget_previous_session_messages() -> str:
            """Use this function to retrieve messages from previous chat sessions.
            USE THIS TOOL ONLY WHEN THE QUESTION IS EITHER "What was my last conversation?" or "What was my last question?" and similar to it.

            Returns:
                str: JSON formatted list of message pairs from previous sessions
            """
            # TODO: Review and Test this function
            import json

            if self.db is None:
                return "Previous session messages not available"

            if self._has_async_db():
                selected_sessions = await self.db.get_sessions(  # type: ignore
                    session_type=SessionType.AGENT,
                    limit=num_history_sessions,
                    user_id=user_id,
                    sort_by="created_at",
                    sort_order="desc",
                )
            else:
                selected_sessions = self.db.get_sessions(
                    session_type=SessionType.AGENT,
                    limit=num_history_sessions,
                    user_id=user_id,
                    sort_by="created_at",
                    sort_order="desc",
                )

            all_messages = []
            seen_message_pairs = set()

            for session in selected_sessions:
                if isinstance(session, AgentSession) and session.runs:
                    message_count = 0
                    for run in session.runs:
                        messages = run.messages
                        if messages is not None:
                            for i in range(0, len(messages) - 1, 2):
                                if i + 1 < len(messages):
                                    try:
                                        user_msg = messages[i]
                                        assistant_msg = messages[i + 1]
                                        user_content = user_msg.content
                                        assistant_content = assistant_msg.content
                                        if user_content is None or assistant_content is None:
                                            continue  # Skip this pair if either message has no content

                                        msg_pair_id = f"{user_content}:{assistant_content}"
                                        if msg_pair_id not in seen_message_pairs:
                                            seen_message_pairs.add(msg_pair_id)
                                            all_messages.append(Message.model_validate(user_msg))
                                            all_messages.append(Message.model_validate(assistant_msg))
                                            message_count += 1
                                    except Exception as e:
                                        log_warning(f"Error processing message pair: {e}")
                                        continue

            return json.dumps([msg.to_dict() for msg in all_messages]) if all_messages else "No history found"

        return Function.from_callable(aget_previous_session_messages, name="get_previous_session_messages")

    ###########################################################################
    # Print Response
    ###########################################################################

    def print_response(
        self,
        input: Union[List, Dict, str, Message, BaseModel, List[Message]],
        *,
        session_id: Optional[str] = None,
        session_state: Optional[Dict[str, Any]] = None,
        user_id: Optional[str] = None,
        audio: Optional[Sequence[Audio]] = None,
        images: Optional[Sequence[Image]] = None,
        videos: Optional[Sequence[Video]] = None,
        files: Optional[Sequence[File]] = None,
        stream: Optional[bool] = None,
        markdown: Optional[bool] = None,
        knowledge_filters: Optional[Union[Dict[str, Any], List[FilterExpr]]] = None,
        add_history_to_context: Optional[bool] = None,
        add_dependencies_to_context: Optional[bool] = None,
        dependencies: Optional[Dict[str, Any]] = None,
        add_session_state_to_context: Optional[bool] = None,
        metadata: Optional[Dict[str, Any]] = None,
        debug_mode: Optional[bool] = None,
        show_message: bool = True,
        show_reasoning: bool = True,
        show_full_reasoning: bool = False,
        console: Optional[Any] = None,
        # Add tags to include in markdown content
        tags_to_include_in_markdown: Optional[Set[str]] = None,
        **kwargs: Any,
    ) -> None:
        if self._has_async_db():
            raise Exception(
                "This method is not supported with an async DB. Please use the async version of this method."
            )

        if not tags_to_include_in_markdown:
            tags_to_include_in_markdown = {"think", "thinking"}

        if markdown is None:
            markdown = self.markdown

        if self.output_schema is not None:
            markdown = False

        # Use stream override value when necessary
        if stream is None:
            stream = False if self.stream is None else self.stream

        if "stream_events" in kwargs:
            kwargs.pop("stream_events")

        if stream:
            print_response_stream(
                agent=self,
                input=input,
                session_id=session_id,
                session_state=session_state,
                user_id=user_id,
                audio=audio,
                images=images,
                videos=videos,
                files=files,
                stream_events=True,
                knowledge_filters=knowledge_filters,
                debug_mode=debug_mode,
                markdown=markdown,
                show_message=show_message,
                show_reasoning=show_reasoning,
                show_full_reasoning=show_full_reasoning,
                tags_to_include_in_markdown=tags_to_include_in_markdown,
                console=console,
                add_history_to_context=add_history_to_context,
                dependencies=dependencies,
                add_dependencies_to_context=add_dependencies_to_context,
                add_session_state_to_context=add_session_state_to_context,
                metadata=metadata,
                **kwargs,
            )

        else:
            print_response(
                agent=self,
                input=input,
                session_id=session_id,
                session_state=session_state,
                user_id=user_id,
                audio=audio,
                images=images,
                videos=videos,
                files=files,
                knowledge_filters=knowledge_filters,
                debug_mode=debug_mode,
                markdown=markdown,
                show_message=show_message,
                show_reasoning=show_reasoning,
                show_full_reasoning=show_full_reasoning,
                tags_to_include_in_markdown=tags_to_include_in_markdown,
                console=console,
                add_history_to_context=add_history_to_context,
                dependencies=dependencies,
                add_dependencies_to_context=add_dependencies_to_context,
                add_session_state_to_context=add_session_state_to_context,
                metadata=metadata,
                **kwargs,
            )

    async def aprint_response(
        self,
        input: Union[List, Dict, str, Message, BaseModel, List[Message]],
        *,
        session_id: Optional[str] = None,
        session_state: Optional[Dict[str, Any]] = None,
        user_id: Optional[str] = None,
        audio: Optional[Sequence[Audio]] = None,
        images: Optional[Sequence[Image]] = None,
        videos: Optional[Sequence[Video]] = None,
        files: Optional[Sequence[File]] = None,
        stream: Optional[bool] = None,
        markdown: Optional[bool] = None,
        knowledge_filters: Optional[Union[Dict[str, Any], List[FilterExpr]]] = None,
        add_history_to_context: Optional[bool] = None,
        dependencies: Optional[Dict[str, Any]] = None,
        add_dependencies_to_context: Optional[bool] = None,
        add_session_state_to_context: Optional[bool] = None,
        metadata: Optional[Dict[str, Any]] = None,
        debug_mode: Optional[bool] = None,
        show_message: bool = True,
        show_reasoning: bool = True,
        show_full_reasoning: bool = False,
        console: Optional[Any] = None,
        # Add tags to include in markdown content
        tags_to_include_in_markdown: Optional[Set[str]] = None,
        **kwargs: Any,
    ) -> None:
        if not tags_to_include_in_markdown:
            tags_to_include_in_markdown = {"think", "thinking"}

        if markdown is None:
            markdown = self.markdown

        if self.output_schema is not None:
            markdown = False

        if stream is None:
            stream = self.stream or False

        if "stream_events" in kwargs:
            kwargs.pop("stream_events")

        if stream:
            await aprint_response_stream(
                agent=self,
                input=input,
                session_id=session_id,
                session_state=session_state,
                user_id=user_id,
                audio=audio,
                images=images,
                videos=videos,
                files=files,
                stream_events=True,
                knowledge_filters=knowledge_filters,
                debug_mode=debug_mode,
                markdown=markdown,
                show_message=show_message,
                show_reasoning=show_reasoning,
                show_full_reasoning=show_full_reasoning,
                tags_to_include_in_markdown=tags_to_include_in_markdown,
                console=console,
                add_history_to_context=add_history_to_context,
                dependencies=dependencies,
                add_dependencies_to_context=add_dependencies_to_context,
                add_session_state_to_context=add_session_state_to_context,
                metadata=metadata,
                **kwargs,
            )
        else:
            await aprint_response(
                agent=self,
                input=input,
                session_id=session_id,
                session_state=session_state,
                user_id=user_id,
                audio=audio,
                images=images,
                videos=videos,
                files=files,
                knowledge_filters=knowledge_filters,
                debug_mode=debug_mode,
                markdown=markdown,
                show_message=show_message,
                show_reasoning=show_reasoning,
                show_full_reasoning=show_full_reasoning,
                tags_to_include_in_markdown=tags_to_include_in_markdown,
                console=console,
                add_history_to_context=add_history_to_context,
                dependencies=dependencies,
                add_dependencies_to_context=add_dependencies_to_context,
                add_session_state_to_context=add_session_state_to_context,
                metadata=metadata,
                **kwargs,
            )

    def _update_reasoning_content_from_tool_call(
        self, run_response: RunOutput, tool_name: str, tool_args: Dict[str, Any]
    ) -> Optional[ReasoningStep]:
        """Update reasoning_content based on tool calls that look like thinking or reasoning tools."""

        # Case 1: ReasoningTools.think (has title, thought, optional action and confidence)
        if tool_name.lower() == "think" and "title" in tool_args and "thought" in tool_args:
            title = tool_args["title"]
            thought = tool_args["thought"]
            action = tool_args.get("action", "")
            confidence = tool_args.get("confidence", None)

            # Create a reasoning step
            reasoning_step = ReasoningStep(
                title=title,
                reasoning=thought,
                action=action,
                next_action=NextAction.CONTINUE,
                confidence=confidence,
            )

            # Add the step to the run response
            add_reasoning_step_to_metadata(run_response=run_response, reasoning_step=reasoning_step)

            formatted_content = f"## {title}\n{thought}\n"
            if action:
                formatted_content += f"Action: {action}\n"
            if confidence is not None:
                formatted_content += f"Confidence: {confidence}\n"
            formatted_content += "\n"

            append_to_reasoning_content(run_response=run_response, content=formatted_content)
            return reasoning_step

        # Case 2: ReasoningTools.analyze (has title, result, analysis, optional next_action and confidence)
        elif tool_name.lower() == "analyze" and "title" in tool_args:
            title = tool_args["title"]
            result = tool_args.get("result", "")
            analysis = tool_args.get("analysis", "")
            next_action = tool_args.get("next_action", "")
            confidence = tool_args.get("confidence", None)

            # Map string next_action to enum
            next_action_enum = NextAction.CONTINUE
            if next_action.lower() == "validate":
                next_action_enum = NextAction.VALIDATE
            elif next_action.lower() in ["final", "final_answer", "finalize"]:
                next_action_enum = NextAction.FINAL_ANSWER

            # Create a reasoning step
            reasoning_step = ReasoningStep(
                title=title,
                result=result,
                reasoning=analysis,
                next_action=next_action_enum,
                confidence=confidence,
            )

            # Add the step to the run response
            add_reasoning_step_to_metadata(run_response=run_response, reasoning_step=reasoning_step)

            formatted_content = f"## {title}\n"
            if result:
                formatted_content += f"Result: {result}\n"
            if analysis:
                formatted_content += f"{analysis}\n"
            if next_action and next_action.lower() != "continue":
                formatted_content += f"Next Action: {next_action}\n"
            if confidence is not None:
                formatted_content += f"Confidence: {confidence}\n"
            formatted_content += "\n"

            append_to_reasoning_content(run_response=run_response, content=formatted_content)
            return reasoning_step

        # Case 3: ReasoningTool.think (simple format, just has 'thought')
        elif tool_name.lower() == "think" and "thought" in tool_args:
            thought = tool_args["thought"]
            reasoning_step = ReasoningStep(
                title="Thinking",
                reasoning=thought,
                confidence=None,
            )
            formatted_content = f"## Thinking\n{thought}\n\n"
            add_reasoning_step_to_metadata(run_response=run_response, reasoning_step=reasoning_step)
            append_to_reasoning_content(run_response=run_response, content=formatted_content)
            return reasoning_step

        return None

    def _get_effective_filters(
        self, knowledge_filters: Optional[Union[Dict[str, Any], List[FilterExpr]]] = None
    ) -> Optional[Any]:
        """
        Determine which knowledge filters to use, with priority to run-level filters.

        Args:
            knowledge_filters: Filters passed at run time

        Returns:
            The effective filters to use, with run-level filters taking priority
        """
        effective_filters = None

        # If agent has filters, use those as a base
        if self.knowledge_filters:
            effective_filters = self.knowledge_filters.copy()

        # If run has filters, they override agent filters
        if knowledge_filters:
            if effective_filters:
                if isinstance(knowledge_filters, dict):
                    if isinstance(effective_filters, dict):
                        effective_filters.update(knowledge_filters)
                    else:
                        effective_filters = knowledge_filters
                elif isinstance(knowledge_filters, list):
                    effective_filters = [*effective_filters, *knowledge_filters]
            else:
                effective_filters = knowledge_filters

        if effective_filters:
            log_debug(f"Using knowledge filters: {effective_filters}")

        return effective_filters

    def _cleanup_and_store(
        self,
        run_response: RunOutput,
        session: AgentSession,
        run_context: Optional[RunContext] = None,
        user_id: Optional[str] = None,
    ) -> None:        #  Scrub the stored run based on storage flags
        self._scrub_run_output_for_storage(run_response)

        # Stop the timer for the Run duration
        if run_response.metrics:
            run_response.metrics.stop_timer()

        # Update run_response.session_state before saving
        # This ensures RunOutput reflects all tool modifications
        if session.session_data is not None and run_context is not None and run_context.session_state is not None:
            run_response.session_state = run_context.session_state

        # Optional: Save output to file if save_response_to_file is set
        self.save_run_response_to_file(
            run_response=run_response,
            input=run_response.input.input_content_string() if run_response.input else "",
            session_id=session.session_id,
            user_id=user_id,
        )

        # Add RunOutput to Agent Session
        session.upsert_run(run=run_response)

        # Calculate session metrics
        self._update_session_metrics(session=session, run_response=run_response)

        # Save session to memory
        self.save_session(session=session)

    async def _acleanup_and_store(
        self,
        run_response: RunOutput,
        session: AgentSession,
        run_context: Optional[RunContext] = None,
        user_id: Optional[str] = None,
    ) -> None:
        #  Scrub the stored run based on storage flags
        self._scrub_run_output_for_storage(run_response)

        # Stop the timer for the Run duration
        if run_response.metrics:
            run_response.metrics.stop_timer()

        # Update run_response.session_state from session before saving
        # This ensures RunOutput reflects all tool modifications
        if session.session_data is not None and run_context is not None and run_context.session_state is not None:
            run_response.session_state = run_context.session_state

        # Optional: Save output to file if save_response_to_file is set
        self.save_run_response_to_file(
            run_response=run_response,
            input=run_response.input.input_content_string() if run_response.input else "",
            session_id=session.session_id,
            user_id=user_id,
        )

        # Add RunOutput to Agent Session
        session.upsert_run(run=run_response)

        # Calculate session metrics
        self._update_session_metrics(session=session, run_response=run_response)

        # Update session state before saving the session
        if run_context is not None and run_context.session_state is not None:
            if session.session_data is not None:
                session.session_data["session_state"] = run_context.session_state
            else:
                session.session_data = {"session_state": run_context.session_state}

        # Save session to memory
        await self.asave_session(session=session)

    def _scrub_run_output_for_storage(self, run_response: RunOutput) -> None:
        """
        Scrub run output based on storage flags before persisting to database.
        """
        if not self.store_media:
            scrub_media_from_run_output(run_response)

        if not self.store_tool_messages:
            scrub_tool_results_from_run_output(run_response)

        if not self.store_history_messages:
            scrub_history_messages_from_run_output(run_response)

    def cli_app(
        self,
        input: Optional[str] = None,
        session_id: Optional[str] = None,
        user_id: Optional[str] = None,
        user: str = "User",
        emoji: str = ":sunglasses:",
        stream: bool = False,
        markdown: bool = False,
        exit_on: Optional[List[str]] = None,
        **kwargs: Any,
    ) -> None:
        """Run an interactive command-line interface to interact with the agent."""

        from inspect import isawaitable

        from rich.prompt import Prompt

        # Ensuring the agent is not using our async MCP tools
        if self.tools is not None:
            for tool in self.tools:
                if isawaitable(tool):
                    raise NotImplementedError("Use `acli_app` to use async tools.")
                # Alternate method of using isinstance(tool, (MCPTools, MultiMCPTools)) to avoid imports
                if hasattr(type(tool), "__mro__") and any(
                    c.__name__ in ["MCPTools", "MultiMCPTools"] for c in type(tool).__mro__
                ):
                    raise NotImplementedError("Use `acli_app` to use MCP tools.")

        if input:
            self.print_response(
                input=input,
                stream=stream,
                markdown=markdown,
                user_id=user_id,
                session_id=session_id,
                **kwargs,
            )

        _exit_on = exit_on or ["exit", "quit", "bye"]
        while True:
            message = Prompt.ask(f"[bold] {emoji} {user} [/bold]")
            if message in _exit_on:
                break

            self.print_response(
                input=message,
                stream=stream,
                markdown=markdown,
                user_id=user_id,
                session_id=session_id,
                **kwargs,
            )

    async def acli_app(
        self,
        input: Optional[str] = None,
        session_id: Optional[str] = None,
        user_id: Optional[str] = None,
        user: str = "User",
        emoji: str = ":sunglasses:",
        stream: bool = False,
        markdown: bool = False,
        exit_on: Optional[List[str]] = None,
        **kwargs: Any,
    ) -> None:
        """
        Run an interactive command-line interface to interact with the agent.
        Works with agent dependencies requiring async logic.
        """
        from rich.prompt import Prompt

        if input:
            await self.aprint_response(
                input=input,
                stream=stream,
                markdown=markdown,
                user_id=user_id,
                session_id=session_id,
                **kwargs,
            )

        _exit_on = exit_on or ["exit", "quit", "bye"]
        while True:
            message = Prompt.ask(f"[bold] {emoji} {user} [/bold]")
            if message in _exit_on:
                break

            await self.aprint_response(
                input=message,
                stream=stream,
                markdown=markdown,
                user_id=user_id,
                session_id=session_id,
                **kwargs,
            )

    ###########################################################################
    # Api functions
    ###########################################################################

    def _get_telemetry_data(self) -> Dict[str, Any]:
        """Get the telemetry data for the agent"""
        return {
            "agent_id": self.id,
            "db_type": self.db.__class__.__name__ if self.db else None,
            "model_provider": self.model.provider if self.model else None,
            "model_name": self.model.name if self.model else None,
            "model_id": self.model.id if self.model else None,
            "parser_model": self.parser_model.to_dict() if self.parser_model else None,
            "output_model": self.output_model.to_dict() if self.output_model else None,
            "has_tools": self.tools is not None,
            "has_memory": self.enable_user_memories is True
            or self.enable_agentic_memory is True
            or self.memory_manager is not None,
            "has_culture": self.enable_agentic_culture is True
            or self.update_cultural_knowledge is True
            or self.culture_manager is not None,
            "has_reasoning": self.reasoning is True,
            "has_knowledge": self.knowledge is not None,
            "has_input_schema": self.input_schema is not None,
            "has_output_schema": self.output_schema is not None,
            "has_team": self.team_id is not None,
        }

    def _log_agent_telemetry(self, session_id: str, run_id: Optional[str] = None) -> None:
        """Send a telemetry event to the API for a created Agent run"""

        self._set_telemetry()
        if not self.telemetry:
            return

        from agno.api.agent import AgentRunCreate, create_agent_run

        try:
            create_agent_run(
                run=AgentRunCreate(
                    session_id=session_id,
                    run_id=run_id,
                    data=self._get_telemetry_data(),
                ),
            )
        except Exception as e:
            log_debug(f"Could not create Agent run telemetry event: {e}")

    async def _alog_agent_telemetry(self, session_id: str, run_id: Optional[str] = None) -> None:
        """Send a telemetry event to the API for a created Agent async run"""

        self._set_telemetry()
        if not self.telemetry:
            return

        from agno.api.agent import AgentRunCreate, acreate_agent_run

        try:
            await acreate_agent_run(
                run=AgentRunCreate(
                    session_id=session_id,
                    run_id=run_id,
                    data=self._get_telemetry_data(),
                )
            )

        except Exception as e:
            log_debug(f"Could not create Agent run telemetry event: {e}")<|MERGE_RESOLUTION|>--- conflicted
+++ resolved
@@ -997,8 +997,7 @@
             # Register run for cancellation tracking
             register_run(run_response.run_id)  # type: ignore
 
-<<<<<<< HEAD
-            # 1. Execute pre-hooks
+        # 1. Execute pre-hooks
             run_input = cast(RunInput, run_response.input)
             self.model = cast(Model, self.model)
             if self.pre_hooks is not None:
@@ -1011,6 +1010,7 @@
                     session=session,
                     user_id=user_id,
                     debug_mode=debug_mode,
+                    background_tasks=background_tasks,
                     **kwargs,
                 )
                 # Consume the generator without yielding
@@ -1018,25 +1018,10 @@
 
             # 2. Determine tools for model
             processed_tools = self.get_tools(
-=======
-        # 1. Execute pre-hooks
-        run_input = cast(RunInput, run_response.input)
-        self.model = cast(Model, self.model)
-        if self.pre_hooks is not None:
-            # Can modify the run input
-            pre_hook_iterator = self._execute_pre_hooks(
-                hooks=self.pre_hooks,  # type: ignore
->>>>>>> 94ff02b6
                 run_response=run_response,
                 run_context=run_context,
                 session=session,
                 user_id=user_id,
-<<<<<<< HEAD
-=======
-                debug_mode=debug_mode,
-                background_tasks=background_tasks,
-                **kwargs,
->>>>>>> 94ff02b6
             )
             _tools = self._determine_tools_for_model(
                 model=self.model,
@@ -1243,31 +1228,9 @@
         10. Cleanup and store the run response and session
         """
 
-<<<<<<< HEAD
-        try:
         # Register run for cancellation tracking
-            register_run(run_response.run_id)  # type: ignore
-            # 1. Execute pre-hooks
-            run_input = cast(RunInput, run_response.input)
-            self.model = cast(Model, self.model)
-            if self.pre_hooks is not None:
-                # Can modify the run input
-                pre_hook_iterator = self._execute_pre_hooks(
-                        hooks=self.pre_hooks,  # type: ignore
-                        run_response=run_response,
-                        run_input=run_input,
-                        run_context=run_context,
-                        session=session,
-                        user_id=user_id,
-                        debug_mode=debug_mode,
-                        stream_events=stream_events,
-                        **kwargs,
-                    )
-                for event in pre_hook_iterator:
-                        yield event
-            # 2. Determine tools for model
-            processed_tools = self.get_tools(
-=======
+        register_run(run_response.run_id)  # type: ignore
+
         # 1. Execute pre-hooks
         run_input = cast(RunInput, run_response.input)
         self.model = cast(Model, self.model)
@@ -1275,26 +1238,33 @@
             # Can modify the run input
             pre_hook_iterator = self._execute_pre_hooks(
                 hooks=self.pre_hooks,  # type: ignore
->>>>>>> 94ff02b6
                 run_response=run_response,
+                run_input=run_input,
                 run_context=run_context,
                 session=session,
                 user_id=user_id,
-<<<<<<< HEAD
-=======
                 debug_mode=debug_mode,
                 stream_events=stream_events,
                 background_tasks=background_tasks,
                 **kwargs,
->>>>>>> 94ff02b6
-            )
-            _tools = self._determine_tools_for_model(
-                model=self.model,
-                processed_tools=processed_tools,
-                run_response=run_response,
-                session=session,
-                run_context=run_context,
-            )
+            )
+            for event in pre_hook_iterator:
+                yield event
+
+        # 2. Determine tools for model
+        processed_tools = self.get_tools(
+            run_response=run_response,
+            run_context=run_context,
+            session=session,
+            user_id=user_id,
+        )
+        _tools = self._determine_tools_for_model(
+            model=self.model,
+            processed_tools=processed_tools,
+            run_response=run_response,
+            session=session,
+            run_context=run_context,
+        )
 
             # 3. Prepare run messages
             run_messages: RunMessages = self._get_run_messages(
@@ -1416,17 +1386,16 @@
                     session=session, run_response=run_response, stream_events=stream_events, run_context=run_context
                 )
 
-<<<<<<< HEAD
-                # We should break out of the run function
-                if any(tool_call.is_paused for tool_call in run_response.tools or []):
-                    yield from wait_for_background_tasks_stream(
-                        memory_future=memory_future,
-                        cultural_knowledge_future=cultural_knowledge_future,
-                        stream_events=stream_events,
-                        run_response=run_response,
-                        events_to_skip=self.events_to_skip,
-                        store_events=self.store_events,
-                    )
+            # We should break out of the run function
+            if any(tool_call.is_paused for tool_call in run_response.tools or []):
+                yield from wait_for_thread_tasks_stream(
+                    memory_future=memory_future,
+                    cultural_knowledge_future=cultural_knowledge_future,
+                    stream_events=stream_events,
+                    run_response=run_response,
+                    events_to_skip=self.events_to_skip,
+                    store_events=self.store_events,
+                )
 
                     # Handle the paused run
                     yield from self._handle_agent_run_paused_stream(
@@ -1443,31 +1412,27 @@
                         store_events=self.store_events,
                     )
 
-                # Execute post-hooks after output is generated but before response is returned
-                if self.post_hooks is not None:
-                    yield from self._execute_post_hooks(
-                        hooks=self.post_hooks,  # type: ignore
-                        run_output=run_response,
-                        run_context=run_context,
-                        session=session,
-                        user_id=user_id,
-                        debug_mode=debug_mode,
-                        stream_events=stream_events,
-                        **kwargs,
-                    )
-
-                # 8. Wait for background memory creation and cultural knowledge creation
-                yield from wait_for_background_tasks_stream(
-=======
-            # We should break out of the run function
-            if any(tool_call.is_paused for tool_call in run_response.tools or []):
-                yield from wait_for_thread_tasks_stream(
->>>>>>> 94ff02b6
-                    memory_future=memory_future,
-                    cultural_knowledge_future=cultural_knowledge_future,
+            # Execute post-hooks after output is generated but before response is returned
+            if self.post_hooks is not None:
+                yield from self._execute_post_hooks(
+                    hooks=self.post_hooks,  # type: ignore
+                    run_output=run_response,
+                    run_context=run_context,
+                    session=session,
+                    user_id=user_id,
+                    debug_mode=debug_mode,
                     stream_events=stream_events,
-                    run_response=run_response,
+                    background_tasks=background_tasks,
+                    **kwargs,
                 )
+
+            # 8. Wait for background memory creation and cultural knowledge creation
+            yield from wait_for_thread_tasks_stream(
+                memory_future=memory_future,
+                cultural_knowledge_future=cultural_knowledge_future,
+                stream_events=stream_events,
+                run_response=run_response,
+            )
 
                 # 9. Create session summary
                 if self.session_summary_manager is not None:
@@ -1508,32 +1473,8 @@
                     store_events=self.store_events,
                 )
 
-<<<<<<< HEAD
                 # Set the run status to completed
                 run_response.status = RunStatus.completed
-=======
-            # Execute post-hooks after output is generated but before response is returned
-            if self.post_hooks is not None:
-                yield from self._execute_post_hooks(
-                    hooks=self.post_hooks,  # type: ignore
-                    run_output=run_response,
-                    run_context=run_context,
-                    session=session,
-                    user_id=user_id,
-                    debug_mode=debug_mode,
-                    stream_events=stream_events,
-                    background_tasks=background_tasks,
-                    **kwargs,
-                )
-
-            # 8. Wait for background memory creation and cultural knowledge creation
-            yield from wait_for_thread_tasks_stream(
-                memory_future=memory_future,
-                cultural_knowledge_future=cultural_knowledge_future,
-                stream_events=stream_events,
-                run_response=run_response,
-            )
->>>>>>> 94ff02b6
 
                 # 10. Cleanup and store the run response and session
                 self._cleanup_and_store(
@@ -1686,17 +1627,12 @@
                 "`run` method is not supported with an async database. Please use `arun` method instead."
             )
 
-<<<<<<< HEAD
         # Initialize session early for error handling
         session_id, user_id = self._initialize_session(session_id=session_id, user_id=user_id)
 
-        # Create a run_id for this specific run
-        run_id = str(uuid4())
-=======
         # Create a run_id for this specific run and register immediately for cancellation tracking
         run_id = str(uuid4())
         register_run(run_id)
->>>>>>> 94ff02b6
 
         if (add_history_to_context or self.add_history_to_context) and not self.db and not self.team_id:
             log_warning(
@@ -1710,15 +1646,12 @@
                 stacklevel=2,
             )
 
-<<<<<<< HEAD
-=======
         background_tasks = kwargs.pop("background_tasks", None)
         if background_tasks is not None:
             from fastapi import BackgroundTasks
 
             background_tasks: BackgroundTasks = background_tasks  # type: ignore
 
->>>>>>> 94ff02b6
         # Validate input against input_schema if provided
         validated_input = self._validate_input(input)
 
@@ -1966,13 +1899,10 @@
         cultural_knowledge_task = None
         memory_task = None
 
-<<<<<<< HEAD
         try:
         # Register run for cancellation tracking
             register_run(run_response.run_id)  # type: ignore
 
-=======
->>>>>>> 94ff02b6
         # 1. Read or create session. Reads from the database if provided.
             agent_session = await self._aread_or_create_session(session_id=session_id, user_id=user_id)
 
@@ -2009,6 +1939,7 @@
                     session=agent_session,
                     user_id=user_id,
                     debug_mode=debug_mode,
+                    background_tasks=background_tasks,
                     **kwargs,
                 )
             # Consume the async iterator without yielding
@@ -2022,7 +1953,6 @@
                 run_context=run_context,
                 session=agent_session,
                 user_id=user_id,
-<<<<<<< HEAD
             )
 
             _tools = self._determine_tools_for_model(
@@ -2048,10 +1978,6 @@
                 add_dependencies_to_context=add_dependencies_to_context,
                 add_session_state_to_context=add_session_state_to_context,
                 tools=_tools,
-=======
-                debug_mode=debug_mode,
-                background_tasks=background_tasks,
->>>>>>> 94ff02b6
                 **kwargs,
             )
             if len(run_messages.messages) == 0:
@@ -2111,14 +2037,14 @@
                     run_context=run_context,
                 )
 
-                # We should break out of the run function
-                if any(tool_call.is_paused for tool_call in run_response.tools or []):
-                    await await_for_background_tasks(
-                        memory_task=memory_task, cultural_knowledge_task=cultural_knowledge_task
-                    )
-                    return await self._ahandle_agent_run_paused(
-                        run_response=run_response, session=agent_session, user_id=user_id
-                    )
+            # We should break out of the run function
+            if any(tool_call.is_paused for tool_call in run_response.tools or []):
+                await await_for_open_threads(
+                    memory_task=memory_task, cultural_knowledge_task=cultural_knowledge_task
+                )
+                return await self._ahandle_agent_run_paused(
+                    run_response=run_response, session=agent_session, user_id=user_id
+                )
 
                 # 11. Convert the response to the structured format if needed
                 self._convert_response_to_structured_format(run_response, run_context=run_context)
@@ -2127,33 +2053,25 @@
                 if self.store_media:
                     store_media_util(run_response, model_response)
 
-                # 13. Execute post-hooks (after output is generated but before response is returned)
-                if self.post_hooks is not None:
-                    async for _ in self._aexecute_post_hooks(
-                        hooks=self.post_hooks,  # type: ignore
-                        run_output=run_response,
-                        run_context=run_context,
-                        session=agent_session,
-                        user_id=user_id,
-                        debug_mode=debug_mode,
-                        **kwargs,
-                    ):
-                        pass
-
-<<<<<<< HEAD
+            # 13. Execute post-hooks (after output is generated but before response is returned)
+            if self.post_hooks is not None:
+                async for _ in self._aexecute_post_hooks(
+                    hooks=self.post_hooks,  # type: ignore
+                    run_output=run_response,
+                    run_context=run_context,
+                    session=agent_session,
+                    user_id=user_id,
+                    debug_mode=debug_mode,
+                    background_tasks=background_tasks,
+                    **kwargs,
+                ):
+                    pass
+
                 # Check for cancellation
                 raise_if_cancelled(run_response.run_id)  # type: ignore
-=======
-            # We should break out of the run function
-            if any(tool_call.is_paused for tool_call in run_response.tools or []):
-                await await_for_open_threads(memory_task=memory_task, cultural_knowledge_task=cultural_knowledge_task)
-                return await self._ahandle_agent_run_paused(
-                    run_response=run_response, session=agent_session, user_id=user_id
-                )
->>>>>>> 94ff02b6
-
-                # 14. Wait for background memory creation
-                await await_for_background_tasks(memory_task=memory_task, cultural_knowledge_task=cultural_knowledge_task)
+
+            # 14. Wait for background memory creation
+            await await_for_open_threads(memory_task=memory_task, cultural_knowledge_task=cultural_knowledge_task)
 
                 # 15. Create session summary
                 if self.session_summary_manager is not None:
@@ -2172,25 +2090,12 @@
                     session=agent_session,
                     run_context=run_context,
                     user_id=user_id,
-<<<<<<< HEAD
                 )
-=======
-                    debug_mode=debug_mode,
-                    background_tasks=background_tasks,
-                    **kwargs,
-                ):
-                    pass
->>>>>>> 94ff02b6
 
                 # Log Agent Telemetry
                 await self._alog_agent_telemetry(session_id=agent_session.session_id, run_id=run_response.run_id)
 
-<<<<<<< HEAD
                 log_debug(f"Agent Run End: {run_response.run_id}", center=True, symbol="*")
-=======
-            # 14. Wait for background memory creation
-            await await_for_open_threads(memory_task=memory_task, cultural_knowledge_task=cultural_knowledge_task)
->>>>>>> 94ff02b6
 
                 return run_response
 
@@ -2324,23 +2229,25 @@
             if run_context.dependencies is not None:
                 await self._aresolve_run_dependencies(run_context=run_context)
 
-            # 4. Execute pre-hooks
-            run_input = cast(RunInput, run_response.input)
-            self.model = cast(Model, self.model)
-            if self.pre_hooks is not None:
-                pre_hook_iterator = self._aexecute_pre_hooks(
-                    hooks=self.pre_hooks,  # type: ignore
-                    run_response=run_response,
-                    run_context=run_context,
-                    run_input=run_input,
-                    session=agent_session,
-                    user_id=user_id,
-                    debug_mode=debug_mode,
-                    stream_events=stream_events,
-                    **kwargs,
-                )
-                async for _ in pre_hook_iterator:
-                    pass
+        # 4. Execute pre-hooks
+        run_input = cast(RunInput, run_response.input)
+        self.model = cast(Model, self.model)
+        if self.pre_hooks is not None:
+            # Can modify the run input
+            pre_hook_iterator = self._aexecute_pre_hooks(
+                hooks=self.pre_hooks,  # type: ignore
+                run_response=run_response,
+                run_context=run_context,
+                run_input=run_input,
+                session=agent_session,
+                user_id=user_id,
+                debug_mode=debug_mode,
+                stream_events=stream_events,
+                background_tasks=background_tasks,
+                **kwargs,
+            )
+            async for event in pre_hook_iterator:
+                yield event
 
             # 5. Determine tools for model
             self.model = cast(Model, self.model)
@@ -2349,13 +2256,6 @@
                 run_context=run_context,
                 session=agent_session,
                 user_id=user_id,
-<<<<<<< HEAD
-=======
-                debug_mode=debug_mode,
-                stream_events=stream_events,
-                background_tasks=background_tasks,
-                **kwargs,
->>>>>>> 94ff02b6
             )
 
             _tools = self._determine_tools_for_model(
@@ -2400,13 +2300,9 @@
                 log_debug("Starting cultural knowledge creation in background task.")
                 cultural_knowledge_task = create_task(self._acreate_cultural_knowledge(run_messages=run_messages))
 
-<<<<<<< HEAD
             # Register run for cancellation tracking
             register_run(run_response.run_id)  # type: ignore
 
-=======
-        try:
->>>>>>> 94ff02b6
             # 8. Reason about the task if reasoning is enabled
             async for item in self._ahandle_reasoning_stream(
                 run_response=run_response,
@@ -2743,17 +2639,6 @@
     ) -> Union[RunOutput, AsyncIterator[RunOutputEvent]]:
         """Async Run the Agent and return the response."""
 
-<<<<<<< HEAD
-        session_id, user_id = self._initialize_session(session_id=session_id, user_id=user_id)
-
-        # Create a run_id for this specific run
-        run_id = str(uuid4())
-=======
-        # Create a run_id for this specific run and register immediately for cancellation tracking
-        run_id = str(uuid4())
-        register_run(run_id)
->>>>>>> 94ff02b6
-
         if (add_history_to_context or self.add_history_to_context) and not self.db and not self.team_id:
             log_warning(
                 "add_history_to_context is True, but no database has been assigned to the agent. History will not be added to the context."
@@ -2766,15 +2651,12 @@
                 stacklevel=2,
             )
 
-<<<<<<< HEAD
-=======
         background_tasks = kwargs.pop("background_tasks", None)
         if background_tasks is not None:
             from fastapi import BackgroundTasks
 
             background_tasks: BackgroundTasks = background_tasks  # type: ignore
 
->>>>>>> 94ff02b6
         # 2. Validate input against input_schema if provided
         validated_input = self._validate_input(input)
 
