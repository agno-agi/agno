from __future__ import annotations

from asyncio import CancelledError, create_task
from collections import ChainMap, deque
from dataclasses import dataclass
from inspect import iscoroutinefunction
from os import getenv
from textwrap import dedent
from typing import (
    Any,
    AsyncIterator,
    Callable,
    Dict,
    Iterator,
    List,
    Literal,
    Optional,
    Sequence,
    Set,
    Tuple,
    Type,
    Union,
    cast,
    get_args,
    overload,
)
from uuid import uuid4

from pydantic import BaseModel

from agno.culture.manager import CultureManager
from agno.db.base import AsyncBaseDb, BaseDb, SessionType, UserMemory
from agno.db.schemas.culture import CulturalKnowledge
from agno.exceptions import (
    InputCheckError,
    ModelProviderError,
    OutputCheckError,
    RunCancelledException,
    StopAgentRun,
)
from agno.guardrails import BaseGuardrail
from agno.knowledge.knowledge import Knowledge
from agno.knowledge.types import KnowledgeFilter
from agno.media import Audio, File, Image, Video
from agno.memory import MemoryManager
from agno.models.base import Model
from agno.models.message import Message, MessageReferences
from agno.models.metrics import Metrics
from agno.models.response import ModelResponse, ModelResponseEvent, ToolExecution
from agno.reasoning.step import NextAction, ReasoningStep, ReasoningSteps
from agno.run.agent import (
    RunEvent,
    RunInput,
    RunOutput,
    RunOutputEvent,
)
from agno.run.base import RunContext, RunStatus
from agno.run.cancel import (
    cancel_run as cancel_run_global,
)
from agno.run.cancel import (
    cleanup_run,
    raise_if_cancelled,
    register_run,
)
from agno.run.messages import RunMessages
from agno.run.team import TeamRunOutputEvent
from agno.session import AgentSession, SessionSummaryManager, TeamSession, WorkflowSession
from agno.session.summary import SessionSummary
from agno.tools import Toolkit
from agno.tools.function import Function
from agno.utils.agent import (
    aget_chat_history_util,
    aget_last_run_output_util,
    aget_run_output_util,
    aget_session_metrics_util,
    aget_session_name_util,
    aget_session_state_util,
    aset_session_name_util,
    aupdate_session_state_util,
    await_for_background_tasks,
    await_for_background_tasks_stream,
    collect_joint_audios,
    collect_joint_files,
    collect_joint_images,
    collect_joint_videos,
    get_chat_history_util,
    get_last_run_output_util,
    get_run_output_util,
    get_session_metrics_util,
    get_session_name_util,
    get_session_state_util,
    scrub_history_messages_from_run_output,
    scrub_media_from_run_output,
    scrub_tool_results_from_run_output,
    set_session_name_util,
    update_session_state_util,
    wait_for_background_tasks,
    wait_for_background_tasks_stream,
)
from agno.utils.common import is_typed_dict, validate_typed_dict
from agno.utils.events import (
    create_parser_model_response_completed_event,
    create_parser_model_response_started_event,
    create_post_hook_completed_event,
    create_post_hook_started_event,
    create_pre_hook_completed_event,
    create_pre_hook_started_event,
    create_reasoning_completed_event,
    create_reasoning_started_event,
    create_reasoning_step_event,
    create_run_cancelled_event,
    create_run_completed_event,
    create_run_content_completed_event,
    create_run_continued_event,
    create_run_error_event,
    create_run_output_content_event,
    create_run_paused_event,
    create_run_started_event,
    create_session_summary_completed_event,
    create_session_summary_started_event,
    create_tool_call_completed_event,
    create_tool_call_started_event,
    handle_event,
)
from agno.utils.hooks import filter_hook_args, normalize_hooks
from agno.utils.knowledge import get_agentic_or_user_search_filters
from agno.utils.log import (
    log_debug,
    log_error,
    log_exception,
    log_info,
    log_warning,
    set_log_level_to_debug,
    set_log_level_to_info,
)
from agno.utils.merge_dict import merge_dictionaries
from agno.utils.message import filter_tool_calls, get_text_from_message
from agno.utils.print_response.agent import (
    aprint_response,
    aprint_response_stream,
    print_response,
    print_response_stream,
)
from agno.utils.prompts import get_json_output_prompt, get_response_model_format_prompt
from agno.utils.reasoning import (
    add_reasoning_metrics_to_metadata,
    add_reasoning_step_to_metadata,
    append_to_reasoning_content,
    update_run_output_with_reasoning,
)
from agno.utils.response import (
    async_generator_wrapper,
    generator_wrapper,
    get_paused_content,
)
from agno.utils.safe_formatter import SafeFormatter
from agno.utils.string import generate_id_from_name, parse_response_model_str
from agno.utils.timer import Timer


@dataclass(init=False)
class Agent:
    # --- Agent settings ---
    # Model for this Agent
    model: Optional[Model] = None
    # Agent name
    name: Optional[str] = None
    # Agent UUID (autogenerated if not set)
    id: Optional[str] = None

    # --- User settings ---
    # Default user_id to use for this agent
    user_id: Optional[str] = None

    # --- Session settings ---
    # Default session_id to use for this agent (autogenerated if not set)
    session_id: Optional[str] = None
    # Default session state (stored in the database to persist across runs)
    session_state: Optional[Dict[str, Any]] = None
    # Set to True to add the session_state to the context
    add_session_state_to_context: bool = False
    # Set to True to give the agent tools to update the session_state dynamically
    enable_agentic_state: bool = False
    # Set to True to overwrite the stored session_state with the session_state provided in the run. Default behaviour merges the current session state with the session state in the db
    overwrite_db_session_state: bool = False
    # If True, cache the current Agent session in memory for faster access
    cache_session: bool = False

    search_session_history: Optional[bool] = False
    num_history_sessions: Optional[int] = None
    # If True, the agent creates/updates session summaries at the end of runs
    enable_session_summaries: bool = False
    # If True, the agent adds session summaries to the context
    add_session_summary_to_context: Optional[bool] = None
    # Session summary manager
    session_summary_manager: Optional[SessionSummaryManager] = None

    # --- Agent Dependencies ---
    # Dependencies available for tools and prompt functions
    dependencies: Optional[Dict[str, Any]] = None
    # If True, add the dependencies to the user prompt
    add_dependencies_to_context: bool = False

    # --- Agent Memory ---
    # Memory manager to use for this agent
    memory_manager: Optional[MemoryManager] = None
    # Enable the agent to manage memories of the user
    enable_agentic_memory: bool = False
    # If True, the agent creates/updates user memories at the end of runs
    enable_user_memories: bool = False
    # If True, the agent adds a reference to the user memories in the response
    add_memories_to_context: Optional[bool] = None

    # --- Database ---
    # Database to use for this agent
    db: Optional[Union[BaseDb, AsyncBaseDb]] = None

    # --- Agent History ---
    # add_history_to_context=true adds messages from the chat history to the messages list sent to the Model.
    add_history_to_context: bool = False
    # Number of historical runs to include in the messages
    num_history_runs: Optional[int] = None
    # Number of historical messages to include in the messages list sent to the Model.
    num_history_messages: Optional[int] = None
    # Maximum number of tool calls to include from history (None = no limit)
    max_tool_calls_from_history: Optional[int] = None

    # --- Knowledge ---
    knowledge: Optional[Knowledge] = None
    # Enable RAG by adding references from Knowledge to the user prompt.
    # Add knowledge_filters to the Agent class attributes
    knowledge_filters: Optional[Dict[str, Any]] = None
    # Let the agent choose the knowledge filters
    enable_agentic_knowledge_filters: Optional[bool] = False
    add_knowledge_to_context: bool = False
    # Retrieval function to get references
    # This function, if provided, is used instead of the default search_knowledge function
    # Signature:
    # def knowledge_retriever(agent: Agent, query: str, num_documents: Optional[int], **kwargs) -> Optional[list[dict]]:
    #     ...
    knowledge_retriever: Optional[Callable[..., Optional[List[Union[Dict, str]]]]] = None
    references_format: Literal["json", "yaml"] = "json"

    # --- Agent Tools ---
    # A list of tools provided to the Model.
    # Tools are functions the model may generate JSON inputs for.
    tools: Optional[List[Union[Toolkit, Callable, Function, Dict]]] = None

    # Maximum number of tool calls allowed.
    tool_call_limit: Optional[int] = None
    # Controls which (if any) tool is called by the model.
    # "none" means the model will not call a tool and instead generates a message.
    # "auto" means the model can pick between generating a message or calling a tool.
    # Specifying a particular function via {"type: "function", "function": {"name": "my_function"}}
    #   forces the model to call that tool.
    # "none" is the default when no tools are present. "auto" is the default if tools are present.
    tool_choice: Optional[Union[str, Dict[str, Any]]] = None

    # A function that acts as middleware and is called around tool calls.
    tool_hooks: Optional[List[Callable]] = None

    # --- Agent Hooks ---
    # Functions called right after agent-session is loaded, before processing starts
    pre_hooks: Optional[Union[List[Callable[..., Any]], List[BaseGuardrail]]] = None
    # Functions called after output is generated but before the response is returned
    post_hooks: Optional[Union[List[Callable[..., Any]], List[BaseGuardrail]]] = None

    # --- Agent Reasoning ---
    # Enable reasoning by working through the problem step by step.
    reasoning: bool = False
    reasoning_model: Optional[Model] = None
    reasoning_agent: Optional[Agent] = None
    reasoning_min_steps: int = 1
    reasoning_max_steps: int = 10

    # --- Default tools ---
    # Add a tool that allows the Model to read the chat history.
    read_chat_history: bool = False
    # Add a tool that allows the Model to search the knowledge base (aka Agentic RAG)
    # Added only if knowledge is provided.
    search_knowledge: bool = True
    # Add a tool that allows the Agent to update Knowledge.
    update_knowledge: bool = False
    # Add a tool that allows the Model to get the tool call history.
    read_tool_call_history: bool = False
    # If False, media (images, videos, audio, files) is only available to tools and not sent to the LLM
    send_media_to_model: bool = True
    # If True, store media in run output
    store_media: bool = True
    # If True, store tool results in run output
    store_tool_messages: bool = True
    # If True, store history messages in run output
    store_history_messages: bool = True

    # --- System message settings ---
    # Provide the system message as a string or function
    system_message: Optional[Union[str, Callable, Message]] = None
    # Role for the system message
    system_message_role: str = "system"
    # Set to False to skip context building
    build_context: bool = True

    # --- Settings for building the default system message ---
    # A description of the Agent that is added to the start of the system message.
    description: Optional[str] = None
    # List of instructions for the agent.
    instructions: Optional[Union[str, List[str], Callable]] = None
    # Provide the expected output from the Agent.
    expected_output: Optional[str] = None
    # Additional context added to the end of the system message.
    additional_context: Optional[str] = None
    # If markdown=true, add instructions to format the output using markdown
    markdown: bool = False
    # If True, add the agent name to the instructions
    add_name_to_context: bool = False
    # If True, add the current datetime to the instructions to give the agent a sense of time
    # This allows for relative times like "tomorrow" to be used in the prompt
    add_datetime_to_context: bool = False
    # If True, add the current location to the instructions to give the agent a sense of place
    # This allows for location-aware responses and local context
    add_location_to_context: bool = False
    # Allows for custom timezone for datetime instructions following the TZ Database format (e.g. "Etc/UTC")
    timezone_identifier: Optional[str] = None
    # If True, resolve session_state, dependencies, and metadata in the user and system messages
    resolve_in_context: bool = True

    # --- Extra Messages ---
    # A list of extra messages added after the system message and before the user message.
    # Use these for few-shot learning or to provide additional context to the Model.
    # Note: these are not retained in memory, they are added directly to the messages sent to the model.
    additional_input: Optional[List[Union[str, Dict, BaseModel, Message]]] = None
    # --- User message settings ---
    # Role for the user message
    user_message_role: str = "user"
    # Set to False to skip building the user context
    build_user_context: bool = True

    # --- Agent Response Settings ---
    # Number of retries to attempt
    retries: int = 0
    # Delay between retries (in seconds)
    delay_between_retries: int = 1
    # Exponential backoff: if True, the delay between retries is doubled each time
    exponential_backoff: bool = False

    # --- Agent Response Model Settings ---
    # Provide an input schema to validate the input
    input_schema: Optional[Union[Type[BaseModel], type]] = None
    # Provide a response model to get the response as a Pydantic model
    output_schema: Optional[Type[BaseModel]] = None
    # Provide a secondary model to parse the response from the primary model
    parser_model: Optional[Model] = None
    # Provide a prompt for the parser model
    parser_model_prompt: Optional[str] = None
    # Provide an output model to structure the response from the main model
    output_model: Optional[Model] = None
    # Provide a prompt for the output model
    output_model_prompt: Optional[str] = None
    # If True, the response from the Model is converted into the output_schema
    # Otherwise, the response is returned as a JSON string
    parse_response: bool = True
    # Use model enforced structured_outputs if supported (e.g. OpenAIChat)
    structured_outputs: Optional[bool] = None
    # If `output_schema` is set, sets the response mode of the model, i.e. if the model should explicitly respond with a JSON object instead of a Pydantic model
    use_json_mode: bool = False
    # Save the response to a file
    save_response_to_file: Optional[str] = None

    # --- Agent Streaming ---
    # Stream the response from the Agent
    stream: Optional[bool] = None
    # Stream the intermediate steps from the Agent
    stream_events: Optional[bool] = None
    # [Deprecated] Stream the intermediate steps from the Agent
    stream_intermediate_steps: Optional[bool] = None

    # Persist the events on the run response
    store_events: bool = False
    events_to_skip: Optional[List[RunEvent]] = None

    # --- If this Agent is part of a team ---
    # If this Agent is part of a team, this is the role of the agent in the team
    role: Optional[str] = None
    # Optional team ID. Indicates this agent is part of a team.
    team_id: Optional[str] = None

    # --- If this Agent is part of a workflow ---
    # Optional workflow ID. Indicates this agent is part of a workflow.
    workflow_id: Optional[str] = None

    # Metadata stored with this agent
    metadata: Optional[Dict[str, Any]] = None

    # --- Experimental Features ---
    # --- Agent Culture ---
    # Culture manager to use for this agent
    culture_manager: Optional[CultureManager] = None
    # Enable the agent to manage cultural knowledge
    enable_agentic_culture: bool = False
    # Update cultural knowledge after every run
    update_cultural_knowledge: bool = False
    # If True, the agent adds cultural knowledge in the response
    add_culture_to_context: Optional[bool] = None

    # --- Debug ---
    # Enable debug logs
    debug_mode: bool = False
    debug_level: Literal[1, 2] = 1

    # --- Telemetry ---
    # telemetry=True logs minimal telemetry for analytics
    # This helps us improve the Agent and provide better support
    telemetry: bool = True

    def __init__(
        self,
        *,
        model: Optional[Model] = None,
        name: Optional[str] = None,
        id: Optional[str] = None,
        introduction: Optional[str] = None,
        user_id: Optional[str] = None,
        session_id: Optional[str] = None,
        session_state: Optional[Dict[str, Any]] = None,
        add_session_state_to_context: bool = False,
        overwrite_db_session_state: bool = False,
        enable_agentic_state: bool = False,
        cache_session: bool = False,
        search_session_history: Optional[bool] = False,
        num_history_sessions: Optional[int] = None,
        dependencies: Optional[Dict[str, Any]] = None,
        add_dependencies_to_context: bool = False,
        db: Optional[Union[BaseDb, AsyncBaseDb]] = None,
        memory_manager: Optional[MemoryManager] = None,
        enable_agentic_memory: bool = False,
        enable_user_memories: bool = False,
        add_memories_to_context: Optional[bool] = None,
        enable_session_summaries: bool = False,
        add_session_summary_to_context: Optional[bool] = None,
        session_summary_manager: Optional[SessionSummaryManager] = None,
        add_history_to_context: bool = False,
        num_history_runs: Optional[int] = None,
        num_history_messages: Optional[int] = None,
        max_tool_calls_from_history: Optional[int] = None,
        store_media: bool = True,
        store_tool_messages: bool = True,
        store_history_messages: bool = True,
        knowledge: Optional[Knowledge] = None,
        knowledge_filters: Optional[Dict[str, Any]] = None,
        enable_agentic_knowledge_filters: Optional[bool] = None,
        add_knowledge_to_context: bool = False,
        knowledge_retriever: Optional[Callable[..., Optional[List[Union[Dict, str]]]]] = None,
        references_format: Literal["json", "yaml"] = "json",
        metadata: Optional[Dict[str, Any]] = None,
        tools: Optional[Sequence[Union[Toolkit, Callable, Function, Dict]]] = None,
        tool_call_limit: Optional[int] = None,
        tool_choice: Optional[Union[str, Dict[str, Any]]] = None,
        tool_hooks: Optional[List[Callable]] = None,
        pre_hooks: Optional[Union[List[Callable[..., Any]], List[BaseGuardrail]]] = None,
        post_hooks: Optional[Union[List[Callable[..., Any]], List[BaseGuardrail]]] = None,
        reasoning: bool = False,
        reasoning_model: Optional[Model] = None,
        reasoning_agent: Optional[Agent] = None,
        reasoning_min_steps: int = 1,
        reasoning_max_steps: int = 10,
        read_chat_history: bool = False,
        search_knowledge: bool = True,
        update_knowledge: bool = False,
        read_tool_call_history: bool = False,
        send_media_to_model: bool = True,
        system_message: Optional[Union[str, Callable, Message]] = None,
        system_message_role: str = "system",
        build_context: bool = True,
        description: Optional[str] = None,
        instructions: Optional[Union[str, List[str], Callable]] = None,
        expected_output: Optional[str] = None,
        additional_context: Optional[str] = None,
        markdown: bool = False,
        add_name_to_context: bool = False,
        add_datetime_to_context: bool = False,
        add_location_to_context: bool = False,
        timezone_identifier: Optional[str] = None,
        resolve_in_context: bool = True,
        additional_input: Optional[List[Union[str, Dict, BaseModel, Message]]] = None,
        user_message_role: str = "user",
        build_user_context: bool = True,
        retries: int = 0,
        delay_between_retries: int = 1,
        exponential_backoff: bool = False,
        parser_model: Optional[Model] = None,
        parser_model_prompt: Optional[str] = None,
        input_schema: Optional[Union[Type[BaseModel], type]] = None,
        output_schema: Optional[Type[BaseModel]] = None,
        parse_response: bool = True,
        output_model: Optional[Model] = None,
        output_model_prompt: Optional[str] = None,
        structured_outputs: Optional[bool] = None,
        use_json_mode: bool = False,
        save_response_to_file: Optional[str] = None,
        stream: Optional[bool] = None,
        stream_events: Optional[bool] = None,
        stream_intermediate_steps: Optional[bool] = None,
        store_events: bool = False,
        events_to_skip: Optional[List[RunEvent]] = None,
        role: Optional[str] = None,
        culture_manager: Optional[CultureManager] = None,
        enable_agentic_culture: bool = False,
        update_cultural_knowledge: bool = False,
        add_culture_to_context: Optional[bool] = None,
        debug_mode: bool = False,
        debug_level: Literal[1, 2] = 1,
        telemetry: bool = True,
    ):
        self.model = model
        self.name = name
        self.id = id
        self.introduction = introduction
        self.user_id = user_id

        self.session_id = session_id
        self.session_state = session_state
        self.overwrite_db_session_state = overwrite_db_session_state
        self.enable_agentic_state = enable_agentic_state
        self.cache_session = cache_session

        self.search_session_history = search_session_history
        self.num_history_sessions = num_history_sessions

        self.dependencies = dependencies
        self.add_dependencies_to_context = add_dependencies_to_context
        self.add_session_state_to_context = add_session_state_to_context

        self.db = db

        self.memory_manager = memory_manager
        self.enable_agentic_memory = enable_agentic_memory
        self.enable_user_memories = enable_user_memories
        self.add_memories_to_context = add_memories_to_context

        self.session_summary_manager = session_summary_manager
        self.enable_session_summaries = enable_session_summaries
        self.add_session_summary_to_context = add_session_summary_to_context

        self.add_history_to_context = add_history_to_context
        self.num_history_runs = num_history_runs
        self.num_history_messages = num_history_messages
        if self.num_history_messages is not None and self.num_history_runs is not None:
            log_warning(
                "num_history_messages and num_history_runs cannot be set at the same time. Using num_history_runs."
            )
            self.num_history_messages = None
        if self.num_history_messages is None and self.num_history_runs is None:
            self.num_history_runs = 3

        self.max_tool_calls_from_history = max_tool_calls_from_history

        self.store_media = store_media
        self.store_tool_messages = store_tool_messages
        self.store_history_messages = store_history_messages

        self.knowledge = knowledge
        self.knowledge_filters = knowledge_filters
        self.enable_agentic_knowledge_filters = enable_agentic_knowledge_filters
        self.add_knowledge_to_context = add_knowledge_to_context
        self.knowledge_retriever = knowledge_retriever
        self.references_format = references_format

        self.metadata = metadata

        self.tools = list(tools) if tools else []
        self.tool_call_limit = tool_call_limit
        self.tool_choice = tool_choice
        self.tool_hooks = tool_hooks

        # Initialize hooks with backward compatibility
        self.pre_hooks = pre_hooks
        self.post_hooks = post_hooks

        self.reasoning = reasoning
        self.reasoning_model = reasoning_model
        self.reasoning_agent = reasoning_agent
        self.reasoning_min_steps = reasoning_min_steps
        self.reasoning_max_steps = reasoning_max_steps

        self.read_chat_history = read_chat_history
        self.search_knowledge = search_knowledge
        self.update_knowledge = update_knowledge
        self.read_tool_call_history = read_tool_call_history
        self.send_media_to_model = send_media_to_model
        self.system_message = system_message
        self.system_message_role = system_message_role
        self.build_context = build_context

        self.description = description
        self.instructions = instructions
        self.expected_output = expected_output
        self.additional_context = additional_context
        self.markdown = markdown
        self.add_name_to_context = add_name_to_context
        self.add_datetime_to_context = add_datetime_to_context
        self.add_location_to_context = add_location_to_context
        self.timezone_identifier = timezone_identifier
        self.resolve_in_context = resolve_in_context
        self.additional_input = additional_input
        self.user_message_role = user_message_role
        self.build_user_context = build_user_context

        self.retries = retries
        self.delay_between_retries = delay_between_retries
        self.exponential_backoff = exponential_backoff
        self.parser_model = parser_model
        self.parser_model_prompt = parser_model_prompt
        self.input_schema = input_schema
        self.output_schema = output_schema
        self.parse_response = parse_response
        self.output_model = output_model
        self.output_model_prompt = output_model_prompt

        self.structured_outputs = structured_outputs

        self.use_json_mode = use_json_mode
        self.save_response_to_file = save_response_to_file

        self.stream = stream
        self.stream_events = stream_events or stream_intermediate_steps

        self.store_events = store_events
        self.role = role
        # By default, we skip the run response content event
        self.events_to_skip = events_to_skip
        if self.events_to_skip is None:
            self.events_to_skip = [RunEvent.run_content]

        self.culture_manager = culture_manager
        self.enable_agentic_culture = enable_agentic_culture
        self.update_cultural_knowledge = update_cultural_knowledge
        self.add_culture_to_context = add_culture_to_context

        self.debug_mode = debug_mode
        if debug_level not in [1, 2]:
            log_warning(f"Invalid debug level: {debug_level}. Setting to 1.")
            debug_level = 1
        self.debug_level = debug_level
        self.telemetry = telemetry

        # If we are caching the agent session
        self._cached_session: Optional[AgentSession] = None

        self._tool_instructions: Optional[List[str]] = None

        self._formatter: Optional[SafeFormatter] = None

        self._hooks_normalised = False

        self._mcp_tools_initialized_on_run: List[Any] = []

        # Lazy-initialized shared thread pool executor for background tasks (memory, cultural knowledge, etc.)
        self._background_executor: Optional[Any] = None

    @property
    def background_executor(self) -> Any:
        """Lazy initialization of shared thread pool executor for background tasks.

        Handles both memory creation and cultural knowledge updates concurrently.
        Initialized only on first use (runtime, not instantiation) and reused across runs.
        """
        if self._background_executor is None:
            from concurrent.futures import ThreadPoolExecutor

            self._background_executor = ThreadPoolExecutor(max_workers=3, thread_name_prefix="agno-bg")
        return self._background_executor

    @property
    def should_parse_structured_output(self) -> bool:
        return self.output_schema is not None and self.parse_response and self.parser_model is None

    @property
    def cached_session(self) -> Optional[AgentSession]:
        return self._cached_session

    def set_id(self) -> None:
        if self.id is None:
            self.id = generate_id_from_name(self.name)

    def _set_debug(self, debug_mode: Optional[bool] = None) -> None:
        # If the default debug mode is set, or passed on run, or via environment variable, set the debug mode to True
        if self.debug_mode or debug_mode or getenv("AGNO_DEBUG", "false").lower() == "true":
            set_log_level_to_debug(level=self.debug_level)
        else:
            set_log_level_to_info()

    def _set_telemetry(self) -> None:
        """Override telemetry settings based on environment variables."""

        telemetry_env = getenv("AGNO_TELEMETRY")
        if telemetry_env is not None:
            self.telemetry = telemetry_env.lower() == "true"

    def _set_default_model(self) -> None:
        # Use the default Model (OpenAIChat) if no model is provided
        if self.model is None:
            try:
                from agno.models.openai import OpenAIChat
            except ModuleNotFoundError as e:
                log_exception(e)
                log_error(
                    "Agno agents use `openai` as the default model provider. "
                    "Please provide a `model` or install `openai`."
                )
                exit(1)

            log_info("Setting default model to OpenAI Chat")
            self.model = OpenAIChat(id="gpt-4o")

    def _validate_input(
        self, input: Union[str, List, Dict, Message, BaseModel]
    ) -> Union[str, List, Dict, Message, BaseModel]:
        """Parse and validate input against input_schema if provided, otherwise return input as-is"""
        if self.input_schema is None:
            return input  # Return input unchanged if no schema is set

        # Handle Message objects - extract content
        if isinstance(input, Message):
            input = input.content  # type: ignore

        # If input is a string, convert it to a dict
        if isinstance(input, str):
            import json

            try:
                input = json.loads(input)
            except Exception as e:
                raise ValueError(f"Failed to parse input. Is it a valid JSON string?: {e}")

        # Case 1: Message is already a BaseModel instance
        if isinstance(input, BaseModel):
            if isinstance(input, self.input_schema):
                try:
                    return input
                except Exception as e:
                    raise ValueError(f"BaseModel validation failed: {str(e)}")
            else:
                # Different BaseModel types
                raise ValueError(f"Expected {self.input_schema.__name__} but got {type(input).__name__}")

        # Case 2: Message is a dict
        elif isinstance(input, dict):
            try:
                # Check if the schema is a TypedDict
                if is_typed_dict(self.input_schema):
                    validated_dict = validate_typed_dict(input, self.input_schema)
                    return validated_dict
                else:
                    validated_model = self.input_schema(**input)
                    return validated_model
            except Exception as e:
                raise ValueError(f"Failed to parse dict into {self.input_schema.__name__}: {str(e)}")

        # Case 3: Other types not supported for structured input
        else:
            raise ValueError(
                f"Cannot validate {type(input)} against input_schema. Expected dict or {self.input_schema.__name__} instance."
            )

    def _set_culture_manager(self) -> None:
        if self.db is None:
            log_warning("Database not provided. Cultural knowledge will not be stored.")

        if self.culture_manager is None:
            self.culture_manager = CultureManager(model=self.model, db=self.db)
        else:
            if self.culture_manager.model is None:
                self.culture_manager.model = self.model
            if self.culture_manager.db is None:
                self.culture_manager.db = self.db

        if self.add_culture_to_context is None:
            self.add_culture_to_context = (
                self.enable_agentic_culture or self.update_cultural_knowledge or self.culture_manager is not None
            )

    def _set_memory_manager(self) -> None:
        if self.db is None:
            log_warning("Database not provided. Memories will not be stored.")

        if self.memory_manager is None:
            self.memory_manager = MemoryManager(model=self.model, db=self.db)
        else:
            if self.memory_manager.model is None:
                self.memory_manager.model = self.model
            if self.memory_manager.db is None:
                self.memory_manager.db = self.db

        if self.add_memories_to_context is None:
            self.add_memories_to_context = (
                self.enable_user_memories or self.enable_agentic_memory or self.memory_manager is not None
            )

    def _set_session_summary_manager(self) -> None:
        if self.enable_session_summaries and self.session_summary_manager is None:
            self.session_summary_manager = SessionSummaryManager(model=self.model)

        if self.session_summary_manager is not None:
            if self.session_summary_manager.model is None:
                self.session_summary_manager.model = self.model

        if self.add_session_summary_to_context is None:
            self.add_session_summary_to_context = (
                self.enable_session_summaries or self.session_summary_manager is not None
            )

    def _has_async_db(self) -> bool:
        """Return True if the db the agent is equipped with is an Async implementation"""
        return self.db is not None and isinstance(self.db, AsyncBaseDb)

    def initialize_agent(self, debug_mode: Optional[bool] = None) -> None:
        self._set_default_model()
        self._set_debug(debug_mode=debug_mode)
        self.set_id()
        if self.enable_user_memories or self.enable_agentic_memory or self.memory_manager is not None:
            self._set_memory_manager()
        if (
            self.add_culture_to_context
            or self.update_cultural_knowledge
            or self.enable_agentic_culture
            or self.culture_manager is not None
        ):
            self._set_culture_manager()
        if self.enable_session_summaries or self.session_summary_manager is not None:
            self._set_session_summary_manager()

        log_debug(f"Agent ID: {self.id}", center=True)

        if self._formatter is None:
            self._formatter = SafeFormatter()

    def add_tool(self, tool: Union[Toolkit, Callable, Function, Dict]):
        if not self.tools:
            self.tools = []
        self.tools.append(tool)

    def set_tools(self, tools: Sequence[Union[Toolkit, Callable, Function, Dict]]):
        self.tools = list(tools) if tools else []

    async def _connect_mcp_tools(self) -> None:
        """Connect the MCP tools to the agent."""
        if self.tools:
            for tool in self.tools:
                if tool.__class__.__name__ in ["MCPTools", "MultiMCPTools"] and not tool.initialized:  # type: ignore
                    # Connect the MCP server
                    await tool.connect()  # type: ignore
                    self._mcp_tools_initialized_on_run.append(tool)

    async def _disconnect_mcp_tools(self) -> None:
        """Disconnect the MCP tools from the agent."""
        for tool in self._mcp_tools_initialized_on_run:
            await tool.close()
        self._mcp_tools_initialized_on_run = []

    def _initialize_session(
        self,
        session_id: Optional[str] = None,
        user_id: Optional[str] = None,
    ) -> Tuple[str, Optional[str]]:
        """Initialize the session for the agent."""

        if session_id is None:
            if self.session_id:
                session_id = self.session_id
            else:
                session_id = str(uuid4())
                # We make the session_id sticky to the agent instance if no session_id is provided
                self.session_id = session_id

        log_debug(f"Session ID: {session_id}", center=True)

        # Use the default user_id when necessary
        if user_id is None or user_id == "":
            user_id = self.user_id

        return session_id, user_id

    def _initialize_session_state(
        self,
        session_state: Dict[str, Any],
        user_id: Optional[str] = None,
        session_id: Optional[str] = None,
        run_id: Optional[str] = None,
    ) -> Dict[str, Any]:
        """Initialize the session state for the agent."""
        if user_id:
            session_state["current_user_id"] = user_id
        if session_id is not None:
            session_state["current_session_id"] = session_id
        if run_id is not None:
            session_state["current_run_id"] = run_id
        return session_state

    def _run(
        self,
        run_response: RunOutput,
        run_context: RunContext,
        session: AgentSession,
        user_id: Optional[str] = None,
        add_history_to_context: Optional[bool] = None,
        add_dependencies_to_context: Optional[bool] = None,
        add_session_state_to_context: Optional[bool] = None,
        response_format: Optional[Union[Dict, Type[BaseModel]]] = None,
        debug_mode: Optional[bool] = None,
        **kwargs: Any,
    ) -> RunOutput:
        """Run the Agent and return the RunOutput.

        Steps:
        1. Execute pre-hooks
        2. Determine tools for model
        3. Prepare run messages
        4. Start memory creation in background thread
        5. Reason about the task if reasoning is enabled
        6. Generate a response from the Model (includes running function calls)
        7. Update the RunOutput with the model response
        8. Store media if enabled
        9. Convert the response to the structured format if needed
        10. Execute post-hooks
        11. Wait for background memory creation and cultural knowledge creation
        12. Create session summary
        13. Cleanup and store the run response and session
        """

        # Register run for cancellation tracking
        register_run(run_response.run_id)  # type: ignore

        # 1. Execute pre-hooks
        run_input = cast(RunInput, run_response.input)
        self.model = cast(Model, self.model)
        if self.pre_hooks is not None:
            # Can modify the run input
            pre_hook_iterator = self._execute_pre_hooks(
                hooks=self.pre_hooks,  # type: ignore
                run_response=run_response,
                run_input=run_input,
                run_context=run_context,
                session=session,
                user_id=user_id,
                debug_mode=debug_mode,
                **kwargs,
            )
            # Consume the generator without yielding
            deque(pre_hook_iterator, maxlen=0)

        # 2. Determine tools for model
        processed_tools = self.get_tools(
            run_response=run_response,
            session=session,
            user_id=user_id,
            knowledge_filters=knowledge_filters,
        )
        _tools = self._determine_tools_for_model(
            model=self.model,
            processed_tools=processed_tools,
            run_response=run_response,
            session=session,
<<<<<<< HEAD
            run_context=run_context,
            user_id=user_id,
            async_mode=False,
=======
            session_state=session_state,
            dependencies=dependencies,
>>>>>>> d803a134
        )

        # 3. Prepare run messages
        run_messages: RunMessages = self._get_run_messages(
            run_response=run_response,
            run_context=run_context,
            input=run_input.input_content,
            session=session,
            user_id=user_id,
            audio=run_input.audios,
            images=run_input.images,
            videos=run_input.videos,
            files=run_input.files,
            add_history_to_context=add_history_to_context,
            add_dependencies_to_context=add_dependencies_to_context,
            add_session_state_to_context=add_session_state_to_context,
<<<<<<< HEAD
=======
            metadata=metadata,
            tools=_tools,
>>>>>>> d803a134
            **kwargs,
        )
        if len(run_messages.messages) == 0:
            log_error("No messages to be sent to the model.")

        log_debug(f"Agent Run Start: {run_response.run_id}", center=True)

        # Start memory creation on a separate thread (runs concurrently with the main execution loop)
        memory_future = None
        # 4. Start memory creation in background thread if memory manager is enabled and agentic memory is disabled
        if run_messages.user_message is not None and self.memory_manager is not None and not self.enable_agentic_memory:
            log_debug("Starting memory creation in background thread.")
            memory_future = self.background_executor.submit(
                self._make_memories, run_messages=run_messages, user_id=user_id
            )

        # Start cultural knowledge creation on a separate thread (runs concurrently with the main execution loop)
        cultural_knowledge_future = None
        if (
            run_messages.user_message is not None
            and self.culture_manager is not None
            and self.update_cultural_knowledge
        ):
            log_debug("Starting cultural knowledge creation in background thread.")
            cultural_knowledge_future = self.background_executor.submit(
                self._make_cultural_knowledge, run_messages=run_messages
            )

        try:
            raise_if_cancelled(run_response.run_id)  # type: ignore

            # 5. Reason about the task
            self._handle_reasoning(run_response=run_response, run_messages=run_messages)

            # Check for cancellation before model call
            raise_if_cancelled(run_response.run_id)  # type: ignore

            # 6. Generate a response from the Model (includes running function calls)
            self.model = cast(Model, self.model)
            model_response: ModelResponse = self.model.response(
                messages=run_messages.messages,
                tools=_tools,
                tool_choice=self.tool_choice,
                tool_call_limit=self.tool_call_limit,
                response_format=response_format,
                run_response=run_response,
                send_media_to_model=self.send_media_to_model,
            )

            # Check for cancellation after model call
            raise_if_cancelled(run_response.run_id)  # type: ignore

            # If an output model is provided, generate output using the output model
            self._generate_response_with_output_model(model_response, run_messages)

            # If a parser model is provided, structure the response separately
            self._parse_response_with_parser_model(model_response, run_messages)

            # 7. Update the RunOutput with the model response
            self._update_run_response(
                model_response=model_response, run_response=run_response, run_messages=run_messages
            )

            # We should break out of the run function
            if any(tool_call.is_paused for tool_call in run_response.tools or []):
                wait_for_background_tasks(
                    memory_future=memory_future, cultural_knowledge_future=cultural_knowledge_future
                )

                return self._handle_agent_run_paused(run_response=run_response, session=session, user_id=user_id)

            # 8. Store media if enabled
            if self.store_media:
                self._store_media(run_response, model_response)

            # 9. Convert the response to the structured format if needed
            self._convert_response_to_structured_format(run_response)

            # 10. Execute post-hooks after output is generated but before response is returned
            if self.post_hooks is not None:
                post_hook_iterator = self._execute_post_hooks(
                    hooks=self.post_hooks,  # type: ignore
                    run_output=run_response,
                    session=session,
                    user_id=user_id,
                    run_context=run_context,
                    debug_mode=debug_mode,
                    **kwargs,
                )
                deque(post_hook_iterator, maxlen=0)

            # Check for cancellation
            raise_if_cancelled(run_response.run_id)  # type: ignore

            # 11. Wait for background memory creation and cultural knowledge creation
            wait_for_background_tasks(memory_future=memory_future, cultural_knowledge_future=cultural_knowledge_future)

            # 12. Create session summary
            if self.session_summary_manager is not None:
                # Upsert the RunOutput to Agent Session before creating the session summary
                session.upsert_run(run=run_response)
                try:
                    self.session_summary_manager.create_session_summary(session=session)
                except Exception as e:
                    log_warning(f"Error in session summary creation: {str(e)}")

            run_response.status = RunStatus.completed

            # 13. Cleanup and store the run response and session
            self._cleanup_and_store(
                run_response=run_response, session=session, session_state=run_context.session_state, user_id=user_id
            )

            # Log Agent Telemetry
            self._log_agent_telemetry(session_id=session.session_id, run_id=run_response.run_id)

            log_debug(f"Agent Run End: {run_response.run_id}", center=True, symbol="*")

            return run_response
        except RunCancelledException as e:
            # Handle run cancellation
            log_info(f"Run {run_response.run_id} was cancelled")
            run_response.content = str(e)
            run_response.status = RunStatus.cancelled

            # Cleanup and store the run response and session
            self._cleanup_and_store(
                run_response=run_response, session=session, session_state=run_context.session_state, user_id=user_id
            )

            return run_response
        finally:
            # Always clean up the run tracking
            cleanup_run(run_response.run_id)  # type: ignore

    def _run_stream(
        self,
        run_response: RunOutput,
        run_context: RunContext,
        session: AgentSession,
        user_id: Optional[str] = None,
        add_history_to_context: Optional[bool] = None,
        add_dependencies_to_context: Optional[bool] = None,
        add_session_state_to_context: Optional[bool] = None,
        response_format: Optional[Union[Dict, Type[BaseModel]]] = None,
        stream_events: bool = False,
        yield_run_response: bool = False,
        debug_mode: Optional[bool] = None,
        **kwargs: Any,
    ) -> Iterator[Union[RunOutputEvent, RunOutput]]:
        """Run the Agent and yield the RunOutput.

        Steps:
        1. Execute pre-hooks
        2. Determine tools for model
        3. Prepare run messages
        4. Start memory creation in background thread
        5. Reason about the task if reasoning is enabled
        6. Process model response
        7. Parse response with parser model if provided
        8. Wait for background memory creation and cultural knowledge creation
        9. Create session summary
        10. Cleanup and store the run response and session
        """

        # Register run for cancellation tracking
        register_run(run_response.run_id)  # type: ignore

        # 1. Execute pre-hooks
        run_input = cast(RunInput, run_response.input)
        self.model = cast(Model, self.model)
        if self.pre_hooks is not None:
            # Can modify the run input
            pre_hook_iterator = self._execute_pre_hooks(
                hooks=self.pre_hooks,  # type: ignore
                run_response=run_response,
                run_input=run_input,
                run_context=run_context,
                session=session,
                user_id=user_id,
                debug_mode=debug_mode,
                **kwargs,
            )
            for event in pre_hook_iterator:
                yield event

        # 2. Determine tools for model
        processed_tools = self.get_tools(
            run_response=run_response,
            session=session,
            user_id=user_id,
            knowledge_filters=knowledge_filters,
        )
        _tools = self._determine_tools_for_model(
            model=self.model,
            processed_tools=processed_tools,
            run_response=run_response,
            session=session,
<<<<<<< HEAD
            run_context=run_context,
            user_id=user_id,
            async_mode=False,
=======
            session_state=session_state,
            dependencies=dependencies,
>>>>>>> d803a134
        )

        # 3. Prepare run messages
        run_messages: RunMessages = self._get_run_messages(
            run_response=run_response,
            input=run_input.input_content,
            session=session,
            run_context=run_context,
            user_id=user_id,
            audio=run_input.audios,
            images=run_input.images,
            videos=run_input.videos,
            files=run_input.files,
            add_history_to_context=add_history_to_context,
            add_dependencies_to_context=add_dependencies_to_context,
            add_session_state_to_context=add_session_state_to_context,
<<<<<<< HEAD
=======
            metadata=metadata,
            tools=_tools,
>>>>>>> d803a134
            **kwargs,
        )
        if len(run_messages.messages) == 0:
            log_error("No messages to be sent to the model.")

        log_debug(f"Agent Run Start: {run_response.run_id}", center=True)

        # Start memory creation on a separate thread (runs concurrently with the main execution loop)
        memory_future = None
        # 4. Start memory creation in background thread if memory manager is enabled and agentic memory is disabled
        if run_messages.user_message is not None and self.memory_manager is not None and not self.enable_agentic_memory:
            log_debug("Starting memory creation in background thread.")
            memory_future = self.background_executor.submit(
                self._make_memories, run_messages=run_messages, user_id=user_id
            )

        # Start cultural knowledge creation on a separate thread (runs concurrently with the main execution loop)
        cultural_knowledge_future = None
        if (
            run_messages.user_message is not None
            and self.culture_manager is not None
            and self.update_cultural_knowledge
        ):
            log_debug("Starting cultural knowledge creation in background thread.")
            cultural_knowledge_future = self.background_executor.submit(
                self._make_cultural_knowledge, run_messages=run_messages
            )

        try:
            # Start the Run by yielding a RunStarted event
            if stream_events:
                yield handle_event(  # type: ignore
                    create_run_started_event(run_response),
                    run_response,
                    events_to_skip=self.events_to_skip,  # type: ignore
                    store_events=self.store_events,
                )

            # 5. Reason about the task if reasoning is enabled
            yield from self._handle_reasoning_stream(
                run_response=run_response,
                run_messages=run_messages,
                stream_events=stream_events,
            )

            # Check for cancellation before model processing
            raise_if_cancelled(run_response.run_id)  # type: ignore

            # 6. Process model response
            if self.output_model is None:
                for event in self._handle_model_response_stream(
                    session=session,
                    run_response=run_response,
                    run_messages=run_messages,
                    tools=_tools,
                    response_format=response_format,
                    stream_events=stream_events,
                ):
                    raise_if_cancelled(run_response.run_id)  # type: ignore
                    yield event
            else:
                from agno.run.agent import (
                    IntermediateRunContentEvent,
                    RunContentEvent,
                )  # type: ignore

                for event in self._handle_model_response_stream(
                    session=session,
                    run_response=run_response,
                    run_messages=run_messages,
                    tools=_tools,
                    response_format=response_format,
                    stream_events=stream_events,
                ):
                    raise_if_cancelled(run_response.run_id)  # type: ignore
                    if isinstance(event, RunContentEvent):
                        if stream_events:
                            yield IntermediateRunContentEvent(
                                content=event.content,
                                content_type=event.content_type,
                            )
                    else:
                        yield event

                # If an output model is provided, generate output using the output model
                for event in self._generate_response_with_output_model_stream(
                    session=session,
                    run_response=run_response,
                    run_messages=run_messages,
                    stream_events=stream_events,
                ):
                    raise_if_cancelled(run_response.run_id)  # type: ignore
                    yield event

            # Check for cancellation after model processing
            raise_if_cancelled(run_response.run_id)  # type: ignore

            # 7. Parse response with parser model if provided
            yield from self._parse_response_with_parser_model_stream(
                session=session, run_response=run_response, stream_events=stream_events
            )

            # We should break out of the run function
            if any(tool_call.is_paused for tool_call in run_response.tools or []):
                yield from wait_for_background_tasks_stream(
                    memory_future=memory_future,
                    cultural_knowledge_future=cultural_knowledge_future,
                    stream_events=stream_events,
                    run_response=run_response,
                    events_to_skip=self.events_to_skip,
                    store_events=self.store_events,
                )

                # Handle the paused run
                yield from self._handle_agent_run_paused_stream(
                    run_response=run_response, session=session, user_id=user_id
                )
                return

            # Yield RunContentCompletedEvent
            if stream_events:
                yield handle_event(  # type: ignore
                    create_run_content_completed_event(from_run_response=run_response),
                    run_response,
                    events_to_skip=self.events_to_skip,  # type: ignore
                    store_events=self.store_events,
                )

            # Execute post-hooks after output is generated but before response is returned
            if self.post_hooks is not None:
                yield from self._execute_post_hooks(
                    hooks=self.post_hooks,  # type: ignore
                    run_output=run_response,
                    run_context=run_context,
                    session=session,
                    user_id=user_id,
                    debug_mode=debug_mode,
                    **kwargs,
                )

            # 8. Wait for background memory creation and cultural knowledge creation
            yield from wait_for_background_tasks_stream(
                memory_future=memory_future,
                cultural_knowledge_future=cultural_knowledge_future,
                stream_events=stream_events,
                run_response=run_response,
            )

            # 9. Create session summary
            if self.session_summary_manager is not None:
                # Upsert the RunOutput to Agent Session before creating the session summary
                session.upsert_run(run=run_response)

                if stream_events:
                    yield handle_event(  # type: ignore
                        create_session_summary_started_event(from_run_response=run_response),
                        run_response,
                        events_to_skip=self.events_to_skip,  # type: ignore
                        store_events=self.store_events,
                    )
                try:
                    self.session_summary_manager.create_session_summary(session=session)
                except Exception as e:
                    log_warning(f"Error in session summary creation: {str(e)}")
                if stream_events:
                    yield handle_event(  # type: ignore
                        create_session_summary_completed_event(
                            from_run_response=run_response, session_summary=session.summary
                        ),
                        run_response,
                        events_to_skip=self.events_to_skip,  # type: ignore
                        store_events=self.store_events,
                    )

            # Create the run completed event
            completed_event = handle_event(  # type: ignore
                create_run_completed_event(from_run_response=run_response),
                run_response,
                events_to_skip=self.events_to_skip,  # type: ignore
                store_events=self.store_events,
            )

            # Set the run status to completed
            run_response.status = RunStatus.completed

            # 10. Cleanup and store the run response and session
            self._cleanup_and_store(
                run_response=run_response, session=session, session_state=run_context.session_state, user_id=user_id
            )

            if stream_events:
                yield completed_event  # type: ignore

            if yield_run_response:
                yield run_response

            # Log Agent Telemetry
            self._log_agent_telemetry(session_id=session.session_id, run_id=run_response.run_id)

            log_debug(f"Agent Run End: {run_response.run_id}", center=True, symbol="*")

        except RunCancelledException as e:
            # Handle run cancellation during streaming
            log_info(f"Run {run_response.run_id} was cancelled during streaming")
            run_response.status = RunStatus.cancelled
            # Don't overwrite content - preserve any partial content that was streamed
            # Only set content if it's empty
            if not run_response.content:
                run_response.content = str(e)

            # Yield the cancellation event
            yield handle_event(  # type: ignore
                create_run_cancelled_event(from_run_response=run_response, reason=str(e)),
                run_response,
                events_to_skip=self.events_to_skip,  # type: ignore
                store_events=self.store_events,
            )

            # Cleanup and store the run response and session
            self._cleanup_and_store(
                run_response=run_response, session=session, session_state=run_context.session_state, user_id=user_id
            )
        finally:
            # Always clean up the run tracking
            cleanup_run(run_response.run_id)  # type: ignore

    @overload
    def run(
        self,
        input: Union[str, List, Dict, Message, BaseModel, List[Message]],
        *,
        stream: Literal[False] = False,
        stream_events: Optional[bool] = None,
        stream_intermediate_steps: Optional[bool] = None,
        user_id: Optional[str] = None,
        session_id: Optional[str] = None,
        session_state: Optional[Dict[str, Any]] = None,
        audio: Optional[Sequence[Audio]] = None,
        images: Optional[Sequence[Image]] = None,
        videos: Optional[Sequence[Video]] = None,
        files: Optional[Sequence[File]] = None,
        retries: Optional[int] = None,
        knowledge_filters: Optional[Dict[str, Any]] = None,
        add_history_to_context: Optional[bool] = None,
        add_dependencies_to_context: Optional[bool] = None,
        add_session_state_to_context: Optional[bool] = None,
        dependencies: Optional[Dict[str, Any]] = None,
        metadata: Optional[Dict[str, Any]] = None,
        debug_mode: Optional[bool] = None,
        **kwargs: Any,
    ) -> RunOutput: ...

    @overload
    def run(
        self,
        input: Union[str, List, Dict, Message, BaseModel, List[Message]],
        *,
        stream: Literal[True] = True,
        stream_events: Optional[bool] = None,
        stream_intermediate_steps: Optional[bool] = None,
        user_id: Optional[str] = None,
        session_id: Optional[str] = None,
        session_state: Optional[Dict[str, Any]] = None,
        audio: Optional[Sequence[Audio]] = None,
        images: Optional[Sequence[Image]] = None,
        videos: Optional[Sequence[Video]] = None,
        files: Optional[Sequence[File]] = None,
        retries: Optional[int] = None,
        knowledge_filters: Optional[Dict[str, Any]] = None,
        add_history_to_context: Optional[bool] = None,
        add_dependencies_to_context: Optional[bool] = None,
        add_session_state_to_context: Optional[bool] = None,
        dependencies: Optional[Dict[str, Any]] = None,
        metadata: Optional[Dict[str, Any]] = None,
        yield_run_response: bool = False,
        debug_mode: Optional[bool] = None,
        **kwargs: Any,
    ) -> Iterator[Union[RunOutputEvent, RunOutput]]: ...

    def run(
        self,
        input: Union[str, List, Dict, Message, BaseModel, List[Message]],
        *,
        stream: Optional[bool] = None,
        stream_events: Optional[bool] = None,
        stream_intermediate_steps: Optional[bool] = None,
        user_id: Optional[str] = None,
        session_id: Optional[str] = None,
        session_state: Optional[Dict[str, Any]] = None,
        audio: Optional[Sequence[Audio]] = None,
        images: Optional[Sequence[Image]] = None,
        videos: Optional[Sequence[Video]] = None,
        files: Optional[Sequence[File]] = None,
        retries: Optional[int] = None,
        knowledge_filters: Optional[Dict[str, Any]] = None,
        add_history_to_context: Optional[bool] = None,
        add_dependencies_to_context: Optional[bool] = None,
        add_session_state_to_context: Optional[bool] = None,
        dependencies: Optional[Dict[str, Any]] = None,
        metadata: Optional[Dict[str, Any]] = None,
        yield_run_response: bool = False,
        debug_mode: Optional[bool] = None,
        **kwargs: Any,
    ) -> Union[RunOutput, Iterator[Union[RunOutputEvent, RunOutput]]]:
        """Run the Agent and return the response."""
        if self._has_async_db():
            raise RuntimeError(
                "`run` method is not supported with an async database. Please use `arun` method instead."
            )

        if (add_history_to_context or self.add_history_to_context) and not self.db and not self.team_id:
            log_warning(
                "add_history_to_context is True, but no database has been assigned to the agent. History will not be added to the context."
            )

        # Create a run_id for this specific run
        run_id = str(uuid4())

        # Validate input against input_schema if provided
        validated_input = self._validate_input(input)

        # Normalise hook & guardails
        if not self._hooks_normalised:
            if self.pre_hooks:
                self.pre_hooks = normalize_hooks(self.pre_hooks)
            if self.post_hooks:
                self.post_hooks = normalize_hooks(self.post_hooks)
            self._hooks_normalised = True

        session_id, user_id = self._initialize_session(session_id=session_id, user_id=user_id)

        # Initialize the Agent
        self.initialize_agent(debug_mode=debug_mode)

        image_artifacts, video_artifacts, audio_artifacts, file_artifacts = self._validate_media_object_id(
            images=images, videos=videos, audios=audio, files=files
        )

        # Create RunInput to capture the original user input
        run_input = RunInput(
            input_content=validated_input,
            images=image_artifacts,
            videos=video_artifacts,
            audios=audio_artifacts,
            files=file_artifacts,
        )

        # Read existing session from database
        agent_session = self._read_or_create_session(session_id=session_id, user_id=user_id)
        self._update_metadata(session=agent_session)

        # Initialize session state
        session_state = self._initialize_session_state(
            session_state=session_state or {}, user_id=user_id, session_id=session_id, run_id=run_id
        )
        # Update session state from DB
        session_state = self._load_session_state(session=agent_session, session_state=session_state)

        # Determine runtime dependencies
        dependencies = dependencies if dependencies is not None else self.dependencies

        # Initialize run context
        run_context = RunContext(
            run_id=run_id,
            session_id=session_id,
            user_id=user_id,
            session_state=session_state,
            dependencies=dependencies,
        )

        # Resolve dependencies
        if run_context.dependencies is not None:
            self._resolve_run_dependencies(run_context=run_context)

        add_dependencies = (
            add_dependencies_to_context if add_dependencies_to_context is not None else self.add_dependencies_to_context
        )
        add_session_state = (
            add_session_state_to_context
            if add_session_state_to_context is not None
            else self.add_session_state_to_context
        )
        add_history = add_history_to_context if add_history_to_context is not None else self.add_history_to_context

        # When filters are passed manually
        if self.knowledge_filters or run_context.knowledge_filters or knowledge_filters:
            run_context.knowledge_filters = self._get_effective_filters(knowledge_filters)

        # Use stream override value when necessary
        if stream is None:
            stream = False if self.stream is None else self.stream

        # Considering both stream_events and stream_intermediate_steps (deprecated)
        stream_events = stream_events or stream_intermediate_steps

        # Can't stream events if streaming is disabled
        if stream is False:
            stream_events = False

        if stream_events is None:
            stream_events = False if self.stream_events is None else self.stream_events

        self.stream = self.stream or stream
        self.stream_events = self.stream_events or stream_events

        # Prepare arguments for the model
        response_format = self._get_response_format() if self.parser_model is None else None
        self.model = cast(Model, self.model)

        # Merge agent metadata with run metadata
        if self.metadata is not None:
            if metadata is None:
                metadata = self.metadata
            else:
                merge_dictionaries(metadata, self.metadata)

        # Create a new run_response for this attempt
        run_response = RunOutput(
            run_id=run_id,
            session_id=session_id,
            agent_id=self.id,
            user_id=user_id,
            agent_name=self.name,
            metadata=run_context.metadata,
            input=run_input,
        )

        run_response.model = self.model.id if self.model is not None else None
        run_response.model_provider = self.model.provider if self.model is not None else None

        # Start the run metrics timer, to calculate the run duration
        run_response.metrics = Metrics()
        run_response.metrics.start_timer()

        # If no retries are set, use the agent's default retries
        retries = retries if retries is not None else self.retries

        last_exception = None
        num_attempts = retries + 1

        for attempt in range(num_attempts):
            try:
                if stream:
                    response_iterator = self._run_stream(
                        run_response=run_response,
                        run_context=run_context,
                        session=agent_session,
                        user_id=user_id,
                        add_history_to_context=add_history,
                        add_dependencies_to_context=add_dependencies,
                        add_session_state_to_context=add_session_state,
                        response_format=response_format,
                        stream_events=stream_events,
                        yield_run_response=yield_run_response,
                        debug_mode=debug_mode,
                        **kwargs,
                    )
                    return response_iterator
                else:
                    response = self._run(
                        run_response=run_response,
                        run_context=run_context,
                        session=agent_session,
                        user_id=user_id,
                        add_history_to_context=add_history,
                        add_dependencies_to_context=add_dependencies,
                        add_session_state_to_context=add_session_state,
                        response_format=response_format,
                        debug_mode=debug_mode,
                        **kwargs,
                    )
                    return response
            except (InputCheckError, OutputCheckError) as e:
                log_error(f"Validation failed: {str(e)} | Check: {e.check_trigger}")
                raise e
            except ModelProviderError as e:
                log_warning(f"Attempt {attempt + 1}/{num_attempts} failed: {str(e)}")
                if isinstance(e, StopAgentRun):
                    raise e
                last_exception = e
                if attempt < num_attempts - 1:  # Don't sleep on the last attempt
                    if self.exponential_backoff:
                        delay = 2**attempt * self.delay_between_retries
                    else:
                        delay = self.delay_between_retries
                    import time

                    time.sleep(delay)
            except KeyboardInterrupt:
                run_response.content = "Operation cancelled by user"
                run_response.status = RunStatus.cancelled

                if stream:
                    return generator_wrapper(  # type: ignore
                        create_run_cancelled_event(
                            from_run_response=run_response,
                            reason="Operation cancelled by user",
                        )
                    )
                else:
                    return run_response

        # If we get here, all retries failed
        if last_exception is not None:
            log_error(
                f"Failed after {num_attempts} attempts. Last error using {last_exception.model_name}({last_exception.model_id})"
            )
            if stream:
                return generator_wrapper(create_run_error_event(run_response, error=str(last_exception)))  # type: ignore

            raise last_exception
        else:
            if stream:
                return generator_wrapper(create_run_error_event(run_response, error=str(last_exception)))  # type: ignore
            raise Exception(f"Failed after {num_attempts} attempts.")

    async def _arun(
        self,
        run_response: RunOutput,
        run_context: RunContext,
        session_id: str,
        user_id: Optional[str] = None,
        add_history_to_context: Optional[bool] = None,
        add_dependencies_to_context: Optional[bool] = None,
        add_session_state_to_context: Optional[bool] = None,
        response_format: Optional[Union[Dict, Type[BaseModel]]] = None,
        debug_mode: Optional[bool] = None,
        **kwargs: Any,
    ) -> RunOutput:
        """Run the Agent and return the RunOutput.

        Steps:
        1. Read or create session
        2. Update metadata and session state
        3. Resolve dependencies
        4. Execute pre-hooks
        5. Determine tools for model
        6. Prepare run messages
        7. Start memory creation in background task
        8. Reason about the task if reasoning is enabled
        9. Generate a response from the Model (includes running function calls)
        10. Update the RunOutput with the model response
        11. Convert response to structured format
        12. Store media if enabled
        13. Execute post-hooks
        14. Wait for background memory creation
        15. Create session summary
        16. Cleanup and store (scrub, stop timer, save to file, add to session, calculate metrics, save session)
        """
        log_debug(f"Agent Run Start: {run_response.run_id}", center=True)

        # Register run for cancellation tracking
        register_run(run_response.run_id)  # type: ignore

        # 1. Read or create session. Reads from the database if provided.
        agent_session = await self._aread_or_create_session(session_id=session_id, user_id=user_id)

        # 2. Update metadata and session state
        self._update_metadata(session=agent_session)
        # Initialize session state
        run_context.session_state = self._initialize_session_state(
            session_state=run_context.session_state or {},
            user_id=user_id,
            session_id=session_id,
            run_id=run_response.run_id,
        )
        # Update session state from DB
        if run_context.session_state is not None:
            run_context.session_state = self._load_session_state(
                session=agent_session, session_state=run_context.session_state
            )

        # 3. Resolve dependencies
        if run_context.dependencies is not None:
            await self._aresolve_run_dependencies(dependencies=run_context.dependencies)

        # 4. Execute pre-hooks
        run_input = cast(RunInput, run_response.input)
        self.model = cast(Model, self.model)
        if self.pre_hooks is not None:
            # Can modify the run input
            pre_hook_iterator = self._aexecute_pre_hooks(
                hooks=self.pre_hooks,  # type: ignore
                run_response=run_response,
                run_context=run_context,
                run_input=run_input,
                session=agent_session,
                user_id=user_id,
                debug_mode=debug_mode,
                **kwargs,
            )
            # Consume the async iterator without yielding
            async for _ in pre_hook_iterator:
                pass

        # 5. Determine tools for model
        self.model = cast(Model, self.model)
        processed_tools = await self.aget_tools(
            run_response=run_response,
            session=agent_session,
            user_id=user_id,
            knowledge_filters=knowledge_filters,
        )
        _tools = self._determine_tools_for_model(
            model=self.model,
            processed_tools=processed_tools,
            run_response=run_response,
            run_context=run_context,
            session=agent_session,
<<<<<<< HEAD
            user_id=user_id,
            async_mode=True,
=======
            session_state=session_state,
            dependencies=dependencies,
>>>>>>> d803a134
        )

        # 6. Prepare run messages
        run_messages: RunMessages = await self._aget_run_messages(
            run_response=run_response,
            run_context=run_context,
            input=run_input.input_content,
            session=agent_session,
            user_id=user_id,
            audio=run_input.audios,
            images=run_input.images,
            videos=run_input.videos,
            files=run_input.files,
            add_history_to_context=add_history_to_context,
            add_dependencies_to_context=add_dependencies_to_context,
            add_session_state_to_context=add_session_state_to_context,
<<<<<<< HEAD
=======
            metadata=metadata,
            tools=_tools,
>>>>>>> d803a134
            **kwargs,
        )
        if len(run_messages.messages) == 0:
            log_error("No messages to be sent to the model.")

        # 7. Start memory creation as a background task (runs concurrently with the main execution)
        memory_task = None
        if run_messages.user_message is not None and self.memory_manager is not None and not self.enable_agentic_memory:
            log_debug("Starting memory creation in background task.")
            memory_task = create_task(self._amake_memories(run_messages=run_messages, user_id=user_id))

        # Start cultural knowledge creation on a separate thread (runs concurrently with the main execution loop)
        cultural_knowledge_task = None
        if (
            run_messages.user_message is not None
            and self.culture_manager is not None
            and self.update_cultural_knowledge
        ):
            log_debug("Starting cultural knowledge creation in background thread.")
            cultural_knowledge_task = create_task(self._acreate_cultural_knowledge(run_messages=run_messages))

        try:
            # Check for cancellation before model call
            raise_if_cancelled(run_response.run_id)  # type: ignore

            # 8. Reason about the task if reasoning is enabled
            await self._ahandle_reasoning(run_response=run_response, run_messages=run_messages)

            # Check for cancellation before model call
            raise_if_cancelled(run_response.run_id)  # type: ignore

            # 9. Generate a response from the Model (includes running function calls)
            model_response: ModelResponse = await self.model.aresponse(
                messages=run_messages.messages,
                tools=_tools,
                tool_choice=self.tool_choice,
                tool_call_limit=self.tool_call_limit,
                response_format=response_format,
                send_media_to_model=self.send_media_to_model,
            )

            # Check for cancellation after model call
            raise_if_cancelled(run_response.run_id)  # type: ignore

            # If an output model is provided, generate output using the output model
            await self._agenerate_response_with_output_model(model_response=model_response, run_messages=run_messages)

            # If a parser model is provided, structure the response separately
            await self._aparse_response_with_parser_model(model_response=model_response, run_messages=run_messages)

            # 10. Update the RunOutput with the model response
            self._update_run_response(
                model_response=model_response,
                run_response=run_response,
                run_messages=run_messages,
            )

            # We should break out of the run function
            if any(tool_call.is_paused for tool_call in run_response.tools or []):
                await await_for_background_tasks(
                    memory_task=memory_task, cultural_knowledge_task=cultural_knowledge_task
                )
                return await self._ahandle_agent_run_paused(
                    run_response=run_response, session=agent_session, user_id=user_id
                )

            # 11. Convert the response to the structured format if needed
            self._convert_response_to_structured_format(run_response)

            # 12. Store media if enabled
            if self.store_media:
                self._store_media(run_response, model_response)

            # 13. Execute post-hooks (after output is generated but before response is returned)
            if self.post_hooks is not None:
                async for _ in self._aexecute_post_hooks(
                    hooks=self.post_hooks,  # type: ignore
                    run_output=run_response,
                    run_context=run_context,
                    session=agent_session,
                    user_id=user_id,
                    debug_mode=debug_mode,
                    **kwargs,
                ):
                    pass

            # Check for cancellation
            raise_if_cancelled(run_response.run_id)  # type: ignore

            # 14. Wait for background memory creation
            await await_for_background_tasks(memory_task=memory_task, cultural_knowledge_task=cultural_knowledge_task)

            # 15. Create session summary
            if self.session_summary_manager is not None:
                # Upsert the RunOutput to Agent Session before creating the session summary
                agent_session.upsert_run(run=run_response)
                try:
                    await self.session_summary_manager.acreate_session_summary(session=agent_session)
                except Exception as e:
                    log_warning(f"Error in session summary creation: {str(e)}")

            run_response.status = RunStatus.completed

            # 16. Cleanup and store the run response and session
            await self._acleanup_and_store(
                run_response=run_response,
                session=agent_session,
                session_state=run_context.session_state,
                user_id=user_id,
            )

            # Log Agent Telemetry
            await self._alog_agent_telemetry(session_id=agent_session.session_id, run_id=run_response.run_id)

            log_debug(f"Agent Run End: {run_response.run_id}", center=True, symbol="*")

            return run_response

        except RunCancelledException as e:
            # Handle run cancellation
            log_info(f"Run {run_response.run_id} was cancelled")
            run_response.content = str(e)
            run_response.status = RunStatus.cancelled

            # Cleanup and store the run response and session
            await self._acleanup_and_store(
                run_response=run_response,
                session=agent_session,
                session_state=run_context.session_state,
                user_id=user_id,
            )

            return run_response

        finally:
            # Always disconnect MCP tools
            await self._disconnect_mcp_tools()

            # Cancel the memory task if it's still running
            if memory_task is not None and not memory_task.done():
                memory_task.cancel()
                try:
                    await memory_task
                except CancelledError:
                    pass
            # Cancel the cultural knowledge task if it's still running
            if cultural_knowledge_task is not None and not cultural_knowledge_task.done():
                cultural_knowledge_task.cancel()
                try:
                    await cultural_knowledge_task
                except CancelledError:
                    pass
            # Always clean up the run tracking
            cleanup_run(run_response.run_id)  # type: ignore

    async def _arun_stream(
        self,
        run_response: RunOutput,
        run_context: RunContext,
        session_id: str,
        user_id: Optional[str] = None,
        add_history_to_context: Optional[bool] = None,
        add_dependencies_to_context: Optional[bool] = None,
        add_session_state_to_context: Optional[bool] = None,
        response_format: Optional[Union[Dict, Type[BaseModel]]] = None,
        stream_events: bool = False,
        yield_run_response: Optional[bool] = None,
        debug_mode: Optional[bool] = None,
        **kwargs: Any,
    ) -> AsyncIterator[Union[RunOutputEvent, RunOutput]]:
        """Run the Agent and yield the RunOutput.

        Steps:
        1. Read or create session
        2. Update metadata and session state
        3. Resolve dependencies
        4. Execute pre-hooks
        5. Determine tools for model
        6. Prepare run messages
        7. Start memory creation in background task
        8. Reason about the task if reasoning is enabled
        9. Generate a response from the Model (includes running function calls)
        10. Parse response with parser model if provided
        11. Wait for background memory creation
        12. Create session summary
        13. Cleanup and store (scrub, stop timer, save to file, add to session, calculate metrics, save session)
        """
        log_debug(f"Agent Run Start: {run_response.run_id}", center=True)

        # Start the Run by yielding a RunStarted event
        if stream_events:
            yield handle_event(  # type: ignore
                create_run_started_event(run_response),
                run_response,
                events_to_skip=self.events_to_skip,  # type: ignore
                store_events=self.store_events,
            )

        # 1. Read or create session. Reads from the database if provided.
        agent_session = await self._aread_or_create_session(session_id=session_id, user_id=user_id)

        # 2. Update metadata and session state
        self._update_metadata(session=agent_session)
        # Initialize session state
        run_context.session_state = self._initialize_session_state(
            session_state=run_context.session_state or {},
            user_id=user_id,
            session_id=session_id,
            run_id=run_response.run_id,
        )
        # Update session state from DB
        if run_context.session_state is not None:
            run_context.session_state = self._load_session_state(
                session=agent_session, session_state=run_context.session_state
            )

        # 3. Resolve dependencies
        if run_context.dependencies is not None:
            await self._aresolve_run_dependencies(dependencies=run_context.dependencies)

        # 4. Execute pre-hooks
        run_input = cast(RunInput, run_response.input)
        self.model = cast(Model, self.model)
        if self.pre_hooks is not None:
            # Can modify the run input
            pre_hook_iterator = self._aexecute_pre_hooks(
                hooks=self.pre_hooks,  # type: ignore
                run_response=run_response,
                run_input=run_input,
                session=agent_session,
                user_id=user_id,
                debug_mode=debug_mode,
                **kwargs,
            )
            async for event in pre_hook_iterator:
                yield event

        # 5. Determine tools for model
        self.model = cast(Model, self.model)
        processed_tools = await self.aget_tools(
            run_response=run_response,
            run_context=run_context,
            session=agent_session,
            user_id=user_id,
<<<<<<< HEAD
            async_mode=True,
=======
            knowledge_filters=knowledge_filters,
        )
        _tools = self._determine_tools_for_model(
            model=self.model,
            processed_tools=processed_tools,
            run_response=run_response,
            session=agent_session,
            session_state=session_state,
            dependencies=dependencies,
>>>>>>> d803a134
        )

        # 6. Prepare run messages
        run_messages: RunMessages = await self._aget_run_messages(
            run_response=run_response,
            run_context=run_context,
            input=run_input.input_content,
            session=agent_session,
            user_id=user_id,
            audio=run_input.audios,
            images=run_input.images,
            videos=run_input.videos,
            files=run_input.files,
            add_history_to_context=add_history_to_context,
            add_dependencies_to_context=add_dependencies_to_context,
            add_session_state_to_context=add_session_state_to_context,
<<<<<<< HEAD
=======
            metadata=metadata,
            tools=_tools,
>>>>>>> d803a134
            **kwargs,
        )
        if len(run_messages.messages) == 0:
            log_error("No messages to be sent to the model.")

        # 7. Start memory creation as a background task (runs concurrently with the main execution)
        memory_task = None
        if run_messages.user_message is not None and self.memory_manager is not None and not self.enable_agentic_memory:
            log_debug("Starting memory creation in background task.")
            memory_task = create_task(self._amake_memories(run_messages=run_messages, user_id=user_id))

        # Start cultural knowledge creation on a separate thread (runs concurrently with the main execution loop)
        cultural_knowledge_task = None
        if (
            run_messages.user_message is not None
            and self.culture_manager is not None
            and self.update_cultural_knowledge
        ):
            log_debug("Starting cultural knowledge creation in background task.")
            cultural_knowledge_task = create_task(self._acreate_cultural_knowledge(run_messages=run_messages))

        # Register run for cancellation tracking
        register_run(run_response.run_id)  # type: ignore

        try:
            # 8. Reason about the task if reasoning is enabled
            async for item in self._ahandle_reasoning_stream(
                run_response=run_response,
                run_messages=run_messages,
                stream_events=stream_events,
            ):
                raise_if_cancelled(run_response.run_id)  # type: ignore
                yield item

            raise_if_cancelled(run_response.run_id)  # type: ignore

            # 9. Generate a response from the Model
            if self.output_model is None:
                async for event in self._ahandle_model_response_stream(
                    session=agent_session,
                    run_response=run_response,
                    run_messages=run_messages,
                    tools=_tools,
                    response_format=response_format,
                    stream_events=stream_events,
                ):
                    raise_if_cancelled(run_response.run_id)  # type: ignore
                    yield event
            else:
                from agno.run.agent import (
                    IntermediateRunContentEvent,
                    RunContentEvent,
                )  # type: ignore

                async for event in self._ahandle_model_response_stream(
                    session=agent_session,
                    run_response=run_response,
                    run_messages=run_messages,
                    tools=_tools,
                    response_format=response_format,
                    stream_events=stream_events,
                ):
                    raise_if_cancelled(run_response.run_id)  # type: ignore
                    if isinstance(event, RunContentEvent):
                        if stream_events:
                            yield IntermediateRunContentEvent(
                                content=event.content,
                                content_type=event.content_type,
                            )
                    else:
                        yield event

                # If an output model is provided, generate output using the output model
                async for event in self._agenerate_response_with_output_model_stream(
                    session=agent_session,
                    run_response=run_response,
                    run_messages=run_messages,
                    stream_events=stream_events,
                ):
                    raise_if_cancelled(run_response.run_id)  # type: ignore
                    yield event

            # Check for cancellation after model processing
            raise_if_cancelled(run_response.run_id)  # type: ignore

            # 10. Parse response with parser model if provided
            async for event in self._aparse_response_with_parser_model_stream(
                session=agent_session, run_response=run_response, stream_events=stream_events
            ):
                yield event

            if stream_events:
                yield handle_event(  # type: ignore
                    create_run_content_completed_event(from_run_response=run_response),
                    run_response,
                    events_to_skip=self.events_to_skip,  # type: ignore
                    store_events=self.store_events,
                )

            # Break out of the run function if a tool call is paused
            if any(tool_call.is_paused for tool_call in run_response.tools or []):
                async for item in await_for_background_tasks_stream(
                    memory_task=memory_task,
                    cultural_knowledge_task=cultural_knowledge_task,
                    stream_events=stream_events,
                    run_response=run_response,
                ):
                    yield item

                async for item in self._ahandle_agent_run_paused_stream(
                    run_response=run_response, session=agent_session, user_id=user_id
                ):
                    yield item
                return

            # Execute post-hooks (after output is generated but before response is returned)
            if self.post_hooks is not None:
                async for event in self._aexecute_post_hooks(
                    hooks=self.post_hooks,  # type: ignore
                    run_output=run_response,
                    run_context=run_context,
                    session=agent_session,
                    user_id=user_id,
                    debug_mode=debug_mode,
                    **kwargs,
                ):
                    yield event

            # 11. Wait for background memory creation
            async for item in await_for_background_tasks_stream(
                memory_task=memory_task,
                cultural_knowledge_task=cultural_knowledge_task,
                stream_events=stream_events,
                run_response=run_response,
                events_to_skip=self.events_to_skip,
                store_events=self.store_events,
            ):
                yield item

            # 12. Create session summary
            if self.session_summary_manager is not None:
                # Upsert the RunOutput to Agent Session before creating the session summary
                agent_session.upsert_run(run=run_response)

                if stream_events:
                    yield handle_event(  # type: ignore
                        create_session_summary_started_event(from_run_response=run_response),
                        run_response,
                        events_to_skip=self.events_to_skip,  # type: ignore
                        store_events=self.store_events,
                    )
                try:
                    await self.session_summary_manager.acreate_session_summary(session=agent_session)
                except Exception as e:
                    log_warning(f"Error in session summary creation: {str(e)}")
                if stream_events:
                    yield handle_event(  # type: ignore
                        create_session_summary_completed_event(
                            from_run_response=run_response, session_summary=agent_session.summary
                        ),
                        run_response,
                        events_to_skip=self.events_to_skip,  # type: ignore
                        store_events=self.store_events,
                    )

            # Create the run completed event
            completed_event = handle_event(
                create_run_completed_event(from_run_response=run_response),
                run_response,
                events_to_skip=self.events_to_skip,  # type: ignore
                store_events=self.store_events,
            )

            # Set the run status to completed
            run_response.status = RunStatus.completed

            # 13. Cleanup and store the run response and session
            await self._acleanup_and_store(
                run_response=run_response,
                session=agent_session,
                session_state=run_context.session_state,
                user_id=user_id,
            )

            if stream_events:
                yield completed_event  # type: ignore

            if yield_run_response:
                yield run_response

            # Log Agent Telemetry
            await self._alog_agent_telemetry(session_id=agent_session.session_id, run_id=run_response.run_id)

            log_debug(f"Agent Run End: {run_response.run_id}", center=True, symbol="*")

        except RunCancelledException as e:
            # Handle run cancellation during async streaming
            log_info(f"Run {run_response.run_id} was cancelled during async streaming")
            run_response.status = RunStatus.cancelled
            # Don't overwrite content - preserve any partial content that was streamed
            # Only set content if it's empty
            if not run_response.content:
                run_response.content = str(e)

            # Yield the cancellation event
            yield handle_event(  # type: ignore
                create_run_cancelled_event(from_run_response=run_response, reason=str(e)),
                run_response,
                events_to_skip=self.events_to_skip,  # type: ignore
                store_events=self.store_events,
            )

            # Cleanup and store the run response and session
            await self._acleanup_and_store(
                run_response=run_response,
                session=agent_session,
                session_state=run_context.session_state,
                user_id=user_id,
            )
        finally:
            # Always disconnect MCP tools
            await self._disconnect_mcp_tools()

            # Cancel the memory task if it's still running
            if memory_task is not None and not memory_task.done():
                memory_task.cancel()
                try:
                    await memory_task
                except CancelledError:
                    pass

            if cultural_knowledge_task is not None and not cultural_knowledge_task.done():
                cultural_knowledge_task.cancel()
                try:
                    await cultural_knowledge_task
                except CancelledError:
                    pass

            # Always clean up the run tracking
            cleanup_run(run_response.run_id)  # type: ignore

    @overload
    async def arun(
        self,
        input: Union[str, List, Dict, Message, BaseModel, List[Message]],
        *,
        stream: Literal[False] = False,
        user_id: Optional[str] = None,
        session_id: Optional[str] = None,
        session_state: Optional[Dict[str, Any]] = None,
        audio: Optional[Sequence[Audio]] = None,
        images: Optional[Sequence[Image]] = None,
        videos: Optional[Sequence[Video]] = None,
        files: Optional[Sequence[File]] = None,
        stream_events: Optional[bool] = None,
        stream_intermediate_steps: Optional[bool] = None,
        retries: Optional[int] = None,
        knowledge_filters: Optional[Dict[str, Any]] = None,
        add_history_to_context: Optional[bool] = None,
        add_dependencies_to_context: Optional[bool] = None,
        add_session_state_to_context: Optional[bool] = None,
        dependencies: Optional[Dict[str, Any]] = None,
        metadata: Optional[Dict[str, Any]] = None,
        debug_mode: Optional[bool] = None,
        **kwargs: Any,
    ) -> RunOutput: ...

    @overload
    def arun(
        self,
        input: Union[str, List, Dict, Message, BaseModel, List[Message]],
        *,
        stream: Literal[True] = True,
        user_id: Optional[str] = None,
        session_id: Optional[str] = None,
        audio: Optional[Sequence[Audio]] = None,
        images: Optional[Sequence[Image]] = None,
        videos: Optional[Sequence[Video]] = None,
        files: Optional[Sequence[File]] = None,
        stream_events: Optional[bool] = None,
        stream_intermediate_steps: Optional[bool] = None,
        retries: Optional[int] = None,
        knowledge_filters: Optional[Dict[str, Any]] = None,
        add_history_to_context: Optional[bool] = None,
        add_dependencies_to_context: Optional[bool] = None,
        add_session_state_to_context: Optional[bool] = None,
        dependencies: Optional[Dict[str, Any]] = None,
        metadata: Optional[Dict[str, Any]] = None,
        yield_run_response: Optional[bool] = None,
        debug_mode: Optional[bool] = None,
        **kwargs: Any,
    ) -> AsyncIterator[Union[RunOutputEvent, RunOutput]]: ...

    def arun(  # type: ignore
        self,
        input: Union[str, List, Dict, Message, BaseModel, List[Message]],
        *,
        stream: Optional[bool] = None,
        user_id: Optional[str] = None,
        session_id: Optional[str] = None,
        session_state: Optional[Dict[str, Any]] = None,
        audio: Optional[Sequence[Audio]] = None,
        images: Optional[Sequence[Image]] = None,
        videos: Optional[Sequence[Video]] = None,
        files: Optional[Sequence[File]] = None,
        stream_events: Optional[bool] = None,
        stream_intermediate_steps: Optional[bool] = None,
        retries: Optional[int] = None,
        knowledge_filters: Optional[Dict[str, Any]] = None,
        add_history_to_context: Optional[bool] = None,
        add_dependencies_to_context: Optional[bool] = None,
        add_session_state_to_context: Optional[bool] = None,
        dependencies: Optional[Dict[str, Any]] = None,
        metadata: Optional[Dict[str, Any]] = None,
        yield_run_response: Optional[bool] = None,
        debug_mode: Optional[bool] = None,
        **kwargs: Any,
    ) -> Union[RunOutput, AsyncIterator[RunOutputEvent]]:
        """Async Run the Agent and return the response."""

        if (add_history_to_context or self.add_history_to_context) and not self.db and not self.team_id:
            log_warning(
                "add_history_to_context is True, but no database has been assigned to the agent. History will not be added to the context."
            )

        # Create a run_id for this specific run
        run_id = str(uuid4())

        # 2. Validate input against input_schema if provided
        validated_input = self._validate_input(input)

        # Normalise hooks & guardails
        if not self._hooks_normalised:
            if self.pre_hooks:
                self.pre_hooks = normalize_hooks(self.pre_hooks, async_mode=True)
            if self.post_hooks:
                self.post_hooks = normalize_hooks(self.post_hooks, async_mode=True)
            self._hooks_normalised = True

        # Initialize session
        session_id, user_id = self._initialize_session(session_id=session_id, user_id=user_id)

        # Initialize the Agent
        self.initialize_agent(debug_mode=debug_mode)

        image_artifacts, video_artifacts, audio_artifacts, file_artifacts = self._validate_media_object_id(
            images=images, videos=videos, audios=audio, files=files
        )

        # Resolve variables
        dependencies = dependencies if dependencies is not None else self.dependencies
        add_dependencies = (
            add_dependencies_to_context if add_dependencies_to_context is not None else self.add_dependencies_to_context
        )
        add_session_state = (
            add_session_state_to_context
            if add_session_state_to_context is not None
            else self.add_session_state_to_context
        )
        add_history = add_history_to_context if add_history_to_context is not None else self.add_history_to_context

        # Create RunInput to capture the original user input
        run_input = RunInput(
            input_content=validated_input,
            images=image_artifacts,
            videos=video_artifacts,
            audios=audio_artifacts,
            files=files,
        )

        # Use stream override value when necessary
        if stream is None:
            stream = False if self.stream is None else self.stream

        # Considering both stream_events and stream_intermediate_steps (deprecated)
        stream_events = stream_events or stream_intermediate_steps

        # Can't stream events if streaming is disabled
        if stream is False:
            stream_events = False

        if stream_events is None:
            stream_events = False if self.stream_events is None else self.stream_events

        self.stream = self.stream or stream
        self.stream_events = self.stream_events or stream_events

        # Prepare arguments for the model
        response_format = self._get_response_format() if self.parser_model is None else None
        self.model = cast(Model, self.model)

        # Get knowledge filters
        knowledge_filters = knowledge_filters
        if self.knowledge_filters or knowledge_filters:
            knowledge_filters = self._get_effective_filters(knowledge_filters)

        # Merge agent metadata with run metadata
        if self.metadata is not None:
            if metadata is None:
                metadata = self.metadata
            else:
                merge_dictionaries(metadata, self.metadata)

        # Initialize run context
        run_context = RunContext(
            run_id=run_id,
            session_id=session_id,
            user_id=user_id,
            session_state=session_state,
            dependencies=dependencies,
            knowledge_filters=knowledge_filters,
            metadata=metadata,
        )

        # If no retries are set, use the agent's default retries
        retries = retries if retries is not None else self.retries

        # Create a new run_response for this attempt
        run_response = RunOutput(
            run_id=run_id,
            session_id=session_id,
            agent_id=self.id,
            user_id=user_id,
            agent_name=self.name,
            metadata=run_context.metadata,
            input=run_input,
        )

        run_response.model = self.model.id if self.model is not None else None
        run_response.model_provider = self.model.provider if self.model is not None else None

        # Start the run metrics timer, to calculate the run duration
        run_response.metrics = Metrics()
        run_response.metrics.start_timer()

        last_exception = None
        num_attempts = retries + 1

        for attempt in range(num_attempts):
            try:
                # Pass the new run_response to _arun
                if stream:
                    return self._arun_stream(  # type: ignore
                        run_response=run_response,
                        run_context=run_context,
                        user_id=user_id,
                        response_format=response_format,
                        stream_events=stream_events,
                        yield_run_response=yield_run_response,
                        session_id=session_id,
                        add_history_to_context=add_history,
                        add_dependencies_to_context=add_dependencies,
                        add_session_state_to_context=add_session_state,
                        debug_mode=debug_mode,
                        **kwargs,
                    )  # type: ignore[assignment]
                else:
                    return self._arun(  # type: ignore
                        run_response=run_response,
                        run_context=run_context,
                        user_id=user_id,
                        response_format=response_format,
                        session_id=session_id,
                        add_history_to_context=add_history,
                        add_dependencies_to_context=add_dependencies,
                        add_session_state_to_context=add_session_state,
                        debug_mode=debug_mode,
                        **kwargs,
                    )

            except (InputCheckError, OutputCheckError) as e:
                log_error(f"Validation failed: {str(e)} | Check trigger: {e.check_trigger}")
                raise e
            except ModelProviderError as e:
                log_warning(f"Attempt {attempt + 1}/{num_attempts} failed: {str(e)}")
                if isinstance(e, StopAgentRun):
                    raise e
                last_exception = e
                if attempt < num_attempts - 1:  # Don't sleep on the last attempt
                    if self.exponential_backoff:
                        delay = 2**attempt * self.delay_between_retries
                    else:
                        delay = self.delay_between_retries
                    import time

                    time.sleep(delay)
            except KeyboardInterrupt:
                run_response.content = "Operation cancelled by user"
                run_response.status = RunStatus.cancelled

                if stream:
                    return async_generator_wrapper(  # type: ignore
                        create_run_cancelled_event(
                            from_run_response=run_response,
                            reason="Operation cancelled by user",
                        )
                    )
                else:
                    return run_response

        # If we get here, all retries failed
        if last_exception is not None:
            log_error(
                f"Failed after {num_attempts} attempts. Last error using {last_exception.model_name}({last_exception.model_id})"
            )

            if stream:
                return async_generator_wrapper(create_run_error_event(run_response, error=str(last_exception)))  # type: ignore
            raise last_exception
        else:
            if stream:
                return async_generator_wrapper(create_run_error_event(run_response, error=str(last_exception)))  # type: ignore
            raise Exception(f"Failed after {num_attempts} attempts.")

    @overload
    def continue_run(
        self,
        run_response: Optional[RunOutput] = None,
        *,
        run_id: Optional[str] = None,
        updated_tools: Optional[List[ToolExecution]] = None,
        stream: Literal[False] = False,
        stream_events: Optional[bool] = None,
        stream_intermediate_steps: Optional[bool] = None,
        user_id: Optional[str] = None,
        session_id: Optional[str] = None,
        retries: Optional[int] = None,
        knowledge_filters: Optional[Dict[str, Any]] = None,
        dependencies: Optional[Dict[str, Any]] = None,
        metadata: Optional[Dict[str, Any]] = None,
        debug_mode: Optional[bool] = None,
    ) -> RunOutput: ...

    @overload
    def continue_run(
        self,
        run_response: Optional[RunOutput] = None,
        *,
        run_id: Optional[str] = None,
        updated_tools: Optional[List[ToolExecution]] = None,
        stream: Literal[True] = True,
        stream_events: Optional[bool] = False,
        stream_intermediate_steps: Optional[bool] = None,
        user_id: Optional[str] = None,
        session_id: Optional[str] = None,
        retries: Optional[int] = None,
        knowledge_filters: Optional[Dict[str, Any]] = None,
        dependencies: Optional[Dict[str, Any]] = None,
        metadata: Optional[Dict[str, Any]] = None,
        debug_mode: Optional[bool] = None,
    ) -> Iterator[RunOutputEvent]: ...

    def continue_run(
        self,
        run_response: Optional[RunOutput] = None,
        *,
        run_id: Optional[str] = None,  # type: ignore
        updated_tools: Optional[List[ToolExecution]] = None,
        stream: Optional[bool] = None,
        stream_events: Optional[bool] = False,
        stream_intermediate_steps: Optional[bool] = None,
        user_id: Optional[str] = None,
        session_id: Optional[str] = None,
        retries: Optional[int] = None,
        knowledge_filters: Optional[Dict[str, Any]] = None,
        dependencies: Optional[Dict[str, Any]] = None,
        metadata: Optional[Dict[str, Any]] = None,
        debug_mode: Optional[bool] = None,
        **kwargs,
    ) -> Union[RunOutput, Iterator[RunOutputEvent]]:
        """Continue a previous run.

        Args:
            run_response: The run response to continue.
            run_id: The run id to continue. Alternative to passing run_response.
            updated_tools: The updated tools to use for the run. Required to be used with `run_id`.
            stream: Whether to stream the response.
            stream_events: Whether to stream all events.
            user_id: The user id to continue the run for.
            session_id: The session id to continue the run for.
            retries: The number of retries to continue the run for.
            knowledge_filters: The knowledge filters to use for the run.
            dependencies: The dependencies to use for the run.
            metadata: The metadata to use for the run.
            debug_mode: Whether to enable debug mode.
            (deprecated) stream_intermediate_steps: Whether to stream all steps.
        """
        if run_response is None and run_id is None:
            raise ValueError("Either run_response or run_id must be provided.")

        if run_response is None and (run_id is not None and (session_id is None and self.session_id is None)):
            raise ValueError("Session ID is required to continue a run from a run_id.")

        if self._has_async_db():
            raise Exception("continue_run() is not supported with an async DB. Please use acontinue_arun() instead.")

        session_id = run_response.session_id if run_response else session_id
        run_id: str = run_response.run_id if run_response else run_id  # type: ignore

        session_id, user_id = self._initialize_session(
            session_id=session_id,
            user_id=user_id,
        )
        # Initialize the Agent
        self.initialize_agent(debug_mode=debug_mode)

        # Read existing session from storage
        agent_session = self._read_or_create_session(session_id=session_id, user_id=user_id)
        self._update_metadata(session=agent_session)

        # Initialize session state
        session_state = self._initialize_session_state(
            session_state={}, user_id=user_id, session_id=session_id, run_id=run_id
        )
        # Update session state from DB
        session_state = self._load_session_state(session=agent_session, session_state=session_state)

        dependencies = dependencies if dependencies is not None else self.dependencies

        # Initialize run context
        run_context = RunContext(
            run_id=run_id,
            session_id=session_id,
            user_id=user_id,
            session_state=session_state,
            dependencies=dependencies,
        )

        # Resolve dependencies
        if run_context.dependencies is not None:
            self._resolve_run_dependencies(run_context=run_context)

        # When filters are passed manually
        if self.knowledge_filters or run_context.knowledge_filters or knowledge_filters:
            run_context.knowledge_filters = self._get_effective_filters(knowledge_filters)

        # Merge agent metadata with run metadata
        run_context.metadata = metadata
        if self.metadata is not None:
            if run_context.metadata is None:
                run_context.metadata = self.metadata
            else:
                merge_dictionaries(run_context.metadata, self.metadata)

        # If no retries are set, use the agent's default retries
        retries = retries if retries is not None else self.retries

        # Use stream override value when necessary
        if stream is None:
            stream = False if self.stream is None else self.stream

        # Considering both stream_events and stream_intermediate_steps (deprecated)
        stream_events = stream_events or stream_intermediate_steps

        # Can't stream events if streaming is disabled
        if stream is False:
            stream_events = False

        if stream_events is None:
            stream_events = False if self.stream_events is None else self.stream_events

        # Can't stream events if streaming is disabled
        if stream is False:
            stream_events = False

        self.stream = self.stream or stream
        self.stream_events = self.stream_events or stream_events

        # Run can be continued from previous run response or from passed run_response context
        if run_response is not None:
            # The run is continued from a provided run_response. This contains the updated tools.
            input = run_response.messages or []
        elif run_id is not None:
            # The run is continued from a run_id. This requires the updated tools to be passed.
            if updated_tools is None:
                raise ValueError("Updated tools are required to continue a run from a run_id.")

            runs = agent_session.runs
            run_response = next((r for r in runs if r.run_id == run_id), None)  # type: ignore
            if run_response is None:
                raise RuntimeError(f"No runs found for run ID {run_id}")
            run_response.tools = updated_tools
            input = run_response.messages or []
        else:
            raise ValueError("Either run_response or run_id must be provided.")

        # Prepare arguments for the model
        self._set_default_model()
        response_format = self._get_response_format()
        self.model = cast(Model, self.model)

        processed_tools = self.get_tools(
            run_response=run_response,
            session=agent_session,
            user_id=user_id,
            knowledge_filters=effective_filters,
        )
        _tools = self._determine_tools_for_model(
            model=self.model,
            processed_tools=processed_tools,
            run_response=run_response,
            run_context=run_context,
            session=agent_session,
<<<<<<< HEAD
            user_id=user_id,
            async_mode=False,
=======
            session_state=session_state,
            dependencies=run_dependencies,
>>>>>>> d803a134
        )

        last_exception = None
        num_attempts = retries + 1
        for attempt in range(num_attempts):
            run_response = cast(RunOutput, run_response)

            log_debug(f"Agent Run Start: {run_response.run_id}", center=True)

            # Prepare run messages
            run_messages = self._get_continue_run_messages(
                input=input,
            )

            # Reset the run state
            run_response.status = RunStatus.running

            try:
                if stream:
                    response_iterator = self._continue_run_stream(
                        run_response=run_response,
                        run_messages=run_messages,
<<<<<<< HEAD
                        run_context=run_context,
=======
                        tools=_tools,
>>>>>>> d803a134
                        user_id=user_id,
                        session=agent_session,
                        response_format=response_format,
                        stream_events=stream_events,
                        debug_mode=debug_mode,
                        **kwargs,
                    )
                    return response_iterator
                else:
                    response = self._continue_run(
                        run_response=run_response,
                        run_messages=run_messages,
<<<<<<< HEAD
                        run_context=run_context,
=======
                        tools=_tools,
>>>>>>> d803a134
                        user_id=user_id,
                        session=agent_session,
                        response_format=response_format,
                        debug_mode=debug_mode,
                        **kwargs,
                    )
                    return response
            except ModelProviderError as e:
                log_warning(f"Attempt {attempt + 1}/{num_attempts} failed: {str(e)}")
                if isinstance(e, StopAgentRun):
                    raise e
                last_exception = e
                if attempt < num_attempts - 1:  # Don't sleep on the last attempt
                    if self.exponential_backoff:
                        delay = 2**attempt * self.delay_between_retries
                    else:
                        delay = self.delay_between_retries
                    import time

                    time.sleep(delay)
            except KeyboardInterrupt:
                if stream:
                    return generator_wrapper(  # type: ignore
                        create_run_cancelled_event(run_response, "Operation cancelled by user")
                    )
                else:
                    run_response.content = "Operation cancelled by user"
                    run_response.status = RunStatus.cancelled
                    return run_response

        # If we get here, all retries failed
        if last_exception is not None:
            log_error(
                f"Failed after {num_attempts} attempts. Last error using {last_exception.model_name}({last_exception.model_id})"
            )

            if stream:
                return generator_wrapper(create_run_error_event(run_response, error=str(last_exception)))  # type: ignore
            raise last_exception
        else:
            if stream:
                return generator_wrapper(create_run_error_event(run_response, error=str(last_exception)))  # type: ignore
            raise Exception(f"Failed after {num_attempts} attempts.")

    def _continue_run(
        self,
        run_response: RunOutput,
        run_messages: RunMessages,
        run_context: RunContext,
        session: AgentSession,
<<<<<<< HEAD
=======
        tools: List[Union[Function, dict]],
        session_state: Optional[Dict[str, Any]] = None,
        dependencies: Optional[Dict[str, Any]] = None,
        metadata: Optional[Dict[str, Any]] = None,
>>>>>>> d803a134
        user_id: Optional[str] = None,
        response_format: Optional[Union[Dict, Type[BaseModel]]] = None,
        debug_mode: Optional[bool] = None,
        **kwargs,
    ) -> RunOutput:
        """Continue a previous run.

        Steps:
        1. Handle any updated tools
        2. Generate a response from the Model
        3. Update the RunOutput with the model response
        4. Convert response to structured format
        5. Store media if enabled
        6. Execute post-hooks
        7. Create session summary
        8. Cleanup and store (scrub, stop timer, save to file, add to session, calculate metrics, save session)
        """
        # Register run for cancellation tracking
        register_run(run_response.run_id)  # type: ignore

        self.model = cast(Model, self.model)

        # 1. Handle the updated tools
        self._handle_tool_call_updates(run_response=run_response, run_messages=run_messages, tools=tools)

        try:
            # Check for cancellation before model call
            raise_if_cancelled(run_response.run_id)  # type: ignore

            # 2. Generate a response from the Model (includes running function calls)
            self.model = cast(Model, self.model)
            model_response: ModelResponse = self.model.response(
                messages=run_messages.messages,
                response_format=response_format,
                tools=tools,
                tool_choice=self.tool_choice,
                tool_call_limit=self.tool_call_limit,
            )

            # Check for cancellation after model processing
            raise_if_cancelled(run_response.run_id)  # type: ignore

            # 3. Update the RunOutput with the model response
            self._update_run_response(
                model_response=model_response, run_response=run_response, run_messages=run_messages
            )

            # We should break out of the run function
            if any(tool_call.is_paused for tool_call in run_response.tools or []):
                return self._handle_agent_run_paused(run_response=run_response, session=session, user_id=user_id)

            # 4. Convert the response to the structured format if needed
            self._convert_response_to_structured_format(run_response)

            # 5. Store media if enabled
            if self.store_media:
                self._store_media(run_response, model_response)

            # 6. Execute post-hooks
            if self.post_hooks is not None:
                post_hook_iterator = self._execute_post_hooks(
                    hooks=self.post_hooks,  # type: ignore
                    run_output=run_response,
                    run_context=run_context,
                    session=session,
                    user_id=user_id,
                    debug_mode=debug_mode,
                    **kwargs,
                )
                deque(post_hook_iterator, maxlen=0)
            # Check for cancellation
            raise_if_cancelled(run_response.run_id)  # type: ignore

            # 7. Create session summary
            if self.session_summary_manager is not None:
                # Upsert the RunOutput to Agent Session before creating the session summary
                session.upsert_run(run=run_response)

                try:
                    self.session_summary_manager.create_session_summary(session=session)
                except Exception as e:
                    log_warning(f"Error in session summary creation: {str(e)}")

            # Set the run status to completed
            run_response.status = RunStatus.completed

            # 8. Cleanup and store the run response and session
            self._cleanup_and_store(
                run_response=run_response, session=session, session_state=run_context.session_state, user_id=user_id
            )

            # Log Agent Telemetry
            self._log_agent_telemetry(session_id=session.session_id, run_id=run_response.run_id)

            return run_response
        except RunCancelledException as e:
            # Handle run cancellation during async streaming
            log_info(f"Run {run_response.run_id} was cancelled")
            run_response.status = RunStatus.cancelled
            run_response.content = str(e)

            # Cleanup and store the run response and session
            self._cleanup_and_store(
                run_response=run_response, session=session, session_state=run_context.session_state, user_id=user_id
            )

            return run_response
        finally:
            # Always clean up the run tracking
            cleanup_run(run_response.run_id)  # type: ignore

    def _continue_run_stream(
        self,
        run_response: RunOutput,
        run_messages: RunMessages,
        run_context: RunContext,
        session: AgentSession,
<<<<<<< HEAD
=======
        tools: List[Union[Function, dict]],
        session_state: Optional[Dict[str, Any]] = None,
        metadata: Optional[Dict[str, Any]] = None,
>>>>>>> d803a134
        user_id: Optional[str] = None,
        response_format: Optional[Union[Dict, Type[BaseModel]]] = None,
        stream_events: bool = False,
        debug_mode: Optional[bool] = None,
        **kwargs,
    ) -> Iterator[RunOutputEvent]:
        """Continue a previous run.

        Steps:
        1. Resolve dependencies
        2. Handle any updated tools
        3. Process model response
        4. Execute post-hooks
        5. Create session summary
        6. Cleanup and store the run response and session
        """

        # 1. Resolve dependencies
        if run_context.dependencies is not None:
            self._resolve_run_dependencies(run_context=run_context)

        # Start the Run by yielding a RunContinued event
        if stream_events:
            yield handle_event(  # type: ignore
                create_run_continued_event(run_response),
                run_response,
                events_to_skip=self.events_to_skip,  # type: ignore
                store_events=self.store_events,
            )

        # 2. Handle the updated tools
        yield from self._handle_tool_call_updates_stream(
            run_response=run_response, run_messages=run_messages, tools=tools, stream_events=stream_events
        )

        try:
            # 3. Process model response
            for event in self._handle_model_response_stream(
                session=session,
                run_response=run_response,
                run_messages=run_messages,
                tools=tools,
                response_format=response_format,
                stream_events=stream_events,
            ):
                yield event

            # Parse response with parser model if provided
            yield from self._parse_response_with_parser_model_stream(
                session=session, run_response=run_response, stream_events=stream_events
            )

            # Yield RunContentCompletedEvent
            if stream_events:
                yield handle_event(  # type: ignore
                    create_run_content_completed_event(from_run_response=run_response),
                    run_response,
                    events_to_skip=self.events_to_skip,  # type: ignore
                    store_events=self.store_events,
                )

            # We should break out of the run function
            if any(tool_call.is_paused for tool_call in run_response.tools or []):
                yield from self._handle_agent_run_paused_stream(
                    run_response=run_response, session=session, user_id=user_id
                )
                return

            # Execute post-hooks
            if self.post_hooks is not None:
                yield from self._execute_post_hooks(
                    hooks=self.post_hooks,  # type: ignore
                    run_output=run_response,
                    session=session,
                    run_context=run_context,
                    user_id=user_id,
                    debug_mode=debug_mode,
                    **kwargs,
                )

            # Check for cancellation before model call
            raise_if_cancelled(run_response.run_id)  # type: ignore

            # 4. Create session summary
            if self.session_summary_manager is not None:
                # Upsert the RunOutput to Agent Session before creating the session summary
                session.upsert_run(run=run_response)

                if stream_events:
                    yield handle_event(  # type: ignore
                        create_session_summary_started_event(from_run_response=run_response),
                        run_response,
                        events_to_skip=self.events_to_skip,  # type: ignore
                        store_events=self.store_events,
                    )
                try:
                    self.session_summary_manager.create_session_summary(session=session)
                except Exception as e:
                    log_warning(f"Error in session summary creation: {str(e)}")

                if stream_events:
                    yield handle_event(  # type: ignore
                        create_session_summary_completed_event(
                            from_run_response=run_response, session_summary=session.summary
                        ),
                        run_response,
                        events_to_skip=self.events_to_skip,  # type: ignore
                        store_events=self.store_events,
                    )

            # Create the run completed event
            completed_event = handle_event(
                create_run_completed_event(run_response),
                run_response,
                events_to_skip=self.events_to_skip,  # type: ignore
                store_events=self.store_events,
            )

            # Set the run status to completed
            run_response.status = RunStatus.completed

            # 5. Cleanup and store the run response and session
            self._cleanup_and_store(
                run_response=run_response, session=session, session_state=run_context.session_state, user_id=user_id
            )

            if stream_events:
                yield completed_event  # type: ignore

            # Log Agent Telemetry
            self._log_agent_telemetry(session_id=session.session_id, run_id=run_response.run_id)

            log_debug(f"Agent Run End: {run_response.run_id}", center=True, symbol="*")

        except RunCancelledException as e:
            # Handle run cancellation during async streaming
            log_info(f"Run {run_response.run_id} was cancelled during streaming")
            run_response.status = RunStatus.cancelled
            run_response.content = str(e)

            # Yield the cancellation event
            yield handle_event(  # type: ignore
                create_run_cancelled_event(from_run_response=run_response, reason=str(e)),
                run_response,
                events_to_skip=self.events_to_skip,  # type: ignore
                store_events=self.store_events,
            )

            # Cleanup and store the run response and session
            self._cleanup_and_store(
                run_response=run_response, session=session, session_state=run_context.session_state, user_id=user_id
            )
        finally:
            # Always clean up the run tracking
            cleanup_run(run_response.run_id)  # type: ignore

    @overload
    async def acontinue_run(
        self,
        run_response: Optional[RunOutput] = None,
        *,
        stream: Literal[False] = False,
        stream_events: Optional[bool] = None,
        stream_intermediate_steps: Optional[bool] = None,
        run_id: Optional[str] = None,
        updated_tools: Optional[List[ToolExecution]] = None,
        user_id: Optional[str] = None,
        session_id: Optional[str] = None,
        retries: Optional[int] = None,
        knowledge_filters: Optional[Dict[str, Any]] = None,
        dependencies: Optional[Dict[str, Any]] = None,
        metadata: Optional[Dict[str, Any]] = None,
        debug_mode: Optional[bool] = None,
    ) -> RunOutput: ...

    @overload
    def acontinue_run(
        self,
        run_response: Optional[RunOutput] = None,
        *,
        stream: Literal[True] = True,
        stream_events: Optional[bool] = None,
        stream_intermediate_steps: Optional[bool] = None,
        run_id: Optional[str] = None,
        updated_tools: Optional[List[ToolExecution]] = None,
        user_id: Optional[str] = None,
        session_id: Optional[str] = None,
        retries: Optional[int] = None,
        knowledge_filters: Optional[Dict[str, Any]] = None,
        dependencies: Optional[Dict[str, Any]] = None,
        metadata: Optional[Dict[str, Any]] = None,
        debug_mode: Optional[bool] = None,
    ) -> AsyncIterator[Union[RunOutputEvent, RunOutput]]: ...

    def acontinue_run(  # type: ignore
        self,
        run_response: Optional[RunOutput] = None,
        *,
        run_id: Optional[str] = None,  # type: ignore
        updated_tools: Optional[List[ToolExecution]] = None,
        stream: Optional[bool] = None,
        stream_events: Optional[bool] = None,
        stream_intermediate_steps: Optional[bool] = None,
        user_id: Optional[str] = None,
        session_id: Optional[str] = None,
        retries: Optional[int] = None,
        knowledge_filters: Optional[Dict[str, Any]] = None,
        dependencies: Optional[Dict[str, Any]] = None,
        metadata: Optional[Dict[str, Any]] = None,
        debug_mode: Optional[bool] = None,
        yield_run_response: bool = False,
        **kwargs,
    ) -> Union[RunOutput, AsyncIterator[Union[RunOutputEvent, RunOutput]]]:
        """Continue a previous run.

        Args:
            run_response: The run response to continue.
            run_id: The run id to continue. Alternative to passing run_response.
            updated_tools: The updated tools to use for the run. Required to be used with `run_id`.
            stream: Whether to stream the response.
            stream_events: Whether to stream all events.
            user_id: The user id to continue the run for.
            session_id: The session id to continue the run for.
            retries: The number of retries to continue the run for.
            knowledge_filters: The knowledge filters to use for the run.
            dependencies: The dependencies to use for continuing the run.
            metadata: The metadata to use for continuing the run.
            debug_mode: Whether to enable debug mode.
            yield_run_response: Whether to yield the run response.
            (deprecated) stream_intermediate_steps: Whether to stream all steps.
        """
        if run_response is None and run_id is None:
            raise ValueError("Either run_response or run_id must be provided.")

        if run_response is None and (run_id is not None and (session_id is None and self.session_id is None)):
            raise ValueError("Session ID is required to continue a run from a run_id.")

        session_id, user_id = self._initialize_session(
            session_id=session_id,
            user_id=user_id,
        )
        run_id: str = run_id or run_response.run_id if run_response else run_id  # type: ignore

        # Initialize the Agent
        self.initialize_agent(debug_mode=debug_mode)

        dependencies = dependencies if dependencies is not None else self.dependencies

        # If no retries are set, use the agent's default retries
        retries = retries if retries is not None else self.retries

        # Use stream override value when necessary
        if stream is None:
            stream = False if self.stream is None else self.stream

        # Considering both stream_events and stream_intermediate_steps (deprecated)
        stream_events = stream_events or stream_intermediate_steps

        # Can't stream events if streaming is disabled
        if stream is False:
            stream_events = False

        if stream_events is None:
            stream_events = False if self.stream_events is None else self.stream_events

        # Can't have stream_intermediate_steps if stream is False
        if stream is False:
            stream_events = False

        self.stream = self.stream or stream
        self.stream_events = self.stream_events or stream_events

        # Get knowledge filters
        knowledge_filters = knowledge_filters
        if self.knowledge_filters or knowledge_filters:
            knowledge_filters = self._get_effective_filters(knowledge_filters)

        # Merge agent metadata with run metadata
        if self.metadata is not None:
            if metadata is None:
                metadata = self.metadata
            else:
                merge_dictionaries(metadata, self.metadata)

        # Prepare arguments for the model
        response_format = self._get_response_format()
        self.model = cast(Model, self.model)

        # Initialize run context
        run_context = RunContext(
            run_id=run_id,
            session_id=session_id,
            user_id=user_id,
            session_state={},
            dependencies=dependencies,
            knowledge_filters=knowledge_filters,
            metadata=metadata,
        )

        last_exception = None
        num_attempts = retries + 1
        for attempt in range(num_attempts):
            try:
                if stream:
                    return self._acontinue_run_stream(
                        run_response=run_response,
                        run_context=run_context,
                        updated_tools=updated_tools,
                        run_id=run_id,
                        user_id=user_id,
                        session_id=session_id,
                        response_format=response_format,
                        stream_events=stream_events,
                        yield_run_response=yield_run_response,
                        debug_mode=debug_mode,
                        **kwargs,
                    )
                else:
                    return self._acontinue_run(  # type: ignore
                        session_id=session_id,
                        run_response=run_response,
                        run_context=run_context,
                        updated_tools=updated_tools,
                        run_id=run_id,
                        user_id=user_id,
                        response_format=response_format,
                        debug_mode=debug_mode,
                        **kwargs,
                    )
            except ModelProviderError as e:
                log_warning(f"Attempt {attempt + 1}/{num_attempts} failed: {str(e)}")
                if isinstance(e, StopAgentRun):
                    raise e
                last_exception = e
                if attempt < num_attempts - 1:  # Don't sleep on the last attempt
                    if self.exponential_backoff:
                        delay = 2**attempt * self.delay_between_retries
                    else:
                        delay = self.delay_between_retries
                    import time

                    time.sleep(delay)
            except KeyboardInterrupt:
                run_response = cast(RunOutput, run_response)
                if stream:
                    return async_generator_wrapper(  # type: ignore
                        create_run_cancelled_event(run_response, "Operation cancelled by user")
                    )
                else:
                    run_response.content = "Operation cancelled by user"
                    run_response.status = RunStatus.cancelled
                    return run_response

        # If we get here, all retries failed
        if last_exception is not None:
            log_error(
                f"Failed after {num_attempts} attempts. Last error using {last_exception.model_name}({last_exception.model_id})"
            )
            if stream:
                return async_generator_wrapper(create_run_error_event(run_response, error=str(last_exception)))  # type: ignore
            raise last_exception
        else:
            if stream:
                return async_generator_wrapper(create_run_error_event(run_response, error=str(last_exception)))  # type: ignore
            raise Exception(f"Failed after {num_attempts} attempts.")

    async def _acontinue_run(
        self,
        session_id: str,
        run_context: RunContext,
        run_response: Optional[RunOutput] = None,
        updated_tools: Optional[List[ToolExecution]] = None,
        run_id: Optional[str] = None,
        user_id: Optional[str] = None,
        response_format: Optional[Union[Dict, Type[BaseModel]]] = None,
        debug_mode: Optional[bool] = None,
        **kwargs,
    ) -> RunOutput:
        """Continue a previous run.

        Steps:
        1. Read existing session from db
        2. Resolve dependencies
        3. Update metadata and session state
        4. Prepare run response
        5. Determine tools for model
        6. Prepare run messages
        7. Handle the updated tools
        8. Get model response
        9. Update the RunOutput with the model response
        10. Convert response to structured format
        11. Store media if enabled
        12. Execute post-hooks
        13. Create session summary
        14. Cleanup and store (scrub, stop timer, save to file, add to session, calculate metrics, save session)
        """
        log_debug(f"Agent Run Continue: {run_response.run_id if run_response else run_id}", center=True)  # type: ignore

        # 1. Read existing session from db
        agent_session = await self._aread_or_create_session(session_id=session_id, user_id=user_id)

        # 2. Resolve dependencies
        if run_context.dependencies is not None:
            await self._aresolve_run_dependencies(dependencies=run_context.dependencies)

        # 3. Update metadata and session state
        self._update_metadata(session=agent_session)
        # Initialize session state
        run_context.session_state = self._initialize_session_state(
            session_state={}, user_id=user_id, session_id=session_id, run_id=run_id
        )
        # Update session state from DB
        if run_context.session_state is not None:
            run_context.session_state = self._load_session_state(
                session=agent_session, session_state=run_context.session_state
            )

        # 4. Prepare run response
        if run_response is not None:
            # The run is continued from a provided run_response. This contains the updated tools.
            input = run_response.messages or []
        elif run_id is not None:
            # The run is continued from a run_id. This requires the updated tools to be passed.
            if updated_tools is None:
                raise ValueError("Updated tools are required to continue a run from a run_id.")

            runs = agent_session.runs
            run_response = next((r for r in runs if r.run_id == run_id), None)  # type: ignore
            if run_response is None:
                raise RuntimeError(f"No runs found for run ID {run_id}")
            run_response.tools = updated_tools
            input = run_response.messages or []
        else:
            raise ValueError("Either run_response or run_id must be provided.")

        run_response = cast(RunOutput, run_response)
        run_response.status = RunStatus.running

        # 5. Determine tools for model
        self.model = cast(Model, self.model)
        processed_tools = await self.aget_tools(
            run_response=run_response,
            session=agent_session,
            user_id=user_id,
            knowledge_filters=knowledge_filters,
        )
        _tools = self._determine_tools_for_model(
            model=self.model,
            processed_tools=processed_tools,
            run_response=run_response,
            run_context=run_context,
            session=agent_session,
<<<<<<< HEAD
            user_id=user_id,
            async_mode=True,
=======
            session_state=session_state,
            dependencies=dependencies,
>>>>>>> d803a134
        )

        # 6. Prepare run messages
        run_messages: RunMessages = self._get_continue_run_messages(
            input=input,
        )

        # Register run for cancellation tracking
        register_run(run_response.run_id)  # type: ignore

        try:
            # 7. Handle the updated tools
            await self._ahandle_tool_call_updates(run_response=run_response, run_messages=run_messages, tools=_tools)

            # 8. Get model response
            model_response: ModelResponse = await self.model.aresponse(
                messages=run_messages.messages,
                response_format=response_format,
                tools=_tools,
                tool_choice=self.tool_choice,
                tool_call_limit=self.tool_call_limit,
            )
            # Check for cancellation after model call
            raise_if_cancelled(run_response.run_id)  # type: ignore

            # If an output model is provided, generate output using the output model
            await self._agenerate_response_with_output_model(model_response=model_response, run_messages=run_messages)

            # If a parser model is provided, structure the response separately
            await self._aparse_response_with_parser_model(model_response=model_response, run_messages=run_messages)

            # 9. Update the RunOutput with the model response
            self._update_run_response(
                model_response=model_response,
                run_response=run_response,
                run_messages=run_messages,
            )

            # Break out of the run function if a tool call is paused
            if any(tool_call.is_paused for tool_call in run_response.tools or []):
                return await self._ahandle_agent_run_paused(
                    run_response=run_response, session=agent_session, user_id=user_id
                )

            # 10. Convert the response to the structured format if needed
            self._convert_response_to_structured_format(run_response)

            # 11. Store media if enabled
            if self.store_media:
                self._store_media(run_response, model_response)

            raise_if_cancelled(run_response.run_id)  # type: ignore

            # 12. Execute post-hooks
            if self.post_hooks is not None:
                async for _ in self._aexecute_post_hooks(
                    hooks=self.post_hooks,  # type: ignore
                    run_output=run_response,
                    run_context=run_context,
                    session=agent_session,
                    user_id=user_id,
                    debug_mode=debug_mode,
                    **kwargs,
                ):
                    pass

            # Check for cancellation
            raise_if_cancelled(run_response.run_id)  # type: ignore

            # 13. Create session summary
            if self.session_summary_manager is not None:
                # Upsert the RunOutput to Agent Session before creating the session summary
                agent_session.upsert_run(run=run_response)

                try:
                    await self.session_summary_manager.acreate_session_summary(session=agent_session)
                except Exception as e:
                    log_warning(f"Error in session summary creation: {str(e)}")

            # Set the run status to completed
            run_response.status = RunStatus.completed

            # 14. Cleanup and store the run response and session
            await self._acleanup_and_store(
                run_response=run_response,
                session=agent_session,
                session_state=run_context.session_state,
                user_id=user_id,
            )

            # Log Agent Telemetry
            await self._alog_agent_telemetry(session_id=agent_session.session_id, run_id=run_response.run_id)

            log_debug(f"Agent Run End: {run_response.run_id}", center=True, symbol="*")

            return run_response

        except RunCancelledException as e:
            # Handle run cancellation
            log_info(f"Run {run_response.run_id} was cancelled")
            run_response.content = str(e)
            run_response.status = RunStatus.cancelled

            # Cleanup and store the run response and session
            await self._acleanup_and_store(
                run_response=run_response,
                session=agent_session,
                session_state=run_context.session_state,
                user_id=user_id,
            )

            return run_response
        finally:
            # Always disconnect MCP tools
            await self._disconnect_mcp_tools()

            # Always clean up the run tracking
            cleanup_run(run_response.run_id)  # type: ignore

    async def _acontinue_run_stream(
        self,
        session_id: str,
        run_context: RunContext,
        run_response: Optional[RunOutput] = None,
        updated_tools: Optional[List[ToolExecution]] = None,
        run_id: Optional[str] = None,
        user_id: Optional[str] = None,
        response_format: Optional[Union[Dict, Type[BaseModel]]] = None,
        stream_events: bool = False,
        yield_run_response: Optional[bool] = None,
        debug_mode: Optional[bool] = None,
        **kwargs,
    ) -> AsyncIterator[Union[RunOutputEvent, RunOutput]]:
        """Continue a previous run.

        Steps:
        1. Resolve dependencies
        2. Read existing session from db
        3. Update session state and metadata
        4. Prepare run response
        5. Determine tools for model
        6. Prepare run messages
        7. Handle the updated tools
        8. Process model response
        9. Create session summary
        10. Execute post-hooks
        11. Cleanup and store the run response and session
        """
        log_debug(f"Agent Run Continue: {run_response.run_id if run_response else run_id}", center=True)  # type: ignore

        # 1. Resolve dependencies
        if run_context.dependencies is not None:
            await self._aresolve_run_dependencies(dependencies=run_context.dependencies)

        # 2. Read existing session from db
        agent_session = await self._aread_or_create_session(session_id=session_id, user_id=user_id)

        # 3. Update session state and metadata
        self._update_metadata(session=agent_session)
        # Initialize session state
        run_context.session_state = self._initialize_session_state(
            session_state={}, user_id=user_id, session_id=session_id, run_id=run_id
        )
        # Update session state from DB
        if run_context.session_state is not None:
            run_context.session_state = self._load_session_state(
                session=agent_session, session_state=run_context.session_state
            )

        # 4. Prepare run response
        if run_response is not None:
            # The run is continued from a provided run_response. This contains the updated tools.
            input = run_response.messages or []
        elif run_id is not None:
            # The run is continued from a run_id. This requires the updated tools to be passed.
            if updated_tools is None:
                raise ValueError("Updated tools are required to continue a run from a run_id.")

            runs = agent_session.runs
            run_response = next((r for r in runs if r.run_id == run_id), None)  # type: ignore
            if run_response is None:
                raise RuntimeError(f"No runs found for run ID {run_id}")
            run_response.tools = updated_tools
            input = run_response.messages or []
        else:
            raise ValueError("Either run_response or run_id must be provided.")

        run_response = cast(RunOutput, run_response)
        run_response.status = RunStatus.running

        # 5. Determine tools for model
        self.model = cast(Model, self.model)
        processed_tools = await self.aget_tools(
            run_response=run_response,
            session=agent_session,
            user_id=user_id,
            knowledge_filters=knowledge_filters,
        )
        _tools = self._determine_tools_for_model(
            model=self.model,
            processed_tools=processed_tools,
            run_response=run_response,
            run_context=run_context,
            session=agent_session,
<<<<<<< HEAD
            user_id=user_id,
            async_mode=True,
=======
            session_state=session_state,
            dependencies=dependencies,
>>>>>>> d803a134
        )

        # 6. Prepare run messages
        run_messages: RunMessages = self._get_continue_run_messages(
            input=input,
        )

        # Register run for cancellation tracking
        register_run(run_response.run_id)  # type: ignore

        try:
            # Start the Run by yielding a RunContinued event
            if stream_events:
                yield handle_event(  # type: ignore
                    create_run_continued_event(run_response),
                    run_response,
                    events_to_skip=self.events_to_skip,  # type: ignore
                    store_events=self.store_events,
                )

            # 7. Handle the updated tools
            async for event in self._ahandle_tool_call_updates_stream(
                run_response=run_response, run_messages=run_messages, tools=_tools, stream_events=stream_events
            ):
                raise_if_cancelled(run_response.run_id)  # type: ignore
                yield event

            # 8. Process model response
            if self.output_model is None:
                async for event in self._ahandle_model_response_stream(
                    session=agent_session,
                    run_response=run_response,
                    run_messages=run_messages,
                    tools=_tools,
                    response_format=response_format,
                    stream_events=stream_events,
                ):
                    raise_if_cancelled(run_response.run_id)  # type: ignore
                    yield event
            else:
                from agno.run.agent import (
                    IntermediateRunContentEvent,
                    RunContentEvent,
                )  # type: ignore

                async for event in self._ahandle_model_response_stream(
                    session=agent_session,
                    run_response=run_response,
                    run_messages=run_messages,
                    tools=_tools,
                    response_format=response_format,
                    stream_events=stream_events,
                ):
                    raise_if_cancelled(run_response.run_id)  # type: ignore
                    if isinstance(event, RunContentEvent):
                        if stream_events:
                            yield IntermediateRunContentEvent(
                                content=event.content,
                                content_type=event.content_type,
                            )
                    else:
                        yield event

                # If an output model is provided, generate output using the output model
                async for event in self._agenerate_response_with_output_model_stream(
                    session=agent_session,
                    run_response=run_response,
                    run_messages=run_messages,
                    stream_events=stream_events,
                ):
                    raise_if_cancelled(run_response.run_id)  # type: ignore
                    yield event

            # Check for cancellation after model processing
            raise_if_cancelled(run_response.run_id)  # type: ignore

            # Parse response with parser model if provided
            async for event in self._aparse_response_with_parser_model_stream(
                session=agent_session, run_response=run_response, stream_events=stream_events
            ):
                yield event

            # Yield RunContentCompletedEvent
            if stream_events:
                yield handle_event(  # type: ignore
                    create_run_content_completed_event(from_run_response=run_response),
                    run_response,
                    events_to_skip=self.events_to_skip,  # type: ignore
                    store_events=self.store_events,
                )

            # Break out of the run function if a tool call is paused
            if any(tool_call.is_paused for tool_call in run_response.tools or []):
                async for item in self._ahandle_agent_run_paused_stream(
                    run_response=run_response, session=agent_session, user_id=user_id
                ):
                    yield item
                return

            # 8. Execute post-hooks
            if self.post_hooks is not None:
                async for event in self._aexecute_post_hooks(
                    hooks=self.post_hooks,  # type: ignore
                    run_output=run_response,
                    run_context=run_context,
                    session=agent_session,
                    user_id=user_id,
                    debug_mode=debug_mode,
                    **kwargs,
                ):
                    yield event
            # Check for cancellation before model call
            raise_if_cancelled(run_response.run_id)  # type: ignore

            # 9. Create session summary
            if self.session_summary_manager is not None:
                # Upsert the RunOutput to Agent Session before creating the session summary
                agent_session.upsert_run(run=run_response)

                if stream_events:
                    yield handle_event(  # type: ignore
                        create_session_summary_started_event(from_run_response=run_response),
                        run_response,
                        events_to_skip=self.events_to_skip,  # type: ignore
                        store_events=self.store_events,
                    )
                try:
                    await self.session_summary_manager.acreate_session_summary(session=agent_session)
                except Exception as e:
                    log_warning(f"Error in session summary creation: {str(e)}")
                if stream_events:
                    yield handle_event(  # type: ignore
                        create_session_summary_completed_event(
                            from_run_response=run_response, session_summary=agent_session.summary
                        ),
                        run_response,
                        events_to_skip=self.events_to_skip,  # type: ignore
                        store_events=self.store_events,
                    )

            # Create the run completed event
            completed_event = handle_event(
                create_run_completed_event(run_response),
                run_response,
                events_to_skip=self.events_to_skip,  # type: ignore
                store_events=self.store_events,
            )

            # Set the run status to completed
            run_response.status = RunStatus.completed

            # 10. Cleanup and store the run response and session
            await self._acleanup_and_store(
                run_response=run_response,
                session=agent_session,
                session_state=run_context.session_state,
                user_id=user_id,
            )

            if stream_events:
                yield completed_event  # type: ignore

            if yield_run_response:
                yield run_response

            # Log Agent Telemetry
            await self._alog_agent_telemetry(session_id=agent_session.session_id, run_id=run_response.run_id)

            log_debug(f"Agent Run End: {run_response.run_id}", center=True, symbol="*")
        except RunCancelledException as e:
            # Handle run cancellation during streaming
            log_info(f"Run {run_response.run_id} was cancelled during streaming")
            run_response.status = RunStatus.cancelled
            run_response.content = str(e)

            # Yield the cancellation event
            yield handle_event(  # type: ignore
                create_run_cancelled_event(from_run_response=run_response, reason=str(e)),
                run_response,
                events_to_skip=self.events_to_skip,  # type: ignore
                store_events=self.store_events,
            )

            # Cleanup and store the run response and session
            await self._acleanup_and_store(
                run_response=run_response,
                session=agent_session,
                session_state=run_context.session_state,
                user_id=user_id,
            )
        finally:
            # Always disconnect MCP tools
            await self._disconnect_mcp_tools()

            # Always clean up the run tracking
            cleanup_run(run_response.run_id)  # type: ignore

    def _execute_pre_hooks(
        self,
        hooks: Optional[List[Callable[..., Any]]],
        run_response: RunOutput,
        run_input: RunInput,
        session: AgentSession,
        run_context: RunContext,
        user_id: Optional[str] = None,
        debug_mode: Optional[bool] = None,
        **kwargs: Any,
    ) -> Iterator[RunOutputEvent]:
        """Execute multiple pre-hook functions in succession."""
        if hooks is None:
            return

        # Prepare all possible arguments once
        all_args = {
            "run_input": run_input,
            "agent": self,
            "session": session,
            "run_context": run_context,
            "session_state": run_context.session_state,
            "dependencies": run_context.dependencies,
            "metadata": run_context.metadata,
            "user_id": user_id,
            "debug_mode": debug_mode or self.debug_mode,
        }
        all_args.update(kwargs)

        for i, hook in enumerate(hooks):
            yield handle_event(  # type: ignore
                run_response=run_response,
                event=create_pre_hook_started_event(
                    from_run_response=run_response,
                    run_input=run_input,
                    pre_hook_name=hook.__name__,
                ),
                events_to_skip=self.events_to_skip,  # type: ignore
                store_events=self.store_events,
            )
            try:
                # Filter arguments to only include those that the hook accepts
                filtered_args = filter_hook_args(hook, all_args)

                hook(**filtered_args)

                yield handle_event(  # type: ignore
                    run_response=run_response,
                    event=create_pre_hook_completed_event(
                        from_run_response=run_response,
                        run_input=run_input,
                        pre_hook_name=hook.__name__,
                    ),
                    events_to_skip=self.events_to_skip,  # type: ignore
                    store_events=self.store_events,
                )

            except (InputCheckError, OutputCheckError) as e:
                raise e
            except Exception as e:
                log_error(f"Pre-hook #{i + 1} execution failed: {str(e)}")
                log_exception(e)
            finally:
                # Reset global log mode incase an agent in the pre-hook changed it
                self._set_debug(debug_mode=debug_mode)

        # Update the input on the run_response
        run_response.input = run_input

    async def _aexecute_pre_hooks(
        self,
        hooks: Optional[List[Callable[..., Any]]],
        run_response: RunOutput,
        run_input: RunInput,
        run_context: RunContext,
        session: AgentSession,
        user_id: Optional[str] = None,
        debug_mode: Optional[bool] = None,
        **kwargs: Any,
    ) -> AsyncIterator[RunOutputEvent]:
        """Execute multiple pre-hook functions in succession (async version)."""
        if hooks is None:
            return

        # Prepare all possible arguments once
        all_args = {
            "run_input": run_input,
            "agent": self,
            "session": session,
            "run_context": run_context,
            "session_state": run_context.session_state,
            "dependencies": run_context.dependencies,
            "metadata": run_context.metadata,
            "user_id": user_id,
            "debug_mode": debug_mode or self.debug_mode,
        }
        all_args.update(kwargs)

        for i, hook in enumerate(hooks):
            yield handle_event(  # type: ignore
                run_response=run_response,
                event=create_pre_hook_started_event(
                    from_run_response=run_response,
                    run_input=run_input,
                    pre_hook_name=hook.__name__,
                ),
                events_to_skip=self.events_to_skip,  # type: ignore
                store_events=self.store_events,
            )
            try:
                # Filter arguments to only include those that the hook accepts
                filtered_args = filter_hook_args(hook, all_args)

                if iscoroutinefunction(hook):
                    await hook(**filtered_args)
                else:
                    # Synchronous function
                    hook(**filtered_args)

                yield handle_event(  # type: ignore
                    run_response=run_response,
                    event=create_pre_hook_completed_event(
                        from_run_response=run_response,
                        run_input=run_input,
                        pre_hook_name=hook.__name__,
                    ),
                    events_to_skip=self.events_to_skip,  # type: ignore
                    store_events=self.store_events,
                )

            except (InputCheckError, OutputCheckError) as e:
                raise e
            except Exception as e:
                log_error(f"Pre-hook #{i + 1} execution failed: {str(e)}")
                log_exception(e)
            finally:
                # Reset global log mode incase an agent in the pre-hook changed it
                self._set_debug(debug_mode=debug_mode)

        # Update the input on the run_response
        run_response.input = run_input

    def _execute_post_hooks(
        self,
        hooks: Optional[List[Callable[..., Any]]],
        run_output: RunOutput,
        session: AgentSession,
        run_context: RunContext,
        user_id: Optional[str] = None,
        debug_mode: Optional[bool] = None,
        **kwargs: Any,
    ) -> Iterator[RunOutputEvent]:
        """Execute multiple post-hook functions in succession."""
        if hooks is None:
            return

        # Prepare all possible arguments once
        all_args = {
            "run_output": run_output,
            "agent": self,
            "session": session,
            "session_state": run_context.session_state,
            "dependencies": run_context.dependencies,
            "metadata": run_context.metadata,
            "user_id": user_id,
            "run_context": run_context,
            "debug_mode": debug_mode or self.debug_mode,
        }
        all_args.update(kwargs)

        for i, hook in enumerate(hooks):
            yield handle_event(  # type: ignore
                run_response=run_output,
                event=create_post_hook_started_event(
                    from_run_response=run_output,
                    post_hook_name=hook.__name__,
                ),
                events_to_skip=self.events_to_skip,  # type: ignore
                store_events=self.store_events,
            )
            try:
                # Filter arguments to only include those that the hook accepts
                filtered_args = filter_hook_args(hook, all_args)

                hook(**filtered_args)

                yield handle_event(  # type: ignore
                    run_response=run_output,
                    event=create_post_hook_completed_event(
                        from_run_response=run_output,
                        post_hook_name=hook.__name__,
                    ),
                    events_to_skip=self.events_to_skip,  # type: ignore
                    store_events=self.store_events,
                )
            except (InputCheckError, OutputCheckError) as e:
                raise e
            except Exception as e:
                log_error(f"Post-hook #{i + 1} execution failed: {str(e)}")
                log_exception(e)
            finally:
                # Reset global log mode incase an agent in the pre-hook changed it
                self._set_debug(debug_mode=debug_mode)

    async def _aexecute_post_hooks(
        self,
        hooks: Optional[List[Callable[..., Any]]],
        run_output: RunOutput,
        run_context: RunContext,
        session: AgentSession,
        user_id: Optional[str] = None,
        debug_mode: Optional[bool] = None,
        **kwargs: Any,
    ) -> AsyncIterator[RunOutputEvent]:
        """Execute multiple post-hook functions in succession (async version)."""
        if hooks is None:
            return

        # Prepare all possible arguments once
        all_args = {
            "run_output": run_output,
            "agent": self,
            "session": session,
            "run_context": run_context,
            "session_state": run_context.session_state,
            "dependencies": run_context.dependencies,
            "metadata": run_context.metadata,
            "user_id": user_id,
            "debug_mode": debug_mode or self.debug_mode,
        }
        all_args.update(kwargs)

        for i, hook in enumerate(hooks):
            yield handle_event(  # type: ignore
                run_response=run_output,
                event=create_post_hook_started_event(
                    from_run_response=run_output,
                    post_hook_name=hook.__name__,
                ),
                events_to_skip=self.events_to_skip,  # type: ignore
                store_events=self.store_events,
            )
            try:
                # Filter arguments to only include those that the hook accepts
                filtered_args = filter_hook_args(hook, all_args)
                from inspect import iscoroutinefunction

                if iscoroutinefunction(hook):
                    await hook(**filtered_args)
                else:
                    hook(**filtered_args)

                yield handle_event(  # type: ignore
                    run_response=run_output,
                    event=create_post_hook_completed_event(
                        from_run_response=run_output,
                        post_hook_name=hook.__name__,
                    ),
                    events_to_skip=self.events_to_skip,  # type: ignore
                    store_events=self.store_events,
                )

            except (InputCheckError, OutputCheckError) as e:
                raise e
            except Exception as e:
                log_error(f"Post-hook #{i + 1} execution failed: {str(e)}")
                log_exception(e)
            finally:
                # Reset global log mode incase an agent in the pre-hook changed it
                self._set_debug(debug_mode=debug_mode)

    def _handle_agent_run_paused(
        self,
        run_response: RunOutput,
        session: AgentSession,
        user_id: Optional[str] = None,
    ) -> RunOutput:
        # Set the run response to paused

        run_response.status = RunStatus.paused
        if not run_response.content:
            run_response.content = get_paused_content(run_response)

        self._cleanup_and_store(run_response=run_response, session=session, user_id=user_id)

        log_debug(f"Agent Run Paused: {run_response.run_id}", center=True, symbol="*")

        # We return and await confirmation/completion for the tools that require it
        return run_response

    def _handle_agent_run_paused_stream(
        self,
        run_response: RunOutput,
        session: AgentSession,
        user_id: Optional[str] = None,
    ) -> Iterator[RunOutputEvent]:
        # Set the run response to paused

        run_response.status = RunStatus.paused
        if not run_response.content:
            run_response.content = get_paused_content(run_response)

        # We return and await confirmation/completion for the tools that require it
        pause_event = handle_event(
            create_run_paused_event(
                from_run_response=run_response,
                tools=run_response.tools,
            ),
            run_response,
            events_to_skip=self.events_to_skip,  # type: ignore
            store_events=self.store_events,
        )

        self._cleanup_and_store(run_response=run_response, session=session, user_id=user_id)

        yield pause_event  # type: ignore

        log_debug(f"Agent Run Paused: {run_response.run_id}", center=True, symbol="*")

    async def _ahandle_agent_run_paused(
        self,
        run_response: RunOutput,
        session: AgentSession,
        user_id: Optional[str] = None,
    ) -> RunOutput:
        # Set the run response to paused

        run_response.status = RunStatus.paused
        if not run_response.content:
            run_response.content = get_paused_content(run_response)

        await self._acleanup_and_store(run_response=run_response, session=session, user_id=user_id)

        log_debug(f"Agent Run Paused: {run_response.run_id}", center=True, symbol="*")

        # We return and await confirmation/completion for the tools that require it
        return run_response

    async def _ahandle_agent_run_paused_stream(
        self,
        run_response: RunOutput,
        session: AgentSession,
        user_id: Optional[str] = None,
    ) -> AsyncIterator[RunOutputEvent]:
        # Set the run response to paused

        run_response.status = RunStatus.paused
        if not run_response.content:
            run_response.content = get_paused_content(run_response)

        # We return and await confirmation/completion for the tools that require it
        pause_event = handle_event(
            create_run_paused_event(
                from_run_response=run_response,
                tools=run_response.tools,
            ),
            run_response,
            events_to_skip=self.events_to_skip,  # type: ignore
            store_events=self.store_events,
        )

        await self._acleanup_and_store(run_response=run_response, session=session, user_id=user_id)

        yield pause_event  # type: ignore

        log_debug(f"Agent Run Paused: {run_response.run_id}", center=True, symbol="*")

    def _convert_response_to_structured_format(self, run_response: Union[RunOutput, ModelResponse]):
        # Convert the response to the structured format if needed
        if self.output_schema is not None and not isinstance(run_response.content, self.output_schema):
            if isinstance(run_response.content, str) and self.parse_response:
                try:
                    structured_output = parse_response_model_str(run_response.content, self.output_schema)

                    # Update RunOutput
                    if structured_output is not None:
                        run_response.content = structured_output
                        if isinstance(run_response, RunOutput):
                            run_response.content_type = self.output_schema.__name__
                    else:
                        log_warning("Failed to convert response to output_schema")
                except Exception as e:
                    log_warning(f"Failed to convert response to output model: {e}")
            else:
                log_warning("Something went wrong. Run response content is not a string")

    def _handle_external_execution_update(self, run_messages: RunMessages, tool: ToolExecution):
        self.model = cast(Model, self.model)

        if tool.result is not None:
            for msg in run_messages.messages:
                # Skip if the message is already in the run_messages
                if msg.tool_call_id == tool.tool_call_id:
                    break

            run_messages.messages.append(
                Message(
                    role=self.model.tool_message_role,
                    content=tool.result,
                    tool_call_id=tool.tool_call_id,
                    tool_name=tool.tool_name,
                    tool_args=tool.tool_args,
                    tool_call_error=tool.tool_call_error,
                    stop_after_tool_call=tool.stop_after_tool_call,
                )
            )
            tool.external_execution_required = False
        else:
            raise ValueError(f"Tool {tool.tool_name} requires external execution, cannot continue run")

    def _handle_user_input_update(self, tool: ToolExecution):
        for field in tool.user_input_schema or []:
            if not tool.tool_args:
                tool.tool_args = {}
            tool.tool_args[field.name] = field.value

    def _handle_get_user_input_tool_update(self, run_messages: RunMessages, tool: ToolExecution):
        import json

        self.model = cast(Model, self.model)
        # Skipping tool without user_input_schema so that tool_call_id is not repeated
        if not hasattr(tool, "user_input_schema") or not tool.user_input_schema:
            return
        user_input_result = [
            {"name": user_input_field.name, "value": user_input_field.value}
            for user_input_field in tool.user_input_schema or []
        ]
        # Add the tool call result to the run_messages
        run_messages.messages.append(
            Message(
                role=self.model.tool_message_role,
                content=f"User inputs retrieved: {json.dumps(user_input_result)}",
                tool_call_id=tool.tool_call_id,
                tool_name=tool.tool_name,
                tool_args=tool.tool_args,
                metrics=Metrics(duration=0),
            )
        )

    def _run_tool(
        self,
        run_response: RunOutput,
        run_messages: RunMessages,
        tool: ToolExecution,
        functions: Optional[Dict[str, Function]] = None,
        stream_events: bool = False,
    ) -> Iterator[RunOutputEvent]:
        self.model = cast(Model, self.model)
        # Execute the tool
        function_call = self.model.get_function_call_to_run_from_tool_execution(tool, functions)
        function_call_results: List[Message] = []

        for call_result in self.model.run_function_call(
            function_call=function_call,
            function_call_results=function_call_results,
        ):
            if isinstance(call_result, ModelResponse):
                if call_result.event == ModelResponseEvent.tool_call_started.value:
                    if stream_events:
                        yield handle_event(  # type: ignore
                            create_tool_call_started_event(from_run_response=run_response, tool=tool),
                            run_response,
                            events_to_skip=self.events_to_skip,  # type: ignore
                            store_events=self.store_events,
                        )

                if call_result.event == ModelResponseEvent.tool_call_completed.value and call_result.tool_executions:
                    tool_execution = call_result.tool_executions[0]
                    tool.result = tool_execution.result
                    tool.tool_call_error = tool_execution.tool_call_error
                    if stream_events:
                        yield handle_event(  # type: ignore
                            create_tool_call_completed_event(
                                from_run_response=run_response, tool=tool, content=call_result.content
                            ),
                            run_response,
                            events_to_skip=self.events_to_skip,  # type: ignore
                            store_events=self.store_events,
                        )

        if len(function_call_results) > 0:
            run_messages.messages.extend(function_call_results)

    def _reject_tool_call(
        self, run_messages: RunMessages, tool: ToolExecution, functions: Optional[Dict[str, Function]] = None
    ):
        self.model = cast(Model, self.model)
        function_call = self.model.get_function_call_to_run_from_tool_execution(tool, functions)
        function_call.error = tool.confirmation_note or "Function call was rejected by the user"
        function_call_result = self.model.create_function_call_result(
            function_call=function_call,
            success=False,
        )
        run_messages.messages.append(function_call_result)

    async def _arun_tool(
        self,
        run_response: RunOutput,
        run_messages: RunMessages,
        tool: ToolExecution,
        functions: Optional[Dict[str, Function]] = None,
        stream_events: bool = False,
    ) -> AsyncIterator[RunOutputEvent]:
        self.model = cast(Model, self.model)

        # Execute the tool
        function_call = self.model.get_function_call_to_run_from_tool_execution(tool, functions)
        function_call_results: List[Message] = []

        async for call_result in self.model.arun_function_calls(
            function_calls=[function_call],
            function_call_results=function_call_results,
            skip_pause_check=True,
        ):
            if isinstance(call_result, ModelResponse):
                if call_result.event == ModelResponseEvent.tool_call_started.value:
                    if stream_events:
                        yield handle_event(  # type: ignore
                            create_tool_call_started_event(from_run_response=run_response, tool=tool),
                            run_response,
                            events_to_skip=self.events_to_skip,  # type: ignore
                            store_events=self.store_events,
                        )
                if call_result.event == ModelResponseEvent.tool_call_completed.value and call_result.tool_executions:
                    tool_execution = call_result.tool_executions[0]
                    tool.result = tool_execution.result
                    tool.tool_call_error = tool_execution.tool_call_error
                    if stream_events:
                        yield handle_event(  # type: ignore
                            create_tool_call_completed_event(
                                from_run_response=run_response, tool=tool, content=call_result.content
                            ),
                            run_response,
                            events_to_skip=self.events_to_skip,  # type: ignore
                            store_events=self.store_events,
                        )
        if len(function_call_results) > 0:
            run_messages.messages.extend(function_call_results)

    def _handle_tool_call_updates(
        self, run_response: RunOutput, run_messages: RunMessages, tools: List[Union[Function, dict]]
    ):
        self.model = cast(Model, self.model)
        _functions = {tool.name: tool for tool in tools if isinstance(tool, Function)}

        for _t in run_response.tools or []:
            # Case 1: Handle confirmed tools and execute them
            if _t.requires_confirmation is not None and _t.requires_confirmation is True and _functions:
                # Tool is confirmed and hasn't been run before
                if _t.confirmed is not None and _t.confirmed is True and _t.result is None:
                    # Consume the generator without yielding
                    deque(self._run_tool(run_response, run_messages, _t, functions=_functions), maxlen=0)
                else:
                    self._reject_tool_call(run_messages, _t, functions=_functions)
                    _t.confirmed = False
                    _t.confirmation_note = _t.confirmation_note or "Tool call was rejected"
                    _t.tool_call_error = True
                _t.requires_confirmation = False

            # Case 2: Handle external execution required tools
            elif _t.external_execution_required is not None and _t.external_execution_required is True:
                self._handle_external_execution_update(run_messages=run_messages, tool=_t)

            # Case 3: Agentic user input required
            elif (
                _t.tool_name == "get_user_input"
                and _t.requires_user_input is not None
                and _t.requires_user_input is True
            ):
                self._handle_get_user_input_tool_update(run_messages=run_messages, tool=_t)
                _t.requires_user_input = False

            # Case 4: Handle user input required tools
            elif _t.requires_user_input is not None and _t.requires_user_input is True:
                self._handle_user_input_update(tool=_t)
                _t.requires_user_input = False
                _t.answered = True
                # Consume the generator without yielding
                deque(self._run_tool(run_response, run_messages, _t, functions=_functions), maxlen=0)

    def _handle_tool_call_updates_stream(
        self,
        run_response: RunOutput,
        run_messages: RunMessages,
        tools: List[Union[Function, dict]],
        stream_events: bool = False,
    ) -> Iterator[RunOutputEvent]:
        self.model = cast(Model, self.model)
        _functions = {tool.name: tool for tool in tools if isinstance(tool, Function)}

        for _t in run_response.tools or []:
            # Case 1: Handle confirmed tools and execute them
            if _t.requires_confirmation is not None and _t.requires_confirmation is True and _functions:
                # Tool is confirmed and hasn't been run before
                if _t.confirmed is not None and _t.confirmed is True and _t.result is None:
                    yield from self._run_tool(
                        run_response, run_messages, _t, functions=_functions, stream_events=stream_events
                    )
                else:
                    self._reject_tool_call(run_messages, _t, functions=_functions)
                    _t.confirmed = False
                    _t.confirmation_note = _t.confirmation_note or "Tool call was rejected"
                    _t.tool_call_error = True
                _t.requires_confirmation = False

            # Case 2: Handle external execution required tools
            elif _t.external_execution_required is not None and _t.external_execution_required is True:
                self._handle_external_execution_update(run_messages=run_messages, tool=_t)

            # Case 3: Agentic user input required
            elif (
                _t.tool_name == "get_user_input"
                and _t.requires_user_input is not None
                and _t.requires_user_input is True
            ):
                self._handle_get_user_input_tool_update(run_messages=run_messages, tool=_t)
                _t.requires_user_input = False
                _t.answered = True

            # Case 4: Handle user input required tools
            elif _t.requires_user_input is not None and _t.requires_user_input is True:
                self._handle_user_input_update(tool=_t)
                yield from self._run_tool(
                    run_response, run_messages, _t, functions=_functions, stream_events=stream_events
                )
                _t.requires_user_input = False
                _t.answered = True

    async def _ahandle_tool_call_updates(
        self, run_response: RunOutput, run_messages: RunMessages, tools: List[Union[Function, dict]]
    ):
        self.model = cast(Model, self.model)
        _functions = {tool.name: tool for tool in tools if isinstance(tool, Function)}

        for _t in run_response.tools or []:
            # Case 1: Handle confirmed tools and execute them
            if _t.requires_confirmation is not None and _t.requires_confirmation is True and _functions:
                # Tool is confirmed and hasn't been run before
                if _t.confirmed is not None and _t.confirmed is True and _t.result is None:
                    async for _ in self._arun_tool(run_response, run_messages, _t, functions=_functions):
                        pass
                else:
                    self._reject_tool_call(run_messages, _t, functions=_functions)
                    _t.confirmed = False
                    _t.confirmation_note = _t.confirmation_note or "Tool call was rejected"
                    _t.tool_call_error = True
                _t.requires_confirmation = False

            # Case 2: Handle external execution required tools
            elif _t.external_execution_required is not None and _t.external_execution_required is True:
                self._handle_external_execution_update(run_messages=run_messages, tool=_t)
            # Case 3: Agentic user input required
            elif (
                _t.tool_name == "get_user_input"
                and _t.requires_user_input is not None
                and _t.requires_user_input is True
            ):
                self._handle_get_user_input_tool_update(run_messages=run_messages, tool=_t)
                _t.requires_user_input = False
                _t.answered = True
            # Case 4: Handle user input required tools
            elif _t.requires_user_input is not None and _t.requires_user_input is True:
                self._handle_user_input_update(tool=_t)
                async for _ in self._arun_tool(run_response, run_messages, _t, functions=_functions):
                    pass
                _t.requires_user_input = False
                _t.answered = True

    async def _ahandle_tool_call_updates_stream(
        self,
        run_response: RunOutput,
        run_messages: RunMessages,
        tools: List[Union[Function, dict]],
        stream_events: bool = False,
    ) -> AsyncIterator[RunOutputEvent]:
        self.model = cast(Model, self.model)
        _functions = {tool.name: tool for tool in tools if isinstance(tool, Function)}

        for _t in run_response.tools or []:
            # Case 1: Handle confirmed tools and execute them
            if _t.requires_confirmation is not None and _t.requires_confirmation is True and _functions:
                # Tool is confirmed and hasn't been run before
                if _t.confirmed is not None and _t.confirmed is True and _t.result is None:
                    async for event in self._arun_tool(
                        run_response, run_messages, _t, functions=_functions, stream_events=stream_events
                    ):
                        yield event
                else:
                    self._reject_tool_call(run_messages, _t, functions=_functions)
                    _t.confirmed = False
                    _t.confirmation_note = _t.confirmation_note or "Tool call was rejected"
                    _t.tool_call_error = True
                _t.requires_confirmation = False

            # Case 2: Handle external execution required tools
            elif _t.external_execution_required is not None and _t.external_execution_required is True:
                self._handle_external_execution_update(run_messages=run_messages, tool=_t)
            # Case 3: Agentic user input required
            elif (
                _t.tool_name == "get_user_input"
                and _t.requires_user_input is not None
                and _t.requires_user_input is True
            ):
                self._handle_get_user_input_tool_update(run_messages=run_messages, tool=_t)
                _t.requires_user_input = False
                _t.answered = True
            # # Case 4: Handle user input required tools
            elif _t.requires_user_input is not None and _t.requires_user_input is True:
                self._handle_user_input_update(tool=_t)
                async for event in self._arun_tool(
                    run_response, run_messages, _t, functions=_functions, stream_events=stream_events
                ):
                    yield event
                _t.requires_user_input = False
                _t.answered = True

    def _store_media(self, run_response: RunOutput, model_response: ModelResponse):
        """Store media from model response in run_response for persistence"""
        # Handle generated media fields from ModelResponse (generated media)
        if model_response.images is not None:
            for image in model_response.images:
                self._add_image(image, run_response)  # Generated images go to run_response.images

        if model_response.videos is not None:
            for video in model_response.videos:
                self._add_video(video, run_response)  # Generated videos go to run_response.videos

        if model_response.audios is not None:
            for audio in model_response.audios:
                self._add_audio(audio, run_response)  # Generated audio go to run_response.audio

        if model_response.files is not None:
            for file in model_response.files:
                self._add_file(file, run_response)  # Generated files go to run_response.files

    def _update_run_response(
        self,
        model_response: ModelResponse,
        run_response: RunOutput,
        run_messages: RunMessages,
    ):
        # Handle structured outputs
        if self.output_schema is not None and model_response.parsed is not None:
            # We get native structured outputs from the model
            if self._model_should_return_structured_output():
                # Update the run_response content with the structured output
                run_response.content = model_response.parsed
                # Update the run_response content_type with the structured output class name
                run_response.content_type = self.output_schema.__name__
        else:
            # Update the run_response content with the model response content
            run_response.content = model_response.content

        # Update the run_response reasoning content with the model response reasoning content
        if model_response.reasoning_content is not None:
            run_response.reasoning_content = model_response.reasoning_content
        if model_response.redacted_reasoning_content is not None:
            if run_response.reasoning_content is None:
                run_response.reasoning_content = model_response.redacted_reasoning_content
            else:
                run_response.reasoning_content += model_response.redacted_reasoning_content

        # Update the run_response citations with the model response citations
        if model_response.citations is not None:
            run_response.citations = model_response.citations
        if model_response.provider_data is not None:
            run_response.model_provider_data = model_response.provider_data

        # Update the run_response tools with the model response tool_executions
        if model_response.tool_executions is not None:
            if run_response.tools is None:
                run_response.tools = model_response.tool_executions
            else:
                run_response.tools.extend(model_response.tool_executions)

            # For Reasoning/Thinking/Knowledge Tools update reasoning_content in RunOutput
            for tool_call in model_response.tool_executions:
                tool_name = tool_call.tool_name or ""
                if tool_name.lower() in ["think", "analyze"]:
                    tool_args = tool_call.tool_args or {}
                    self._update_reasoning_content_from_tool_call(
                        run_response=run_response,
                        tool_name=tool_name,
                        tool_args=tool_args,
                    )

        # Update the run_response audio with the model response audio
        if model_response.audio is not None:
            run_response.response_audio = model_response.audio

        # Update the run_response created_at with the model response created_at
        run_response.created_at = model_response.created_at

        # Build a list of messages that should be added to the RunOutput
        messages_for_run_response = [m for m in run_messages.messages if m.add_to_agent_memory]
        # Update the RunOutput messages
        run_response.messages = messages_for_run_response
        # Update the RunOutput metrics
        run_response.metrics = self._calculate_run_metrics(
            messages=messages_for_run_response, current_run_metrics=run_response.metrics
        )

    def _update_session_metrics(self, session: AgentSession, run_response: RunOutput):
        """Calculate session metrics"""
        session_metrics = self._get_session_metrics(session=session)
        # Add the metrics for the current run to the session metrics
        if run_response.metrics is not None:
            session_metrics += run_response.metrics
        session_metrics.time_to_first_token = None
        if session.session_data is not None:
            session.session_data["session_metrics"] = session_metrics

    def _handle_model_response_stream(
        self,
        session: AgentSession,
        run_response: RunOutput,
        run_messages: RunMessages,
        tools: Optional[List[Union[Function, dict]]] = None,
        response_format: Optional[Union[Dict, Type[BaseModel]]] = None,
        stream_events: bool = False,
    ) -> Iterator[RunOutputEvent]:
        self.model = cast(Model, self.model)

        reasoning_state = {
            "reasoning_started": False,
            "reasoning_time_taken": 0.0,
        }
        model_response = ModelResponse(content="")

        stream_model_response = True
        if self.should_parse_structured_output:
            log_debug("Response model set, model response is not streamed.")
            stream_model_response = False

        for model_response_event in self.model.response_stream(
            messages=run_messages.messages,
            response_format=response_format,
            tools=tools,
            tool_choice=self.tool_choice,
            tool_call_limit=self.tool_call_limit,
            stream_model_response=stream_model_response,
            run_response=run_response,
            send_media_to_model=self.send_media_to_model,
        ):
            yield from self._handle_model_response_chunk(
                session=session,
                run_response=run_response,
                model_response=model_response,
                model_response_event=model_response_event,
                reasoning_state=reasoning_state,
                parse_structured_output=self.should_parse_structured_output,
                stream_events=stream_events,
            )

        # Determine reasoning completed
        if stream_events and reasoning_state["reasoning_started"]:
            all_reasoning_steps: List[ReasoningStep] = []
            if run_response and run_response.reasoning_steps:
                all_reasoning_steps = cast(List[ReasoningStep], run_response.reasoning_steps)

            if all_reasoning_steps:
                add_reasoning_metrics_to_metadata(
                    run_response=run_response,
                    reasoning_time_taken=reasoning_state["reasoning_time_taken"],
                )
                yield handle_event(  # type: ignore
                    create_reasoning_completed_event(
                        from_run_response=run_response,
                        content=ReasoningSteps(reasoning_steps=all_reasoning_steps),
                        content_type=ReasoningSteps.__name__,
                    ),
                    run_response,
                    events_to_skip=self.events_to_skip,  # type: ignore
                    store_events=self.store_events,
                )

        # Update RunOutput
        # Build a list of messages that should be added to the RunOutput
        messages_for_run_response = [m for m in run_messages.messages if m.add_to_agent_memory]
        # Update the RunOutput messages
        run_response.messages = messages_for_run_response
        # Update the RunOutput metrics
        run_response.metrics = self._calculate_run_metrics(
            messages=messages_for_run_response, current_run_metrics=run_response.metrics
        )

        # Update the run_response audio if streaming
        if model_response.audio is not None:
            run_response.response_audio = model_response.audio

    async def _ahandle_model_response_stream(
        self,
        session: AgentSession,
        run_response: RunOutput,
        run_messages: RunMessages,
        tools: Optional[List[Union[Function, dict]]] = None,
        response_format: Optional[Union[Dict, Type[BaseModel]]] = None,
        stream_events: bool = False,
    ) -> AsyncIterator[RunOutputEvent]:
        self.model = cast(Model, self.model)

        reasoning_state = {
            "reasoning_started": False,
            "reasoning_time_taken": 0.0,
        }
        model_response = ModelResponse(content="")

        stream_model_response = True
        if self.should_parse_structured_output:
            log_debug("Response model set, model response is not streamed.")
            stream_model_response = False

        model_response_stream = self.model.aresponse_stream(
            messages=run_messages.messages,
            response_format=response_format,
            tools=tools,
            tool_choice=self.tool_choice,
            tool_call_limit=self.tool_call_limit,
            stream_model_response=stream_model_response,
            run_response=run_response,
            send_media_to_model=self.send_media_to_model,
        )  # type: ignore

        async for model_response_event in model_response_stream:  # type: ignore
            for event in self._handle_model_response_chunk(
                session=session,
                run_response=run_response,
                model_response=model_response,
                model_response_event=model_response_event,
                reasoning_state=reasoning_state,
                parse_structured_output=self.should_parse_structured_output,
                stream_events=stream_events,
            ):
                yield event

        if stream_events and reasoning_state["reasoning_started"]:
            all_reasoning_steps: List[ReasoningStep] = []
            if run_response and run_response.reasoning_steps:
                all_reasoning_steps = cast(List[ReasoningStep], run_response.reasoning_steps)

            if all_reasoning_steps:
                add_reasoning_metrics_to_metadata(
                    run_response=run_response,
                    reasoning_time_taken=reasoning_state["reasoning_time_taken"],
                )
                yield handle_event(  # type: ignore
                    create_reasoning_completed_event(
                        from_run_response=run_response,
                        content=ReasoningSteps(reasoning_steps=all_reasoning_steps),
                        content_type=ReasoningSteps.__name__,
                    ),
                    run_response,
                    events_to_skip=self.events_to_skip,  # type: ignore
                    store_events=self.store_events,
                )

        # Update RunOutput
        # Build a list of messages that should be added to the RunOutput
        messages_for_run_response = [m for m in run_messages.messages if m.add_to_agent_memory]
        # Update the RunOutput messages
        run_response.messages = messages_for_run_response
        # Update the RunOutput metrics
        run_response.metrics = self._calculate_run_metrics(
            messages=messages_for_run_response, current_run_metrics=run_response.metrics
        )

        # Update the run_response audio if streaming
        if model_response.audio is not None:
            run_response.response_audio = model_response.audio

    def _handle_model_response_chunk(
        self,
        session: AgentSession,
        run_response: RunOutput,
        model_response: ModelResponse,
        model_response_event: Union[ModelResponse, RunOutputEvent, TeamRunOutputEvent],
        reasoning_state: Optional[Dict[str, Any]] = None,
        parse_structured_output: bool = False,
        stream_events: bool = False,
    ) -> Iterator[RunOutputEvent]:
        if isinstance(model_response_event, tuple(get_args(RunOutputEvent))) or isinstance(
            model_response_event, tuple(get_args(TeamRunOutputEvent))
        ):
            if model_response_event.event == RunEvent.custom_event:  # type: ignore
                model_response_event.agent_id = self.id  # type: ignore
                model_response_event.agent_name = self.name  # type: ignore
                model_response_event.session_id = session.session_id  # type: ignore
                model_response_event.run_id = run_response.run_id  # type: ignore

            # We just bubble the event up
            yield handle_event(  # type: ignore
                model_response_event,  # type: ignore
                run_response,
                events_to_skip=self.events_to_skip,  # type: ignore
                store_events=self.store_events,
            )
        else:
            model_response_event = cast(ModelResponse, model_response_event)
            # If the model response is an assistant_response, yield a RunOutput
            if model_response_event.event == ModelResponseEvent.assistant_response.value:
                content_type = "str"

                # Process content and thinking
                if model_response_event.content is not None:
                    if parse_structured_output:
                        model_response.content = model_response_event.content
                        self._convert_response_to_structured_format(model_response)

                        content_type = self.output_schema.__name__  # type: ignore
                        run_response.content = model_response.content
                        run_response.content_type = content_type
                    else:
                        model_response.content = (model_response.content or "") + model_response_event.content
                        run_response.content = model_response.content
                        run_response.content_type = "str"

                # Process reasoning content
                if model_response_event.reasoning_content is not None:
                    model_response.reasoning_content = (
                        model_response.reasoning_content or ""
                    ) + model_response_event.reasoning_content
                    run_response.reasoning_content = model_response.reasoning_content

                if model_response_event.redacted_reasoning_content is not None:
                    if not model_response.reasoning_content:
                        model_response.reasoning_content = model_response_event.redacted_reasoning_content
                    else:
                        model_response.reasoning_content += model_response_event.redacted_reasoning_content
                    run_response.reasoning_content = model_response.reasoning_content

                # Handle provider data (one chunk)
                if model_response_event.provider_data is not None:
                    run_response.model_provider_data = model_response_event.provider_data

                # Handle citations (one chunk)
                if model_response_event.citations is not None:
                    run_response.citations = model_response_event.citations

                # Only yield if we have content to show
                if content_type != "str":
                    yield handle_event(  # type: ignore
                        create_run_output_content_event(
                            from_run_response=run_response,
                            content=model_response.content,
                            content_type=content_type,
                        ),
                        run_response,
                        events_to_skip=self.events_to_skip,  # type: ignore
                        store_events=self.store_events,
                    )
                elif (
                    model_response_event.content is not None
                    or model_response_event.reasoning_content is not None
                    or model_response_event.redacted_reasoning_content is not None
                    or model_response_event.citations is not None
                    or model_response_event.provider_data is not None
                ):
                    yield handle_event(  # type: ignore
                        create_run_output_content_event(
                            from_run_response=run_response,
                            content=model_response_event.content,
                            reasoning_content=model_response_event.reasoning_content,
                            redacted_reasoning_content=model_response_event.redacted_reasoning_content,
                            citations=model_response_event.citations,
                            model_provider_data=model_response_event.provider_data,
                        ),
                        run_response,
                        events_to_skip=self.events_to_skip,  # type: ignore
                        store_events=self.store_events,
                    )

                # Process audio
                if model_response_event.audio is not None:
                    if model_response.audio is None:
                        model_response.audio = Audio(id=str(uuid4()), content=b"", transcript="")

                    if model_response_event.audio.id is not None:
                        model_response.audio.id = model_response_event.audio.id  # type: ignore

                    if model_response_event.audio.content is not None:
                        # Handle both base64 string and bytes content
                        if isinstance(model_response_event.audio.content, str):
                            # Decode base64 string to bytes
                            try:
                                import base64

                                decoded_content = base64.b64decode(model_response_event.audio.content)
                                if model_response.audio.content is None:
                                    model_response.audio.content = b""
                                model_response.audio.content += decoded_content
                            except Exception:
                                # If decode fails, encode string as bytes
                                if model_response.audio.content is None:
                                    model_response.audio.content = b""
                                model_response.audio.content += model_response_event.audio.content.encode("utf-8")
                        elif isinstance(model_response_event.audio.content, bytes):
                            # Content is already bytes
                            if model_response.audio.content is None:
                                model_response.audio.content = b""
                            model_response.audio.content += model_response_event.audio.content

                    if model_response_event.audio.transcript is not None:
                        model_response.audio.transcript += model_response_event.audio.transcript  # type: ignore

                    if model_response_event.audio.expires_at is not None:
                        model_response.audio.expires_at = model_response_event.audio.expires_at  # type: ignore
                    if model_response_event.audio.mime_type is not None:
                        model_response.audio.mime_type = model_response_event.audio.mime_type  # type: ignore
                    if model_response_event.audio.sample_rate is not None:
                        model_response.audio.sample_rate = model_response_event.audio.sample_rate
                    if model_response_event.audio.channels is not None:
                        model_response.audio.channels = model_response_event.audio.channels

                    # Yield the audio and transcript bit by bit
                    run_response.response_audio = Audio(
                        id=model_response_event.audio.id,
                        content=model_response_event.audio.content,
                        transcript=model_response_event.audio.transcript,
                        sample_rate=model_response_event.audio.sample_rate,
                        channels=model_response_event.audio.channels,
                    )
                    run_response.created_at = model_response_event.created_at

                    yield handle_event(  # type: ignore
                        create_run_output_content_event(
                            from_run_response=run_response,
                            response_audio=run_response.response_audio,
                        ),
                        run_response,
                        events_to_skip=self.events_to_skip,  # type: ignore
                        store_events=self.store_events,
                    )

                if model_response_event.images is not None:
                    yield handle_event(  # type: ignore
                        create_run_output_content_event(
                            from_run_response=run_response,
                            image=model_response_event.images[-1],
                        ),
                        run_response,
                        events_to_skip=self.events_to_skip,  # type: ignore
                        store_events=self.store_events,
                    )

                    if model_response.images is None:
                        model_response.images = []
                    model_response.images.extend(model_response_event.images)
                    # Store media in run_response if store_media is enabled
                    if self.store_media:
                        for image in model_response_event.images:
                            self._add_image(image, run_response)

            # Handle tool interruption events
            elif model_response_event.event == ModelResponseEvent.tool_call_paused.value:
                # Add tool calls to the run_response
                tool_executions_list = model_response_event.tool_executions
                if tool_executions_list is not None:
                    # Add tool calls to the agent.run_response
                    if run_response.tools is None:
                        run_response.tools = tool_executions_list
                    else:
                        run_response.tools.extend(tool_executions_list)

            # If the model response is a tool_call_started, add the tool call to the run_response
            elif (
                model_response_event.event == ModelResponseEvent.tool_call_started.value
            ):  # Add tool calls to the run_response
                tool_executions_list = model_response_event.tool_executions
                if tool_executions_list is not None:
                    # Add tool calls to the agent.run_response
                    if run_response.tools is None:
                        run_response.tools = tool_executions_list
                    else:
                        run_response.tools.extend(tool_executions_list)

                    # Yield each tool call started event
                    if stream_events:
                        for tool in tool_executions_list:
                            yield handle_event(  # type: ignore
                                create_tool_call_started_event(from_run_response=run_response, tool=tool),
                                run_response,
                                events_to_skip=self.events_to_skip,  # type: ignore
                                store_events=self.store_events,
                            )

            # If the model response is a tool_call_completed, update the existing tool call in the run_response
            elif model_response_event.event == ModelResponseEvent.tool_call_completed.value:
                if model_response_event.updated_session_state is not None and session.session_data is not None:
                    merge_dictionaries(
                        session.session_data["session_state"],
                        model_response_event.updated_session_state,
                    )

                if model_response_event.images is not None:
                    for image in model_response_event.images:
                        self._add_image(image, run_response)

                if model_response_event.videos is not None:
                    for video in model_response_event.videos:
                        self._add_video(video, run_response)

                if model_response_event.audios is not None:
                    for audio in model_response_event.audios:
                        self._add_audio(audio, run_response)

                reasoning_step: Optional[ReasoningStep] = None

                tool_executions_list = model_response_event.tool_executions
                if tool_executions_list is not None:
                    # Update the existing tool call in the run_response
                    if run_response.tools:
                        # Create a mapping of tool_call_id to index
                        tool_call_index_map = {
                            tc.tool_call_id: i for i, tc in enumerate(run_response.tools) if tc.tool_call_id is not None
                        }
                        # Process tool calls
                        for tool_call_dict in tool_executions_list:
                            tool_call_id = tool_call_dict.tool_call_id or ""
                            index = tool_call_index_map.get(tool_call_id)
                            if index is not None:
                                run_response.tools[index] = tool_call_dict
                    else:
                        run_response.tools = tool_executions_list

                    # Only iterate through new tool calls
                    for tool_call in tool_executions_list:
                        tool_name = tool_call.tool_name or ""
                        if tool_name.lower() in ["think", "analyze"]:
                            tool_args = tool_call.tool_args or {}

                            reasoning_step = self._update_reasoning_content_from_tool_call(
                                run_response=run_response,
                                tool_name=tool_name,
                                tool_args=tool_args,
                            )

                            tool_call_metrics = tool_call.metrics

                            if (
                                tool_call_metrics is not None
                                and tool_call_metrics.duration is not None
                                and reasoning_state is not None
                            ):
                                reasoning_state["reasoning_time_taken"] = reasoning_state[
                                    "reasoning_time_taken"
                                ] + float(tool_call_metrics.duration)

                        if stream_events:
                            yield handle_event(  # type: ignore
                                create_tool_call_completed_event(
                                    from_run_response=run_response, tool=tool_call, content=model_response_event.content
                                ),
                                run_response,
                                events_to_skip=self.events_to_skip,  # type: ignore
                                store_events=self.store_events,
                            )

                if stream_events:
                    if reasoning_step is not None:
                        if reasoning_state and not reasoning_state["reasoning_started"]:
                            yield handle_event(  # type: ignore
                                create_reasoning_started_event(from_run_response=run_response),
                                run_response,
                                events_to_skip=self.events_to_skip,  # type: ignore
                                store_events=self.store_events,
                            )
                            reasoning_state["reasoning_started"] = True

                        yield handle_event(  # type: ignore
                            create_reasoning_step_event(
                                from_run_response=run_response,
                                reasoning_step=reasoning_step,
                                reasoning_content=run_response.reasoning_content or "",
                            ),
                            run_response,
                            events_to_skip=self.events_to_skip,  # type: ignore
                            store_events=self.store_events,
                        )

    def _make_cultural_knowledge(
        self,
        run_messages: RunMessages,
    ):
        if (
            run_messages.user_message is not None
            and self.culture_manager is not None
            and self.update_cultural_knowledge
        ):
            log_debug("Creating cultural knowledge.")
            self.culture_manager.create_cultural_knowledge(message=run_messages.user_message.get_content_string())

    async def _acreate_cultural_knowledge(
        self,
        run_messages: RunMessages,
    ):
        if (
            run_messages.user_message is not None
            and self.culture_manager is not None
            and self.update_cultural_knowledge
        ):
            log_debug("Creating cultural knowledge.")
            await self.culture_manager.acreate_cultural_knowledge(
                message=run_messages.user_message.get_content_string()
            )

    def _make_memories(
        self,
        run_messages: RunMessages,
        user_id: Optional[str] = None,
    ):
        user_message_str = (
            run_messages.user_message.get_content_string() if run_messages.user_message is not None else None
        )
        if user_message_str is not None and user_message_str.strip() != "" and self.memory_manager is not None:
            log_debug("Managing user memories")
            self.memory_manager.create_user_memories(  # type: ignore
                message=user_message_str,
                user_id=user_id,
                agent_id=self.id,
            )

        if run_messages.extra_messages is not None and len(run_messages.extra_messages) > 0:
            parsed_messages = []
            for _im in run_messages.extra_messages:
                if isinstance(_im, Message):
                    parsed_messages.append(_im)
                elif isinstance(_im, dict):
                    try:
                        parsed_messages.append(Message(**_im))
                    except Exception as e:
                        log_warning(f"Failed to validate message during memory update: {e}")
                else:
                    log_warning(f"Unsupported message type: {type(_im)}")
                    continue

            # Filter out messages with empty content before passing to memory manager
            non_empty_messages = [
                msg
                for msg in parsed_messages
                if msg.content and (not isinstance(msg.content, str) or msg.content.strip() != "")
            ]
            if len(non_empty_messages) > 0 and self.memory_manager is not None:
                self.memory_manager.create_user_memories(messages=non_empty_messages, user_id=user_id, agent_id=self.id)  # type: ignore
            else:
                log_warning("Unable to add messages to memory")

    async def _amake_memories(
        self,
        run_messages: RunMessages,
        user_id: Optional[str] = None,
    ):
        user_message_str = (
            run_messages.user_message.get_content_string() if run_messages.user_message is not None else None
        )
        if user_message_str is not None and user_message_str.strip() != "" and self.memory_manager is not None:
            log_debug("Managing user memories")
            await self.memory_manager.acreate_user_memories(  # type: ignore
                message=user_message_str,
                user_id=user_id,
                agent_id=self.id,
            )

        if run_messages.extra_messages is not None and len(run_messages.extra_messages) > 0:
            parsed_messages = []
            for _im in run_messages.extra_messages:
                if isinstance(_im, Message):
                    parsed_messages.append(_im)
                elif isinstance(_im, dict):
                    try:
                        parsed_messages.append(Message(**_im))
                    except Exception as e:
                        log_warning(f"Failed to validate message during memory update: {e}")
                else:
                    log_warning(f"Unsupported message type: {type(_im)}")
                    continue

            # Filter out messages with empty content before passing to memory manager
            non_empty_messages = [
                msg
                for msg in parsed_messages
                if msg.content and (not isinstance(msg.content, str) or msg.content.strip() != "")
            ]
            if len(non_empty_messages) > 0 and self.memory_manager is not None:
                await self.memory_manager.acreate_user_memories(  # type: ignore
                    messages=non_empty_messages, user_id=user_id, agent_id=self.id
                )
            else:
                log_warning("Unable to add messages to memory")

    def _raise_if_async_tools(self) -> None:
        """Raise an exception if any tools contain async functions"""
        if self.tools is None:
            return

        from inspect import iscoroutinefunction

        for tool in self.tools:
            if isinstance(tool, Toolkit):
                for func in tool.functions:
                    if iscoroutinefunction(tool.functions[func].entrypoint):
                        raise Exception(
                            f"Async tool {tool.name} can't be used with synchronous agent.run() or agent.print_response(). "
                            "Use agent.arun() or agent.aprint_response() instead to use this tool."
                        )
            elif isinstance(tool, Function):
                if iscoroutinefunction(tool.entrypoint):
                    raise Exception(
                        f"Async function {tool.name} can't be used with synchronous agent.run() or agent.print_response(). "
                        "Use agent.arun() or agent.aprint_response() instead to use this tool."
                    )
            elif callable(tool):
                if iscoroutinefunction(tool):
                    raise Exception(
                        f"Async function {tool.__name__} can't be used with synchronous agent.run() or agent.print_response(). "
                        "Use agent.arun() or agent.aprint_response() instead to use this tool."
                    )

    def get_tools(
        self,
        run_response: RunOutput,
        run_context: RunContext,
        session: AgentSession,
        user_id: Optional[str] = None,
        knowledge_filters: Optional[Dict[str, Any]] = None,
    ) -> List[Union[Toolkit, Callable, Function, Dict]]:
        agent_tools: List[Union[Toolkit, Callable, Function, Dict]] = []

        # Consider both run_context.knowledge_filters and knowledge_filters (deprecated)
        run_context.knowledge_filters = run_context.knowledge_filters or knowledge_filters

        # Add provided tools
        if self.tools is not None:
            # If not running in async mode, raise if any tool is async
            self._raise_if_async_tools()
            agent_tools.extend(self.tools)

<<<<<<< HEAD
            # If any of the tools has "agent" as parameter, set _rebuild_tools to True
            for tool in agent_tools:
                param_names = {
                    "agent",
                    "run_context",
                    "team",
                    "images",
                    "videos",
                    "audios",
                    "files",
                }

                if isinstance(tool, Function):
                    if param_names & set(tool.parameters):
                        self._rebuild_tools = True
                        break
                elif isinstance(tool, Toolkit):
                    for func in tool.functions.values():
                        if param_names & set(func.parameters):
                            self._rebuild_tools = True
                            break
                elif callable(tool):
                    from inspect import signature

                    if param_names & set(signature(tool).parameters):
                        self._rebuild_tools = True
                        break

=======
>>>>>>> d803a134
        # Add tools for accessing memory
        if self.read_chat_history:
            agent_tools.append(self._get_chat_history_function(session=session))
        if self.read_tool_call_history:
            agent_tools.append(self._get_tool_call_history_function(session=session))
        if self.search_session_history:
            agent_tools.append(
                self._get_previous_sessions_messages_function(
                    num_history_sessions=self.num_history_sessions, user_id=user_id
                )
            )

        if self.enable_agentic_memory:
            agent_tools.append(self._get_update_user_memory_function(user_id=user_id, async_mode=False))

        if self.enable_agentic_culture:
            agent_tools.append(self._get_update_cultural_knowledge_function(async_mode=False))

        if self.enable_agentic_state:
            agent_tools.append(Function(name="update_session_state", entrypoint=self._update_session_state_tool))

        # Add tools for accessing knowledge
        if self.knowledge is not None or self.knowledge_retriever is not None:
            # Check if knowledge retriever is an async function but used in sync mode
            from inspect import iscoroutinefunction

            if self.knowledge_retriever and iscoroutinefunction(self.knowledge_retriever):
                log_warning(
                    "Async knowledge retriever function is being used with synchronous agent.run() or agent.print_response(). "
                    "It is recommended to use agent.arun() or agent.aprint_response() instead."
                )

            if self.search_knowledge:
                # Use async or sync search based on async_mode
                if self.enable_agentic_knowledge_filters:
                    agent_tools.append(
                        self._search_knowledge_base_with_agentic_filters_function(
                            run_response=run_response,
                            async_mode=False,
                            knowledge_filters=knowledge_filters,
                        )
                    )
                else:
                    agent_tools.append(
                        self._get_search_knowledge_base_function(
                            run_response=run_response,
                            async_mode=False,
                            knowledge_filters=knowledge_filters,
                        )
                    )

            if self.update_knowledge:
                agent_tools.append(self.add_to_knowledge)

        return agent_tools

    async def aget_tools(
        self,
        run_response: RunOutput,
        run_context: RunContext,
        session: AgentSession,
        user_id: Optional[str] = None,
<<<<<<< HEAD
        knowledge_filters: Optional[Dict[str, Any]] = None,  # Deprecated
    ) -> Optional[List[Union[Toolkit, Callable, Function, Dict]]]:
        agent_tools: List[Union[Toolkit, Callable, Function, Dict]] = []

        # Consider both run_context.knowledge_filters and knowledge_filters (deprecated)
        run_context.knowledge_filters = run_context.knowledge_filters or knowledge_filters
=======
        knowledge_filters: Optional[Dict[str, Any]] = None,
        check_mcp_tools: bool = True,
    ) -> List[Union[Toolkit, Callable, Function, Dict]]:
        agent_tools: List[Union[Toolkit, Callable, Function, Dict]] = []

        # Connect MCP tools
        await self._connect_mcp_tools()
>>>>>>> d803a134

        # Add provided tools
        if self.tools is not None:
            for tool in self.tools:
                if tool.__class__.__name__ in ["MCPTools", "MultiMCPTools"]:
                    if tool.refresh_connection:  # type: ignore
                        try:
                            is_alive = await tool.is_alive()  # type: ignore
                            if not is_alive:
                                await tool.connect(force=True)  # type: ignore
                        except (RuntimeError, BaseException) as e:
                            log_warning(f"Failed to check if MCP tool is alive or to connect to it: {e}")
                            continue

                        try:
                            await tool.build_tools()  # type: ignore
                        except (RuntimeError, BaseException) as e:
                            log_warning(f"Failed to build tools for {str(tool)}: {e}")
                            continue

                    # Only add the tool if it successfully connected and built its tools
                    if check_mcp_tools and not tool.initialized:  # type: ignore
                        continue

                    agent_tools.append(tool)
                else:
                    agent_tools.append(tool)

        # Add tools for accessing memory
        if self.read_chat_history:
            agent_tools.append(self._get_chat_history_function(session=session))
        if self.read_tool_call_history:
            agent_tools.append(self._get_tool_call_history_function(session=session))
        if self.search_session_history:
            agent_tools.append(
                await self._aget_previous_sessions_messages_function(
                    num_history_sessions=self.num_history_sessions, user_id=user_id
                )
            )

        if self.enable_agentic_memory:
            agent_tools.append(self._get_update_user_memory_function(user_id=user_id, async_mode=True))

        if self.enable_agentic_state:
            agent_tools.append(Function(name="update_session_state", entrypoint=self._update_session_state_tool))

        # Add tools for accessing knowledge
        if self.knowledge is not None or self.knowledge_retriever is not None:
            if self.search_knowledge:
                # Use async or sync search based on async_mode
                if self.enable_agentic_knowledge_filters:
                    agent_tools.append(
                        self._search_knowledge_base_with_agentic_filters_function(
                            run_response=run_response,
                            async_mode=True,
                            knowledge_filters=knowledge_filters,
                        )
                    )
                else:
                    agent_tools.append(
                        self._get_search_knowledge_base_function(
                            run_response=run_response,
                            async_mode=True,
                            knowledge_filters=knowledge_filters,
                        )
                    )

            if self.update_knowledge:
                agent_tools.append(self.add_to_knowledge)

        return agent_tools

    def _determine_tools_for_model(
        self,
        model: Model,
        processed_tools: List[Union[Toolkit, Callable, Function, Dict]],
        run_response: RunOutput,
        run_context: RunContext,
        session: AgentSession,
<<<<<<< HEAD
        user_id: Optional[str] = None,
        async_mode: bool = False,
    ) -> None:
        if self._rebuild_tools:
            self._rebuild_tools = False

            agent_tools = self.get_tools(
                run_response=run_response,
                run_context=run_context,
                session=session,
                async_mode=async_mode,
                user_id=user_id,
            )

            self._tools_for_model = []
            self._functions_for_model = {}
            self._tool_instructions = []
=======
        session_state: Optional[Dict[str, Any]] = None,
        dependencies: Optional[Dict[str, Any]] = None,
    ) -> List[Union[Function, dict]]:
        _function_names = []
        _functions: List[Union[Function, dict]] = []
        self._tool_instructions = []
>>>>>>> d803a134

        # Get Agent tools
        if processed_tools is not None and len(processed_tools) > 0:
            log_debug("Processing tools for model")

<<<<<<< HEAD
            # Check if any functions need media before collecting
            needs_media = any(
                any(param in signature(func.entrypoint).parameters for param in ["images", "videos", "audios", "files"])
                for func in self._functions_for_model.values()
                if func.entrypoint is not None
            )

            # Only collect media if functions actually need them
            joint_images = collect_joint_images(run_response.input, session) if needs_media else None
            joint_files = collect_joint_files(run_response.input) if needs_media else None
            joint_audios = collect_joint_audios(run_response.input, session) if needs_media else None
            joint_videos = collect_joint_videos(run_response.input, session) if needs_media else None

            for func in self._functions_for_model.values():
                func._run_context = run_context
                func._session_state = run_context.session_state
                func._dependencies = run_context.dependencies
                func._images = joint_images
                func._files = joint_files
                func._audios = joint_audios
                func._videos = joint_videos

    async def _adetermine_tools_for_model(
        self,
        model: Model,
        run_response: RunOutput,
        run_context: RunContext,
        session: AgentSession,
        user_id: Optional[str] = None,
        async_mode: bool = False,
    ) -> None:
        if self._rebuild_tools:
            self._rebuild_tools = False

            agent_tools = await self.aget_tools(
                run_response=run_response,
                run_context=run_context,
                session=session,
                async_mode=async_mode,
                user_id=user_id,
            )
=======
            # Check if we need strict mode for the functions for the model
            strict = False
            if (
                self.output_schema is not None
                and (self.structured_outputs or (not self.use_json_mode))
                and model.supports_native_structured_outputs
            ):
                strict = True
>>>>>>> d803a134

            for tool in processed_tools:
                if isinstance(tool, Dict):
                    # If a dict is passed, it is a builtin tool
                    # that is run by the model provider and not the Agent
                    _functions.append(tool)
                    log_debug(f"Included builtin tool {tool}")

                elif isinstance(tool, Toolkit):
                    # For each function in the toolkit and process entrypoint
                    for name, _func in tool.functions.items():
                        if name in _function_names:
                            continue
                        _function_names.append(name)
                        _func = _func.model_copy(deep=True)
                        _func._agent = self
                        _func.process_entrypoint(strict=strict)
                        if strict and _func.strict is None:
                            _func.strict = True
                        if self.tool_hooks is not None:
                            _func.tool_hooks = self.tool_hooks
                        _functions.append(_func)
                        log_debug(f"Added tool {name} from {tool.name}")

                    # Add instructions from the toolkit
                    if tool.add_instructions and tool.instructions is not None:
                        self._tool_instructions.append(tool.instructions)

                elif isinstance(tool, Function):
                    if tool.name in _function_names:
                        continue
                    _function_names.append(tool.name)

                    tool.process_entrypoint(strict=strict)
                    tool = tool.model_copy(deep=True)

                    tool._agent = self
                    if strict and tool.strict is None:
                        tool.strict = True
                    if self.tool_hooks is not None:
                        tool.tool_hooks = self.tool_hooks
                    _functions.append(tool)
                    log_debug(f"Added tool {tool.name}")

                    # Add instructions from the Function
                    if tool.add_instructions and tool.instructions is not None:
                        self._tool_instructions.append(tool.instructions)

                elif callable(tool):
                    try:
                        function_name = tool.__name__

                        if function_name in _function_names:
                            continue
                        _function_names.append(function_name)

                        _func = Function.from_callable(tool, strict=strict)
                        _func = _func.model_copy(deep=True)
                        _func._agent = self
                        if strict:
                            _func.strict = True
                        if self.tool_hooks is not None:
                            _func.tool_hooks = self.tool_hooks
                        _functions.append(_func)
                        log_debug(f"Added tool {_func.name}")
                    except Exception as e:
                        log_warning(f"Could not add tool {tool}: {e}")

        # Update the session state for the functions
        if _functions:
            from inspect import signature

            # Check if any functions need media before collecting
            needs_media = any(
                any(param in signature(func.entrypoint).parameters for param in ["images", "videos", "audios", "files"])
                for func in _functions
                if isinstance(func, Function) and func.entrypoint is not None
            )

            # Only collect media if functions actually need them
            joint_images = collect_joint_images(run_response.input, session) if needs_media else None
            joint_files = collect_joint_files(run_response.input) if needs_media else None
            joint_audios = collect_joint_audios(run_response.input, session) if needs_media else None
            joint_videos = collect_joint_videos(run_response.input, session) if needs_media else None

<<<<<<< HEAD
            for func in self._functions_for_model.values():
                func._session_state = run_context.session_state
                func._dependencies = run_context.dependencies
                func._images = joint_images
                func._files = joint_files
                func._audios = joint_audios
                func._videos = joint_videos
=======
            for func in _functions:  # type: ignore
                if isinstance(func, Function):
                    func._session_state = session_state
                    func._dependencies = dependencies
                    func._images = joint_images
                    func._files = joint_files
                    func._audios = joint_audios
                    func._videos = joint_videos

        return _functions
>>>>>>> d803a134

    def _model_should_return_structured_output(self):
        self.model = cast(Model, self.model)
        return bool(
            self.model.supports_native_structured_outputs
            and self.output_schema is not None
            and (not self.use_json_mode or self.structured_outputs)
        )

    def _get_response_format(self, model: Optional[Model] = None) -> Optional[Union[Dict, Type[BaseModel]]]:
        model = cast(Model, model or self.model)
        if self.output_schema is None:
            return None
        else:
            json_response_format = {"type": "json_object"}

            if model.supports_native_structured_outputs:
                if not self.use_json_mode or self.structured_outputs:
                    log_debug("Setting Model.response_format to Agent.output_schema")
                    return self.output_schema
                else:
                    log_debug(
                        "Model supports native structured outputs but it is not enabled. Using JSON mode instead."
                    )
                    return json_response_format

            elif model.supports_json_schema_outputs:
                if self.use_json_mode or (not self.structured_outputs):
                    log_debug("Setting Model.response_format to JSON response mode")
                    return {
                        "type": "json_schema",
                        "json_schema": {
                            "name": self.output_schema.__name__,
                            "schema": self.output_schema.model_json_schema(),
                        },
                    }
                else:
                    return None

            else:
                log_debug("Model does not support structured or JSON schema outputs.")
                return json_response_format

    def _resolve_run_dependencies(self, run_context: RunContext) -> None:
        from inspect import iscoroutine, iscoroutinefunction, signature

        # Dependencies should already be resolved in run() method
        log_debug("Resolving dependencies")
        if not isinstance(run_context.dependencies, dict):
            log_warning("Dependencies is not a dict")
            return

        for key, value in run_context.dependencies.items():
            if iscoroutine(value) or iscoroutinefunction(value):
                log_warning(f"Dependency {key} is a coroutine. Use agent.arun() or agent.aprint_response() instead.")
                continue
            elif callable(value):
                try:
                    sig = signature(value)

                    # Build kwargs for the function
                    kwargs = {}
                    if "agent" in sig.parameters:
                        kwargs["agent"] = self
                    if "run_context" in sig.parameters:
                        kwargs["run_context"] = run_context

                    # Run the function
                    result = value(**kwargs)

                    # Carry the result in the run context
                    if result is not None:
                        run_context.dependencies[key] = result

                except Exception as e:
                    log_warning(f"Failed to resolve dependencies for '{key}': {e}")
            else:
                run_context.dependencies[key] = value

    async def _aresolve_run_dependencies(self, run_context: RunContext) -> None:
        from inspect import iscoroutine, iscoroutinefunction, signature

        log_debug("Resolving context (async)")
        if not isinstance(run_context.dependencies, dict):
            log_warning("Context is not a dict")
            return

        for key, value in run_context.dependencies.items():
            if not callable(value):
                run_context.dependencies[key] = value
                continue
            try:
                sig = signature(value)

                # Build kwargs for the function
                kwargs = {}
                if "agent" in sig.parameters:
                    kwargs["agent"] = self
                if "run_context" in sig.parameters:
                    kwargs["run_context"] = run_context

                # Run the function
                result = value(**kwargs)
                if iscoroutine(result) or iscoroutinefunction(result):
                    result = await result

                run_context.dependencies[key] = result
            except Exception as e:
                log_warning(f"Failed to resolve context for '{key}': {e}")

    def _get_agent_data(self) -> Dict[str, Any]:
        agent_data: Dict[str, Any] = {}
        if self.name is not None:
            agent_data["name"] = self.name
        if self.id is not None:
            agent_data["agent_id"] = self.id
        if self.model is not None:
            agent_data["model"] = self.model.to_dict()
        return agent_data

    @staticmethod
    def cancel_run(run_id: str) -> bool:
        """Cancel a running agent execution.

        Args:
            run_id (str): The run_id to cancel.

        Returns:
            bool: True if the run was found and marked for cancellation, False otherwise.
        """
        return cancel_run_global(run_id)

    # -*- Session Database Functions
    def _read_session(
        self, session_id: str, session_type: SessionType = SessionType.AGENT
    ) -> Optional[Union[AgentSession, TeamSession, WorkflowSession]]:
        """Get a Session from the database."""
        try:
            if not self.db:
                raise ValueError("Db not initialized")
            return self.db.get_session(session_id=session_id, session_type=session_type)  # type: ignore
        except Exception as e:
            log_warning(f"Error getting session from db: {e}")
            return None

    async def _aread_session(
        self, session_id: str, session_type: SessionType = SessionType.AGENT
    ) -> Optional[Union[AgentSession, TeamSession, WorkflowSession]]:
        """Get a Session from the database."""
        try:
            if not self.db:
                raise ValueError("Db not initialized")
            return await self.db.get_session(session_id=session_id, session_type=SessionType.AGENT)  # type: ignore
        except Exception as e:
            log_warning(f"Error getting session from db: {e}")
            return None

    def _upsert_session(self, session: AgentSession) -> Optional[AgentSession]:
        """Upsert a Session into the database."""

        try:
            if not self.db:
                raise ValueError("Db not initialized")
            return self.db.upsert_session(session=session)  # type: ignore
        except Exception as e:
            log_warning(f"Error upserting session into db: {e}")
            return None

    async def _aupsert_session(self, session: AgentSession) -> Optional[AgentSession]:
        """Upsert a Session into the database."""
        try:
            if not self.db:
                raise ValueError("Db not initialized")
            return await self.db.upsert_session(session=session)  # type: ignore
        except Exception as e:
            log_warning(f"Error upserting session into db: {e}")
            return None

    def _load_session_state(self, session: AgentSession, session_state: Dict[str, Any]):
        """Load and return the stored session_state from the database, optionally merging it with the given one"""

        # Get the session_state from the database and merge with proper precedence
        # At this point session_state contains: agent_defaults + run_params
        if session.session_data is not None and "session_state" in session.session_data:
            session_state_from_db = session.session_data.get("session_state")

            if (
                session_state_from_db is not None
                and isinstance(session_state_from_db, dict)
                and len(session_state_from_db) > 0
                and not self.overwrite_db_session_state
            ):
                # This preserves precedence: run_params > db_state > agent_defaults
                merged_state = session_state_from_db.copy()
                merge_dictionaries(merged_state, session_state)
                session_state.clear()
                session_state.update(merged_state)

        # Update the session_state in the session
        if session.session_data is not None:
            session.session_data["session_state"] = session_state

        return session_state

    def _update_metadata(self, session: AgentSession):
        """Update the extra_data in the session"""
        # Read metadata from the database
        if session.metadata is not None:
            # If metadata is set in the agent, update the database metadata with the agent's metadata
            if self.metadata is not None:
                # Updates agent's session metadata in place
                merge_dictionaries(session.metadata, self.metadata)
            # Update the current metadata with the metadata from the database which is updated in place
            self.metadata = session.metadata

    def _get_session_metrics(self, session: AgentSession):
        # Get the session_metrics from the database
        if session.session_data is not None and "session_metrics" in session.session_data:
            session_metrics_from_db = session.session_data.get("session_metrics")
            if session_metrics_from_db is not None:
                if isinstance(session_metrics_from_db, dict):
                    return Metrics(**session_metrics_from_db)
                elif isinstance(session_metrics_from_db, Metrics):
                    return session_metrics_from_db
        else:
            return Metrics()

    def _read_or_create_session(
        self,
        session_id: str,
        user_id: Optional[str] = None,
    ) -> AgentSession:
        from time import time

        # Returning cached session if we have one
        if self._cached_session is not None and self._cached_session.session_id == session_id:
            return self._cached_session

        # Try to load from database
        agent_session = None
        if self.db is not None and self.team_id is None and self.workflow_id is None:
            log_debug(f"Reading AgentSession: {session_id}")

            agent_session = cast(AgentSession, self._read_session(session_id=session_id))

        if agent_session is None:
            # Creating new session if none found
            log_debug(f"Creating new AgentSession: {session_id}")
            session_data = {}
            if self.session_state is not None:
                from copy import deepcopy

                session_data["session_state"] = deepcopy(self.session_state)
            agent_session = AgentSession(
                session_id=session_id,
                agent_id=self.id,
                user_id=user_id,
                agent_data=self._get_agent_data(),
                session_data=session_data,
                metadata=self.metadata,
                created_at=int(time()),
            )

        if self.cache_session:
            self._cached_session = agent_session

        return agent_session

    async def _aread_or_create_session(
        self,
        session_id: str,
        user_id: Optional[str] = None,
    ) -> AgentSession:
        from time import time

        # Returning cached session if we have one
        if self._cached_session is not None and self._cached_session.session_id == session_id:
            return self._cached_session

        # Try to load from database
        agent_session = None
        if self.db is not None and self.team_id is None and self.workflow_id is None:
            log_debug(f"Reading AgentSession: {session_id}")
            if self._has_async_db():
                agent_session = cast(AgentSession, await self._aread_session(session_id=session_id))
            else:
                agent_session = cast(AgentSession, self._read_session(session_id=session_id))

        if agent_session is None:
            # Creating new session if none found
            log_debug(f"Creating new AgentSession: {session_id}")
            session_data = {}
            if self.session_state is not None:
                from copy import deepcopy

                session_data["session_state"] = deepcopy(self.session_state)
            agent_session = AgentSession(
                session_id=session_id,
                agent_id=self.id,
                user_id=user_id,
                agent_data=self._get_agent_data(),
                session_data=session_data,
                metadata=self.metadata,
                created_at=int(time()),
            )

        if self.cache_session:
            self._cached_session = agent_session

        return agent_session

    # -*- Public Convenience Functions
    def get_run_output(self, run_id: str, session_id: Optional[str] = None) -> Optional[RunOutput]:
        """
        Get a RunOutput from the database.

        Args:
            run_id (str): The run_id to load from storage.
            session_id (Optional[str]): The session_id to load from storage.
        Returns:
            Optional[RunOutput]: The RunOutput from the database or None if not found.
        """
        if not session_id and not self.session_id:
            raise Exception("No session_id provided")

        session_id_to_load = session_id or self.session_id
        return cast(RunOutput, get_run_output_util(self, run_id=run_id, session_id=session_id_to_load))

    async def aget_run_output(self, run_id: str, session_id: Optional[str] = None) -> Optional[RunOutput]:
        """
        Get a RunOutput from the database.

        Args:
            run_id (str): The run_id to load from storage.
            session_id (Optional[str]): The session_id to load from storage.
        Returns:
            Optional[RunOutput]: The RunOutput from the database or None if not found.
        """
        if not session_id and not self.session_id:
            raise Exception("No session_id provided")

        session_id_to_load = session_id or self.session_id
        return cast(RunOutput, await aget_run_output_util(self, run_id=run_id, session_id=session_id_to_load))

    def get_last_run_output(self, session_id: Optional[str] = None) -> Optional[RunOutput]:
        """
        Get the last run response from the database.

        Args:
            session_id (Optional[str]): The session_id to load from storage.

        Returns:
            Optional[RunOutput]: The last run response from the database or None if not found.
        """
        if not session_id and not self.session_id:
            raise Exception("No session_id provided")

        session_id_to_load = session_id or self.session_id
        return cast(RunOutput, get_last_run_output_util(self, session_id=session_id_to_load))

    async def aget_last_run_output(self, session_id: Optional[str] = None) -> Optional[RunOutput]:
        """
        Get the last run response from the database.

        Args:
            session_id (Optional[str]): The session_id to load from storage.

        Returns:
            Optional[RunOutput]: The last run response from the database or None if not found.
        """
        if not session_id and not self.session_id:
            raise Exception("No session_id provided")

        session_id_to_load = session_id or self.session_id
        return cast(RunOutput, await aget_last_run_output_util(self, session_id=session_id_to_load))

    def get_session(
        self,
        session_id: Optional[str] = None,
    ) -> Optional[AgentSession]:
        """Load an AgentSession from database or cache.

        Args:
            session_id: The session_id to load from storage.

        Returns:
            AgentSession: The AgentSession loaded from the database/cache or None if not found.
        """
        if not session_id and not self.session_id:
            raise Exception("No session_id provided")

        session_id_to_load = session_id or self.session_id

        # If there is a cached session, return it
        if self.cache_session and hasattr(self, "_cached_session") and self._cached_session is not None:
            if self._cached_session.session_id == session_id_to_load:
                return self._cached_session

        if self._has_async_db():
            raise ValueError("Async database not supported for get_session")

        # Load and return the session from the database
        if self.db is not None:
            loaded_session = None

            # We have a standalone agent, so we are loading an AgentSession
            if self.team_id is None and self.workflow_id is None:
                loaded_session = cast(
                    AgentSession,
                    self._read_session(session_id=session_id_to_load, session_type=SessionType.AGENT),  # type: ignore
                )

            # We have a team member agent, so we are loading a TeamSession
            if loaded_session is None and self.team_id is not None:
                # Load session for team member agents
                loaded_session = cast(
                    TeamSession,
                    self._read_session(session_id=session_id_to_load, session_type=SessionType.TEAM),  # type: ignore
                )

            # We have a workflow member agent, so we are loading a WorkflowSession
            if loaded_session is None and self.workflow_id is not None:
                # Load session for workflow memberagents
                loaded_session = cast(
                    WorkflowSession,
                    self._read_session(session_id=session_id_to_load, session_type=SessionType.WORKFLOW),  # type: ignore
                )

            # Cache the session if relevant
            if loaded_session is not None and self.cache_session:
                self._cached_session = loaded_session

            return loaded_session

        log_debug(f"Session {session_id_to_load} not found in db")
        return None

    async def aget_session(
        self,
        session_id: Optional[str] = None,
    ) -> Optional[AgentSession]:
        """Load an AgentSession from database or cache.

        Args:
            session_id: The session_id to load from storage.

        Returns:
            AgentSession: The AgentSession loaded from the database/cache or None if not found.
        """
        if not session_id and not self.session_id:
            raise Exception("No session_id provided")

        session_id_to_load = session_id or self.session_id

        # If there is a cached session, return it
        if self.cache_session and hasattr(self, "_cached_session") and self._cached_session is not None:
            if self._cached_session.session_id == session_id_to_load:
                return self._cached_session

        # Load and return the session from the database
        if self.db is not None:
            loaded_session = None

            # We have a standalone agent, so we are loading an AgentSession
            if self.team_id is None and self.workflow_id is None:
                loaded_session = cast(
                    AgentSession,
                    await self._aread_session(session_id=session_id_to_load, session_type=SessionType.AGENT),  # type: ignore
                )

            # We have a team member agent, so we are loading a TeamSession
            if loaded_session is None and self.team_id is not None:
                # Load session for team member agents
                loaded_session = cast(
                    TeamSession,
                    await self._aread_session(session_id=session_id_to_load, session_type=SessionType.TEAM),  # type: ignore
                )

            # We have a workflow member agent, so we are loading a WorkflowSession
            if loaded_session is None and self.workflow_id is not None:
                # Load session for workflow memberagents
                loaded_session = cast(
                    WorkflowSession,
                    await self._aread_session(session_id=session_id_to_load, session_type=SessionType.WORKFLOW),  # type: ignore
                )

            # Cache the session if relevant
            if loaded_session is not None and self.cache_session:
                self._cached_session = loaded_session

            return loaded_session

        log_debug(f"AgentSession {session_id_to_load} not found in db")
        return None

    def save_session(self, session: AgentSession) -> None:
        """
        Save the AgentSession to storage
        """
        if self._has_async_db():
            raise ValueError("Async database not supported for save_session")

        # If the agent is a member of a team, do not save the session to the database
        if (
            self.db is not None
            and self.team_id is None
            and self.workflow_id is None
            and session.session_data is not None
        ):
            if session.session_data is not None and "session_state" in session.session_data:
                session.session_data["session_state"].pop("current_session_id", None)
                session.session_data["session_state"].pop("current_user_id", None)
                session.session_data["session_state"].pop("current_run_id", None)

            self._upsert_session(session=session)
            log_debug(f"Created or updated AgentSession record: {session.session_id}")

    async def asave_session(self, session: AgentSession) -> None:
        """
        Save the AgentSession to storage
        """
        # If the agent is a member of a team, do not save the session to the database
        if (
            self.db is not None
            and self.team_id is None
            and self.workflow_id is None
            and session.session_data is not None
        ):
            if session.session_data is not None and "session_state" in session.session_data:
                session.session_data["session_state"].pop("current_session_id", None)
                session.session_data["session_state"].pop("current_user_id", None)
                session.session_data["session_state"].pop("current_run_id", None)
            if self._has_async_db():
                await self._aupsert_session(session=session)
            else:
                self._upsert_session(session=session)
            log_debug(f"Created or updated AgentSession record: {session.session_id}")

    def get_chat_history(self, session_id: Optional[str] = None) -> List[Message]:
        """Read the chat history from the session

        Args:
            session_id: The session ID to get the chat history for. If not provided, the current cached session ID is used.
        Returns:
            List[Message]: The chat history from the session.
        """
        session_id = session_id or self.session_id
        if session_id is None:
            log_warning("Session ID is not set, cannot get chat history")
            return []

        return get_chat_history_util(self, session_id=session_id)

    async def aget_chat_history(self, session_id: Optional[str] = None) -> List[Message]:
        """Read the chat history from the session

        Args:
            session_id: The session ID to get the chat history for. If not provided, the current cached session ID is used.
        Returns:
            List[Message]: The chat history from the session.
        """
        session_id = session_id or self.session_id
        if session_id is None:
            log_warning("Session ID is not set, cannot get chat history")
            return []

        return await aget_chat_history_util(self, session_id=session_id)

    # -*- Session Management Functions
    def rename(self, name: str, session_id: Optional[str] = None) -> None:
        """
        Rename the Agent and save to storage

        Args:
            name (str): The new name for the Agent.
            session_id (Optional[str]): The session_id of the session where to store the new name. If not provided, the current cached session ID is used.
        """

        session_id = session_id or self.session_id

        if session_id is None:
            raise Exception("Session ID is not set")

        if self._has_async_db():
            import asyncio

            session = asyncio.run(self.aget_session(session_id=session_id))
        else:
            session = self.get_session(session_id=session_id)

        if session is None:
            raise Exception("Session not found")

        # -*- Rename Agent
        self.name = name
        if session.agent_data is not None:
            session.agent_data["name"] = name
        else:
            session.agent_data = {"name": name}

        # -*- Save to storage
        if self._has_async_db():
            import asyncio

            asyncio.run(self.asave_session(session=session))
        else:
            self.save_session(session=session)

    def set_session_name(
        self,
        session_id: Optional[str] = None,
        autogenerate: bool = False,
        session_name: Optional[str] = None,
    ) -> AgentSession:
        """
        Set the session name and save to storage

        Args:
            session_id: The session ID to set the name for. If not provided, the current cached session ID is used.
            autogenerate: Whether to autogenerate the session name.
            session_name: The session name to set. If not provided, the session name will be autogenerated.
        Returns:
            AgentSession: The updated session.
        """
        session_id = session_id or self.session_id

        if session_id is None:
            raise Exception("Session ID is not set")

        return cast(
            AgentSession,
            set_session_name_util(self, session_id=session_id, autogenerate=autogenerate, session_name=session_name),
        )

    async def aset_session_name(
        self,
        session_id: Optional[str] = None,
        autogenerate: bool = False,
        session_name: Optional[str] = None,
    ) -> AgentSession:
        """
        Set the session name and save to storage

        Args:
            session_id: The session ID to set the name for. If not provided, the current cached session ID is used.
            autogenerate: Whether to autogenerate the session name.
            session_name: The session name to set. If not provided, the session name will be autogenerated.
        Returns:
            AgentSession: The updated session.
        """
        session_id = session_id or self.session_id

        if session_id is None:
            raise Exception("Session ID is not set")

        return cast(
            AgentSession,
            await aset_session_name_util(
                self, session_id=session_id, autogenerate=autogenerate, session_name=session_name
            ),
        )

    def generate_session_name(self, session: AgentSession) -> str:
        """
        Generate a name for the session using the first 6 messages from the memory

        Args:
            session (AgentSession): The session to generate a name for.
        Returns:
            str: The generated session name.
        """

        if self.model is None:
            raise Exception("Model not set")

        gen_session_name_prompt = "Conversation\n"

        messages_for_generating_session_name = session.get_messages_for_session()

        for message in messages_for_generating_session_name:
            gen_session_name_prompt += f"{message.role.upper()}: {message.content}\n"

        gen_session_name_prompt += "\n\nConversation Name: "

        system_message = Message(
            role=self.system_message_role,
            content="Please provide a suitable name for this conversation in maximum 5 words. "
            "Remember, do not exceed 5 words.",
        )
        user_message = Message(role=self.user_message_role, content=gen_session_name_prompt)
        generate_name_messages = [system_message, user_message]

        # Generate name
        generated_name = self.model.response(messages=generate_name_messages)
        content = generated_name.content
        if content is None:
            log_error("Generated name is None. Trying again.")
            return self.generate_session_name(session=session)

        if len(content.split()) > 5:
            log_error("Generated name is too long. It should be less than 5 words. Trying again.")
            return self.generate_session_name(session=session)
        return content.replace('"', "").strip()

    def get_session_name(self, session_id: Optional[str] = None) -> str:
        """
        Get the session name for the given session ID.

        Args:
            session_id: The session ID to get the name for. If not provided, the current cached session ID is used.
        Returns:
            str: The session name.
        """
        session_id = session_id or self.session_id
        if session_id is None:
            raise Exception("Session ID is not set")
        return get_session_name_util(self, session_id=session_id)

    async def aget_session_name(self, session_id: Optional[str] = None) -> str:
        """
        Get the session name for the given session ID.

        Args:
            session_id: The session ID to get the name for. If not provided, the current cached session ID is used.
        Returns:
            str: The session name.
        """
        session_id = session_id or self.session_id
        if session_id is None:
            raise Exception("Session ID is not set")
        return await aget_session_name_util(self, session_id=session_id)

    def get_session_state(self, session_id: Optional[str] = None) -> Dict[str, Any]:
        """
        Get the session state for the given session ID.

        Args:
            session_id: The session ID to get the state for. If not provided, the current cached session ID is used.
        Returns:
            Dict[str, Any]: The session state.
        """
        session_id = session_id or self.session_id
        if session_id is None:
            raise Exception("Session ID is not set")
        return get_session_state_util(self, session_id=session_id)

    async def aget_session_state(self, session_id: Optional[str] = None) -> Dict[str, Any]:
        """
        Get the session state for the given session ID.

        Args:
            session_id: The session ID to get the state for. If not provided, the current cached session ID is used.
        Returns:
            Dict[str, Any]: The session state.
        """
        session_id = session_id or self.session_id
        if session_id is None:
            raise Exception("Session ID is not set")
        return await aget_session_state_util(self, session_id=session_id)

    def update_session_state(self, session_state_updates: Dict[str, Any], session_id: Optional[str] = None) -> str:
        """
        Update the session state for the given session ID and user ID.
        Args:
            session_state_updates: The updates to apply to the session state. Should be a dictionary of key-value pairs.
            session_id: The session ID to update. If not provided, the current cached session ID is used.
        Returns:
            dict: The updated session state.
        """
        session_id = session_id or self.session_id
        if session_id is None:
            raise Exception("Session ID is not set")
        return update_session_state_util(self, session_state_updates=session_state_updates, session_id=session_id)

    async def aupdate_session_state(
        self, session_state_updates: Dict[str, Any], session_id: Optional[str] = None
    ) -> str:
        """
        Update the session state for the given session ID and user ID.
        Args:
            session_state_updates: The updates to apply to the session state. Should be a dictionary of key-value pairs.
            session_id: The session ID to update. If not provided, the current cached session ID is used.
        Returns:
            dict: The updated session state.
        """
        session_id = session_id or self.session_id
        if session_id is None:
            raise Exception("Session ID is not set")
        return await aupdate_session_state_util(
            self, session_state_updates=session_state_updates, session_id=session_id
        )

    def get_session_metrics(self, session_id: Optional[str] = None) -> Optional[Metrics]:
        """Get the session metrics for the given session ID.

        Args:
            session_id: The session ID to get the metrics for. If not provided, the current cached session ID is used.
        Returns:
            Optional[Metrics]: The session metrics.
        """
        session_id = session_id or self.session_id
        if session_id is None:
            raise Exception("Session ID is not set")

        return get_session_metrics_util(self, session_id=session_id)

    async def aget_session_metrics(self, session_id: Optional[str] = None) -> Optional[Metrics]:
        """Get the session metrics for the given session ID.

        Args:
            session_id: The session ID to get the metrics for. If not provided, the current cached session ID is used.
        Returns:
            Optional[Metrics]: The session metrics.
        """
        session_id = session_id or self.session_id
        if session_id is None:
            raise Exception("Session ID is not set")

        return await aget_session_metrics_util(self, session_id=session_id)

    def delete_session(self, session_id: str):
        """Delete the current session and save to storage"""
        if self.db is None:
            return

        self.db.delete_session(session_id=session_id)

    async def adelete_session(self, session_id: str):
        """Delete the current session and save to storage"""
        if self.db is None:
            return
        await self.db.delete_session(session_id=session_id)  # type: ignore

    def get_messages_for_session(self, session_id: Optional[str] = None) -> List[Message]:
        """Get messages for a session

        Args:
            session_id: The session ID to get the messages for. If not provided, the current cached session ID is used.
        Returns:
            List[Message]: The messages for the session.
        """
        session_id = session_id or self.session_id
        if session_id is None:
            log_warning("Session ID is not set, cannot get messages for session")
            return []

        session = self.get_session(session_id=session_id)

        if session is None:
            raise Exception("Session not found")

        # Only filter by agent_id if this is part of a team
        return session.get_messages_from_last_n_runs(
            agent_id=self.id if self.team_id is not None else None,
        )

    async def aget_messages_for_session(self, session_id: Optional[str] = None) -> List[Message]:
        """Get messages for a session

        Args:
            session_id: The session ID to get the messages for. If not provided, the current cached session ID is used.
        Returns:
            List[Message]: The messages for the session.
        """
        session_id = session_id or self.session_id
        if session_id is None:
            log_warning("Session ID is not set, cannot get messages for session")
            return []

        session = await self.aget_session(session_id=session_id)

        if session is None:
            raise Exception("Session not found")

        # Only filter by agent_id if this is part of a team
        return session.get_messages_from_last_n_runs(
            agent_id=self.id if self.team_id is not None else None,
        )

    def get_session_summary(self, session_id: Optional[str] = None) -> Optional[SessionSummary]:
        """Get the session summary for the given session ID and user ID

        Args:
            session_id: The session ID to get the summary for. If not provided, the current cached session ID is used.
        Returns:
            SessionSummary: The session summary.
        """
        session_id = session_id if session_id is not None else self.session_id
        if session_id is None:
            raise ValueError("Session ID is required")

        session = self.get_session(session_id=session_id)

        if session is None:
            raise Exception(f"Session {session_id} not found")

        return session.get_session_summary()

    async def aget_session_summary(self, session_id: Optional[str] = None) -> Optional[SessionSummary]:
        """Get the session summary for the given session ID and user ID.

        Args:
            session_id: The session ID to get the summary for. If not provided, the current cached session ID is used.
        Returns:
            SessionSummary: The session summary.
        """
        session_id = session_id if session_id is not None else self.session_id
        if session_id is None:
            raise ValueError("Session ID is required")

        session = await self.aget_session(session_id=session_id)

        if session is None:
            raise Exception(f"Session {session_id} not found")

        return session.get_session_summary()

    def get_user_memories(self, user_id: Optional[str] = None) -> Optional[List[UserMemory]]:
        """Get the user memories for the given user ID.

        Args:
            user_id: The user ID to get the memories for. If not provided, the current cached user ID is used.
        Returns:
            Optional[List[UserMemory]]: The user memories.
        """
        if self.memory_manager is None:
            return None
        user_id = user_id if user_id is not None else self.user_id
        if user_id is None:
            user_id = "default"

        return self.memory_manager.get_user_memories(user_id=user_id)

    async def aget_user_memories(self, user_id: Optional[str] = None) -> Optional[List[UserMemory]]:
        """Get the user memories for the given user ID.

        Args:
            user_id: The user ID to get the memories for. If not provided, the current cached user ID is used.
        Returns:
            Optional[List[UserMemory]]: The user memories.
        """
        if self.memory_manager is None:
            return None
        user_id = user_id if user_id is not None else self.user_id
        if user_id is None:
            user_id = "default"

        return await self.memory_manager.aget_user_memories(user_id=user_id)

    def get_culture_knowledge(self) -> Optional[List[CulturalKnowledge]]:
        """Get the cultural knowledge the agent has access to

        Returns:
            Optional[List[CulturalKnowledge]]: The cultural knowledge.
        """
        if self.culture_manager is None:
            return None

        return self.culture_manager.get_all_knowledge()

    async def aget_culture_knowledge(self) -> Optional[List[CulturalKnowledge]]:
        """Get the cultural knowledge the agent has access to

        Returns:
            Optional[List[CulturalKnowledge]]: The cultural knowledge.
        """
        if self.culture_manager is None:
            return None

        return await self.culture_manager.aget_all_knowledge()

    # -*- System & User Message Functions
    def _format_message_with_state_variables(
        self,
        message: Any,
        session_state: Optional[Dict[str, Any]] = None,
        dependencies: Optional[Dict[str, Any]] = None,
        metadata: Optional[Dict[str, Any]] = None,
        user_id: Optional[str] = None,
    ) -> Any:
        """Format a message with the session state variables."""
        import re
        import string
        from copy import deepcopy

        if not isinstance(message, str):
            return message

        # Should already be resolved and passed from run() method
        format_variables = ChainMap(
            session_state or {},
            dependencies or {},
            metadata or {},
            {"user_id": user_id} if user_id is not None else {},
        )

        converted_msg = deepcopy(message)
        for var_name in format_variables.keys():
            # Only convert standalone {var_name} patterns, not nested ones
            pattern = r"\{" + re.escape(var_name) + r"\}"
            replacement = "${" + var_name + "}"
            converted_msg = re.sub(pattern, replacement, converted_msg)

        # Use Template to safely substitute variables
        template = string.Template(converted_msg)
        try:
            result = template.safe_substitute(format_variables)
            return result
        except Exception as e:
            log_warning(f"Template substitution failed: {e}")
            return message

    def get_system_message(
        self,
        session: AgentSession,
        run_context: Optional[RunContext] = None,
        user_id: Optional[str] = None,
<<<<<<< HEAD
=======
        tools: Optional[List[Union[Function, dict]]] = None,
        dependencies: Optional[Dict[str, Any]] = None,
        metadata: Optional[Dict[str, Any]] = None,
>>>>>>> d803a134
        add_session_state_to_context: Optional[bool] = None,
        session_state: Optional[Dict[str, Any]] = None,  # Deprecated
        dependencies: Optional[Dict[str, Any]] = None,  # Deprecated
        metadata: Optional[Dict[str, Any]] = None,  # Deprecated
    ) -> Optional[Message]:
        """Return the system message for the Agent.

        1. If the system_message is provided, use that.
        2. If build_context is False, return None.
        3. Build and return the default system message for the Agent.
        """

        # Consider both run_context and session_state, dependencies, metadata (deprecated fields)
        if run_context is not None:
            session_state = run_context.session_state or session_state
            dependencies = run_context.dependencies or dependencies
            metadata = run_context.metadata or metadata

        # 1. If the system_message is provided, use that.
        if self.system_message is not None:
            if isinstance(self.system_message, Message):
                return self.system_message

            sys_message_content: str = ""
            if isinstance(self.system_message, str):
                sys_message_content = self.system_message
            elif callable(self.system_message):
                sys_message_content = self.system_message(agent=self)
                if not isinstance(sys_message_content, str):
                    raise Exception("system_message must return a string")

            if self.resolve_in_context:
                sys_message_content = self._format_message_with_state_variables(
                    sys_message_content,
                    user_id=user_id,
                    session_state=session_state,
                    dependencies=dependencies,
                    metadata=metadata,
                )

            # type: ignore
            return Message(role=self.system_message_role, content=sys_message_content)

        # 2. If build_context is False, return None.
        if not self.build_context:
            return None

        if self.model is None:
            raise Exception("model not set")

        # 3. Build and return the default system message for the Agent.
        # 3.1 Build the list of instructions for the system message
        instructions: List[str] = []
        if self.instructions is not None:
            _instructions = self.instructions
            if callable(self.instructions):
                import inspect

                signature = inspect.signature(self.instructions)
                instruction_args: Dict[str, Any] = {}

                # Check for agent parameter
                if "agent" in signature.parameters:
                    instruction_args["agent"] = self

                # Check for session_state parameter
                if "session_state" in signature.parameters:
                    instruction_args["session_state"] = session_state or {}

                # Check for run_context parameter
                if "run_context" in signature.parameters:
                    instruction_args["run_context"] = run_context or None

                # Run the instructions function
                _instructions = self.instructions(**instruction_args)

            if isinstance(_instructions, str):
                instructions.append(_instructions)
            elif isinstance(_instructions, list):
                instructions.extend(_instructions)

        # 3.1.1 Add instructions from the Model
        _model_instructions = self.model.get_instructions_for_model(tools)
        if _model_instructions is not None:
            instructions.extend(_model_instructions)

        # 3.2 Build a list of additional information for the system message
        additional_information: List[str] = []
        # 3.2.1 Add instructions for using markdown
        if self.markdown and self.output_schema is None:
            additional_information.append("Use markdown to format your answers.")
        # 3.2.2 Add the current datetime
        if self.add_datetime_to_context:
            from datetime import datetime

            tz = None

            if self.timezone_identifier:
                try:
                    from zoneinfo import ZoneInfo

                    tz = ZoneInfo(self.timezone_identifier)
                except Exception:
                    log_warning("Invalid timezone identifier")

            time = datetime.now(tz) if tz else datetime.now()

            additional_information.append(f"The current time is {time}.")

        # 3.2.3 Add the current location
        if self.add_location_to_context:
            from agno.utils.location import get_location

            location = get_location()
            if location:
                location_str = ", ".join(
                    filter(
                        None,
                        [
                            location.get("city"),
                            location.get("region"),
                            location.get("country"),
                        ],
                    )
                )
                if location_str:
                    additional_information.append(f"Your approximate location is: {location_str}.")

        # 3.2.4 Add agent name if provided
        if self.name is not None and self.add_name_to_context:
            additional_information.append(f"Your name is: {self.name}.")

        # 3.2.5 Add information about agentic filters if enabled
        if self.knowledge is not None and self.enable_agentic_knowledge_filters:
            valid_filters = self.knowledge.get_valid_filters()
            if valid_filters:
                valid_filters_str = ", ".join(valid_filters)
                additional_information.append(
                    dedent(
                        f"""
                    The knowledge base contains documents with these metadata filters: {valid_filters_str}.
                    Always use filters when the user query indicates specific metadata.

                    Examples:
                    1. If the user asks about a specific person like "Jordan Mitchell", you MUST use the search_knowledge_base tool with the filters parameter set to {{'<valid key like user_id>': '<valid value based on the user query>'}}.
                    2. If the user asks about a specific document type like "contracts", you MUST use the search_knowledge_base tool with the filters parameter set to {{'document_type': 'contract'}}.
                    4. If the user asks about a specific location like "documents from New York", you MUST use the search_knowledge_base tool with the filters parameter set to {{'<valid key like location>': 'New York'}}.

                    General Guidelines:
                    - Always analyze the user query to identify relevant metadata.
                    - Use the most specific filter(s) possible to narrow down results.
                    - If multiple filters are relevant, combine them in the filters parameter (e.g., {{'name': 'Jordan Mitchell', 'document_type': 'contract'}}).
                    - Ensure the filter keys match the valid metadata filters: {valid_filters_str}.

                    You can use the search_knowledge_base tool to search the knowledge base and get the most relevant documents. Make sure to pass the filters as [Dict[str: Any]] to the tool. FOLLOW THIS STRUCTURE STRICTLY.
                """
                    )
                )

        # 3.3 Build the default system message for the Agent.
        system_message_content: str = ""
        # 3.3.1 First add the Agent description if provided
        if self.description is not None:
            system_message_content += f"{self.description}\n"
        # 3.3.2 Then add the Agent role if provided
        if self.role is not None:
            system_message_content += f"\n<your_role>\n{self.role}\n</your_role>\n\n"
        # 3.3.4 Then add instructions for the Agent
        if len(instructions) > 0:
            system_message_content += "<instructions>"
            if len(instructions) > 1:
                for _upi in instructions:
                    system_message_content += f"\n- {_upi}"
            else:
                system_message_content += "\n" + instructions[0]
            system_message_content += "\n</instructions>\n\n"
        # 3.3.6 Add additional information
        if len(additional_information) > 0:
            system_message_content += "<additional_information>"
            for _ai in additional_information:
                system_message_content += f"\n- {_ai}"
            system_message_content += "\n</additional_information>\n\n"
        # 3.3.7 Then add instructions for the tools
        if self._tool_instructions is not None:
            for _ti in self._tool_instructions:
                system_message_content += f"{_ti}\n"

        # Format the system message with the session state variables
        if self.resolve_in_context:
            system_message_content = self._format_message_with_state_variables(
                system_message_content,
                user_id=user_id,
                session_state=session_state,
                dependencies=dependencies,
                metadata=metadata,
            )

        # 3.3.7 Then add the expected output
        if self.expected_output is not None:
            system_message_content += f"<expected_output>\n{self.expected_output.strip()}\n</expected_output>\n\n"
        # 3.3.8 Then add additional context
        if self.additional_context is not None:
            system_message_content += f"{self.additional_context}\n"
        # 3.3.9 Then add memories to the system prompt
        if self.add_memories_to_context:
            _memory_manager_not_set = False
            if not user_id:
                user_id = "default"
            if self.memory_manager is None:
                self._set_memory_manager()
                _memory_manager_not_set = True

            user_memories = self.memory_manager.get_user_memories(user_id=user_id)  # type: ignore

            if user_memories and len(user_memories) > 0:
                system_message_content += "You have access to user info and preferences from previous interactions that you can use to personalize your response:\n\n"
                system_message_content += "<memories_from_previous_interactions>"
                for _memory in user_memories:  # type: ignore
                    system_message_content += f"\n- {_memory.memory}"
                system_message_content += "\n</memories_from_previous_interactions>\n\n"
                system_message_content += (
                    "Note: this information is from previous interactions and may be updated in this conversation. "
                    "You should always prefer information from this conversation over the past memories.\n"
                )
            else:
                system_message_content += (
                    "You have the capability to retain memories from previous interactions with the user, "
                    "but have not had any interactions with the user yet.\n"
                )
            if _memory_manager_not_set:
                self.memory_manager = None

            if self.enable_agentic_memory:
                system_message_content += (
                    "\n<updating_user_memories>\n"
                    "- You have access to the `update_user_memory` tool that you can use to add new memories, update existing memories, delete memories, or clear all memories.\n"
                    "- If the user's message includes information that should be captured as a memory, use the `update_user_memory` tool to update your memory database.\n"
                    "- Memories should include details that could personalize ongoing interactions with the user.\n"
                    "- Use this tool to add new memories or update existing memories that you identify in the conversation.\n"
                    "- Use this tool if the user asks to update their memory, delete a memory, or clear all memories.\n"
                    "- If you use the `update_user_memory` tool, remember to pass on the response to the user.\n"
                    "</updating_user_memories>\n\n"
                )

        # 3.3.10 Then add cultural knowledge to the system prompt
        if self.add_culture_to_context:
            _culture_manager_not_set = None
            if not self.culture_manager:
                self._set_culture_manager()
                _culture_manager_not_set = True

            cultural_knowledge = self.culture_manager.get_all_knowledge()  # type: ignore

            if cultural_knowledge and len(cultural_knowledge) > 0:
                system_message_content += (
                    "You have access to shared **Cultural Knowledge**, which provides context, norms, rules and guidance "
                    "for your reasoning, communication, and decision-making. "
                    "Cultural Knowledge represents the collective understanding, values, rules and practices that have "
                    "emerged across agents and teams. It encodes collective experience — including preferred "
                    "approaches, common patterns, lessons learned, and ethical guardrails.\n\n"
                    "When performing any task:\n"
                    "- **Reference Cultural Knowledge** to align with shared norms and best practices.\n"
                    "- **Apply it contextually**, not mechanically — adapt principles to the current situation.\n"
                    "- **Preserve consistency** with cultural values (tone, reasoning, and style) unless explicitly told otherwise.\n"
                    "- **Extend it** when you discover new insights — your outputs may become future Cultural Knowledge.\n"
                    "- **Clarify conflicts** if Cultural Knowledge appears to contradict explicit user instructions.\n\n"
                    "Your goal is to act not only intelligently but also *culturally coherently* — reflecting the "
                    "collective intelligence of the system.\n\n"
                    "Below is the currently available Cultural Knowledge for this context:\n\n"
                )
                system_message_content += "<cultural_knowledge>"
                for _knowledge in cultural_knowledge:  # type: ignore
                    system_message_content += "\n---"
                    system_message_content += f"\nName: {_knowledge.name}"
                    system_message_content += f"\nSummary: {_knowledge.summary}"
                    system_message_content += f"\nContent: {_knowledge.content}"
                system_message_content += "\n</cultural_knowledge>\n"
            else:
                system_message_content += (
                    "You have the capability to access shared **Cultural Knowledge**, which normally provides "
                    "context, norms, and guidance for your behavior and reasoning. However, no cultural knowledge "
                    "is currently available in this session.\n"
                    "Proceed thoughtfully and document any useful insights you create — they may become future "
                    "Cultural Knowledge for others.\n\n"
                )

            if _culture_manager_not_set:
                self.culture_manager = None

            if self.enable_agentic_culture:
                system_message_content += (
                    "\n<contributing_to_culture>\n"
                    "When you discover an insight, pattern, rule, or best practice that will help future agents, use the `create_or_update_cultural_knowledge` tool to add or update entries in the shared cultural knowledge.\n"
                    "\n"
                    "When to contribute:\n"
                    "- You discover a reusable insight, pattern, rule, or best practice that will help future agents.\n"
                    "- You correct or clarify an existing cultural entry.\n"
                    "- You capture a guardrail, decision rationale, postmortem lesson, or example template.\n"
                    "- You identify missing context that should persist across sessions or teams.\n"
                    "\n"
                    "Cultural knowledge should capture reusable insights, best practices, or contextual knowledge that transcends individual conversations.\n"
                    "Mention your contribution to the user only if it is relevant to their request or they asked to be notified.\n"
                    "</contributing_to_culture>\n\n"
                )

        # 3.3.11 Then add a summary of the interaction to the system prompt
        if self.add_session_summary_to_context and session.summary is not None:
            system_message_content += "Here is a brief summary of your previous interactions:\n\n"
            system_message_content += "<summary_of_previous_interactions>\n"
            system_message_content += session.summary.summary
            system_message_content += "\n</summary_of_previous_interactions>\n\n"
            system_message_content += (
                "Note: this information is from previous interactions and may be outdated. "
                "You should ALWAYS prefer information from this conversation over the past summary.\n\n"
            )

        # 3.3.12 Add the system message from the Model
        system_message_from_model = self.model.get_system_message_for_model(tools)
        if system_message_from_model is not None:
            system_message_content += system_message_from_model

        # 3.3.13 Add the JSON output prompt if output_schema is provided and the model does not support native structured outputs or JSON schema outputs
        # or if use_json_mode is True
        if (
            self.output_schema is not None
            and self.parser_model is None
            and not (
                (self.model.supports_native_structured_outputs or self.model.supports_json_schema_outputs)
                and (not self.use_json_mode or self.structured_outputs is True)
            )
        ):
            system_message_content += f"{get_json_output_prompt(self.output_schema)}"  # type: ignore

        # 3.3.14 Add the response model format prompt if output_schema is provided
        if self.output_schema is not None and self.parser_model is not None:
            system_message_content += f"{get_response_model_format_prompt(self.output_schema)}"

        # 3.3.15 Add the session state to the system message
        if add_session_state_to_context and session_state is not None:
            system_message_content += f"\n<session_state>\n{session_state}\n</session_state>\n\n"

        # Return the system message
        return (
            Message(role=self.system_message_role, content=system_message_content.strip())  # type: ignore
            if system_message_content
            else None
        )

    async def aget_system_message(
        self,
        session: AgentSession,
        run_context: Optional[RunContext] = None,
        session_state: Optional[Dict[str, Any]] = None,
        user_id: Optional[str] = None,
        tools: Optional[List[Union[Function, dict]]] = None,
        dependencies: Optional[Dict[str, Any]] = None,
        metadata: Optional[Dict[str, Any]] = None,
    ) -> Optional[Message]:
        """Return the system message for the Agent.

        1. If the system_message is provided, use that.
        2. If build_context is False, return None.
        3. Build and return the default system message for the Agent.
        """

        # Consider both run_context and session_state, dependencies, metadata (deprecated fields)
        if run_context is not None:
            session_state = run_context.session_state or session_state
            dependencies = run_context.dependencies or dependencies
            metadata = run_context.metadata or metadata

        # 1. If the system_message is provided, use that.
        if self.system_message is not None:
            if isinstance(self.system_message, Message):
                return self.system_message

            sys_message_content: str = ""
            if isinstance(self.system_message, str):
                sys_message_content = self.system_message
            elif callable(self.system_message):
                sys_message_content = self.system_message(agent=self)
                if not isinstance(sys_message_content, str):
                    raise Exception("system_message must return a string")

            # Format the system message with the session state variables
            if self.resolve_in_context:
                sys_message_content = self._format_message_with_state_variables(
                    sys_message_content,
                    user_id=user_id,
                    dependencies=dependencies,
                    metadata=metadata,
                    session_state=session_state,
                )

            # type: ignore
            return Message(role=self.system_message_role, content=sys_message_content)

        # 2. If build_context is False, return None.
        if not self.build_context:
            return None

        if self.model is None:
            raise Exception("model not set")

        # 3. Build and return the default system message for the Agent.
        # 3.1 Build the list of instructions for the system message
        instructions: List[str] = []
        if self.instructions is not None:
            _instructions = self.instructions
            if callable(self.instructions):
                import inspect

                signature = inspect.signature(self.instructions)
                instruction_args: Dict[str, Any] = {}

                # Check for agent parameter
                if "agent" in signature.parameters:
                    instruction_args["agent"] = self

                # Check for session_state parameter
                if "session_state" in signature.parameters:
                    instruction_args["session_state"] = session_state or {}

                _instructions = self.instructions(**instruction_args)

            if isinstance(_instructions, str):
                instructions.append(_instructions)
            elif isinstance(_instructions, list):
                instructions.extend(_instructions)

        # 3.1.1 Add instructions from the Model
        _model_instructions = self.model.get_instructions_for_model(tools)
        if _model_instructions is not None:
            instructions.extend(_model_instructions)

        # 3.2 Build a list of additional information for the system message
        additional_information: List[str] = []
        # 3.2.1 Add instructions for using markdown
        if self.markdown and self.output_schema is None:
            additional_information.append("Use markdown to format your answers.")
        # 3.2.2 Add the current datetime
        if self.add_datetime_to_context:
            from datetime import datetime

            tz = None

            if self.timezone_identifier:
                try:
                    from zoneinfo import ZoneInfo

                    tz = ZoneInfo(self.timezone_identifier)
                except Exception:
                    log_warning("Invalid timezone identifier")

            time = datetime.now(tz) if tz else datetime.now()

            additional_information.append(f"The current time is {time}.")

        # 3.2.3 Add the current location
        if self.add_location_to_context:
            from agno.utils.location import get_location

            location = get_location()
            if location:
                location_str = ", ".join(
                    filter(
                        None,
                        [
                            location.get("city"),
                            location.get("region"),
                            location.get("country"),
                        ],
                    )
                )
                if location_str:
                    additional_information.append(f"Your approximate location is: {location_str}.")

        # 3.2.4 Add agent name if provided
        if self.name is not None and self.add_name_to_context:
            additional_information.append(f"Your name is: {self.name}.")

        # 3.2.5 Add information about agentic filters if enabled
        if self.knowledge is not None and self.enable_agentic_knowledge_filters:
            valid_filters = getattr(self.knowledge, "valid_metadata_filters", None)
            if valid_filters:
                valid_filters_str = ", ".join(valid_filters)
                additional_information.append(
                    dedent(
                        f"""
                    The knowledge base contains documents with these metadata filters: {valid_filters_str}.
                    Always use filters when the user query indicates specific metadata.

                    Examples:
                    1. If the user asks about a specific person like "Jordan Mitchell", you MUST use the search_knowledge_base tool with the filters parameter set to {{'<valid key like user_id>': '<valid value based on the user query>'}}.
                    2. If the user asks about a specific document type like "contracts", you MUST use the search_knowledge_base tool with the filters parameter set to {{'document_type': 'contract'}}.
                    4. If the user asks about a specific location like "documents from New York", you MUST use the search_knowledge_base tool with the filters parameter set to {{'<valid key like location>': 'New York'}}.

                    General Guidelines:
                    - Always analyze the user query to identify relevant metadata.
                    - Use the most specific filter(s) possible to narrow down results.
                    - If multiple filters are relevant, combine them in the filters parameter (e.g., {{'name': 'Jordan Mitchell', 'document_type': 'contract'}}).
                    - Ensure the filter keys match the valid metadata filters: {valid_filters_str}.

                    You can use the search_knowledge_base tool to search the knowledge base and get the most relevant documents. Make sure to pass the filters as [Dict[str: Any]] to the tool. FOLLOW THIS STRUCTURE STRICTLY.
                """
                    )
                )

        # 3.3 Build the default system message for the Agent.
        system_message_content: str = ""
        # 3.3.1 First add the Agent description if provided
        if self.description is not None:
            system_message_content += f"{self.description}\n"
        # 3.3.2 Then add the Agent role if provided
        if self.role is not None:
            system_message_content += f"\n<your_role>\n{self.role}\n</your_role>\n\n"
        # 3.3.4 Then add instructions for the Agent
        if len(instructions) > 0:
            system_message_content += "<instructions>"
            if len(instructions) > 1:
                for _upi in instructions:
                    system_message_content += f"\n- {_upi}"
            else:
                system_message_content += "\n" + instructions[0]
            system_message_content += "\n</instructions>\n\n"
        # 3.3.6 Add additional information
        if len(additional_information) > 0:
            system_message_content += "<additional_information>"
            for _ai in additional_information:
                system_message_content += f"\n- {_ai}"
            system_message_content += "\n</additional_information>\n\n"
        # 3.3.7 Then add instructions for the tools
        if self._tool_instructions is not None:
            for _ti in self._tool_instructions:
                system_message_content += f"{_ti}\n"

        # Format the system message with the session state variables
        if self.resolve_in_context:
            system_message_content = self._format_message_with_state_variables(
                system_message_content,
                user_id=user_id,
                session_state=session_state,
                dependencies=dependencies,
                metadata=metadata,
            )

        # 3.3.7 Then add the expected output
        if self.expected_output is not None:
            system_message_content += f"<expected_output>\n{self.expected_output.strip()}\n</expected_output>\n\n"
        # 3.3.8 Then add additional context
        if self.additional_context is not None:
            system_message_content += f"{self.additional_context}\n"
        # 3.3.9 Then add memories to the system prompt
        if self.add_memories_to_context:
            _memory_manager_not_set = False
            if not user_id:
                user_id = "default"
            if self.memory_manager is None:
                self._set_memory_manager()
                _memory_manager_not_set = True

            if self._has_async_db():
                user_memories = await self.memory_manager.aget_user_memories(user_id=user_id)  # type: ignore
            else:
                user_memories = self.memory_manager.get_user_memories(user_id=user_id)  # type: ignore

            if user_memories and len(user_memories) > 0:
                system_message_content += "You have access to user info and preferences from previous interactions that you can use to personalize your response:\n\n"
                system_message_content += "<memories_from_previous_interactions>"
                for _memory in user_memories:  # type: ignore
                    system_message_content += f"\n- {_memory.memory}"
                system_message_content += "\n</memories_from_previous_interactions>\n\n"
                system_message_content += (
                    "Note: this information is from previous interactions and may be updated in this conversation. "
                    "You should always prefer information from this conversation over the past memories.\n"
                )
            else:
                system_message_content += (
                    "You have the capability to retain memories from previous interactions with the user, "
                    "but have not had any interactions with the user yet.\n"
                )
            if _memory_manager_not_set:
                self.memory_manager = None

            if self.enable_agentic_memory:
                system_message_content += (
                    "\n<updating_user_memories>\n"
                    "- You have access to the `update_user_memory` tool that you can use to add new memories, update existing memories, delete memories, or clear all memories.\n"
                    "- If the user's message includes information that should be captured as a memory, use the `update_user_memory` tool to update your memory database.\n"
                    "- Memories should include details that could personalize ongoing interactions with the user.\n"
                    "- Use this tool to add new memories or update existing memories that you identify in the conversation.\n"
                    "- Use this tool if the user asks to update their memory, delete a memory, or clear all memories.\n"
                    "- If you use the `update_user_memory` tool, remember to pass on the response to the user.\n"
                    "</updating_user_memories>\n\n"
                )

        # 3.3.10 Then add cultural knowledge to the system prompt
        if self.add_culture_to_context:
            _culture_manager_not_set = None
            if not self.culture_manager:
                self._set_culture_manager()
                _culture_manager_not_set = True

            cultural_knowledge = await self.culture_manager.aget_all_knowledge()  # type: ignore

            if cultural_knowledge and len(cultural_knowledge) > 0:
                system_message_content += (
                    "You have access to shared **Cultural Knowledge**, which provides context, norms, rules and guidance "
                    "for your reasoning, communication, and decision-making.\n\n"
                    "Cultural Knowledge represents the collective understanding, values, rules and practices that have "
                    "emerged across agents and teams. It encodes collective experience — including preferred "
                    "approaches, common patterns, lessons learned, and ethical guardrails.\n\n"
                    "When performing any task:\n"
                    "- **Reference Cultural Knowledge** to align with shared norms and best practices.\n"
                    "- **Apply it contextually**, not mechanically — adapt principles to the current situation.\n"
                    "- **Preserve consistency** with cultural values (tone, reasoning, and style) unless explicitly told otherwise.\n"
                    "- **Extend it** when you discover new insights — your outputs may become future Cultural Knowledge.\n"
                    "- **Clarify conflicts** if Cultural Knowledge appears to contradict explicit user instructions.\n\n"
                    "Your goal is to act not only intelligently but also *culturally coherently* — reflecting the "
                    "collective intelligence of the system.\n\n"
                    "Below is the currently available Cultural Knowledge for this context:\n\n"
                )
                system_message_content += "<cultural_knowledge>"
                for _knowledge in cultural_knowledge:  # type: ignore
                    system_message_content += "\n---"
                    system_message_content += f"\nName: {_knowledge.name}"
                    system_message_content += f"\nSummary: {_knowledge.summary}"
                    system_message_content += f"\nContent: {_knowledge.content}"
                system_message_content += "\n</cultural_knowledge>\n"
            else:
                system_message_content += (
                    "You have the capability to access shared **Cultural Knowledge**, which normally provides "
                    "context, norms, and guidance for your behavior and reasoning. However, no cultural knowledge "
                    "is currently available in this session.\n"
                    "Proceed thoughtfully and document any useful insights you create — they may become future "
                    "Cultural Knowledge for others.\n\n"
                )

            if _culture_manager_not_set:
                self.culture_manager = None

            if self.enable_agentic_culture:
                system_message_content += (
                    "\n<contributing_to_culture>\n"
                    "When you discover an insight, pattern, rule, or best practice that will help future agents, use the `create_or_update_cultural_knowledge` tool to add or update entries in the shared cultural knowledge.\n"
                    "\n"
                    "When to contribute:\n"
                    "- You discover a reusable insight, pattern, rule, or best practice that will help future agents.\n"
                    "- You correct or clarify an existing cultural entry.\n"
                    "- You capture a guardrail, decision rationale, postmortem lesson, or example template.\n"
                    "- You identify missing context that should persist across sessions or teams.\n"
                    "\n"
                    "Cultural knowledge should capture reusable insights, best practices, or contextual knowledge that transcends individual conversations.\n"
                    "Mention your contribution to the user only if it is relevant to their request or they asked to be notified.\n"
                    "</contributing_to_culture>\n\n"
                )

        # 3.3.11 Then add a summary of the interaction to the system prompt
        if self.add_session_summary_to_context and session.summary is not None:
            system_message_content += "Here is a brief summary of your previous interactions:\n\n"
            system_message_content += "<summary_of_previous_interactions>\n"
            system_message_content += session.summary.summary
            system_message_content += "\n</summary_of_previous_interactions>\n\n"
            system_message_content += (
                "Note: this information is from previous interactions and may be outdated. "
                "You should ALWAYS prefer information from this conversation over the past summary.\n\n"
            )

        # 3.3.12 Add the system message from the Model
        system_message_from_model = self.model.get_system_message_for_model(tools)
        if system_message_from_model is not None:
            system_message_content += system_message_from_model

        # 3.3.13 Add the JSON output prompt if output_schema is provided and the model does not support native structured outputs or JSON schema outputs
        # or if use_json_mode is True
        if (
            self.output_schema is not None
            and self.parser_model is None
            and not (
                (self.model.supports_native_structured_outputs or self.model.supports_json_schema_outputs)
                and (not self.use_json_mode or self.structured_outputs is True)
            )
        ):
            system_message_content += f"{get_json_output_prompt(self.output_schema)}"  # type: ignore

        # 3.3.14 Add the response model format prompt if output_schema is provided
        if self.output_schema is not None and self.parser_model is not None:
            system_message_content += f"{get_response_model_format_prompt(self.output_schema)}"

        # 3.3.15 Add the session state to the system message
        if self.add_session_state_to_context and session_state is not None:
            system_message_content += self._get_formatted_session_state_for_system_message(session_state)

        # Return the system message
        return (
            Message(role=self.system_message_role, content=system_message_content.strip())  # type: ignore
            if system_message_content
            else None
        )

    def _get_formatted_session_state_for_system_message(self, session_state: Dict[str, Any]) -> str:
        return f"\n<session_state>\n{session_state}\n</session_state>\n\n"

    def _get_user_message(
        self,
        *,
        run_response: RunOutput,
        run_context: RunContext,
        user_id: Optional[str] = None,
        input: Optional[Union[str, List, Dict, Message, BaseModel, List[Message]]] = None,
        audio: Optional[Sequence[Audio]] = None,
        images: Optional[Sequence[Image]] = None,
        videos: Optional[Sequence[Video]] = None,
        files: Optional[Sequence[File]] = None,
        add_dependencies_to_context: Optional[bool] = None,
        **kwargs: Any,
    ) -> Optional[Message]:
        """Return the user message for the Agent.

        1. If the user_message is provided, use that.
        2. If build_user_context is False or if the message is a list, return the message as is.
        3. Build the default user message for the Agent
        """
        # Get references from the knowledge base to use in the user message
        references = None

        # 1. If build_user_context is False or message is a list, return the message as is.
        if not self.build_user_context:
            return Message(
                role=self.user_message_role or "user",
                content=input,  # type: ignore
                images=None if not self.send_media_to_model else images,
                audio=None if not self.send_media_to_model else audio,
                videos=None if not self.send_media_to_model else videos,
                files=None if not self.send_media_to_model else files,
                **kwargs,
            )
        # 2. Build the user message for the Agent
        elif input is None:
            # If we have any media, return a message with empty content
            if images is not None or audio is not None or videos is not None or files is not None:
                return Message(
                    role=self.user_message_role or "user",
                    content="",
                    images=None if not self.send_media_to_model else images,
                    audio=None if not self.send_media_to_model else audio,
                    videos=None if not self.send_media_to_model else videos,
                    files=None if not self.send_media_to_model else files,
                    **kwargs,
                )
            else:
                # If the input is None, return None
                return None

        else:
            # Handle list messages by converting to string
            if isinstance(input, list):
                # Convert list to string (join with newlines if all elements are strings)
                if all(isinstance(item, str) for item in input):
                    message_content = "\n".join(input)  # type: ignore
                else:
                    message_content = str(input)

                return Message(
                    role=self.user_message_role,
                    content=message_content,
                    images=None if not self.send_media_to_model else images,
                    audio=None if not self.send_media_to_model else audio,
                    videos=None if not self.send_media_to_model else videos,
                    files=None if not self.send_media_to_model else files,
                    **kwargs,
                )

            # If message is provided as a Message, use it directly
            elif isinstance(input, Message):
                return input
            # If message is provided as a dict, try to validate it as a Message
            elif isinstance(input, dict):
                try:
                    return Message.model_validate(input)
                except Exception as e:
                    log_warning(f"Failed to validate message: {e}")
                    raise Exception(f"Failed to validate message: {e}")

            # If message is provided as a BaseModel, convert it to a Message
            elif isinstance(input, BaseModel):
                try:
                    # Create a user message with the BaseModel content
                    content = input.model_dump_json(indent=2, exclude_none=True)
                    return Message(role=self.user_message_role, content=content)
                except Exception as e:
                    log_warning(f"Failed to convert BaseModel to message: {e}")
                    raise Exception(f"Failed to convert BaseModel to message: {e}")
            else:
                user_msg_content = input
                if self.add_knowledge_to_context:
                    if isinstance(input, str):
                        user_msg_content = input
                    elif callable(input):
                        user_msg_content = input(agent=self)
                    else:
                        raise Exception("message must be a string or a callable when add_references is True")

                    try:
                        retrieval_timer = Timer()
                        retrieval_timer.start()
                        docs_from_knowledge = self.get_relevant_docs_from_knowledge(
                            query=user_msg_content, filters=run_context.knowledge_filters, **kwargs
                        )
                        if docs_from_knowledge is not None:
                            references = MessageReferences(
                                query=user_msg_content,
                                references=docs_from_knowledge,
                                time=round(retrieval_timer.elapsed, 4),
                            )
                            # Add the references to the run_response
                            if run_response.references is None:
                                run_response.references = []
                            run_response.references.append(references)
                        retrieval_timer.stop()
                        log_debug(f"Time to get references: {retrieval_timer.elapsed:.4f}s")
                    except Exception as e:
                        log_warning(f"Failed to get references: {e}")

                if self.resolve_in_context:
                    user_msg_content = self._format_message_with_state_variables(
                        user_msg_content,
                        user_id=user_id,
                        session_state=run_context.session_state,
                        dependencies=run_context.dependencies,
                        metadata=run_context.metadata,
                    )

                # Convert to string for concatenation operations
                user_msg_content_str = get_text_from_message(user_msg_content) if user_msg_content is not None else ""

                # 4.1 Add knowledge references to user message
                if (
                    self.add_knowledge_to_context
                    and references is not None
                    and references.references is not None
                    and len(references.references) > 0
                ):
                    user_msg_content_str += "\n\nUse the following references from the knowledge base if it helps:\n"
                    user_msg_content_str += "<references>\n"
                    user_msg_content_str += self._convert_documents_to_string(references.references) + "\n"
                    user_msg_content_str += "</references>"
                # 4.2 Add context to user message
                if add_dependencies_to_context and run_context.dependencies is not None:
                    user_msg_content_str += "\n\n<additional context>\n"
                    user_msg_content_str += self._convert_dependencies_to_string(run_context.dependencies) + "\n"
                    user_msg_content_str += "</additional context>"

                # Use the string version for the final content
                user_msg_content = user_msg_content_str

                # Return the user message
                return Message(
                    role=self.user_message_role,
                    content=user_msg_content,
                    audio=None if not self.send_media_to_model else audio,
                    images=None if not self.send_media_to_model else images,
                    videos=None if not self.send_media_to_model else videos,
                    files=None if not self.send_media_to_model else files,
                    **kwargs,
                )

    def _get_run_messages(
        self,
        *,
        run_response: RunOutput,
        run_context: RunContext,
        input: Union[str, List, Dict, Message, BaseModel, List[Message]],
        session: AgentSession,
        user_id: Optional[str] = None,
        audio: Optional[Sequence[Audio]] = None,
        images: Optional[Sequence[Image]] = None,
        videos: Optional[Sequence[Video]] = None,
        files: Optional[Sequence[File]] = None,
        add_history_to_context: Optional[bool] = None,
        add_dependencies_to_context: Optional[bool] = None,
        add_session_state_to_context: Optional[bool] = None,
<<<<<<< HEAD
=======
        metadata: Optional[Dict[str, Any]] = None,
        tools: Optional[List[Union[Function, dict]]] = None,
>>>>>>> d803a134
        **kwargs: Any,
    ) -> RunMessages:
        """This function returns a RunMessages object with the following attributes:
            - system_message: The system message for this run
            - user_message: The user message for this run
            - messages: List of messages to send to the model

        To build the RunMessages object:
        1. Add system message to run_messages
        2. Add extra messages to run_messages if provided
        3. Add history to run_messages
        4. Add user message to run_messages (if input is single content)
        5. Add input messages to run_messages if provided (if input is List[Message])

        Returns:
            RunMessages object with the following attributes:
                - system_message: The system message for this run
                - user_message: The user message for this run
                - messages: List of all messages to send to the model

        Typical usage:
        run_messages = self._get_run_messages(
            input=input, session_id=session_id, user_id=user_id, audio=audio, images=images, videos=videos, files=files, **kwargs
        )
        """

        # Initialize the RunMessages object (no media here - that's in RunInput now)
        run_messages = RunMessages()

        # 1. Add system message to run_messages
        system_message = self.get_system_message(
            session=session,
            run_context=run_context,
            session_state=run_context.session_state,
            dependencies=run_context.dependencies,
            metadata=run_context.metadata,
            user_id=user_id,
<<<<<<< HEAD
=======
            tools=tools,
            dependencies=dependencies,
            metadata=metadata,
>>>>>>> d803a134
            add_session_state_to_context=add_session_state_to_context,
        )
        if system_message is not None:
            run_messages.system_message = system_message
            run_messages.messages.append(system_message)

        # 2. Add extra messages to run_messages if provided
        if self.additional_input is not None:
            messages_to_add_to_run_response: List[Message] = []
            if run_messages.extra_messages is None:
                run_messages.extra_messages = []

            for _m in self.additional_input:
                if isinstance(_m, Message):
                    messages_to_add_to_run_response.append(_m)
                    run_messages.messages.append(_m)
                    run_messages.extra_messages.append(_m)
                elif isinstance(_m, dict):
                    try:
                        _m_parsed = Message.model_validate(_m)
                        messages_to_add_to_run_response.append(_m_parsed)
                        run_messages.messages.append(_m_parsed)
                        run_messages.extra_messages.append(_m_parsed)
                    except Exception as e:
                        log_warning(f"Failed to validate message: {e}")
            # Add the extra messages to the run_response
            if len(messages_to_add_to_run_response) > 0:
                log_debug(f"Adding {len(messages_to_add_to_run_response)} extra messages")
                if run_response.additional_input is None:
                    run_response.additional_input = messages_to_add_to_run_response
                else:
                    run_response.additional_input.extend(messages_to_add_to_run_response)

        # 3. Add history to run_messages
        if add_history_to_context:
            from copy import deepcopy

            # Only skip messages from history when system_message_role is NOT a standard conversation role.
            # Standard conversation roles ("user", "assistant", "tool") should never be filtered
            # to preserve conversation continuity.
            skip_role = (
                self.system_message_role if self.system_message_role not in ["user", "assistant", "tool"] else None
            )

            history: List[Message] = session.get_messages_from_last_n_runs(
                last_n=self.num_history_runs,
                last_n_messages=self.num_history_messages,
                skip_role=skip_role,
                agent_id=self.id if self.team_id is not None else None,
            )

            if len(history) > 0:
                # Create a deep copy of the history messages to avoid modifying the original messages
                history_copy = [deepcopy(msg) for msg in history]

                # Tag each message as coming from history
                for _msg in history_copy:
                    _msg.from_history = True

                # Filter tool calls from history if limit is set (before adding to run_messages)
                if self.max_tool_calls_from_history is not None:
                    filter_tool_calls(history_copy, self.max_tool_calls_from_history)

                log_debug(f"Adding {len(history_copy)} messages from history")

                run_messages.messages += history_copy

        # 4. Add user message to run_messages
        user_message: Optional[Message] = None

        # 4.1 Build user message if input is None, str or list and not a list of Message/dict objects
        if (
            input is None
            or isinstance(input, str)
            or (
                isinstance(input, list)
                and not (
                    len(input) > 0
                    and (isinstance(input[0], Message) or (isinstance(input[0], dict) and "role" in input[0]))
                )
            )
        ):
            user_message = self._get_user_message(
                run_response=run_response,
                run_context=run_context,
                input=input,
                audio=audio,
                images=images,
                videos=videos,
                files=files,
                add_dependencies_to_context=add_dependencies_to_context,
                **kwargs,
            )

        # 4.2 If input is provided as a Message, use it directly
        elif isinstance(input, Message):
            user_message = input

        # 4.3 If input is provided as a dict, try to validate it as a Message
        elif isinstance(input, dict):
            try:
                if self.input_schema and is_typed_dict(self.input_schema):
                    import json

                    content = json.dumps(input, indent=2, ensure_ascii=False)
                    user_message = Message(role=self.user_message_role, content=content)
                else:
                    user_message = Message.model_validate(input)
            except Exception as e:
                log_warning(f"Failed to validate message: {e}")

        # 4.4 If input is provided as a BaseModel, convert it to a Message
        elif isinstance(input, BaseModel):
            try:
                # Create a user message with the BaseModel content
                content = input.model_dump_json(indent=2, exclude_none=True)
                user_message = Message(role=self.user_message_role, content=content)
            except Exception as e:
                log_warning(f"Failed to convert BaseModel to message: {e}")

        # 5. Add input messages to run_messages if provided (List[Message] or List[Dict])
        if (
            isinstance(input, list)
            and len(input) > 0
            and (isinstance(input[0], Message) or (isinstance(input[0], dict) and "role" in input[0]))
        ):
            for _m in input:
                if isinstance(_m, Message):
                    run_messages.messages.append(_m)
                    if run_messages.extra_messages is None:
                        run_messages.extra_messages = []
                    run_messages.extra_messages.append(_m)
                elif isinstance(_m, dict):
                    try:
                        msg = Message.model_validate(_m)
                        run_messages.messages.append(msg)
                        if run_messages.extra_messages is None:
                            run_messages.extra_messages = []
                        run_messages.extra_messages.append(msg)
                    except Exception as e:
                        log_warning(f"Failed to validate message: {e}")

        # Add user message to run_messages
        if user_message is not None:
            run_messages.user_message = user_message
            run_messages.messages.append(user_message)

        return run_messages

    async def _aget_run_messages(
        self,
        *,
        run_response: RunOutput,
        input: Union[str, List, Dict, Message, BaseModel, List[Message]],
        session: AgentSession,
        run_context: Optional[RunContext] = None,
        session_state: Optional[Dict[str, Any]] = None,
        user_id: Optional[str] = None,
        audio: Optional[Sequence[Audio]] = None,
        images: Optional[Sequence[Image]] = None,
        videos: Optional[Sequence[Video]] = None,
        files: Optional[Sequence[File]] = None,
        knowledge_filters: Optional[Dict[str, Any]] = None,
        add_history_to_context: Optional[bool] = None,
        dependencies: Optional[Dict[str, Any]] = None,
        add_dependencies_to_context: Optional[bool] = None,
        add_session_state_to_context: Optional[bool] = None,
        metadata: Optional[Dict[str, Any]] = None,
        tools: Optional[List[Union[Function, dict]]] = None,
        **kwargs: Any,
    ) -> RunMessages:
        """This function returns a RunMessages object with the following attributes:
            - system_message: The system message for this run
            - user_message: The user message for this run
            - messages: List of messages to send to the model

        To build the RunMessages object:
        1. Add system message to run_messages
        2. Add extra messages to run_messages if provided
        3. Add history to run_messages
        4. Add user message to run_messages (if input is single content)
        5. Add input messages to run_messages if provided (if input is List[Message])

        Returns:
            RunMessages object with the following attributes:
                - system_message: The system message for this run
                - user_message: The user message for this run
                - messages: List of all messages to send to the model

        Typical usage:
        run_messages = self._get_run_messages(
            input=input, session_id=session_id, user_id=user_id, audio=audio, images=images, videos=videos, files=files, **kwargs
        )
        """

        # Consider both run_context and session_state, dependencies, metadata (deprecated fields)
        if run_context is not None:
            session_state = run_context.session_state or session_state
            dependencies = run_context.dependencies or dependencies
            metadata = run_context.metadata or metadata

        # Initialize the RunMessages object (no media here - that's in RunInput now)
        run_messages = RunMessages()

        # 1. Add system message to run_messages
        system_message = await self.aget_system_message(
            session=session,
            run_context=run_context,
            session_state=session_state,
            user_id=user_id,
            tools=tools,
            dependencies=dependencies,
            metadata=metadata,
        )
        if system_message is not None:
            run_messages.system_message = system_message
            run_messages.messages.append(system_message)

        # 2. Add extra messages to run_messages if provided
        if self.additional_input is not None:
            messages_to_add_to_run_response: List[Message] = []
            if run_messages.extra_messages is None:
                run_messages.extra_messages = []

            for _m in self.additional_input:
                if isinstance(_m, Message):
                    messages_to_add_to_run_response.append(_m)
                    run_messages.messages.append(_m)
                    run_messages.extra_messages.append(_m)
                elif isinstance(_m, dict):
                    try:
                        _m_parsed = Message.model_validate(_m)
                        messages_to_add_to_run_response.append(_m_parsed)
                        run_messages.messages.append(_m_parsed)
                        run_messages.extra_messages.append(_m_parsed)
                    except Exception as e:
                        log_warning(f"Failed to validate message: {e}")
            # Add the extra messages to the run_response
            if len(messages_to_add_to_run_response) > 0:
                log_debug(f"Adding {len(messages_to_add_to_run_response)} extra messages")
                if run_response.additional_input is None:
                    run_response.additional_input = messages_to_add_to_run_response
                else:
                    run_response.additional_input.extend(messages_to_add_to_run_response)

        # 3. Add history to run_messages
        if add_history_to_context:
            from copy import deepcopy

            # Only skip messages from history when system_message_role is NOT a standard conversation role.
            # Standard conversation roles ("user", "assistant", "tool") should never be filtered
            # to preserve conversation continuity.
            skip_role = (
                self.system_message_role if self.system_message_role not in ["user", "assistant", "tool"] else None
            )

            history: List[Message] = session.get_messages_from_last_n_runs(
                last_n=self.num_history_runs,
                last_n_messages=self.num_history_messages,
                skip_role=skip_role,
                agent_id=self.id if self.team_id is not None else None,
            )

            if len(history) > 0:
                # Create a deep copy of the history messages to avoid modifying the original messages
                history_copy = [deepcopy(msg) for msg in history]

                # Tag each message as coming from history
                for _msg in history_copy:
                    _msg.from_history = True

                # Filter tool calls from history if limit is set (before adding to run_messages)
                if self.max_tool_calls_from_history is not None:
                    filter_tool_calls(history_copy, self.max_tool_calls_from_history)

                log_debug(f"Adding {len(history_copy)} messages from history")

                run_messages.messages += history_copy

        # 4. Add user message to run_messages
        user_message: Optional[Message] = None

        # 4.1 Build user message if input is None, str or list and not a list of Message/dict objects
        if (
            input is None
            or isinstance(input, str)
            or (
                isinstance(input, list)
                and not (
                    len(input) > 0
                    and (isinstance(input[0], Message) or (isinstance(input[0], dict) and "role" in input[0]))
                )
            )
        ):
            user_message = self._get_user_message(
                run_response=run_response,
                session_state=session_state,
                input=input,
                audio=audio,
                images=images,
                videos=videos,
                files=files,
                knowledge_filters=knowledge_filters,
                dependencies=dependencies,
                add_dependencies_to_context=add_dependencies_to_context,
                metadata=metadata,
                **kwargs,
            )

        # 4.2 If input is provided as a Message, use it directly
        elif isinstance(input, Message):
            user_message = input

        # 4.3 If input is provided as a dict, try to validate it as a Message
        elif isinstance(input, dict):
            try:
                user_message = Message.model_validate(input)
            except Exception as e:
                log_warning(f"Failed to validate message: {e}")

        # 4.4 If input is provided as a BaseModel, convert it to a Message
        elif isinstance(input, BaseModel):
            try:
                # Create a user message with the BaseModel content
                content = input.model_dump_json(indent=2, exclude_none=True)
                user_message = Message(role=self.user_message_role, content=content)
            except Exception as e:
                log_warning(f"Failed to convert BaseModel to message: {e}")

        # 5. Add input messages to run_messages if provided (List[Message] or List[Dict])
        if (
            isinstance(input, list)
            and len(input) > 0
            and (isinstance(input[0], Message) or (isinstance(input[0], dict) and "role" in input[0]))
        ):
            for _m in input:
                if isinstance(_m, Message):
                    run_messages.messages.append(_m)
                    if run_messages.extra_messages is None:
                        run_messages.extra_messages = []
                    run_messages.extra_messages.append(_m)
                elif isinstance(_m, dict):
                    try:
                        msg = Message.model_validate(_m)
                        run_messages.messages.append(msg)
                        if run_messages.extra_messages is None:
                            run_messages.extra_messages = []
                        run_messages.extra_messages.append(msg)
                    except Exception as e:
                        log_warning(f"Failed to validate message: {e}")

        # Add user message to run_messages
        if user_message is not None:
            run_messages.user_message = user_message
            run_messages.messages.append(user_message)

        return run_messages

    def _get_continue_run_messages(
        self,
        input: List[Message],
    ) -> RunMessages:
        """This function returns a RunMessages object with the following attributes:
            - system_message: The system message for this run
            - user_message: The user message for this run
            - messages: List of messages to send to the model

        It continues from a previous run and completes a tool call that was paused.
        """

        # Initialize the RunMessages object
        run_messages = RunMessages()

        # Extract most recent user message from messages as the original user message
        user_message = None
        for msg in reversed(input):
            if msg.role == self.user_message_role:
                user_message = msg
                break

        # Extract system message from messages
        system_message = None
        for msg in input:
            if msg.role == self.system_message_role:
                system_message = msg
                break

        run_messages.system_message = system_message
        run_messages.user_message = user_message
        run_messages.messages = input

        return run_messages

    def _get_messages_for_parser_model(
        self,
        model_response: ModelResponse,
        response_format: Optional[Union[Dict, Type[BaseModel]]],
    ) -> List[Message]:
        """Get the messages for the parser model."""
        system_content = (
            self.parser_model_prompt
            if self.parser_model_prompt is not None
            else "You are tasked with creating a structured output from the provided user message."
        )

        if response_format == {"type": "json_object"} and self.output_schema is not None:
            system_content += f"{get_json_output_prompt(self.output_schema)}"  # type: ignore

        return [
            Message(role="system", content=system_content),
            Message(role="user", content=model_response.content),
        ]

    def _get_messages_for_parser_model_stream(
        self,
        run_response: RunOutput,
        response_format: Optional[Union[Dict, Type[BaseModel]]],
    ) -> List[Message]:
        """Get the messages for the parser model."""
        system_content = (
            self.parser_model_prompt
            if self.parser_model_prompt is not None
            else "You are tasked with creating a structured output from the provided data."
        )

        if response_format == {"type": "json_object"} and self.output_schema is not None:
            system_content += f"{get_json_output_prompt(self.output_schema)}"  # type: ignore

        return [
            Message(role="system", content=system_content),
            Message(role="user", content=run_response.content),
        ]

    def _get_messages_for_output_model(self, messages: List[Message]) -> List[Message]:
        """Get the messages for the output model."""

        if self.output_model_prompt is not None:
            system_message_exists = False
            for message in messages:
                if message.role == "system":
                    system_message_exists = True
                    message.content = self.output_model_prompt
                    break
            if not system_message_exists:
                messages.insert(0, Message(role="system", content=self.output_model_prompt))

        # Remove the last assistant message from the messages list
        messages.pop(-1)

        return messages

    def get_relevant_docs_from_knowledge(
        self,
        query: str,
        num_documents: Optional[int] = None,
        filters: Optional[Dict[str, Any]] = None,
        **kwargs,
    ) -> Optional[List[Union[Dict[str, Any], str]]]:
        """Get relevant docs from the knowledge base to answer a query.

        Args:
            query (str): The query to search for.
            num_documents (Optional[int]): Number of documents to return.
            filters (Optional[Dict[str, Any]]): Filters to apply to the search.
            **kwargs: Additional keyword arguments.

        Returns:
            Optional[List[Dict[str, Any]]]: List of relevant document dicts.
        """
        from agno.knowledge.document import Document

        if num_documents is None and self.knowledge is not None:
            num_documents = self.knowledge.max_results
        # Validate the filters against known valid filter keys
        if self.knowledge is not None:
            valid_filters, invalid_keys = self.knowledge.validate_filters(filters)  # type: ignore

            # Warn about invalid filter keys
            if invalid_keys:
                # type: ignore
                log_warning(f"Invalid filter keys provided: {invalid_keys}. These filters will be ignored.")
                log_info(f"Valid filter keys are: {self.knowledge.valid_metadata_filters}")  # type: ignore

                # Only use valid filters
                filters = valid_filters
                if not filters:
                    log_warning("No valid filters remain after validation. Search will proceed without filters.")

        if self.knowledge_retriever is not None and callable(self.knowledge_retriever):
            from inspect import signature

            try:
                sig = signature(self.knowledge_retriever)
                knowledge_retriever_kwargs: Dict[str, Any] = {}
                if "agent" in sig.parameters:
                    knowledge_retriever_kwargs = {"agent": self}
                if "filters" in sig.parameters:
                    knowledge_retriever_kwargs["filters"] = filters
                knowledge_retriever_kwargs.update({"query": query, "num_documents": num_documents, **kwargs})
                return self.knowledge_retriever(**knowledge_retriever_kwargs)
            except Exception as e:
                log_warning(f"Knowledge retriever failed: {e}")
                raise e

        # Use knowledge base search
        try:
            if self.knowledge is None or (
                (getattr(self.knowledge, "vector_db", None)) is None
                and getattr(self.knowledge, "knowledge_retriever", None) is None
            ):
                return None

            if num_documents is None:
                if isinstance(self.knowledge, Knowledge):
                    num_documents = self.knowledge.max_results

            log_debug(f"Searching knowledge base with filters: {filters}")
            relevant_docs: List[Document] = self.knowledge.search(
                query=query, max_results=num_documents, filters=filters
            )

            if not relevant_docs or len(relevant_docs) == 0:
                log_debug("No relevant documents found for query")
                return None

            return [doc.to_dict() for doc in relevant_docs]
        except Exception as e:
            log_warning(f"Error searching knowledge base: {e}")
            raise e

    async def aget_relevant_docs_from_knowledge(
        self,
        query: str,
        num_documents: Optional[int] = None,
        filters: Optional[Dict[str, Any]] = None,
        **kwargs,
    ) -> Optional[List[Union[Dict[str, Any], str]]]:
        """Get relevant documents from knowledge base asynchronously."""
        from agno.knowledge.document import Document

        if num_documents is None and self.knowledge is not None:
            num_documents = self.knowledge.max_results

        # Validate the filters against known valid filter keys
        if self.knowledge is not None:
            valid_filters, invalid_keys = self.knowledge.validate_filters(filters)  # type: ignore

            # Warn about invalid filter keys
            if invalid_keys:  # type: ignore
                log_warning(f"Invalid filter keys provided: {invalid_keys}. These filters will be ignored.")
                log_info(f"Valid filter keys are: {self.knowledge.valid_metadata_filters}")  # type: ignore

                # Only use valid filters
                filters = valid_filters
                if not filters:
                    log_warning("No valid filters remain after validation. Search will proceed without filters.")

        if self.knowledge_retriever is not None and callable(self.knowledge_retriever):
            from inspect import isawaitable, signature

            try:
                sig = signature(self.knowledge_retriever)
                knowledge_retriever_kwargs: Dict[str, Any] = {}
                if "agent" in sig.parameters:
                    knowledge_retriever_kwargs = {"agent": self}
                if "filters" in sig.parameters:
                    knowledge_retriever_kwargs["filters"] = filters
                knowledge_retriever_kwargs.update({"query": query, "num_documents": num_documents, **kwargs})
                result = self.knowledge_retriever(**knowledge_retriever_kwargs)

                if isawaitable(result):
                    result = await result

                return result
            except Exception as e:
                log_warning(f"Knowledge retriever failed: {e}")
                raise e

        # Use knowledge base search
        try:
            if self.knowledge is None or (
                getattr(self.knowledge, "vector_db", None) is None
                and getattr(self.knowledge, "knowledge_retriever", None) is None
            ):
                return None

            if num_documents is None:
                num_documents = self.knowledge.max_results

            log_debug(f"Searching knowledge base with filters: {filters}")
            relevant_docs: List[Document] = await self.knowledge.async_search(
                query=query, max_results=num_documents, filters=filters
            )

            if not relevant_docs or len(relevant_docs) == 0:
                log_debug("No relevant documents found for query")
                return None

            return [doc.to_dict() for doc in relevant_docs]
        except Exception as e:
            log_warning(f"Error searching knowledge base: {e}")
            raise e

    def _convert_documents_to_string(self, docs: List[Union[Dict[str, Any], str]]) -> str:
        if docs is None or len(docs) == 0:
            return ""

        if self.references_format == "yaml":
            import yaml

            return yaml.dump(docs)

        import json

        return json.dumps(docs, indent=2, ensure_ascii=False)

    def _convert_dependencies_to_string(self, context: Dict[str, Any]) -> str:
        """Convert the context dictionary to a string representation.

        Args:
            context: Dictionary containing context data

        Returns:
            String representation of the context, or empty string if conversion fails
        """
        if context is None:
            return ""

        import json

        try:
            return json.dumps(context, indent=2, default=str)
        except (TypeError, ValueError, OverflowError) as e:
            log_warning(f"Failed to convert context to JSON: {e}")
            # Attempt a fallback conversion for non-serializable objects
            sanitized_context = {}
            for key, value in context.items():
                try:
                    # Try to serialize each value individually
                    json.dumps({key: value}, default=str)
                    sanitized_context[key] = value
                except Exception:
                    # If serialization fails, convert to string representation
                    sanitized_context[key] = str(value)

            try:
                return json.dumps(sanitized_context, indent=2)
            except Exception as e:
                log_error(f"Failed to convert sanitized context to JSON: {e}")
                return str(context)

    def deep_copy(self, *, update: Optional[Dict[str, Any]] = None) -> Agent:
        """Create and return a deep copy of this Agent, optionally updating fields.

        Args:
            update (Optional[Dict[str, Any]]): Optional dictionary of fields for the new Agent.

        Returns:
            Agent: A new Agent instance.
        """
        from dataclasses import fields

        # Extract the fields to set for the new Agent
        fields_for_new_agent: Dict[str, Any] = {}

        for f in fields(self):
            field_value = getattr(self, f.name)
            if field_value is not None:
                fields_for_new_agent[f.name] = self._deep_copy_field(f.name, field_value)

        # Update fields if provided
        if update:
            fields_for_new_agent.update(update)
        # Create a new Agent
        new_agent = self.__class__(**fields_for_new_agent)
        log_debug(f"Created new {self.__class__.__name__}")
        return new_agent

    def _deep_copy_field(self, field_name: str, field_value: Any) -> Any:
        """Helper method to deep copy a field based on its type."""
        from copy import copy, deepcopy

        # For memory and reasoning_agent, use their deep_copy methods
        if field_name == "reasoning_agent":
            return field_value.deep_copy()

        # For storage, model and reasoning_model, use a deep copy
        elif field_name in ("db", "model", "reasoning_model"):
            try:
                return deepcopy(field_value)
            except Exception:
                try:
                    return copy(field_value)
                except Exception as e:
                    log_warning(f"Failed to copy field: {field_name} - {e}")
                    return field_value

        # For compound types, attempt a deep copy
        elif isinstance(field_value, (list, dict, set)):
            try:
                return deepcopy(field_value)
            except Exception:
                try:
                    return copy(field_value)
                except Exception as e:
                    log_warning(f"Failed to copy field: {field_name} - {e}")
                    return field_value

        # For pydantic models, attempt a model_copy
        elif isinstance(field_value, BaseModel):
            try:
                return field_value.model_copy(deep=True)
            except Exception:
                try:
                    return field_value.model_copy(deep=False)
                except Exception as e:
                    log_warning(f"Failed to copy field: {field_name} - {e}")
                    return field_value

        # For other types, attempt a shallow copy first
        try:
            from copy import copy

            return copy(field_value)
        except Exception:
            # If copy fails, return as is
            return field_value

    def save_run_response_to_file(
        self,
        run_response: RunOutput,
        input: Optional[Union[str, List, Dict, Message, List[Message]]] = None,
        session_id: Optional[str] = None,
        user_id: Optional[str] = None,
    ) -> None:
        if self.save_response_to_file is not None and run_response is not None:
            message_str = None
            if input is not None:
                if isinstance(input, str):
                    message_str = input
                else:
                    log_warning("Did not use input in output file name: input is not a string")
            try:
                from pathlib import Path

                fn = self.save_response_to_file.format(
                    name=self.name,
                    session_id=session_id,
                    user_id=user_id,
                    message=message_str,
                    run_id=run_response.run_id,
                )
                fn_path = Path(fn)
                if not fn_path.parent.exists():
                    fn_path.parent.mkdir(parents=True, exist_ok=True)
                if isinstance(run_response.content, str):
                    fn_path.write_text(run_response.content)
                else:
                    import json

                    fn_path.write_text(json.dumps(run_response.content, indent=2))
            except Exception as e:
                log_warning(f"Failed to save output to file: {e}")

    def _calculate_run_metrics(self, messages: List[Message], current_run_metrics: Optional[Metrics] = None) -> Metrics:
        """Sum the metrics of the given messages into a Metrics object"""
        metrics = current_run_metrics or Metrics()

        assistant_message_role = self.model.assistant_message_role if self.model is not None else "assistant"
        for m in messages:
            if m.role == assistant_message_role and m.metrics is not None and m.from_history is False:
                metrics += m.metrics

        # If the run metrics were already initialized, keep the time related metrics
        if current_run_metrics is not None:
            metrics.timer = current_run_metrics.timer
            metrics.duration = current_run_metrics.duration
            metrics.time_to_first_token = current_run_metrics.time_to_first_token

        return metrics

    ###########################################################################
    # Handle images, videos and audio
    ###########################################################################

    def _add_image(self, image: Image, run_response: RunOutput) -> None:
        """Add an image to both the agent's stateful storage and the current run response"""
        # Add to run response
        if run_response.images is None:
            run_response.images = []
        run_response.images.append(image)

    def _add_video(self, video: Video, run_response: RunOutput) -> None:
        """Add a video to both the agent's stateful storage and the current run response"""
        # Add to run response
        if run_response.videos is None:
            run_response.videos = []
        run_response.videos.append(video)

    def _add_audio(self, audio: Audio, run_response: RunOutput) -> None:
        """Add audio to both the agent's stateful storage and the current run response"""
        # Add to run response
        if run_response.audio is None:
            run_response.audio = []
        run_response.audio.append(audio)

    def _add_file(self, file: File, run_response: RunOutput) -> None:
        """Add file to both the agent's stateful storage and the current run response"""
        # Add to run response
        if run_response.files is None:
            run_response.files = []
        run_response.files.append(file)

    ###########################################################################
    # Reasoning
    ###########################################################################

    def _handle_reasoning(self, run_response: RunOutput, run_messages: RunMessages) -> None:
        if self.reasoning or self.reasoning_model is not None:
            reasoning_generator = self._reason(
                run_response=run_response, run_messages=run_messages, stream_events=False
            )

            # Consume the generator without yielding
            deque(reasoning_generator, maxlen=0)

    def _handle_reasoning_stream(
        self, run_response: RunOutput, run_messages: RunMessages, stream_events: Optional[bool] = None
    ) -> Iterator[RunOutputEvent]:
        if self.reasoning or self.reasoning_model is not None:
            reasoning_generator = self._reason(
                run_response=run_response,
                run_messages=run_messages,
                stream_events=stream_events,
            )
            yield from reasoning_generator

    async def _ahandle_reasoning(self, run_response: RunOutput, run_messages: RunMessages) -> None:
        if self.reasoning or self.reasoning_model is not None:
            reason_generator = self._areason(run_response=run_response, run_messages=run_messages, stream_events=False)
            # Consume the generator without yielding
            async for _ in reason_generator:
                pass

    async def _ahandle_reasoning_stream(
        self, run_response: RunOutput, run_messages: RunMessages, stream_events: Optional[bool] = None
    ) -> AsyncIterator[RunOutputEvent]:
        if self.reasoning or self.reasoning_model is not None:
            reason_generator = self._areason(
                run_response=run_response,
                run_messages=run_messages,
                stream_events=stream_events,
            )
            async for item in reason_generator:
                yield item

    def _format_reasoning_step_content(self, run_response: RunOutput, reasoning_step: ReasoningStep) -> str:
        """Format content for a reasoning step without changing any existing logic."""
        step_content = ""
        if reasoning_step.title:
            step_content += f"## {reasoning_step.title}\n"
        if reasoning_step.reasoning:
            step_content += f"{reasoning_step.reasoning}\n"
        if reasoning_step.action:
            step_content += f"Action: {reasoning_step.action}\n"
        if reasoning_step.result:
            step_content += f"Result: {reasoning_step.result}\n"
        step_content += "\n"

        # Get the current reasoning_content and append this step
        current_reasoning_content = ""
        if hasattr(run_response, "reasoning_content") and run_response.reasoning_content:  # type: ignore
            current_reasoning_content = run_response.reasoning_content  # type: ignore

        # Create updated reasoning_content
        updated_reasoning_content = current_reasoning_content + step_content

        return updated_reasoning_content

    def _reason(
        self, run_response: RunOutput, run_messages: RunMessages, stream_events: Optional[bool] = None
    ) -> Iterator[RunOutputEvent]:
        # Yield a reasoning started event
        if stream_events:
            yield handle_event(  # type: ignore
                create_reasoning_started_event(from_run_response=run_response),
                run_response,
                events_to_skip=self.events_to_skip,  # type: ignore
                store_events=self.store_events,
            )

        use_default_reasoning = False

        # Get the reasoning model
        reasoning_model: Optional[Model] = self.reasoning_model
        reasoning_model_provided = reasoning_model is not None
        if reasoning_model is None and self.model is not None:
            from copy import deepcopy

            reasoning_model = deepcopy(self.model)
        if reasoning_model is None:
            log_warning("Reasoning error. Reasoning model is None, continuing regular session...")
            return

        # If a reasoning model is provided, use it to generate reasoning
        if reasoning_model_provided:
            from agno.reasoning.anthropic import is_anthropic_reasoning_model
            from agno.reasoning.azure_ai_foundry import is_ai_foundry_reasoning_model
            from agno.reasoning.deepseek import is_deepseek_reasoning_model
            from agno.reasoning.gemini import is_gemini_reasoning_model
            from agno.reasoning.groq import is_groq_reasoning_model
            from agno.reasoning.helpers import get_reasoning_agent
            from agno.reasoning.ollama import is_ollama_reasoning_model
            from agno.reasoning.openai import is_openai_reasoning_model
            from agno.reasoning.vertexai import is_vertexai_reasoning_model

            reasoning_agent = self.reasoning_agent or get_reasoning_agent(
                reasoning_model=reasoning_model,
                telemetry=self.telemetry,
                debug_mode=self.debug_mode,
                debug_level=self.debug_level,
                session_state=self.session_state,
                dependencies=self.dependencies,
                metadata=self.metadata,
            )
            is_deepseek = is_deepseek_reasoning_model(reasoning_model)
            is_groq = is_groq_reasoning_model(reasoning_model)
            is_openai = is_openai_reasoning_model(reasoning_model)
            is_ollama = is_ollama_reasoning_model(reasoning_model)
            is_ai_foundry = is_ai_foundry_reasoning_model(reasoning_model)
            is_gemini = is_gemini_reasoning_model(reasoning_model)
            is_anthropic = is_anthropic_reasoning_model(reasoning_model)
            is_vertexai = is_vertexai_reasoning_model(reasoning_model)

            if (
                is_deepseek
                or is_groq
                or is_openai
                or is_ollama
                or is_ai_foundry
                or is_gemini
                or is_anthropic
                or is_vertexai
            ):
                reasoning_message: Optional[Message] = None
                if is_deepseek:
                    from agno.reasoning.deepseek import get_deepseek_reasoning

                    log_debug("Starting DeepSeek Reasoning", center=True, symbol="=")
                    reasoning_message = get_deepseek_reasoning(
                        reasoning_agent=reasoning_agent,
                        messages=run_messages.get_input_messages(),
                    )
                elif is_groq:
                    from agno.reasoning.groq import get_groq_reasoning

                    log_debug("Starting Groq Reasoning", center=True, symbol="=")
                    reasoning_message = get_groq_reasoning(
                        reasoning_agent=reasoning_agent,
                        messages=run_messages.get_input_messages(),
                    )
                elif is_openai:
                    from agno.reasoning.openai import get_openai_reasoning

                    log_debug("Starting OpenAI Reasoning", center=True, symbol="=")
                    reasoning_message = get_openai_reasoning(
                        reasoning_agent=reasoning_agent,
                        messages=run_messages.get_input_messages(),
                    )
                elif is_ollama:
                    from agno.reasoning.ollama import get_ollama_reasoning

                    log_debug("Starting Ollama Reasoning", center=True, symbol="=")
                    reasoning_message = get_ollama_reasoning(
                        reasoning_agent=reasoning_agent,
                        messages=run_messages.get_input_messages(),
                    )
                elif is_ai_foundry:
                    from agno.reasoning.azure_ai_foundry import get_ai_foundry_reasoning

                    log_debug("Starting Azure AI Foundry Reasoning", center=True, symbol="=")
                    reasoning_message = get_ai_foundry_reasoning(
                        reasoning_agent=reasoning_agent,
                        messages=run_messages.get_input_messages(),
                    )
                elif is_gemini:
                    from agno.reasoning.gemini import get_gemini_reasoning

                    log_debug("Starting Gemini Reasoning", center=True, symbol="=")
                    reasoning_message = get_gemini_reasoning(
                        reasoning_agent=reasoning_agent,
                        messages=run_messages.get_input_messages(),
                    )
                elif is_anthropic:
                    from agno.reasoning.anthropic import get_anthropic_reasoning

                    log_debug("Starting Anthropic Claude Reasoning", center=True, symbol="=")
                    reasoning_message = get_anthropic_reasoning(
                        reasoning_agent=reasoning_agent,
                        messages=run_messages.get_input_messages(),
                    )
                elif is_vertexai:
                    from agno.reasoning.vertexai import get_vertexai_reasoning

                    log_debug("Starting VertexAI Reasoning", center=True, symbol="=")
                    reasoning_message = get_vertexai_reasoning(
                        reasoning_agent=reasoning_agent,
                        messages=run_messages.get_input_messages(),
                    )

                if reasoning_message is None:
                    log_warning("Reasoning error. Reasoning response is None, continuing regular session...")
                    return
                run_messages.messages.append(reasoning_message)
                # Add reasoning step to the Agent's run_response
                update_run_output_with_reasoning(
                    run_response=run_response,
                    reasoning_steps=[ReasoningStep(result=reasoning_message.content)],
                    reasoning_agent_messages=[reasoning_message],
                )
                if stream_events:
                    yield handle_event(  # type: ignore
                        create_reasoning_completed_event(
                            from_run_response=run_response,
                            content=ReasoningSteps(reasoning_steps=[ReasoningStep(result=reasoning_message.content)]),
                            content_type=ReasoningSteps.__name__,
                        ),
                        run_response,
                        events_to_skip=self.events_to_skip,  # type: ignore
                        store_events=self.store_events,
                    )
            else:
                log_warning(
                    f"Reasoning model: {reasoning_model.__class__.__name__} is not a native reasoning model, defaulting to manual Chain-of-Thought reasoning"
                )
                use_default_reasoning = True
        # If no reasoning model is provided, use default reasoning
        else:
            use_default_reasoning = True

        if use_default_reasoning:
            from agno.reasoning.default import get_default_reasoning_agent
            from agno.reasoning.helpers import (
                get_next_action,
                update_messages_with_reasoning,
            )

            # Get default reasoning agent
            reasoning_agent: Optional[Agent] = self.reasoning_agent  # type: ignore
            if reasoning_agent is None:
                reasoning_agent = get_default_reasoning_agent(
                    reasoning_model=reasoning_model,
                    min_steps=self.reasoning_min_steps,
                    max_steps=self.reasoning_max_steps,
                    tools=self.tools,
                    tool_call_limit=self.tool_call_limit,
                    use_json_mode=self.use_json_mode,
                    telemetry=self.telemetry,
                    debug_mode=self.debug_mode,
                    debug_level=self.debug_level,
                    session_state=self.session_state,
                    dependencies=self.dependencies,
                    metadata=self.metadata,
                )

            # Validate reasoning agent
            if reasoning_agent is None:
                log_warning("Reasoning error. Reasoning agent is None, continuing regular session...")
                return
            # Ensure the reasoning agent response model is ReasoningSteps
            if (
                reasoning_agent.output_schema is not None
                and not isinstance(reasoning_agent.output_schema, type)
                and not issubclass(reasoning_agent.output_schema, ReasoningSteps)
            ):
                log_warning("Reasoning agent response model should be `ReasoningSteps`, continuing regular session...")
                return

            step_count = 1
            next_action = NextAction.CONTINUE
            reasoning_messages: List[Message] = []
            all_reasoning_steps: List[ReasoningStep] = []
            log_debug("Starting Reasoning", center=True, symbol="=")
            while next_action == NextAction.CONTINUE and step_count < self.reasoning_max_steps:
                log_debug(f"Step {step_count}", center=True, symbol="=")
                try:
                    # Run the reasoning agent
                    reasoning_agent_response: RunOutput = reasoning_agent.run(input=run_messages.get_input_messages())
                    if reasoning_agent_response.content is None or reasoning_agent_response.messages is None:
                        log_warning("Reasoning error. Reasoning response is empty, continuing regular session...")
                        break

                    if isinstance(reasoning_agent_response.content, str):
                        log_warning(
                            "Reasoning error. Content is a string, not structured output. Continuing regular session..."
                        )
                        break

                    if reasoning_agent_response.content is not None and (
                        reasoning_agent_response.content.reasoning_steps is None
                        or len(reasoning_agent_response.content.reasoning_steps) == 0
                    ):
                        log_warning("Reasoning error. Reasoning steps are empty, continuing regular session...")
                        break

                    reasoning_steps: List[ReasoningStep] = reasoning_agent_response.content.reasoning_steps
                    all_reasoning_steps.extend(reasoning_steps)
                    # Yield reasoning steps
                    if stream_events:
                        for reasoning_step in reasoning_steps:
                            updated_reasoning_content = self._format_reasoning_step_content(
                                run_response=run_response,
                                reasoning_step=reasoning_step,
                            )

                            yield handle_event(  # type: ignore
                                create_reasoning_step_event(
                                    from_run_response=run_response,
                                    reasoning_step=reasoning_step,
                                    reasoning_content=updated_reasoning_content,
                                ),
                                run_response,
                                events_to_skip=self.events_to_skip,  # type: ignore
                                store_events=self.store_events,
                            )

                    # Find the index of the first assistant message
                    first_assistant_index = next(
                        (i for i, m in enumerate(reasoning_agent_response.messages) if m.role == "assistant"),
                        len(reasoning_agent_response.messages),
                    )
                    # Extract reasoning messages starting from the message after the first assistant message
                    reasoning_messages = reasoning_agent_response.messages[first_assistant_index:]

                    # Add reasoning step to the Agent's run_response
                    update_run_output_with_reasoning(
                        run_response=run_response,
                        reasoning_steps=reasoning_steps,
                        reasoning_agent_messages=reasoning_agent_response.messages,
                    )
                    # Get the next action
                    next_action = get_next_action(reasoning_steps[-1])
                    if next_action == NextAction.FINAL_ANSWER:
                        break
                except Exception as e:
                    log_error(f"Reasoning error: {e}")
                    break

                step_count += 1

            log_debug(f"Total Reasoning steps: {len(all_reasoning_steps)}")
            log_debug("Reasoning finished", center=True, symbol="=")

            # Update the messages_for_model to include reasoning messages
            update_messages_with_reasoning(
                run_messages=run_messages,
                reasoning_messages=reasoning_messages,
            )

            # Yield the final reasoning completed event
            if stream_events:
                yield handle_event(  # type: ignore
                    create_reasoning_completed_event(
                        from_run_response=run_response,
                        content=ReasoningSteps(reasoning_steps=all_reasoning_steps),
                        content_type=ReasoningSteps.__name__,
                    ),
                    run_response,
                    events_to_skip=self.events_to_skip,  # type: ignore
                    store_events=self.store_events,
                )

    async def _areason(
        self, run_response: RunOutput, run_messages: RunMessages, stream_events: Optional[bool] = None
    ) -> Any:
        # Yield a reasoning started event
        if stream_events:
            yield handle_event(  # type: ignore
                create_reasoning_started_event(from_run_response=run_response),
                run_response,
                events_to_skip=self.events_to_skip,  # type: ignore
                store_events=self.store_events,
            )

        use_default_reasoning = False

        # Get the reasoning model
        reasoning_model: Optional[Model] = self.reasoning_model
        reasoning_model_provided = reasoning_model is not None
        if reasoning_model is None and self.model is not None:
            from copy import deepcopy

            reasoning_model = deepcopy(self.model)
        if reasoning_model is None:
            log_warning("Reasoning error. Reasoning model is None, continuing regular session...")
            return

        # If a reasoning model is provided, use it to generate reasoning
        if reasoning_model_provided:
            from agno.reasoning.anthropic import is_anthropic_reasoning_model
            from agno.reasoning.azure_ai_foundry import is_ai_foundry_reasoning_model
            from agno.reasoning.deepseek import is_deepseek_reasoning_model
            from agno.reasoning.gemini import is_gemini_reasoning_model
            from agno.reasoning.groq import is_groq_reasoning_model
            from agno.reasoning.helpers import get_reasoning_agent
            from agno.reasoning.ollama import is_ollama_reasoning_model
            from agno.reasoning.openai import is_openai_reasoning_model
            from agno.reasoning.vertexai import is_vertexai_reasoning_model

            reasoning_agent = self.reasoning_agent or get_reasoning_agent(
                reasoning_model=reasoning_model,
                telemetry=self.telemetry,
                debug_mode=self.debug_mode,
                debug_level=self.debug_level,
                session_state=self.session_state,
                dependencies=self.dependencies,
                metadata=self.metadata,
            )
            is_deepseek = is_deepseek_reasoning_model(reasoning_model)
            is_groq = is_groq_reasoning_model(reasoning_model)
            is_openai = is_openai_reasoning_model(reasoning_model)
            is_ollama = is_ollama_reasoning_model(reasoning_model)
            is_ai_foundry = is_ai_foundry_reasoning_model(reasoning_model)
            is_gemini = is_gemini_reasoning_model(reasoning_model)
            is_anthropic = is_anthropic_reasoning_model(reasoning_model)
            is_vertexai = is_vertexai_reasoning_model(reasoning_model)

            if (
                is_deepseek
                or is_groq
                or is_openai
                or is_ollama
                or is_ai_foundry
                or is_gemini
                or is_anthropic
                or is_vertexai
            ):
                reasoning_message: Optional[Message] = None
                if is_deepseek:
                    from agno.reasoning.deepseek import aget_deepseek_reasoning

                    log_debug("Starting DeepSeek Reasoning", center=True, symbol="=")
                    reasoning_message = await aget_deepseek_reasoning(
                        reasoning_agent=reasoning_agent,
                        messages=run_messages.get_input_messages(),
                    )
                elif is_groq:
                    from agno.reasoning.groq import aget_groq_reasoning

                    log_debug("Starting Groq Reasoning", center=True, symbol="=")
                    reasoning_message = await aget_groq_reasoning(
                        reasoning_agent=reasoning_agent,
                        messages=run_messages.get_input_messages(),
                    )
                elif is_openai:
                    from agno.reasoning.openai import aget_openai_reasoning

                    log_debug("Starting OpenAI Reasoning", center=True, symbol="=")
                    reasoning_message = await aget_openai_reasoning(
                        reasoning_agent=reasoning_agent,
                        messages=run_messages.get_input_messages(),
                    )
                elif is_ollama:
                    from agno.reasoning.ollama import get_ollama_reasoning

                    log_debug("Starting Ollama Reasoning", center=True, symbol="=")
                    reasoning_message = get_ollama_reasoning(
                        reasoning_agent=reasoning_agent,
                        messages=run_messages.get_input_messages(),
                    )
                elif is_ai_foundry:
                    from agno.reasoning.azure_ai_foundry import get_ai_foundry_reasoning

                    log_debug("Starting Azure AI Foundry Reasoning", center=True, symbol="=")
                    reasoning_message = get_ai_foundry_reasoning(
                        reasoning_agent=reasoning_agent,
                        messages=run_messages.get_input_messages(),
                    )
                elif is_gemini:
                    from agno.reasoning.gemini import aget_gemini_reasoning

                    log_debug("Starting Gemini Reasoning", center=True, symbol="=")
                    reasoning_message = await aget_gemini_reasoning(
                        reasoning_agent=reasoning_agent,
                        messages=run_messages.get_input_messages(),
                    )
                elif is_anthropic:
                    from agno.reasoning.anthropic import aget_anthropic_reasoning

                    log_debug("Starting Anthropic Claude Reasoning", center=True, symbol="=")
                    reasoning_message = await aget_anthropic_reasoning(
                        reasoning_agent=reasoning_agent,
                        messages=run_messages.get_input_messages(),
                    )
                elif is_vertexai:
                    from agno.reasoning.vertexai import aget_vertexai_reasoning

                    log_debug("Starting VertexAI Reasoning", center=True, symbol="=")
                    reasoning_message = await aget_vertexai_reasoning(
                        reasoning_agent=reasoning_agent,
                        messages=run_messages.get_input_messages(),
                    )

                if reasoning_message is None:
                    log_warning("Reasoning error. Reasoning response is None, continuing regular session...")
                    return
                run_messages.messages.append(reasoning_message)
                # Add reasoning step to the Agent's run_response
                update_run_output_with_reasoning(
                    run_response=run_response,
                    reasoning_steps=[ReasoningStep(result=reasoning_message.content)],
                    reasoning_agent_messages=[reasoning_message],
                )
                if stream_events:
                    yield handle_event(
                        create_reasoning_completed_event(
                            from_run_response=run_response,
                            content=ReasoningSteps(reasoning_steps=[ReasoningStep(result=reasoning_message.content)]),
                            content_type=ReasoningSteps.__name__,
                        ),
                        run_response,
                        events_to_skip=self.events_to_skip,  # type: ignore
                        store_events=self.store_events,
                    )
            else:
                log_warning(
                    f"Reasoning model: {reasoning_model.__class__.__name__} is not a native reasoning model, defaulting to manual Chain-of-Thought reasoning"
                )
                use_default_reasoning = True
        # If no reasoning model is provided, use default reasoning
        else:
            use_default_reasoning = True

        if use_default_reasoning:
            from agno.reasoning.default import get_default_reasoning_agent
            from agno.reasoning.helpers import (
                get_next_action,
                update_messages_with_reasoning,
            )

            # Get default reasoning agent
            reasoning_agent: Optional[Agent] = self.reasoning_agent  # type: ignore
            if reasoning_agent is None:
                reasoning_agent = get_default_reasoning_agent(
                    reasoning_model=reasoning_model,
                    min_steps=self.reasoning_min_steps,
                    max_steps=self.reasoning_max_steps,
                    tools=self.tools,
                    tool_call_limit=self.tool_call_limit,
                    use_json_mode=self.use_json_mode,
                    telemetry=self.telemetry,
                    debug_mode=self.debug_mode,
                    debug_level=self.debug_level,
                    session_state=self.session_state,
                    dependencies=self.dependencies,
                    metadata=self.metadata,
                )

            # Validate reasoning agent
            if reasoning_agent is None:
                log_warning("Reasoning error. Reasoning agent is None, continuing regular session...")
                return
            # Ensure the reasoning agent response model is ReasoningSteps
            if (
                reasoning_agent.output_schema is not None
                and not isinstance(reasoning_agent.output_schema, type)
                and not issubclass(reasoning_agent.output_schema, ReasoningSteps)
            ):
                log_warning("Reasoning agent response model should be `ReasoningSteps`, continuing regular session...")
                return

            step_count = 1
            next_action = NextAction.CONTINUE
            reasoning_messages: List[Message] = []
            all_reasoning_steps: List[ReasoningStep] = []
            log_debug("Starting Reasoning", center=True, symbol="=")
            while next_action == NextAction.CONTINUE and step_count < self.reasoning_max_steps:
                log_debug(f"Step {step_count}", center=True, symbol="=")
                step_count += 1
                try:
                    # Run the reasoning agent
                    reasoning_agent_response: RunOutput = await reasoning_agent.arun(
                        input=run_messages.get_input_messages()
                    )
                    if reasoning_agent_response.content is None or reasoning_agent_response.messages is None:
                        log_warning("Reasoning error. Reasoning response is empty, continuing regular session...")
                        break

                    if isinstance(reasoning_agent_response.content, str):
                        log_warning(
                            "Reasoning error. Content is a string, not structured output. Continuing regular session..."
                        )
                        break

                    if reasoning_agent_response.content.reasoning_steps is None:
                        log_warning("Reasoning error. Reasoning steps are empty, continuing regular session...")
                        break

                    reasoning_steps: List[ReasoningStep] = reasoning_agent_response.content.reasoning_steps
                    all_reasoning_steps.extend(reasoning_steps)
                    # Yield reasoning steps
                    if stream_events:
                        for reasoning_step in reasoning_steps:
                            updated_reasoning_content = self._format_reasoning_step_content(
                                run_response=run_response,
                                reasoning_step=reasoning_step,
                            )

                            # Yield the response with the updated reasoning_content
                            yield handle_event(
                                create_reasoning_step_event(
                                    from_run_response=run_response,
                                    reasoning_step=reasoning_step,
                                    reasoning_content=updated_reasoning_content,
                                ),
                                run_response,
                                events_to_skip=self.events_to_skip,  # type: ignore
                                store_events=self.store_events,
                            )

                    # Find the index of the first assistant message
                    first_assistant_index = next(
                        (i for i, m in enumerate(reasoning_agent_response.messages) if m.role == "assistant"),
                        len(reasoning_agent_response.messages),
                    )
                    # Extract reasoning messages starting from the message after the first assistant message
                    reasoning_messages = reasoning_agent_response.messages[first_assistant_index:]

                    # Add reasoning step to the Agent's run_response
                    update_run_output_with_reasoning(
                        run_response=run_response,
                        reasoning_steps=reasoning_steps,
                        reasoning_agent_messages=reasoning_agent_response.messages,
                    )

                    # Get the next action
                    next_action = get_next_action(reasoning_steps[-1])
                    if next_action == NextAction.FINAL_ANSWER:
                        break
                except Exception as e:
                    log_error(f"Reasoning error: {e}")
                    break

            log_debug(f"Total Reasoning steps: {len(all_reasoning_steps)}")
            log_debug("Reasoning finished", center=True, symbol="=")

            # Update the messages_for_model to include reasoning messages
            update_messages_with_reasoning(
                run_messages=run_messages,
                reasoning_messages=reasoning_messages,
            )

            # Yield the final reasoning completed event
            if stream_events:
                yield handle_event(
                    create_reasoning_completed_event(
                        from_run_response=run_response,
                        content=ReasoningSteps(reasoning_steps=all_reasoning_steps),
                        content_type=ReasoningSteps.__name__,
                    ),
                    run_response,
                    events_to_skip=self.events_to_skip,  # type: ignore
                    store_events=self.store_events,
                )

    def _process_parser_response(
        self,
        model_response: ModelResponse,
        run_messages: RunMessages,
        parser_model_response: ModelResponse,
        messages_for_parser_model: list,
    ) -> None:
        """Common logic for processing parser model response."""
        parser_model_response_message: Optional[Message] = None
        for message in reversed(messages_for_parser_model):
            if message.role == "assistant":
                parser_model_response_message = message
                break

        if parser_model_response_message is not None:
            run_messages.messages.append(parser_model_response_message)
            model_response.parsed = parser_model_response.parsed
            model_response.content = parser_model_response.content
        else:
            log_warning("Unable to parse response with parser model")

    def _parse_response_with_parser_model(self, model_response: ModelResponse, run_messages: RunMessages) -> None:
        """Parse the model response using the parser model."""
        if self.parser_model is None:
            return

        if self.output_schema is not None:
            parser_response_format = self._get_response_format(self.parser_model)
            messages_for_parser_model = self._get_messages_for_parser_model(model_response, parser_response_format)
            parser_model_response: ModelResponse = self.parser_model.response(
                messages=messages_for_parser_model,
                response_format=parser_response_format,
            )
            self._process_parser_response(
                model_response,
                run_messages,
                parser_model_response,
                messages_for_parser_model,
            )
        else:
            log_warning("A response model is required to parse the response with a parser model")

    async def _aparse_response_with_parser_model(
        self, model_response: ModelResponse, run_messages: RunMessages
    ) -> None:
        """Parse the model response using the parser model."""
        if self.parser_model is None:
            return

        if self.output_schema is not None:
            parser_response_format = self._get_response_format(self.parser_model)
            messages_for_parser_model = self._get_messages_for_parser_model(model_response, parser_response_format)
            parser_model_response: ModelResponse = await self.parser_model.aresponse(
                messages=messages_for_parser_model,
                response_format=parser_response_format,
            )
            self._process_parser_response(
                model_response,
                run_messages,
                parser_model_response,
                messages_for_parser_model,
            )
        else:
            log_warning("A response model is required to parse the response with a parser model")

    def _parse_response_with_parser_model_stream(
        self, session: AgentSession, run_response: RunOutput, stream_events: bool = True
    ):
        """Parse the model response using the parser model"""
        if self.parser_model is not None:
            if self.output_schema is not None:
                if stream_events:
                    yield handle_event(
                        create_parser_model_response_started_event(run_response),
                        run_response,
                        events_to_skip=self.events_to_skip,  # type: ignore
                        store_events=self.store_events,
                    )

                parser_model_response = ModelResponse(content="")
                parser_response_format = self._get_response_format(self.parser_model)
                messages_for_parser_model = self._get_messages_for_parser_model_stream(
                    run_response, parser_response_format
                )
                for model_response_event in self.parser_model.response_stream(
                    messages=messages_for_parser_model,
                    response_format=parser_response_format,
                    stream_model_response=False,
                ):
                    yield from self._handle_model_response_chunk(
                        session=session,
                        run_response=run_response,
                        model_response=parser_model_response,
                        model_response_event=model_response_event,
                        parse_structured_output=True,
                        stream_events=stream_events,
                    )

                parser_model_response_message: Optional[Message] = None
                for message in reversed(messages_for_parser_model):
                    if message.role == "assistant":
                        parser_model_response_message = message
                        break
                if parser_model_response_message is not None:
                    if run_response.messages is not None:
                        run_response.messages.append(parser_model_response_message)
                else:
                    log_warning("Unable to parse response with parser model")

                if stream_events:
                    yield handle_event(
                        create_parser_model_response_completed_event(run_response),
                        run_response,
                        events_to_skip=self.events_to_skip,  # type: ignore
                        store_events=self.store_events,
                    )

            else:
                log_warning("A response model is required to parse the response with a parser model")

    async def _aparse_response_with_parser_model_stream(
        self, session: AgentSession, run_response: RunOutput, stream_events: bool = True
    ):
        """Parse the model response using the parser model stream."""
        if self.parser_model is not None:
            if self.output_schema is not None:
                if stream_events:
                    yield handle_event(
                        create_parser_model_response_started_event(run_response),
                        run_response,
                        events_to_skip=self.events_to_skip,  # type: ignore
                        store_events=self.store_events,
                    )

                parser_model_response = ModelResponse(content="")
                parser_response_format = self._get_response_format(self.parser_model)
                messages_for_parser_model = self._get_messages_for_parser_model_stream(
                    run_response, parser_response_format
                )
                model_response_stream = self.parser_model.aresponse_stream(
                    messages=messages_for_parser_model,
                    response_format=parser_response_format,
                    stream_model_response=False,
                )
                async for model_response_event in model_response_stream:  # type: ignore
                    for event in self._handle_model_response_chunk(
                        session=session,
                        run_response=run_response,
                        model_response=parser_model_response,
                        model_response_event=model_response_event,
                        parse_structured_output=True,
                        stream_events=stream_events,
                    ):
                        yield event

                parser_model_response_message: Optional[Message] = None
                for message in reversed(messages_for_parser_model):
                    if message.role == "assistant":
                        parser_model_response_message = message
                        break
                if parser_model_response_message is not None:
                    if run_response.messages is not None:
                        run_response.messages.append(parser_model_response_message)
                else:
                    log_warning("Unable to parse response with parser model")

                if stream_events:
                    yield handle_event(
                        create_parser_model_response_completed_event(run_response),
                        run_response,
                        events_to_skip=self.events_to_skip,  # type: ignore
                        store_events=self.store_events,
                    )
            else:
                log_warning("A response model is required to parse the response with a parser model")

    def _generate_response_with_output_model(self, model_response: ModelResponse, run_messages: RunMessages) -> None:
        """Parse the model response using the output model."""
        if self.output_model is None:
            return

        messages_for_output_model = self._get_messages_for_output_model(run_messages.messages)
        output_model_response: ModelResponse = self.output_model.response(messages=messages_for_output_model)
        model_response.content = output_model_response.content

    def _generate_response_with_output_model_stream(
        self,
        session: AgentSession,
        run_response: RunOutput,
        run_messages: RunMessages,
        stream_events: bool = False,
    ):
        """Parse the model response using the output model."""
        from agno.utils.events import (
            create_output_model_response_completed_event,
            create_output_model_response_started_event,
        )

        if self.output_model is None:
            return

        if stream_events:
            yield handle_event(
                create_output_model_response_started_event(run_response),
                run_response,
                events_to_skip=self.events_to_skip,  # type: ignore
                store_events=self.store_events,
            )

        messages_for_output_model = self._get_messages_for_output_model(run_messages.messages)

        model_response = ModelResponse(content="")

        for model_response_event in self.output_model.response_stream(messages=messages_for_output_model):
            yield from self._handle_model_response_chunk(
                session=session,
                run_response=run_response,
                model_response=model_response,
                model_response_event=model_response_event,
                stream_events=stream_events,
            )

        if stream_events:
            yield handle_event(
                create_output_model_response_completed_event(run_response),
                run_response,
                events_to_skip=self.events_to_skip,  # type: ignore
                store_events=self.store_events,
            )

        # Build a list of messages that should be added to the RunResponse
        messages_for_run_response = [m for m in run_messages.messages if m.add_to_agent_memory]
        # Update the RunResponse messages
        run_response.messages = messages_for_run_response
        # Update the RunResponse metrics
        run_response.metrics = self._calculate_run_metrics(messages_for_run_response)

    async def _agenerate_response_with_output_model(self, model_response: ModelResponse, run_messages: RunMessages):
        """Parse the model response using the output model."""
        if self.output_model is None:
            return

        messages_for_output_model = self._get_messages_for_output_model(run_messages.messages)
        output_model_response: ModelResponse = await self.output_model.aresponse(messages=messages_for_output_model)
        model_response.content = output_model_response.content

    async def _agenerate_response_with_output_model_stream(
        self,
        session: AgentSession,
        run_response: RunOutput,
        run_messages: RunMessages,
        stream_events: bool = False,
    ):
        """Parse the model response using the output model."""
        from agno.utils.events import (
            create_output_model_response_completed_event,
            create_output_model_response_started_event,
        )

        if self.output_model is None:
            return

        if stream_events:
            yield handle_event(
                create_output_model_response_started_event(run_response),
                run_response,
                events_to_skip=self.events_to_skip,  # type: ignore
                store_events=self.store_events,
            )

        messages_for_output_model = self._get_messages_for_output_model(run_messages.messages)

        model_response = ModelResponse(content="")

        model_response_stream = self.output_model.aresponse_stream(messages=messages_for_output_model)

        async for model_response_event in model_response_stream:
            for event in self._handle_model_response_chunk(
                session=session,
                run_response=run_response,
                model_response=model_response,
                model_response_event=model_response_event,
                stream_events=stream_events,
            ):
                yield event

        if stream_events:
            yield handle_event(
                create_output_model_response_completed_event(run_response),
                run_response,
                events_to_skip=self.events_to_skip,  # type: ignore
                store_events=self.store_events,
            )

        # Build a list of messages that should be added to the RunResponse
        messages_for_run_response = [m for m in run_messages.messages if m.add_to_agent_memory]
        # Update the RunResponse messages
        run_response.messages = messages_for_run_response
        # Update the RunResponse metrics
        run_response.metrics = self._calculate_run_metrics(messages_for_run_response)

    ###########################################################################
    # Default Tools
    ###########################################################################

    def _get_update_user_memory_function(self, user_id: Optional[str] = None, async_mode: bool = False) -> Function:
        def update_user_memory(task: str) -> str:
            """Use this function to submit a task to modify the Agent's memory.
            Describe the task in detail and be specific.
            The task can include adding a memory, updating a memory, deleting a memory, or clearing all memories.

            Args:
                task: The task to update the memory. Be specific and describe the task in detail.

            Returns:
                str: A string indicating the status of the task.
            """
            self.memory_manager = cast(MemoryManager, self.memory_manager)
            response = self.memory_manager.update_memory_task(task=task, user_id=user_id)

            return response

        async def aupdate_user_memory(task: str) -> str:
            """Use this function to update the Agent's memory of a user.
            Describe the task in detail and be specific.
            The task can include adding a memory, updating a memory, deleting a memory, or clearing all memories.

            Args:
                task: The task to update the memory. Be specific and describe the task in detail.

            Returns:
                str: A string indicating the status of the task.
            """
            self.memory_manager = cast(MemoryManager, self.memory_manager)
            response = await self.memory_manager.aupdate_memory_task(task=task, user_id=user_id)
            return response

        if async_mode:
            update_user_memory_function = aupdate_user_memory
        else:
            update_user_memory_function = update_user_memory  # type: ignore

        return Function.from_callable(update_user_memory_function, name="update_user_memory")

    def _get_update_cultural_knowledge_function(self, async_mode: bool = False) -> Function:
        def update_cultural_knowledge(task: str) -> str:
            """Use this function to update a cultural knowledge."""
            self.culture_manager = cast(CultureManager, self.culture_manager)
            response = self.culture_manager.update_culture_task(task=task)

            return response

        async def aupdate_cultural_knowledge(task: str) -> str:
            """Use this function to update a cultural knowledge asynchronously."""
            self.culture_manager = cast(CultureManager, self.culture_manager)
            response = await self.culture_manager.aupdate_culture_task(task=task)
            return response

        if async_mode:
            update_cultural_knowledge_function = aupdate_cultural_knowledge
        else:
            update_cultural_knowledge_function = update_cultural_knowledge  # type: ignore

        return Function.from_callable(
            update_cultural_knowledge_function,
            name="create_or_update_cultural_knowledge",
        )

    def _get_chat_history_function(self, session: AgentSession) -> Callable:
        def get_chat_history(num_chats: Optional[int] = None) -> str:
            """Use this function to get the chat history between the user and agent.

            Args:
                num_chats: The number of chats to return.
                    Each chat contains 2 messages. One from the user and one from the agent.
                    Default: None

            Returns:
                str: A JSON of a list of dictionaries representing the chat history.

            Example:
                - To get the last chat, use num_chats=1.
                - To get the last 5 chats, use num_chats=5.
                - To get all chats, use num_chats=None.
                - To get the first chat, use num_chats=None and pick the first message.
            """
            import json

            history: List[Dict[str, Any]] = []
            all_chats = session.get_messages_for_session()

            if len(all_chats) == 0:
                return ""

            for chat in all_chats[::-1]:  # type: ignore
                history.insert(0, chat.to_dict())  # type: ignore

            if num_chats is not None:
                history = history[:num_chats]

            return json.dumps(history)

        return get_chat_history

    def _get_tool_call_history_function(self, session: AgentSession) -> Callable:
        def get_tool_call_history(num_calls: int = 3) -> str:
            """Use this function to get the tools called by the agent in reverse chronological order.

            Args:
                num_calls: The number of tool calls to return.
                    Default: 3

            Returns:
                str: A JSON of a list of dictionaries representing the tool call history.

            Example:
                - To get the last tool call, use num_calls=1.
                - To get all tool calls, use num_calls=None.
            """
            import json

            tool_calls = session.get_tool_calls(num_calls=num_calls)
            if len(tool_calls) == 0:
                return ""
            return json.dumps(tool_calls)

        return get_tool_call_history

    def _update_session_state_tool(self, session_state, session_state_updates: dict) -> str:
        """
        Update the shared session state.  Provide any updates as a dictionary of key-value pairs.
        Example:
            "session_state_updates": {"shopping_list": ["milk", "eggs", "bread"]}

        Args:
            session_state_updates (dict): The updates to apply to the shared session state. Should be a dictionary of key-value pairs.
        """
        for key, value in session_state_updates.items():
            session_state[key] = value

        return f"Updated session state: {session_state}"

    def _get_search_knowledge_base_function(
        self,
        run_response: RunOutput,
        knowledge_filters: Optional[Dict[str, Any]] = None,
        async_mode: bool = False,
    ) -> Function:
        """Factory function to create a search_knowledge_base function with filters."""

        def search_knowledge_base(query: str) -> str:
            """Use this function to search the knowledge base for information about a query.

            Args:
                query: The query to search for.

            Returns:
                str: A string containing the response from the knowledge base.
            """

            # Get the relevant documents from the knowledge base, passing filters
            retrieval_timer = Timer()
            retrieval_timer.start()
            docs_from_knowledge = self.get_relevant_docs_from_knowledge(query=query, filters=knowledge_filters)
            if docs_from_knowledge is not None:
                references = MessageReferences(
                    query=query,
                    references=docs_from_knowledge,
                    time=round(retrieval_timer.elapsed, 4),
                )
                # Add the references to the run_response
                if run_response.references is None:
                    run_response.references = []
                run_response.references.append(references)
            retrieval_timer.stop()
            from agno.utils.log import log_debug

            log_debug(f"Time to get references: {retrieval_timer.elapsed:.4f}s")

            if docs_from_knowledge is None:
                return "No documents found"
            return self._convert_documents_to_string(docs_from_knowledge)

        async def asearch_knowledge_base(query: str) -> str:
            """Use this function to search the knowledge base for information about a query asynchronously.

            Args:
                query: The query to search for.

            Returns:
                str: A string containing the response from the knowledge base.
            """
            retrieval_timer = Timer()
            retrieval_timer.start()
            docs_from_knowledge = await self.aget_relevant_docs_from_knowledge(query=query, filters=knowledge_filters)
            if docs_from_knowledge is not None:
                references = MessageReferences(
                    query=query,
                    references=docs_from_knowledge,
                    time=round(retrieval_timer.elapsed, 4),
                )
                if run_response.references is None:
                    run_response.references = []
                run_response.references.append(references)
            retrieval_timer.stop()
            log_debug(f"Time to get references: {retrieval_timer.elapsed:.4f}s")

            if docs_from_knowledge is None:
                return "No documents found"
            return self._convert_documents_to_string(docs_from_knowledge)

        if async_mode:
            search_knowledge_base_function = asearch_knowledge_base
        else:
            search_knowledge_base_function = search_knowledge_base  # type: ignore

        return Function.from_callable(search_knowledge_base_function, name="search_knowledge_base")

    def _search_knowledge_base_with_agentic_filters_function(
        self,
        run_response: RunOutput,
        knowledge_filters: Optional[Dict[str, Any]] = None,
        async_mode: bool = False,
    ) -> Function:
        """Factory function to create a search_knowledge_base function with filters."""

        def search_knowledge_base(query: str, filters: Optional[List[KnowledgeFilter]] = None) -> str:
            """Use this function to search the knowledge base for information about a query.

            Args:
                query: The query to search for.
                filters (optional): The filters to apply to the search. This is a list of KnowledgeFilter objects.

            Returns:
                str: A string containing the response from the knowledge base.
            """
            filters_dict = {filt.key: filt.value for filt in filters} if filters else None
            search_filters = get_agentic_or_user_search_filters(filters_dict, knowledge_filters)

            # Get the relevant documents from the knowledge base, passing filters
            retrieval_timer = Timer()
            retrieval_timer.start()
            docs_from_knowledge = self.get_relevant_docs_from_knowledge(query=query, filters=search_filters)
            if docs_from_knowledge is not None:
                references = MessageReferences(
                    query=query,
                    references=docs_from_knowledge,
                    time=round(retrieval_timer.elapsed, 4),
                )
                # Add the references to the run_response
                if run_response.references is None:
                    run_response.references = []
                run_response.references.append(references)
            retrieval_timer.stop()
            from agno.utils.log import log_debug

            log_debug(f"Time to get references: {retrieval_timer.elapsed:.4f}s")

            if docs_from_knowledge is None:
                return "No documents found"
            return self._convert_documents_to_string(docs_from_knowledge)

        async def asearch_knowledge_base(query: str, filters: Optional[List[KnowledgeFilter]] = None) -> str:
            """Use this function to search the knowledge base for information about a query asynchronously.

            Args:
                query: The query to search for.
                filters (optional): The filters to apply to the search. This is a list of KnowledgeFilter objects.

            Returns:
                str: A string containing the response from the knowledge base.
            """
            filters_dict = {filt.key: filt.value for filt in filters} if filters else None
            search_filters = get_agentic_or_user_search_filters(filters_dict, knowledge_filters)

            retrieval_timer = Timer()
            retrieval_timer.start()
            docs_from_knowledge = await self.aget_relevant_docs_from_knowledge(query=query, filters=search_filters)
            if docs_from_knowledge is not None:
                references = MessageReferences(
                    query=query,
                    references=docs_from_knowledge,
                    time=round(retrieval_timer.elapsed, 4),
                )
                if run_response.references is None:
                    run_response.references = []
                run_response.references.append(references)
            retrieval_timer.stop()
            log_debug(f"Time to get references: {retrieval_timer.elapsed:.4f}s")

            if docs_from_knowledge is None:
                return "No documents found"
            return self._convert_documents_to_string(docs_from_knowledge)

        if async_mode:
            search_knowledge_base_function = asearch_knowledge_base
        else:
            search_knowledge_base_function = search_knowledge_base  # type: ignore

        return Function.from_callable(
            search_knowledge_base_function,
            name="search_knowledge_base_with_agentic_filters",
        )

    def add_to_knowledge(self, query: str, result: str) -> str:
        """Use this function to add information to the knowledge base for future use.

        Args:
            query: The query to add.
            result: The result of the query.

        Returns:
            str: A string indicating the status of the addition.
        """
        import json

        if self.knowledge is None:
            return "Knowledge not available"
        document_name = query.replace(" ", "_").replace("?", "").replace("!", "").replace(".", "")
        document_content = json.dumps({"query": query, "result": result})
        log_info(f"Adding document to Knowledge: {document_name}: {document_content}")
        import asyncio

        from agno.knowledge.reader.text_reader import TextReader

        asyncio.run(
            self.knowledge.add_content_async(name=document_name, text_content=document_content, reader=TextReader())
        )
        return "Successfully added to knowledge base"

    def _get_previous_sessions_messages_function(
        self, num_history_sessions: Optional[int] = 2, user_id: Optional[str] = None
    ) -> Callable:
        """Factory function to create a get_previous_session_messages function.

        Args:
            num_history_sessions: The last n sessions to be taken from db
            user_id: The user ID to filter sessions by

        Returns:
            Callable: A function that retrieves messages from previous sessions
        """

        def get_previous_session_messages() -> str:
            """Use this function to retrieve messages from previous chat sessions.
            USE THIS TOOL ONLY WHEN THE QUESTION IS EITHER "What was my last conversation?" or "What was my last question?" and similar to it.

            Returns:
                str: JSON formatted list of message pairs from previous sessions
            """
            # TODO: Review and Test this function
            import json

            if self.db is None:
                return "Previous session messages not available"

            self.db = cast(BaseDb, self.db)

            selected_sessions = self.db.get_sessions(
                session_type=SessionType.AGENT,
                limit=num_history_sessions,
                user_id=user_id,
            )

            all_messages = []
            seen_message_pairs = set()

            for session in selected_sessions:
                if isinstance(session, AgentSession) and session.runs:
                    message_count = 0
                    for run in session.runs:
                        messages = run.messages
                        if messages is not None:
                            for i in range(0, len(messages) - 1, 2):
                                if i + 1 < len(messages):
                                    try:
                                        user_msg = messages[i]
                                        assistant_msg = messages[i + 1]
                                        user_content = user_msg.content
                                        assistant_content = assistant_msg.content
                                        if user_content is None or assistant_content is None:
                                            continue  # Skip this pair if either message has no content

                                        msg_pair_id = f"{user_content}:{assistant_content}"
                                        if msg_pair_id not in seen_message_pairs:
                                            seen_message_pairs.add(msg_pair_id)
                                            all_messages.append(Message.model_validate(user_msg))
                                            all_messages.append(Message.model_validate(assistant_msg))
                                            message_count += 1
                                    except Exception as e:
                                        log_warning(f"Error processing message pair: {e}")
                                        continue

            return json.dumps([msg.to_dict() for msg in all_messages]) if all_messages else "No history found"

        return get_previous_session_messages

    async def _aget_previous_sessions_messages_function(
        self, num_history_sessions: Optional[int] = 2, user_id: Optional[str] = None
    ) -> Function:
        """Factory function to create a get_previous_session_messages function.

        Args:
            num_history_sessions: The last n sessions to be taken from db
            user_id: The user ID to filter sessions by
        Returns:
            Callable: A function that retrieves messages from previous sessions
        """

        async def aget_previous_session_messages() -> str:
            """Use this function to retrieve messages from previous chat sessions.
            USE THIS TOOL ONLY WHEN THE QUESTION IS EITHER "What was my last conversation?" or "What was my last question?" and similar to it.

            Returns:
                str: JSON formatted list of message pairs from previous sessions
            """
            # TODO: Review and Test this function
            import json

            if self.db is None:
                return "Previous session messages not available"

            if self._has_async_db():
                selected_sessions = await self.db.get_sessions(  # type: ignore
                    session_type=SessionType.AGENT,
                    limit=num_history_sessions,
                    user_id=user_id,
                    sort_by="created_at",
                    sort_order="desc",
                )
            else:
                selected_sessions = self.db.get_sessions(
                    session_type=SessionType.AGENT,
                    limit=num_history_sessions,
                    user_id=user_id,
                    sort_by="created_at",
                    sort_order="desc",
                )

            all_messages = []
            seen_message_pairs = set()

            for session in selected_sessions:
                if isinstance(session, AgentSession) and session.runs:
                    message_count = 0
                    for run in session.runs:
                        messages = run.messages
                        if messages is not None:
                            for i in range(0, len(messages) - 1, 2):
                                if i + 1 < len(messages):
                                    try:
                                        user_msg = messages[i]
                                        assistant_msg = messages[i + 1]
                                        user_content = user_msg.content
                                        assistant_content = assistant_msg.content
                                        if user_content is None or assistant_content is None:
                                            continue  # Skip this pair if either message has no content

                                        msg_pair_id = f"{user_content}:{assistant_content}"
                                        if msg_pair_id not in seen_message_pairs:
                                            seen_message_pairs.add(msg_pair_id)
                                            all_messages.append(Message.model_validate(user_msg))
                                            all_messages.append(Message.model_validate(assistant_msg))
                                            message_count += 1
                                    except Exception as e:
                                        log_warning(f"Error processing message pair: {e}")
                                        continue

            return json.dumps([msg.to_dict() for msg in all_messages]) if all_messages else "No history found"

        return Function.from_callable(aget_previous_session_messages, name="get_previous_session_messages")

    ###########################################################################
    # Print Response
    ###########################################################################

    def print_response(
        self,
        input: Union[List, Dict, str, Message, BaseModel, List[Message]],
        *,
        session_id: Optional[str] = None,
        session_state: Optional[Dict[str, Any]] = None,
        user_id: Optional[str] = None,
        audio: Optional[Sequence[Audio]] = None,
        images: Optional[Sequence[Image]] = None,
        videos: Optional[Sequence[Video]] = None,
        files: Optional[Sequence[File]] = None,
        stream: Optional[bool] = None,
        stream_events: Optional[bool] = None,
        stream_intermediate_steps: Optional[bool] = None,
        markdown: Optional[bool] = None,
        knowledge_filters: Optional[Dict[str, Any]] = None,
        add_history_to_context: Optional[bool] = None,
        add_dependencies_to_context: Optional[bool] = None,
        dependencies: Optional[Dict[str, Any]] = None,
        add_session_state_to_context: Optional[bool] = None,
        metadata: Optional[Dict[str, Any]] = None,
        debug_mode: Optional[bool] = None,
        show_message: bool = True,
        show_reasoning: bool = True,
        show_full_reasoning: bool = False,
        console: Optional[Any] = None,
        # Add tags to include in markdown content
        tags_to_include_in_markdown: Optional[Set[str]] = None,
        **kwargs: Any,
    ) -> None:
        if self._has_async_db():
            raise Exception(
                "This method is not supported with an async DB. Please use the async version of this method."
            )

        if not tags_to_include_in_markdown:
            tags_to_include_in_markdown = {"think", "thinking"}

        if markdown is None:
            markdown = self.markdown

        if self.output_schema is not None:
            markdown = False

        # Use stream override value when necessary
        if stream is None:
            stream = False if self.stream is None else self.stream

        # Considering both stream_events and stream_intermediate_steps (deprecated)
        stream_events = stream_events or stream_intermediate_steps

        # Can't stream events if streaming is disabled
        if stream is False:
            stream_events = False

        if stream_events is None:
            stream_events = False if self.stream_events is None else self.stream_events

        if stream:
            print_response_stream(
                agent=self,
                input=input,
                session_id=session_id,
                session_state=session_state,
                user_id=user_id,
                audio=audio,
                images=images,
                videos=videos,
                files=files,
                stream_events=stream_events,
                knowledge_filters=knowledge_filters,
                debug_mode=debug_mode,
                markdown=markdown,
                show_message=show_message,
                show_reasoning=show_reasoning,
                show_full_reasoning=show_full_reasoning,
                tags_to_include_in_markdown=tags_to_include_in_markdown,
                console=console,
                add_history_to_context=add_history_to_context,
                dependencies=dependencies,
                add_dependencies_to_context=add_dependencies_to_context,
                add_session_state_to_context=add_session_state_to_context,
                metadata=metadata,
                **kwargs,
            )

        else:
            print_response(
                agent=self,
                input=input,
                session_id=session_id,
                session_state=session_state,
                user_id=user_id,
                audio=audio,
                images=images,
                videos=videos,
                files=files,
                stream_events=stream_events,
                knowledge_filters=knowledge_filters,
                debug_mode=debug_mode,
                markdown=markdown,
                show_message=show_message,
                show_reasoning=show_reasoning,
                show_full_reasoning=show_full_reasoning,
                tags_to_include_in_markdown=tags_to_include_in_markdown,
                console=console,
                add_history_to_context=add_history_to_context,
                dependencies=dependencies,
                add_dependencies_to_context=add_dependencies_to_context,
                add_session_state_to_context=add_session_state_to_context,
                metadata=metadata,
                **kwargs,
            )

    async def aprint_response(
        self,
        input: Union[List, Dict, str, Message, BaseModel, List[Message]],
        *,
        session_id: Optional[str] = None,
        session_state: Optional[Dict[str, Any]] = None,
        user_id: Optional[str] = None,
        audio: Optional[Sequence[Audio]] = None,
        images: Optional[Sequence[Image]] = None,
        videos: Optional[Sequence[Video]] = None,
        files: Optional[Sequence[File]] = None,
        stream: Optional[bool] = None,
        stream_events: Optional[bool] = None,
        stream_intermediate_steps: Optional[bool] = None,
        markdown: Optional[bool] = None,
        knowledge_filters: Optional[Dict[str, Any]] = None,
        add_history_to_context: Optional[bool] = None,
        dependencies: Optional[Dict[str, Any]] = None,
        add_dependencies_to_context: Optional[bool] = None,
        add_session_state_to_context: Optional[bool] = None,
        metadata: Optional[Dict[str, Any]] = None,
        debug_mode: Optional[bool] = None,
        show_message: bool = True,
        show_reasoning: bool = True,
        show_full_reasoning: bool = False,
        console: Optional[Any] = None,
        # Add tags to include in markdown content
        tags_to_include_in_markdown: Optional[Set[str]] = None,
        **kwargs: Any,
    ) -> None:
        if not tags_to_include_in_markdown:
            tags_to_include_in_markdown = {"think", "thinking"}

        if markdown is None:
            markdown = self.markdown

        if self.output_schema is not None:
            markdown = False

        if stream is None:
            stream = self.stream or False

        # Considering both stream_events and stream_intermediate_steps (deprecated)
        stream_events = stream_events or stream_intermediate_steps

        # Can't stream events if streaming is disabled
        if stream is False:
            stream_events = False

        if stream_events is None:
            stream_events = False if self.stream_events is None else self.stream_events

        if stream:
            await aprint_response_stream(
                agent=self,
                input=input,
                session_id=session_id,
                session_state=session_state,
                user_id=user_id,
                audio=audio,
                images=images,
                videos=videos,
                files=files,
                stream_events=stream_events,
                knowledge_filters=knowledge_filters,
                debug_mode=debug_mode,
                markdown=markdown,
                show_message=show_message,
                show_reasoning=show_reasoning,
                show_full_reasoning=show_full_reasoning,
                tags_to_include_in_markdown=tags_to_include_in_markdown,
                console=console,
                add_history_to_context=add_history_to_context,
                dependencies=dependencies,
                add_dependencies_to_context=add_dependencies_to_context,
                add_session_state_to_context=add_session_state_to_context,
                metadata=metadata,
                **kwargs,
            )
        else:
            await aprint_response(
                agent=self,
                input=input,
                session_id=session_id,
                session_state=session_state,
                user_id=user_id,
                audio=audio,
                images=images,
                videos=videos,
                files=files,
                knowledge_filters=knowledge_filters,
                debug_mode=debug_mode,
                markdown=markdown,
                show_message=show_message,
                show_reasoning=show_reasoning,
                show_full_reasoning=show_full_reasoning,
                tags_to_include_in_markdown=tags_to_include_in_markdown,
                console=console,
                add_history_to_context=add_history_to_context,
                dependencies=dependencies,
                add_dependencies_to_context=add_dependencies_to_context,
                add_session_state_to_context=add_session_state_to_context,
                metadata=metadata,
                **kwargs,
            )

    def _update_reasoning_content_from_tool_call(
        self, run_response: RunOutput, tool_name: str, tool_args: Dict[str, Any]
    ) -> Optional[ReasoningStep]:
        """Update reasoning_content based on tool calls that look like thinking or reasoning tools."""

        # Case 1: ReasoningTools.think (has title, thought, optional action and confidence)
        if tool_name.lower() == "think" and "title" in tool_args and "thought" in tool_args:
            title = tool_args["title"]
            thought = tool_args["thought"]
            action = tool_args.get("action", "")
            confidence = tool_args.get("confidence", None)

            # Create a reasoning step
            reasoning_step = ReasoningStep(
                title=title,
                reasoning=thought,
                action=action,
                next_action=NextAction.CONTINUE,
                confidence=confidence,
            )

            # Add the step to the run response
            add_reasoning_step_to_metadata(run_response=run_response, reasoning_step=reasoning_step)

            formatted_content = f"## {title}\n{thought}\n"
            if action:
                formatted_content += f"Action: {action}\n"
            if confidence is not None:
                formatted_content += f"Confidence: {confidence}\n"
            formatted_content += "\n"

            append_to_reasoning_content(run_response=run_response, content=formatted_content)
            return reasoning_step

        # Case 2: ReasoningTools.analyze (has title, result, analysis, optional next_action and confidence)
        elif tool_name.lower() == "analyze" and "title" in tool_args:
            title = tool_args["title"]
            result = tool_args.get("result", "")
            analysis = tool_args.get("analysis", "")
            next_action = tool_args.get("next_action", "")
            confidence = tool_args.get("confidence", None)

            # Map string next_action to enum
            next_action_enum = NextAction.CONTINUE
            if next_action.lower() == "validate":
                next_action_enum = NextAction.VALIDATE
            elif next_action.lower() in ["final", "final_answer", "finalize"]:
                next_action_enum = NextAction.FINAL_ANSWER

            # Create a reasoning step
            reasoning_step = ReasoningStep(
                title=title,
                result=result,
                reasoning=analysis,
                next_action=next_action_enum,
                confidence=confidence,
            )

            # Add the step to the run response
            add_reasoning_step_to_metadata(run_response=run_response, reasoning_step=reasoning_step)

            formatted_content = f"## {title}\n"
            if result:
                formatted_content += f"Result: {result}\n"
            if analysis:
                formatted_content += f"{analysis}\n"
            if next_action and next_action.lower() != "continue":
                formatted_content += f"Next Action: {next_action}\n"
            if confidence is not None:
                formatted_content += f"Confidence: {confidence}\n"
            formatted_content += "\n"

            append_to_reasoning_content(run_response=run_response, content=formatted_content)
            return reasoning_step

        # Case 3: ReasoningTool.think (simple format, just has 'thought')
        elif tool_name.lower() == "think" and "thought" in tool_args:
            thought = tool_args["thought"]
            reasoning_step = ReasoningStep(
                title="Thinking",
                reasoning=thought,
                confidence=None,
            )
            formatted_content = f"## Thinking\n{thought}\n\n"
            add_reasoning_step_to_metadata(run_response=run_response, reasoning_step=reasoning_step)
            append_to_reasoning_content(run_response=run_response, content=formatted_content)
            return reasoning_step

        return None

    def _get_effective_filters(self, knowledge_filters: Optional[Dict[str, Any]] = None) -> Optional[Dict[str, Any]]:
        """
        Determine which knowledge filters to use, with priority to run-level filters.

        Args:
            knowledge_filters: Filters passed at run time

        Returns:
            The effective filters to use, with run-level filters taking priority
        """
        effective_filters = None

        # If agent has filters, use those as a base
        if self.knowledge_filters:
            effective_filters = self.knowledge_filters.copy()

        # If run has filters, they override agent filters
        if knowledge_filters:
            if effective_filters:
                # Merge filters, with run filters taking priority
                effective_filters.update(knowledge_filters)
            else:
                effective_filters = knowledge_filters

        if effective_filters:
            log_debug(f"Using knowledge filters: {effective_filters}")

        return effective_filters

    def _cleanup_and_store(
        self,
        run_response: RunOutput,
        session: AgentSession,
        session_state: Optional[Dict[str, Any]] = None,
        user_id: Optional[str] = None,
    ) -> None:
        #  Scrub the stored run based on storage flags
        self._scrub_run_output_for_storage(run_response)

        # Stop the timer for the Run duration
        if run_response.metrics:
            run_response.metrics.stop_timer()

        # Optional: Save output to file if save_response_to_file is set
        self.save_run_response_to_file(
            run_response=run_response,
            input=run_response.input.input_content_string() if run_response.input else "",
            session_id=session.session_id,
            user_id=user_id,
        )

        # Add RunOutput to Agent Session
        session.upsert_run(run=run_response)

        # Calculate session metrics
        self._update_session_metrics(session=session, run_response=run_response)

        # Update session state before saving the session
        if session_state is not None:
            if session.session_data is not None:
                session.session_data["session_state"] = session_state
            else:
                session.session_data = {"session_state": session_state}

        # Save session to memory
        self.save_session(session=session)

    async def _acleanup_and_store(
        self,
        run_response: RunOutput,
        session: AgentSession,
        session_state: Optional[Dict[str, Any]] = None,
        user_id: Optional[str] = None,
    ) -> None:
        #  Scrub the stored run based on storage flags
        self._scrub_run_output_for_storage(run_response)

        # Stop the timer for the Run duration
        if run_response.metrics:
            run_response.metrics.stop_timer()

        # Optional: Save output to file if save_response_to_file is set
        self.save_run_response_to_file(
            run_response=run_response,
            input=run_response.input.input_content_string() if run_response.input else "",
            session_id=session.session_id,
            user_id=user_id,
        )

        # Add RunOutput to Agent Session
        session.upsert_run(run=run_response)

        # Calculate session metrics
        self._update_session_metrics(session=session, run_response=run_response)

        # Update session state before saving the session
        if session_state is not None:
            if session.session_data is not None:
                session.session_data["session_state"] = session_state
            else:
                session.session_data = {"session_state": session_state}

        # Save session to storage
        await self.asave_session(session=session)

    def _scrub_run_output_for_storage(self, run_response: RunOutput) -> None:
        """
        Scrub run output based on storage flags before persisting to database.
        """
        if not self.store_media:
            scrub_media_from_run_output(run_response)

        if not self.store_tool_messages:
            scrub_tool_results_from_run_output(run_response)

        if not self.store_history_messages:
            scrub_history_messages_from_run_output(run_response)

    def _validate_media_object_id(
        self,
        images: Optional[Sequence[Image]] = None,
        videos: Optional[Sequence[Video]] = None,
        audios: Optional[Sequence[Audio]] = None,
        files: Optional[Sequence[File]] = None,
    ) -> tuple:
        """Convert raw Image/Video/Audio objects - now unified, so just return as-is."""
        # With unified classes, no conversion needed - just ensure IDs are set
        image_list = None
        if images:
            image_list = []
            for img in images:
                # Ensure ID is set (validation should handle this, but double-check)
                if not img.id:
                    from uuid import uuid4

                    img.id = str(uuid4())
                image_list.append(img)

        video_list = None
        if videos:
            video_list = []
            for vid in videos:
                if not vid.id:
                    from uuid import uuid4

                    vid.id = str(uuid4())
                video_list.append(vid)

        audio_list = None
        if audios:
            audio_list = []
            for aud in audios:
                if not aud.id:
                    from uuid import uuid4

                    aud.id = str(uuid4())
                audio_list.append(aud)

        file_list = None
        if files:
            file_list = []
            for file in files:
                if not file.id:
                    from uuid import uuid4

                    file.id = str(uuid4())
                file_list.append(file)

        return image_list, video_list, audio_list, file_list

    def cli_app(
        self,
        input: Optional[str] = None,
        session_id: Optional[str] = None,
        user_id: Optional[str] = None,
        user: str = "User",
        emoji: str = ":sunglasses:",
        stream: bool = False,
        markdown: bool = False,
        exit_on: Optional[List[str]] = None,
        **kwargs: Any,
    ) -> None:
        """Run an interactive command-line interface to interact with the agent."""

        from inspect import isawaitable

        from rich.prompt import Prompt

        # Ensuring the agent is not using our async MCP tools
        if self.tools is not None:
            for tool in self.tools:
                if isawaitable(tool):
                    raise NotImplementedError("Use `acli_app` to use async tools.")
                if tool.__class__.__name__ in ["MCPTools", "MultiMCPTools"]:
                    raise NotImplementedError("Use `acli_app` to use MCP tools.")

        if input:
            self.print_response(
                input=input,
                stream=stream,
                markdown=markdown,
                user_id=user_id,
                session_id=session_id,
                **kwargs,
            )

        _exit_on = exit_on or ["exit", "quit", "bye"]
        while True:
            message = Prompt.ask(f"[bold] {emoji} {user} [/bold]")
            if message in _exit_on:
                break

            self.print_response(
                input=message,
                stream=stream,
                markdown=markdown,
                user_id=user_id,
                session_id=session_id,
                **kwargs,
            )

    async def acli_app(
        self,
        input: Optional[str] = None,
        session_id: Optional[str] = None,
        user_id: Optional[str] = None,
        user: str = "User",
        emoji: str = ":sunglasses:",
        stream: bool = False,
        markdown: bool = False,
        exit_on: Optional[List[str]] = None,
        **kwargs: Any,
    ) -> None:
        """
        Run an interactive command-line interface to interact with the agent.
        Works with agent dependencies requiring async logic.
        """
        from rich.prompt import Prompt

        if input:
            await self.aprint_response(
                input=input,
                stream=stream,
                markdown=markdown,
                user_id=user_id,
                session_id=session_id,
                **kwargs,
            )

        _exit_on = exit_on or ["exit", "quit", "bye"]
        while True:
            message = Prompt.ask(f"[bold] {emoji} {user} [/bold]")
            if message in _exit_on:
                break

            await self.aprint_response(
                input=message,
                stream=stream,
                markdown=markdown,
                user_id=user_id,
                session_id=session_id,
                **kwargs,
            )

    ###########################################################################
    # Api functions
    ###########################################################################

    def _get_telemetry_data(self) -> Dict[str, Any]:
        """Get the telemetry data for the agent"""
        return {
            "agent_id": self.id,
            "db_type": self.db.__class__.__name__ if self.db else None,
            "model_provider": self.model.provider if self.model else None,
            "model_name": self.model.name if self.model else None,
            "model_id": self.model.id if self.model else None,
            "parser_model": self.parser_model.to_dict() if self.parser_model else None,
            "output_model": self.output_model.to_dict() if self.output_model else None,
            "has_tools": self.tools is not None,
            "has_memory": self.enable_user_memories is True
            or self.enable_agentic_memory is True
            or self.memory_manager is not None,
            "has_culture": self.enable_agentic_culture is True
            or self.update_cultural_knowledge is True
            or self.culture_manager is not None,
            "has_reasoning": self.reasoning is True,
            "has_knowledge": self.knowledge is not None,
            "has_input_schema": self.input_schema is not None,
            "has_output_schema": self.output_schema is not None,
            "has_team": self.team_id is not None,
        }

    def _log_agent_telemetry(self, session_id: str, run_id: Optional[str] = None) -> None:
        """Send a telemetry event to the API for a created Agent run"""

        self._set_telemetry()
        if not self.telemetry:
            return

        from agno.api.agent import AgentRunCreate, create_agent_run

        try:
            create_agent_run(
                run=AgentRunCreate(
                    session_id=session_id,
                    run_id=run_id,
                    data=self._get_telemetry_data(),
                ),
            )
        except Exception as e:
            log_debug(f"Could not create Agent run telemetry event: {e}")

    async def _alog_agent_telemetry(self, session_id: str, run_id: Optional[str] = None) -> None:
        """Send a telemetry event to the API for a created Agent async run"""

        self._set_telemetry()
        if not self.telemetry:
            return

        from agno.api.agent import AgentRunCreate, acreate_agent_run

        try:
            await acreate_agent_run(
                run=AgentRunCreate(
                    session_id=session_id,
                    run_id=run_id,
                    data=self._get_telemetry_data(),
                )
            )

        except Exception as e:
            log_debug(f"Could not create Agent run telemetry event: {e}")<|MERGE_RESOLUTION|>--- conflicted
+++ resolved
@@ -961,14 +961,9 @@
             processed_tools=processed_tools,
             run_response=run_response,
             session=session,
-<<<<<<< HEAD
             run_context=run_context,
             user_id=user_id,
             async_mode=False,
-=======
-            session_state=session_state,
-            dependencies=dependencies,
->>>>>>> d803a134
         )
 
         # 3. Prepare run messages
@@ -985,11 +980,7 @@
             add_history_to_context=add_history_to_context,
             add_dependencies_to_context=add_dependencies_to_context,
             add_session_state_to_context=add_session_state_to_context,
-<<<<<<< HEAD
-=======
-            metadata=metadata,
             tools=_tools,
->>>>>>> d803a134
             **kwargs,
         )
         if len(run_messages.messages) == 0:
@@ -1188,14 +1179,9 @@
             processed_tools=processed_tools,
             run_response=run_response,
             session=session,
-<<<<<<< HEAD
             run_context=run_context,
             user_id=user_id,
             async_mode=False,
-=======
-            session_state=session_state,
-            dependencies=dependencies,
->>>>>>> d803a134
         )
 
         # 3. Prepare run messages
@@ -1212,11 +1198,7 @@
             add_history_to_context=add_history_to_context,
             add_dependencies_to_context=add_dependencies_to_context,
             add_session_state_to_context=add_session_state_to_context,
-<<<<<<< HEAD
-=======
-            metadata=metadata,
             tools=_tools,
->>>>>>> d803a134
             **kwargs,
         )
         if len(run_messages.messages) == 0:
@@ -1816,23 +1798,17 @@
         self.model = cast(Model, self.model)
         processed_tools = await self.aget_tools(
             run_response=run_response,
+            run_context=run_context,
             session=agent_session,
             user_id=user_id,
-            knowledge_filters=knowledge_filters,
         )
+
         _tools = self._determine_tools_for_model(
             model=self.model,
             processed_tools=processed_tools,
             run_response=run_response,
             run_context=run_context,
             session=agent_session,
-<<<<<<< HEAD
-            user_id=user_id,
-            async_mode=True,
-=======
-            session_state=session_state,
-            dependencies=dependencies,
->>>>>>> d803a134
         )
 
         # 6. Prepare run messages
@@ -1849,11 +1825,7 @@
             add_history_to_context=add_history_to_context,
             add_dependencies_to_context=add_dependencies_to_context,
             add_session_state_to_context=add_session_state_to_context,
-<<<<<<< HEAD
-=======
-            metadata=metadata,
             tools=_tools,
->>>>>>> d803a134
             **kwargs,
         )
         if len(run_messages.messages) == 0:
@@ -2095,22 +2067,18 @@
         self.model = cast(Model, self.model)
         processed_tools = await self.aget_tools(
             run_response=run_response,
-            run_context=run_context,
             session=agent_session,
             user_id=user_id,
-<<<<<<< HEAD
-            async_mode=True,
-=======
             knowledge_filters=knowledge_filters,
         )
         _tools = self._determine_tools_for_model(
             model=self.model,
             processed_tools=processed_tools,
             run_response=run_response,
+            run_context=run_context,
             session=agent_session,
-            session_state=session_state,
-            dependencies=dependencies,
->>>>>>> d803a134
+            user_id=user_id,
+            async_mode=True,
         )
 
         # 6. Prepare run messages
@@ -2127,11 +2095,7 @@
             add_history_to_context=add_history_to_context,
             add_dependencies_to_context=add_dependencies_to_context,
             add_session_state_to_context=add_session_state_to_context,
-<<<<<<< HEAD
-=======
-            metadata=metadata,
             tools=_tools,
->>>>>>> d803a134
             **kwargs,
         )
         if len(run_messages.messages) == 0:
@@ -2825,23 +2789,17 @@
 
         processed_tools = self.get_tools(
             run_response=run_response,
+            run_context=run_context,
             session=agent_session,
             user_id=user_id,
-            knowledge_filters=effective_filters,
         )
+
         _tools = self._determine_tools_for_model(
             model=self.model,
             processed_tools=processed_tools,
             run_response=run_response,
             run_context=run_context,
             session=agent_session,
-<<<<<<< HEAD
-            user_id=user_id,
-            async_mode=False,
-=======
-            session_state=session_state,
-            dependencies=run_dependencies,
->>>>>>> d803a134
         )
 
         last_exception = None
@@ -2864,11 +2822,8 @@
                     response_iterator = self._continue_run_stream(
                         run_response=run_response,
                         run_messages=run_messages,
-<<<<<<< HEAD
                         run_context=run_context,
-=======
                         tools=_tools,
->>>>>>> d803a134
                         user_id=user_id,
                         session=agent_session,
                         response_format=response_format,
@@ -2881,11 +2836,8 @@
                     response = self._continue_run(
                         run_response=run_response,
                         run_messages=run_messages,
-<<<<<<< HEAD
                         run_context=run_context,
-=======
                         tools=_tools,
->>>>>>> d803a134
                         user_id=user_id,
                         session=agent_session,
                         response_format=response_format,
@@ -2936,13 +2888,7 @@
         run_messages: RunMessages,
         run_context: RunContext,
         session: AgentSession,
-<<<<<<< HEAD
-=======
         tools: List[Union[Function, dict]],
-        session_state: Optional[Dict[str, Any]] = None,
-        dependencies: Optional[Dict[str, Any]] = None,
-        metadata: Optional[Dict[str, Any]] = None,
->>>>>>> d803a134
         user_id: Optional[str] = None,
         response_format: Optional[Union[Dict, Type[BaseModel]]] = None,
         debug_mode: Optional[bool] = None,
@@ -3060,12 +3006,7 @@
         run_messages: RunMessages,
         run_context: RunContext,
         session: AgentSession,
-<<<<<<< HEAD
-=======
         tools: List[Union[Function, dict]],
-        session_state: Optional[Dict[str, Any]] = None,
-        metadata: Optional[Dict[str, Any]] = None,
->>>>>>> d803a134
         user_id: Optional[str] = None,
         response_format: Optional[Union[Dict, Type[BaseModel]]] = None,
         stream_events: bool = False,
@@ -3518,13 +3459,6 @@
             run_response=run_response,
             run_context=run_context,
             session=agent_session,
-<<<<<<< HEAD
-            user_id=user_id,
-            async_mode=True,
-=======
-            session_state=session_state,
-            dependencies=dependencies,
->>>>>>> d803a134
         )
 
         # 6. Prepare run messages
@@ -3729,13 +3663,8 @@
             run_response=run_response,
             run_context=run_context,
             session=agent_session,
-<<<<<<< HEAD
             user_id=user_id,
             async_mode=True,
-=======
-            session_state=session_state,
-            dependencies=dependencies,
->>>>>>> d803a134
         )
 
         # 6. Prepare run messages
@@ -5369,37 +5298,6 @@
             self._raise_if_async_tools()
             agent_tools.extend(self.tools)
 
-<<<<<<< HEAD
-            # If any of the tools has "agent" as parameter, set _rebuild_tools to True
-            for tool in agent_tools:
-                param_names = {
-                    "agent",
-                    "run_context",
-                    "team",
-                    "images",
-                    "videos",
-                    "audios",
-                    "files",
-                }
-
-                if isinstance(tool, Function):
-                    if param_names & set(tool.parameters):
-                        self._rebuild_tools = True
-                        break
-                elif isinstance(tool, Toolkit):
-                    for func in tool.functions.values():
-                        if param_names & set(func.parameters):
-                            self._rebuild_tools = True
-                            break
-                elif callable(tool):
-                    from inspect import signature
-
-                    if param_names & set(signature(tool).parameters):
-                        self._rebuild_tools = True
-                        break
-
-=======
->>>>>>> d803a134
         # Add tools for accessing memory
         if self.read_chat_history:
             agent_tools.append(self._get_chat_history_function(session=session))
@@ -5462,22 +5360,16 @@
         run_context: RunContext,
         session: AgentSession,
         user_id: Optional[str] = None,
-<<<<<<< HEAD
-        knowledge_filters: Optional[Dict[str, Any]] = None,  # Deprecated
-    ) -> Optional[List[Union[Toolkit, Callable, Function, Dict]]]:
-        agent_tools: List[Union[Toolkit, Callable, Function, Dict]] = []
-
-        # Consider both run_context.knowledge_filters and knowledge_filters (deprecated)
-        run_context.knowledge_filters = run_context.knowledge_filters or knowledge_filters
-=======
         knowledge_filters: Optional[Dict[str, Any]] = None,
         check_mcp_tools: bool = True,
     ) -> List[Union[Toolkit, Callable, Function, Dict]]:
         agent_tools: List[Union[Toolkit, Callable, Function, Dict]] = []
 
+        # Consider both run_context.knowledge_filters and knowledge_filters (deprecated)
+        run_context.knowledge_filters = run_context.knowledge_filters or knowledge_filters
+
         # Connect MCP tools
         await self._connect_mcp_tools()
->>>>>>> d803a134
 
         # Add provided tools
         if self.tools is not None:
@@ -5557,80 +5449,15 @@
         run_response: RunOutput,
         run_context: RunContext,
         session: AgentSession,
-<<<<<<< HEAD
-        user_id: Optional[str] = None,
-        async_mode: bool = False,
-    ) -> None:
-        if self._rebuild_tools:
-            self._rebuild_tools = False
-
-            agent_tools = self.get_tools(
-                run_response=run_response,
-                run_context=run_context,
-                session=session,
-                async_mode=async_mode,
-                user_id=user_id,
-            )
-
-            self._tools_for_model = []
-            self._functions_for_model = {}
-            self._tool_instructions = []
-=======
-        session_state: Optional[Dict[str, Any]] = None,
-        dependencies: Optional[Dict[str, Any]] = None,
     ) -> List[Union[Function, dict]]:
         _function_names = []
         _functions: List[Union[Function, dict]] = []
         self._tool_instructions = []
->>>>>>> d803a134
 
         # Get Agent tools
         if processed_tools is not None and len(processed_tools) > 0:
             log_debug("Processing tools for model")
 
-<<<<<<< HEAD
-            # Check if any functions need media before collecting
-            needs_media = any(
-                any(param in signature(func.entrypoint).parameters for param in ["images", "videos", "audios", "files"])
-                for func in self._functions_for_model.values()
-                if func.entrypoint is not None
-            )
-
-            # Only collect media if functions actually need them
-            joint_images = collect_joint_images(run_response.input, session) if needs_media else None
-            joint_files = collect_joint_files(run_response.input) if needs_media else None
-            joint_audios = collect_joint_audios(run_response.input, session) if needs_media else None
-            joint_videos = collect_joint_videos(run_response.input, session) if needs_media else None
-
-            for func in self._functions_for_model.values():
-                func._run_context = run_context
-                func._session_state = run_context.session_state
-                func._dependencies = run_context.dependencies
-                func._images = joint_images
-                func._files = joint_files
-                func._audios = joint_audios
-                func._videos = joint_videos
-
-    async def _adetermine_tools_for_model(
-        self,
-        model: Model,
-        run_response: RunOutput,
-        run_context: RunContext,
-        session: AgentSession,
-        user_id: Optional[str] = None,
-        async_mode: bool = False,
-    ) -> None:
-        if self._rebuild_tools:
-            self._rebuild_tools = False
-
-            agent_tools = await self.aget_tools(
-                run_response=run_response,
-                run_context=run_context,
-                session=session,
-                async_mode=async_mode,
-                user_id=user_id,
-            )
-=======
             # Check if we need strict mode for the functions for the model
             strict = False
             if (
@@ -5639,7 +5466,6 @@
                 and model.supports_native_structured_outputs
             ):
                 strict = True
->>>>>>> d803a134
 
             for tool in processed_tools:
                 if isinstance(tool, Dict):
@@ -5725,26 +5551,16 @@
             joint_audios = collect_joint_audios(run_response.input, session) if needs_media else None
             joint_videos = collect_joint_videos(run_response.input, session) if needs_media else None
 
-<<<<<<< HEAD
-            for func in self._functions_for_model.values():
-                func._session_state = run_context.session_state
-                func._dependencies = run_context.dependencies
-                func._images = joint_images
-                func._files = joint_files
-                func._audios = joint_audios
-                func._videos = joint_videos
-=======
             for func in _functions:  # type: ignore
                 if isinstance(func, Function):
-                    func._session_state = session_state
-                    func._dependencies = dependencies
+                    func._session_state = run_context.session_state
+                    func._dependencies = run_context.dependencies
                     func._images = joint_images
                     func._files = joint_files
                     func._audios = joint_audios
                     func._videos = joint_videos
 
         return _functions
->>>>>>> d803a134
 
     def _model_should_return_structured_output(self):
         self.model = cast(Model, self.model)
@@ -5849,7 +5665,7 @@
                 # Run the function
                 result = value(**kwargs)
                 if iscoroutine(result) or iscoroutinefunction(result):
-                    result = await result
+                    result = await result  # type: ignore
 
                 run_context.dependencies[key] = result
             except Exception as e:
@@ -6762,12 +6578,7 @@
         session: AgentSession,
         run_context: Optional[RunContext] = None,
         user_id: Optional[str] = None,
-<<<<<<< HEAD
-=======
         tools: Optional[List[Union[Function, dict]]] = None,
-        dependencies: Optional[Dict[str, Any]] = None,
-        metadata: Optional[Dict[str, Any]] = None,
->>>>>>> d803a134
         add_session_state_to_context: Optional[bool] = None,
         session_state: Optional[Dict[str, Any]] = None,  # Deprecated
         dependencies: Optional[Dict[str, Any]] = None,  # Deprecated
@@ -7650,11 +7461,7 @@
         add_history_to_context: Optional[bool] = None,
         add_dependencies_to_context: Optional[bool] = None,
         add_session_state_to_context: Optional[bool] = None,
-<<<<<<< HEAD
-=======
-        metadata: Optional[Dict[str, Any]] = None,
         tools: Optional[List[Union[Function, dict]]] = None,
->>>>>>> d803a134
         **kwargs: Any,
     ) -> RunMessages:
         """This function returns a RunMessages object with the following attributes:
@@ -7692,12 +7499,7 @@
             dependencies=run_context.dependencies,
             metadata=run_context.metadata,
             user_id=user_id,
-<<<<<<< HEAD
-=======
             tools=tools,
-            dependencies=dependencies,
-            metadata=metadata,
->>>>>>> d803a134
             add_session_state_to_context=add_session_state_to_context,
         )
         if system_message is not None:
