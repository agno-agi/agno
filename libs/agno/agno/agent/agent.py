--- conflicted
+++ resolved
@@ -1102,7 +1102,7 @@
 
             # 13. Cleanup and store the run response and session
             self._cleanup_and_store(
-                run_response=run_response, session=session, session_state=run_context.session_state, user_id=user_id
+                run_response=run_response, session=session, run_context=run_context, user_id=user_id
             )
 
             # Log Agent Telemetry
@@ -1119,7 +1119,7 @@
 
             # Cleanup and store the run response and session
             self._cleanup_and_store(
-                run_response=run_response, session=session, session_state=run_context.session_state, user_id=user_id
+                run_response=run_response, session=session, run_context=run_context, user_id=user_id
             )
 
             return run_response
@@ -1265,7 +1265,7 @@
                     tools=_tools,
                     response_format=response_format,
                     stream_events=stream_events,
-                    session_state=session_state,
+                    session_state=run_context.session_state,
                 ):
                     raise_if_cancelled(run_response.run_id)  # type: ignore
                     yield event
@@ -1282,7 +1282,7 @@
                     tools=_tools,
                     response_format=response_format,
                     stream_events=stream_events,
-                    session_state=session_state,
+                    session_state=run_context.session_state,
                 ):
                     raise_if_cancelled(run_response.run_id)  # type: ignore
                     if isinstance(event, RunContentEvent):
@@ -1402,7 +1402,7 @@
 
             # 10. Cleanup and store the run response and session
             self._cleanup_and_store(
-                run_response=run_response, session=session, session_state=run_context.session_state, user_id=user_id
+                run_response=run_response, session=session, run_context=run_context, user_id=user_id
             )
 
             if stream_events:
@@ -1435,7 +1435,7 @@
 
             # Cleanup and store the run response and session
             self._cleanup_and_store(
-                run_response=run_response, session=session, session_state=run_context.session_state, user_id=user_id
+                run_response=run_response, session=session, run_context=run_context, user_id=user_id
             )
         finally:
             # Always clean up the run tracking
@@ -1638,12 +1638,8 @@
             agent_id=self.id,
             user_id=user_id,
             agent_name=self.name,
-<<<<<<< HEAD
             metadata=run_context.metadata,
-=======
-            metadata=metadata,
-            session_state=session_state,
->>>>>>> e6183a35
+            session_state=run_context.session_state,
             input=run_input,
         )
 
@@ -1955,7 +1951,7 @@
             await self._acleanup_and_store(
                 run_response=run_response,
                 session=agent_session,
-                session_state=run_context.session_state,
+                run_context=run_context,
                 user_id=user_id,
             )
 
@@ -1976,7 +1972,7 @@
             await self._acleanup_and_store(
                 run_response=run_response,
                 session=agent_session,
-                session_state=run_context.session_state,
+                run_context=run_context,
                 user_id=user_id,
             )
 
@@ -2304,7 +2300,7 @@
             await self._acleanup_and_store(
                 run_response=run_response,
                 session=agent_session,
-                session_state=run_context.session_state,
+                run_context=run_context,
                 user_id=user_id,
             )
 
@@ -2548,12 +2544,8 @@
             agent_id=self.id,
             user_id=user_id,
             agent_name=self.name,
-<<<<<<< HEAD
             metadata=run_context.metadata,
-=======
-            metadata=metadata,
-            session_state=session_state,
->>>>>>> e6183a35
+            session_state=run_context.session_state,
             input=run_input,
         )
 
@@ -3010,7 +3002,7 @@
 
             # 8. Cleanup and store the run response and session
             self._cleanup_and_store(
-                run_response=run_response, session=session, session_state=run_context.session_state, user_id=user_id
+                run_response=run_response, session=session, run_context=run_context, user_id=user_id
             )
 
             # Log Agent Telemetry
@@ -3025,7 +3017,7 @@
 
             # Cleanup and store the run response and session
             self._cleanup_and_store(
-                run_response=run_response, session=session, session_state=run_context.session_state, user_id=user_id
+                run_response=run_response, session=session, run_context=run_context, user_id=user_id
             )
 
             return run_response
@@ -3169,7 +3161,7 @@
 
             # 5. Cleanup and store the run response and session
             self._cleanup_and_store(
-                run_response=run_response, session=session, session_state=run_context.session_state, user_id=user_id
+                run_response=run_response, session=session, run_context=run_context, user_id=user_id
             )
 
             if stream_events:
@@ -3196,7 +3188,7 @@
 
             # Cleanup and store the run response and session
             self._cleanup_and_store(
-                run_response=run_response, session=session, session_state=run_context.session_state, user_id=user_id
+                run_response=run_response, session=session, run_context=run_context, user_id=user_id
             )
         finally:
             # Always clean up the run tracking
@@ -3585,7 +3577,7 @@
             await self._acleanup_and_store(
                 run_response=run_response,
                 session=agent_session,
-                session_state=run_context.session_state,
+                run_context=run_context,
                 user_id=user_id,
             )
 
@@ -3606,7 +3598,7 @@
             await self._acleanup_and_store(
                 run_response=run_response,
                 session=agent_session,
-                session_state=run_context.session_state,
+                run_context=run_context,
                 user_id=user_id,
             )
 
@@ -3862,10 +3854,7 @@
 
             # 10. Cleanup and store the run response and session
             await self._acleanup_and_store(
-                run_response=run_response,
-                session=agent_session,
-                session_state=run_context.session_state,
-                user_id=user_id,
+                run_response=run_response, session=agent_session, run_context=run_context, user_id=user_id
             )
 
             if stream_events:
@@ -3896,7 +3885,7 @@
             await self._acleanup_and_store(
                 run_response=run_response,
                 session=agent_session,
-                session_state=run_context.session_state,
+                run_context=run_context,
                 user_id=user_id,
             )
         finally:
@@ -10154,7 +10143,7 @@
         self,
         run_response: RunOutput,
         session: AgentSession,
-        session_state: Optional[Dict[str, Any]] = None,
+        run_context: Optional[RunContext] = None,
         user_id: Optional[str] = None,
     ) -> None:
         #  Scrub the stored run based on storage flags
@@ -10164,10 +10153,10 @@
         if run_response.metrics:
             run_response.metrics.stop_timer()
 
-        # Update run_response.session_state from session before saving
+        # Update run_response.session_state before saving
         # This ensures RunOutput reflects all tool modifications
-        if session.session_data is not None and "session_state" in session.session_data:
-            run_response.session_state = session.session_data["session_state"]
+        if session.session_data is not None and run_context is not None and run_context.session_state is not None:
+            run_response.session_state = run_context.session_state
 
         # Optional: Save output to file if save_response_to_file is set
         self.save_run_response_to_file(
@@ -10183,13 +10172,6 @@
         # Calculate session metrics
         self._update_session_metrics(session=session, run_response=run_response)
 
-        # Update session state before saving the session
-        if session_state is not None:
-            if session.session_data is not None:
-                session.session_data["session_state"] = session_state
-            else:
-                session.session_data = {"session_state": session_state}
-
         # Save session to memory
         self.save_session(session=session)
 
@@ -10197,7 +10179,7 @@
         self,
         run_response: RunOutput,
         session: AgentSession,
-        session_state: Optional[Dict[str, Any]] = None,
+        run_context: Optional[RunContext] = None,
         user_id: Optional[str] = None,
     ) -> None:
         #  Scrub the stored run based on storage flags
@@ -10209,8 +10191,8 @@
 
         # Update run_response.session_state from session before saving
         # This ensures RunOutput reflects all tool modifications
-        if session.session_data is not None and "session_state" in session.session_data:
-            run_response.session_state = session.session_data["session_state"]
+        if session.session_data is not None and run_context is not None and run_context.session_state is not None:
+            run_response.session_state = run_context.session_state
 
         # Optional: Save output to file if save_response_to_file is set
         self.save_run_response_to_file(
@@ -10227,14 +10209,14 @@
         self._update_session_metrics(session=session, run_response=run_response)
 
         # Update session state before saving the session
-        if session_state is not None:
+        if run_context is not None and run_context.session_state is not None:
             if session.session_data is not None:
-                session.session_data["session_state"] = session_state
+                session.session_data["session_state"] = run_context.session_state
             else:
-                session.session_data = {"session_state": session_state}
-
-        # Save session to storage
-        await self.asave_session(session=session)
+                session.session_data = {"session_state": run_context.session_state}
+
+        # Save session to memory
+        self.save_session(session=session)
 
     def _scrub_run_output_for_storage(self, run_response: RunOutput) -> None:
         """
