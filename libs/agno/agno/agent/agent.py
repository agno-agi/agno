--- conflicted
+++ resolved
@@ -1504,12 +1504,8 @@
         add_session_state_to_context: Optional[bool] = None,
         dependencies: Optional[Dict[str, Any]] = None,
         metadata: Optional[Dict[str, Any]] = None,
-<<<<<<< HEAD
         output_schema: Optional[Type[BaseModel]] = None,
-        yield_run_response: bool = False,  # To be deprecated: use yield_run_output instead
-=======
         yield_run_response: Optional[bool] = None,  # To be deprecated: use yield_run_output instead
->>>>>>> 2b6d5c27
         yield_run_output: bool = False,
         debug_mode: Optional[bool] = None,
         **kwargs: Any,
