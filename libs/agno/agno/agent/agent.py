--- conflicted
+++ resolved
@@ -109,12 +109,9 @@
 )
 from agno.utils.common import is_typed_dict, validate_typed_dict
 from agno.utils.events import (
-<<<<<<< HEAD
+    add_error_event,
     create_compression_completed_event,
     create_compression_started_event,
-=======
-    add_error_event,
->>>>>>> f7657ebd
     create_parser_model_response_completed_event,
     create_parser_model_response_started_event,
     create_post_hook_completed_event,
@@ -2092,37 +2089,15 @@
                 # Check for cancellation before model call
                 raise_if_cancelled(run_response.run_id)  # type: ignore
 
-<<<<<<< HEAD
-            # 9. Generate a response from the Model (includes running function calls)
-            compression_enabled = self.compress_tool_results or self.compress_context
-
-            model_response: ModelResponse = await self.model.aresponse(
-                messages=run_messages.messages,
-                tools=_tools,
-                tool_choice=self.tool_choice,
-                tool_call_limit=self.tool_call_limit,
-                response_format=response_format,
-                send_media_to_model=self.send_media_to_model,
-                run_response=run_response,
-                compression_manager=self.compression_manager if compression_enabled else None,
-                compression_context=agent_session.get_compression_context() if self.compress_context else None,
-            )
-
-            # Store compressed context if compression occurred
-            if model_response.compression_context:
-                agent_session.set_compression_context(model_response.compression_context)
-
-            # Check for cancellation after model call
-            raise_if_cancelled(run_response.run_id)  # type: ignore
-=======
                 # 8. Reason about the task if reasoning is enabled
                 await self._ahandle_reasoning(run_response=run_response, run_messages=run_messages)
 
                 # Check for cancellation before model call
                 raise_if_cancelled(run_response.run_id)  # type: ignore
->>>>>>> f7657ebd
 
                 # 9. Generate a response from the Model (includes running function calls)
+                compression_enabled = self.compress_tool_results or self.compress_context
+
                 model_response: ModelResponse = await self.model.aresponse(
                     messages=run_messages.messages,
                     tools=_tools,
@@ -2131,8 +2106,13 @@
                     response_format=response_format,
                     send_media_to_model=self.send_media_to_model,
                     run_response=run_response,
-                    compression_manager=self.compression_manager if self.compress_tool_results else None,
-                )
+                    compression_manager=self.compression_manager if compression_enabled else None,
+                    compression_context=agent_session.get_compression_context() if self.compress_context else None,
+                )
+
+                # Store compressed context if compression occurred
+                if model_response.compression_context:
+                    agent_session.set_compression_context(model_response.compression_context)
 
                 # Check for cancellation after model call
                 raise_if_cancelled(run_response.run_id)  # type: ignore
