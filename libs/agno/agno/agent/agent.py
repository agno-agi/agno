--- conflicted
+++ resolved
@@ -1598,14 +1598,9 @@
                 # Register run for cancellation tracking
                 register_run(run_id)
 
-<<<<<<< HEAD
-        # Validate input against input_schema if provided
-        validated_input = validate_input(input, self.input_schema)
-=======
                 background_tasks = kwargs.pop("background_tasks", None)
                 if background_tasks is not None:
                     from fastapi import BackgroundTasks
->>>>>>> 49c0e812
 
                     background_tasks: BackgroundTasks = background_tasks  # type: ignore
 
