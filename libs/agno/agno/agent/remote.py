--- conflicted
+++ resolved
@@ -179,12 +179,9 @@
 
     @cached_property
     def model(self) -> Optional[Model]:
-<<<<<<< HEAD
         if self._agent_config is None:
             return None
 
-=======
->>>>>>> 13db2ebf
         from agno.models.utils import get_model
 
         model_response = self._agent_config.model
@@ -194,13 +191,8 @@
         return None
 
     async def aget_tools(self, **kwargs: Any) -> List[Dict]:
-<<<<<<< HEAD
         if self._agent_config is not None and self._agent_config.tools is not None:
             return self._agent_config.tools
-=======
-        if self._agent_config.tools is not None:
-            return json.loads(self._agent_config.tools["tools"])
->>>>>>> 13db2ebf
         return []
 
     @overload
