--- conflicted
+++ resolved
@@ -6,24 +6,9 @@
 class AgentRunCreate(BaseModel):
     """Data sent to API to create an Agent Run"""
 
-<<<<<<< HEAD
-    agent_data: Optional[Dict[str, Any]] = None
-=======
     session_id: str
     team_session_id: Optional[str] = None
     workflow_session_id: Optional[str] = None
     run_id: Optional[str] = None
     run_data: Optional[Dict[str, Any]] = None
-    agent_data: Optional[Dict[str, Any]] = None
-
-
-class AgentCreate(BaseModel):
-    """Data sent to API to create an Agent"""
-
-    agent_id: str
-    team_id: Optional[str] = None
-    app_id: Optional[str] = None
-    workflow_id: Optional[str] = None
-    name: Optional[str] = None
-    config: Dict[str, Any]
->>>>>>> c33fb931
+    agent_data: Optional[Dict[str, Any]] = None