import json
from dataclasses import asdict
from io import BytesIO
from typing import Any, Dict, Generator, List, Optional, Union, cast
from uuid import uuid4

from fastapi import APIRouter, File, Form, HTTPException, Query, UploadFile
from fastapi.responses import StreamingResponse

from agno.agent.agent import Agent, RunResponse
from agno.app.playground.utils import process_audio, process_document, process_image, process_video
from agno.media import Audio, Image, Video
from agno.media import File as FileMedia
from agno.run.base import RunStatus
from agno.run.response import RunResponseEvent
from agno.run.team import RunResponseErrorEvent as TeamRunResponseErrorEvent
from agno.run.team import TeamRunResponseEvent
from agno.run.v2.workflow import WorkflowErrorEvent
from agno.team.team import Team
from agno.utils.log import logger
from agno.workflow.v2.workflow import Workflow as WorkflowV2
from agno.workflow.workflow import Workflow


def agent_chat_response_streamer(
    agent: Agent,
    message: str,
    session_id: Optional[str] = None,
    user_id: Optional[str] = None,
    images: Optional[List[Image]] = None,
    audio: Optional[List[Audio]] = None,
    videos: Optional[List[Video]] = None,
) -> Generator:
    try:
        run_response = agent.run(
            message,
            session_id=session_id,
            user_id=user_id,
            images=images,
            audio=audio,
            videos=videos,
            stream=True,
            stream_intermediate_steps=True,
        )
        for run_response_chunk in run_response:
            run_response_chunk = cast(RunResponseEvent, run_response_chunk)
            yield run_response_chunk.to_json()
    except Exception as e:
        error_response = RunResponse(content=str(e), status=RunStatus.error)
        yield error_response.to_json()
        return


def team_chat_response_streamer(
    team: Team,
    message: str,
    session_id: Optional[str] = None,
    user_id: Optional[str] = None,
    images: Optional[List[Image]] = None,
    audio: Optional[List[Audio]] = None,
    videos: Optional[List[Video]] = None,
    files: Optional[List[FileMedia]] = None,
) -> Generator:
    try:
        run_response = team.run(
            message,
            session_id=session_id,
            user_id=user_id,
            images=images,
            audio=audio,
            videos=videos,
            files=files,
            stream=True,
            stream_intermediate_steps=True,
        )
        for run_response_chunk in run_response:
            run_response_chunk = cast(TeamRunResponseEvent, run_response_chunk)
            yield run_response_chunk.to_json()
    except Exception as e:
        error_response = TeamRunResponseErrorEvent(
            content=str(e),
        )
        yield error_response.to_json()
        return


def workflow_response_streamer(
    workflow: WorkflowV2,
    body: Union[Dict[str, Any], str],
    session_id: Optional[str] = None,
    user_id: Optional[str] = None,
) -> Generator:
    try:
        if isinstance(body, dict):
            run_response = workflow.run(
                **body,
                user_id=user_id,
                session_id=session_id,
                stream=True,
                stream_intermediate_steps=True,
            )
        else:
            run_response = workflow.run(
                body,
                user_id=user_id,
                session_id=session_id,
                stream=True,
                stream_intermediate_steps=True,
            )
        for run_response_chunk in run_response:
            yield run_response_chunk.to_json()
    except Exception as e:
        import traceback

        traceback.print_exc(limit=3)
        error_response = WorkflowErrorEvent(
            error=str(e),
        )
        yield error_response.to_json()
        return


def get_sync_router(
    agents: Optional[List[Agent]] = None, teams: Optional[List[Team]] = None, workflows: Optional[List[Workflow]] = None
) -> APIRouter:
    router = APIRouter()

    if agents is None and teams is None and workflows is None:
        raise ValueError("Either agents, teams or workflows must be provided.")

    @router.get("/status")
    def status():
        return {"status": "available"}

    def agent_process_file(
        files: List[UploadFile],
        agent: Agent,
    ):
        base64_images: List[Image] = []
        base64_audios: List[Audio] = []
        base64_videos: List[Video] = []
        for file in files:
            logger.info(f"Processing file: {file.content_type}")
            if file.content_type in ["image/png", "image/jpeg", "image/jpg", "image/webp"]:
                try:
                    base64_image = process_image(file)
                    base64_images.append(base64_image)
                except Exception as e:
                    logger.error(f"Error processing image {file.filename}: {e}")
                    continue
            elif file.content_type in ["audio/wav", "audio/mp3", "audio/mpeg"]:
                try:
                    base64_audio = process_audio(file)
                    base64_audios.append(base64_audio)
                except Exception as e:
                    logger.error(f"Error processing audio {file.filename}: {e}")
                    continue
            elif file.content_type in [
                "video/x-flv",
                "video/quicktime",
                "video/mpeg",
                "video/mpegs",
                "video/mpgs",
                "video/mpg",
                "video/mpg",
                "video/mp4",
                "video/webm",
                "video/wmv",
                "video/3gpp",
            ]:
                try:
                    base64_video = process_video(file)
                    base64_videos.append(base64_video)
                except Exception as e:
                    logger.error(f"Error processing video {file.filename}: {e}")
                    continue
            else:
                # Check for knowledge base before processing documents
                if agent.knowledge is None:
                    raise HTTPException(status_code=404, detail="KnowledgeBase not found")

                if file.content_type == "application/pdf":
                    from agno.knowledge.reader.pdf_reader import PDFReader

                    contents = file.file.read()
                    pdf_file = BytesIO(contents)
                    pdf_file.name = file.filename
                    file_content = PDFReader().read(pdf_file)
                    if agent.knowledge is not None:
                        agent.knowledge.load_documents(file_content)
                elif file.content_type == "text/csv":
                    from agno.knowledge.reader.csv_reader import CSVReader

                    contents = file.file.read()
                    csv_file = BytesIO(contents)
                    csv_file.name = file.filename
                    file_content = CSVReader().read(csv_file)
                    if agent.knowledge is not None:
                        agent.knowledge.load_documents(file_content)
                elif file.content_type == "application/vnd.openxmlformats-officedocument.wordprocessingml.document":
                    from agno.knowledge.reader.docx_reader import DocxReader

                    contents = file.file.read()
                    docx_file = BytesIO(contents)
                    docx_file.name = file.filename
                    file_content = DocxReader().read(docx_file)
                    if agent.knowledge is not None:
                        agent.knowledge.load_documents(file_content)
                elif file.content_type == "text/plain":
                    from agno.knowledge.reader.text_reader import TextReader

                    contents = file.file.read()
                    text_file = BytesIO(contents)
                    text_file.name = file.filename
                    file_content = TextReader().read(text_file)
                    if agent.knowledge is not None:
                        agent.knowledge.load_documents(file_content)

                elif file.content_type == "application/json":
                    from agno.knowledge.reader.json_reader import JSONReader

                    contents = file.file.read()
                    json_file = BytesIO(contents)
                    json_file.name = file.filename
                    file_content = JSONReader().read(json_file)
                    if agent.knowledge is not None:
                        agent.knowledge.load_documents(file_content)
                else:
                    raise HTTPException(status_code=400, detail="Unsupported file type")

        return base64_images, base64_audios, base64_videos

    def team_process_file(
        files: List[UploadFile],
    ):
        base64_images: List[Image] = []
        base64_audios: List[Audio] = []
        base64_videos: List[Video] = []
        document_files: List[FileMedia] = []
        for file in files:
            if file.content_type in ["image/png", "image/jpeg", "image/jpg", "image/webp"]:
                try:
                    base64_image = process_image(file)
                    base64_images.append(base64_image)
                except Exception as e:
                    logger.error(f"Error processing image {file.filename}: {e}")
                    continue
            elif file.content_type in ["audio/wav", "audio/mp3", "audio/mpeg"]:
                try:
                    base64_audio = process_audio(file)
                    base64_audios.append(base64_audio)
                except Exception as e:
                    logger.error(f"Error processing audio {file.filename}: {e}")
                    continue
            elif file.content_type in [
                "video/x-flv",
                "video/quicktime",
                "video/mpeg",
                "video/mpegs",
                "video/mpgs",
                "video/mpg",
                "video/mpg",
                "video/mp4",
                "video/webm",
                "video/wmv",
                "video/3gpp",
            ]:
                try:
                    base64_video = process_video(file)
                    base64_videos.append(base64_video)
                except Exception as e:
                    logger.error(f"Error processing video {file.filename}: {e}")
                    continue
            elif file.content_type in [
                "application/pdf",
                "text/csv",
                "application/vnd.openxmlformats-officedocument.wordprocessingml.document",
                "text/plain",
                "application/json",
            ]:
                document_file = process_document(file)
                if document_file is not None:
                    document_files.append(document_file)
            else:
                raise HTTPException(status_code=400, detail="Unsupported file type")

        return base64_images, base64_audios, base64_videos, document_files

    @router.post("/runs")
    def run_agent_or_team_or_workflow(
        message: str = Form(None),
        stream: bool = Form(False),
        monitor: bool = Form(False),
        agent_id: Optional[str] = Query(None),
        team_id: Optional[str] = Query(None),
        workflow_id: Optional[str] = Query(None),
        workflow_input: Optional[str] = Form(None),
        session_id: Optional[str] = Form(None),
        user_id: Optional[str] = Form(None),
        files: Optional[List[UploadFile]] = File(None),
    ):
        if session_id is not None and session_id != "":
            logger.debug(f"Continuing session: {session_id}")
        else:
            logger.debug("Creating new session")
            session_id = str(uuid4())

        # Only one of agent_id, team_id or workflow_id can be provided
        if agent_id and team_id or agent_id and workflow_id or team_id and workflow_id:
            raise HTTPException(status_code=400, detail="Only one of agent_id, team_id or workflow_id can be provided")

        if not agent_id and not team_id and not workflow_id:
            raise HTTPException(status_code=400, detail="One of agent_id, team_id or workflow_id must be provided")

        agent = None
        team = None
        workflow = None

        if agent_id and agents:
            agent = next((agent for agent in agents if agent.agent_id == agent_id), None)
            if agent is None:
                raise HTTPException(status_code=404, detail="Agent not found")
            if not message:
                raise HTTPException(status_code=400, detail="Message is required")
        if team_id and teams:
            team = next((team for team in teams if team.team_id == team_id), None)
            if team is None:
                raise HTTPException(status_code=404, detail="Team not found")
            if not message:
                raise HTTPException(status_code=400, detail="Message is required")
        if workflow_id and workflows:
            workflow = next((workflow for workflow in workflows if workflow.workflow_id == workflow_id), None)
            if workflow is None:
                raise HTTPException(status_code=404, detail="Workflow not found")
            if not workflow_input:
                raise HTTPException(status_code=400, detail="Workflow input is required")

<<<<<<< HEAD
=======
            # Parse workflow_input into a dict if it is a valid JSON
            try:
                parsed_workflow_input = json.loads(workflow_input)
                workflow_input = parsed_workflow_input
            except json.JSONDecodeError:
                pass

        if agent:
            agent.monitoring = bool(monitor)
        elif team:
            team.monitoring = bool(monitor)
        elif workflow:
            workflow.monitoring = bool(monitor)

>>>>>>> 170f38a5
        if files:
            if agent:
                base64_images, base64_audios, base64_videos = agent_process_file(files, agent)
            elif team:
                base64_images, base64_audios, base64_videos, document_files = team_process_file(files)

        if stream:
            if agent:
                return StreamingResponse(
                    agent_chat_response_streamer(
                        agent,
                        message,
                        session_id=session_id,
                        user_id=user_id,
                        images=base64_images if base64_images else None,
                        audio=base64_audios if base64_audios else None,
                        videos=base64_videos if base64_videos else None,
                    ),
                    media_type="text/event-stream",
                )
            elif team:
                return StreamingResponse(
                    team_chat_response_streamer(
                        team,
                        message,
                        session_id=session_id,
                        user_id=user_id,
                        images=base64_images if base64_images else None,
                        audio=base64_audios if base64_audios else None,
                        videos=base64_videos if base64_videos else None,
                        files=document_files if document_files else None,
                    ),
                    media_type="text/event-stream",
                )
            elif workflow:
                if isinstance(workflow, Workflow):
                    workflow_instance = workflow.deep_copy(update={"workflow_id": workflow_id})
                    workflow_instance.user_id = user_id
                    workflow_instance.session_name = None
                    if isinstance(workflow_input, dict):
                        return StreamingResponse(
                            (json.dumps(asdict(result)) for result in workflow_instance.run(**workflow_input)),
                            media_type="text/event-stream",
                        )
                    else:
                        return StreamingResponse(
                            (json.dumps(asdict(result)) for result in workflow_instance.run(workflow_input)),  # type: ignore
                            media_type="text/event-stream",
                        )
                else:
                    return StreamingResponse(
                        workflow_response_streamer(workflow, workflow_input, session_id=session_id, user_id=user_id),
                        media_type="text/event-stream",
                    )
        else:
            if agent:
                run_response = cast(
                    RunResponse,
                    agent.run(
                        message=message,
                        session_id=session_id,
                        user_id=user_id,
                        images=base64_images if base64_images else None,
                        audio=base64_audios if base64_audios else None,
                        videos=base64_videos if base64_videos else None,
                        stream=False,
                    ),
                )
                return run_response.to_dict()
            elif team:
                team_run_response = team.run(
                    message=message,
                    session_id=session_id,
                    user_id=user_id,
                    images=base64_images if base64_images else None,
                    audio=base64_audios if base64_audios else None,
                    videos=base64_videos if base64_videos else None,
                    files=document_files if document_files else None,
                    stream=False,
                )
                return team_run_response.to_dict()
            elif workflow:
                if isinstance(workflow, Workflow):
                    workflow_instance = workflow.deep_copy(update={"workflow_id": workflow_id})
                    workflow_instance.user_id = user_id
                    workflow_instance.session_name = None
                    if isinstance(workflow_input, dict):
                        return workflow_instance.run(**workflow_input).to_dict()
                    else:
                        return workflow_instance.run(workflow_input).to_dict()  # type: ignore
                else:
                    if isinstance(workflow_input, dict):
                        return workflow.run(**workflow_input, session_id=session_id, user_id=user_id).to_dict()
                    else:
                        return workflow.run(workflow_input, session_id=session_id, user_id=user_id).to_dict()

    return router<|MERGE_RESOLUTION|>--- conflicted
+++ resolved
@@ -335,8 +335,6 @@
             if not workflow_input:
                 raise HTTPException(status_code=400, detail="Workflow input is required")
 
-<<<<<<< HEAD
-=======
             # Parse workflow_input into a dict if it is a valid JSON
             try:
                 parsed_workflow_input = json.loads(workflow_input)
@@ -344,14 +342,6 @@
             except json.JSONDecodeError:
                 pass
 
-        if agent:
-            agent.monitoring = bool(monitor)
-        elif team:
-            team.monitoring = bool(monitor)
-        elif workflow:
-            workflow.monitoring = bool(monitor)
-
->>>>>>> 170f38a5
         if files:
             if agent:
                 base64_images, base64_audios, base64_videos = agent_process_file(files, agent)
