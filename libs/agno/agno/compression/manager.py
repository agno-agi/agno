import asyncio
from dataclasses import dataclass, field
from datetime import datetime
from typing import Any, Dict, List, Optional, Set

from agno.compression.context import CompressedContext
from agno.compression.prompts import CONTEXT_COMPRESSION_PROMPT, TOOL_COMPRESSION_PROMPT
from agno.models.base import Model
from agno.models.message import Message
from agno.models.utils import get_model
from agno.utils.log import log_error, log_info, log_warning


@dataclass
class CompressionManager:
<<<<<<< HEAD
    model: Optional[Model] = None

    # Tool compression
    compress_tool_results: bool = False
    compress_tool_results_limit: int = 3
    compress_tool_results_token_limit: Optional[int] = None
=======
    model: Optional[Model] = None  # model used for compression
    compress_tool_results: bool = True
    compress_tool_results_limit: Optional[int] = None
    compress_token_limit: Optional[int] = None
>>>>>>> b38b84bf
    compress_tool_call_instructions: Optional[str] = None

    # Context compression
    compress_context: bool = False
    compress_context_token_limit: Optional[int] = None
    compress_context_messages_limit: int = 10
    compress_context_instructions: Optional[str] = None

    # State
    existing_compressed_ids: Optional[Set[str]] = None
    last_compressed_context: Optional[CompressedContext] = None

    stats: Dict[str, Any] = field(default_factory=dict)

    def __post_init__(self):
<<<<<<< HEAD
        if self.compress_context_token_limit is not None:
            self.compress_context = True

        if self.compress_tool_results_token_limit is not None:
            self.compress_tool_results = True

    def should_compress(self, messages: List[Message], tools: Optional[List] = None) -> bool:
        if self.compress_context:
            if self.compress_context_token_limit and self.model:
                tokens = self.model.count_tokens(messages, tools)
                if tokens >= self.compress_context_token_limit:
                    return True
            # Message count-based compression (fallback when no token limit)
            else:
                msg_count = len([m for m in messages if m.role in ("user", "assistant", "tool")])
                if msg_count >= self.compress_context_messages_limit:
                    return True

        # Tool compression
        if self.compress_tool_results:
            if self.compress_tool_results_token_limit and self.model:
                tokens = self.model.count_tokens(messages, tools)
                if tokens >= self.compress_tool_results_token_limit:
                    return True
            else:
                uncompressed = sum(1 for m in messages if m.role == "tool" and m.compressed_content is None)
                if uncompressed >= self.compress_tool_results_limit:
                    return True

        return False

    def compress(self, messages: List[Message], tools: Optional[List] = None) -> None:
        if self._should_compress_context(messages, tools):
            self._compress_context(messages)
        elif self._should_compress_tools(messages, tools):
            self._compress_tools(messages)

    async def acompress(self, messages: List[Message], tools: Optional[List] = None) -> None:
        if self._should_compress_context(messages, tools):
            await self._acompress_context(messages)
        elif self._should_compress_tools(messages, tools):
            await self._acompress_tools(messages)

    def _should_compress_context(self, messages: List[Message], tools: Optional[List] = None) -> bool:
        if not self.compress_context:
            return False

        if self.compress_context_token_limit and self.model:
            return self.model.count_tokens(messages, tools) >= self.compress_context_token_limit
        msg_count = len([m for m in messages if m.role in ("user", "assistant", "tool")])
        return msg_count >= self.compress_context_messages_limit

    def _should_compress_tools(self, messages: List[Message], tools: Optional[List] = None) -> bool:
=======
        if self.compress_tool_results_limit is None and self.compress_token_limit is None:
            self.compress_tool_results_limit = 3

    def _is_tool_result_message(self, msg: Message) -> bool:
        return msg.role == "tool"

    def should_compress(
        self,
        messages: List[Message],
        tools: Optional[List] = None,
        model: Optional[Model] = None,
    ) -> bool:
        """Check if tool results should be compressed.

        Args:
            messages: List of messages to check.
            tools: Optional list of tools for token counting.
            model: The Agent / Team model.
        """
>>>>>>> b38b84bf
        if not self.compress_tool_results:
            return False
        if self.compress_tool_results_token_limit and self.model:
            return self.model.count_tokens(messages, tools) >= self.compress_tool_results_token_limit
        uncompressed = sum(1 for m in messages if m.role == "tool" and m.compressed_content is None)
        return uncompressed >= self.compress_tool_results_limit

<<<<<<< HEAD
    def _compress_context(self, messages: List[Message]) -> None:
        if len(messages) < 2:
            return
=======
        # Token-based threshold check
        if self.compress_token_limit is not None and model is not None:
            tokens = model.count_tokens(messages, tools)
            if tokens >= self.compress_token_limit:
                log_info(f"Token limit hit: {tokens} >= {self.compress_token_limit}")
                return True

        # Count-based threshold check
        if self.compress_tool_results_limit is not None:
            uncompressed_tools_count = len(
                [m for m in messages if self._is_tool_result_message(m) and m.compressed_content is None]
            )
            if uncompressed_tools_count >= self.compress_tool_results_limit:
                log_info(f"Tool count limit hit: {uncompressed_tools_count} >= {self.compress_tool_results_limit}")
                return True
>>>>>>> b38b84bf

        # Check for system message (optional)
        system_msg = messages[0] if messages[0].role == "system" else None

        # Find last user message
        latest_user = next((m for m in reversed(messages) if m.role == "user"), None)
        if not latest_user:
            return

        # Compress everything except system and latest user
        msgs_to_compress = [m for m in messages if m is not system_msg and m is not latest_user]
        if not msgs_to_compress:
            return

        summary = self._compress_messages(msgs_to_compress)
        if not summary:
            return

        # Track message IDs
        all_ids: Set[str] = set(self.existing_compressed_ids or set())
        new_ids = {m.id for m in msgs_to_compress}
        all_ids.update(new_ids)

        # Rebuild: [system (if present), context summary, original_user]
        messages.clear()
        if system_msg:
            messages.append(system_msg)
        messages.append(Message(role="user", content=f"Previous conversation summary:\n\n{summary}"))
        messages.append(latest_user)

        self.last_compressed_context = CompressedContext(
            content=summary,
            message_ids=all_ids,
            updated_at=datetime.now(),
        )
        log_info(f"Compressed {len(msgs_to_compress)} messages")

    async def _acompress_context(self, messages: List[Message]) -> None:
        if len(messages) < 2:
            return

        # Check for system message (optional)
        system_msg = messages[0] if messages[0].role == "system" else None

        # Find last user message
        latest_user = next((m for m in reversed(messages) if m.role == "user"), None)
        if not latest_user:
            return

        # Compress everything except system and latest user
        msgs_to_compress = [m for m in messages if m is not system_msg and m is not latest_user]
        if not msgs_to_compress:
            return

        summary = await self._acompress_messages(msgs_to_compress)
        if not summary:
            return

        # Track message IDs
        all_ids: Set[str] = set(self.existing_compressed_ids or set())
        new_ids = {m.id for m in msgs_to_compress}
        all_ids.update(new_ids)

        # Rebuild: [system (if present), context summary, original_user]
        messages.clear()
        if system_msg:
            messages.append(system_msg)
        messages.append(Message(role="user", content=f"Previous conversation summary:\n\n{summary}"))
        messages.append(latest_user)

        self.last_compressed_context = CompressedContext(
            content=summary,
            message_ids=all_ids,
            updated_at=datetime.now(),
        )
        log_info(f"Compressed {len(msgs_to_compress)} messages")

    def _compress_tools(self, messages: List[Message]) -> None:
        uncompressed = [m for m in messages if m.role == "tool" and m.compressed_content is None]

        compressed_count = 0
        for msg in uncompressed:
            original_size = len(str(msg.content)) if msg.content else 0
            compressed = self._compress_tool_result(msg)
            if compressed:
                msg.compressed_content = compressed
                compressed_count += 1
                # Track stats for display
                self.stats["tool_results_compressed"] = self.stats.get("tool_results_compressed", 0) + 1
                self.stats["original_size"] = self.stats.get("original_size", 0) + original_size
                self.stats["compressed_size"] = self.stats.get("compressed_size", 0) + len(compressed)

        if compressed_count > 0:
            log_info(f"Tool call compression threshold hit. Compressing {compressed_count} tool results")

    async def _acompress_tools(self, messages: List[Message]) -> None:
        uncompressed = [m for m in messages if m.role == "tool" and m.compressed_content is None]
        if not uncompressed:
            return

        # Track original sizes before compression
        original_sizes = [len(str(msg.content)) if msg.content else 0 for msg in uncompressed]
        results = await asyncio.gather(*[self._acompress_tool_result(m) for m in uncompressed])

        compressed_count = 0
        for msg, compressed, original_size in zip(uncompressed, results, original_sizes):
            if compressed:
                msg.compressed_content = compressed
                compressed_count += 1
                # Track stats for display
                self.stats["tool_results_compressed"] = self.stats.get("tool_results_compressed", 0) + 1
                self.stats["original_size"] = self.stats.get("original_size", 0) + original_size
                self.stats["compressed_size"] = self.stats.get("compressed_size", 0) + len(compressed)

        if compressed_count > 0:
            log_info(f"Tool call compression threshold hit. Compressing {compressed_count} tool results")

    def _compress_tool_result(self, tool_msg: Message) -> Optional[str]:
        self.model = get_model(self.model)
        if not self.model:
            log_warning("[Compression] No compression model available")
            return None

        tool_name = tool_msg.tool_name
        if not tool_name and tool_msg.tool_calls:
            names = [str(tc.get("tool_name")) for tc in tool_msg.tool_calls if tc.get("tool_name")]
            tool_name = ", ".join(names) if names else None

        content = f"Tool: {tool_name or 'unknown'}\n{tool_msg.content}"
        prompt = self.compress_tool_call_instructions or TOOL_COMPRESSION_PROMPT

        try:
            response = self.model.response(
                messages=[
                    Message(role="system", content=prompt),
                    Message(role="user", content=f"Compress:\n{content}"),
                ]
            )
            return response.content
        except Exception as e:
            log_error(f"[Compression] Tool compression failed for '{tool_name or 'unknown'}': {e}")
            return None

    async def _acompress_tool_result(self, tool_msg: Message) -> Optional[str]:
        self.model = get_model(self.model)
        if not self.model:
            log_warning("[Compression] No compression model available")
            return None

        tool_name = tool_msg.tool_name
        if not tool_name and tool_msg.tool_calls:
            names = [str(tc.get("tool_name")) for tc in tool_msg.tool_calls if tc.get("tool_name")]
            tool_name = ", ".join(names) if names else None

        content = f"Tool: {tool_name or 'unknown'}\n{tool_msg.content}"
        prompt = self.compress_tool_call_instructions or TOOL_COMPRESSION_PROMPT

<<<<<<< HEAD
        try:
            response = await self.model.aresponse(
                messages=[
                    Message(role="system", content=prompt),
                    Message(role="user", content=f"Compress:\n{content}"),
                ]
            )
            return response.content
        except Exception as e:
            log_error(f"[Compression] Async tool compression failed for '{tool_name or 'unknown'}': {e}")
=======
        # Compress uncompressed tool results
        for tool_msg in uncompressed_tools:
            original_len = len(str(tool_msg.content)) if tool_msg.content else 0
            compressed = self._compress_tool_result(tool_msg)
            if compressed:
                tool_msg.compressed_content = compressed
                # Count actual tool results (Gemini combines multiple in one message)
                tool_results_count = len(tool_msg.tool_calls) if tool_msg.tool_calls else 1
                self.stats["tool_results_compressed"] = (
                    self.stats.get("tool_results_compressed", 0) + tool_results_count
                )
                self.stats["original_size"] = self.stats.get("original_size", 0) + original_len
                self.stats["compressed_size"] = self.stats.get("compressed_size", 0) + len(compressed)
            else:
                log_warning(f"Compression failed for {tool_msg.tool_name}")

    # * Async methods *#
    async def ashould_compress(
        self,
        messages: List[Message],
        tools: Optional[List] = None,
        model: Optional[Model] = None,
    ) -> bool:
        """Async check if tool results should be compressed.

        Args:
            messages: List of messages to check.
            tools: Optional list of tools for token counting.
            model: The Agent / Team model.
        """
        if not self.compress_tool_results:
            return False

        # Token-based threshold check
        if self.compress_token_limit is not None and model is not None:
            tokens = await model.acount_tokens(messages, tools)
            if tokens >= self.compress_token_limit:
                log_info(f"Token limit hit: {tokens} >= {self.compress_token_limit}")
                return True

        # Count-based threshold check
        if self.compress_tool_results_limit is not None:
            uncompressed_tools_count = len(
                [m for m in messages if self._is_tool_result_message(m) and m.compressed_content is None]
            )
            if uncompressed_tools_count >= self.compress_tool_results_limit:
                log_info(f"Tool count limit hit: {uncompressed_tools_count} >= {self.compress_tool_results_limit}")
                return True

        return False

    async def _acompress_tool_result(self, tool_result: Message) -> Optional[str]:
        """Async compress a single tool result"""
        if not tool_result:
>>>>>>> b38b84bf
            return None

    def _compress_messages(self, messages: List[Message]) -> Optional[str]:
        self.model = get_model(self.model)
        if not self.model:
            log_warning("[Compression] No compression model available")
            return None

        parts = []
        for msg in messages:
            content = msg.get_content_string() if hasattr(msg, "get_content_string") else str(msg.content)
            if content:
                parts.append(f"{msg.role.capitalize()}: {content}")
        conversation = "\n".join(parts)

        prompt = self.compress_context_instructions or CONTEXT_COMPRESSION_PROMPT

        try:
            response = self.model.response(
                messages=[
                    Message(role="system", content=prompt),
                    Message(role="user", content=f"Compress:\n\n{conversation}"),
                ]
            )
            return response.content
        except Exception as e:
            log_error(f"[Compression] Context compression failed: {e}")
            return None

    async def _acompress_messages(self, messages: List[Message]) -> Optional[str]:
        self.model = get_model(self.model)
        if not self.model:
            log_warning("[Compression] No compression model available")
            return None

        parts = []
        for msg in messages:
            content = msg.get_content_string() if hasattr(msg, "get_content_string") else str(msg.content)
            if content:
                parts.append(f"{msg.role.capitalize()}: {content}")
        conversation = "\n".join(parts)

        prompt = self.compress_context_instructions or CONTEXT_COMPRESSION_PROMPT

        try:
            response = await self.model.aresponse(
                messages=[
                    Message(role="system", content=prompt),
                    Message(role="user", content=f"Compress:\n\n{conversation}"),
                ]
            )
            return response.content
        except Exception as e:
            log_error(f"[Compression] Async context compression failed: {e}")
            return None<|MERGE_RESOLUTION|>--- conflicted
+++ resolved
@@ -13,19 +13,12 @@
 
 @dataclass
 class CompressionManager:
-<<<<<<< HEAD
     model: Optional[Model] = None
 
     # Tool compression
     compress_tool_results: bool = False
     compress_tool_results_limit: int = 3
     compress_tool_results_token_limit: Optional[int] = None
-=======
-    model: Optional[Model] = None  # model used for compression
-    compress_tool_results: bool = True
-    compress_tool_results_limit: Optional[int] = None
-    compress_token_limit: Optional[int] = None
->>>>>>> b38b84bf
     compress_tool_call_instructions: Optional[str] = None
 
     # Context compression
@@ -41,7 +34,6 @@
     stats: Dict[str, Any] = field(default_factory=dict)
 
     def __post_init__(self):
-<<<<<<< HEAD
         if self.compress_context_token_limit is not None:
             self.compress_context = True
 
@@ -73,6 +65,30 @@
 
         return False
 
+    async def ashould_compress(self, messages: List[Message], tools: Optional[List] = None) -> bool:
+        """Async version of should_compress for token counting."""
+        if self.compress_context:
+            if self.compress_context_token_limit and self.model:
+                tokens = self.model.count_tokens(messages, tools)
+                if tokens >= self.compress_context_token_limit:
+                    return True
+            else:
+                msg_count = len([m for m in messages if m.role in ("user", "assistant", "tool")])
+                if msg_count >= self.compress_context_messages_limit:
+                    return True
+
+        if self.compress_tool_results:
+            if self.compress_tool_results_token_limit and self.model:
+                tokens = self.model.count_tokens(messages, tools)
+                if tokens >= self.compress_tool_results_token_limit:
+                    return True
+            else:
+                uncompressed = sum(1 for m in messages if m.role == "tool" and m.compressed_content is None)
+                if uncompressed >= self.compress_tool_results_limit:
+                    return True
+
+        return False
+
     def compress(self, messages: List[Message], tools: Optional[List] = None) -> None:
         if self._should_compress_context(messages, tools):
             self._compress_context(messages)
@@ -95,27 +111,6 @@
         return msg_count >= self.compress_context_messages_limit
 
     def _should_compress_tools(self, messages: List[Message], tools: Optional[List] = None) -> bool:
-=======
-        if self.compress_tool_results_limit is None and self.compress_token_limit is None:
-            self.compress_tool_results_limit = 3
-
-    def _is_tool_result_message(self, msg: Message) -> bool:
-        return msg.role == "tool"
-
-    def should_compress(
-        self,
-        messages: List[Message],
-        tools: Optional[List] = None,
-        model: Optional[Model] = None,
-    ) -> bool:
-        """Check if tool results should be compressed.
-
-        Args:
-            messages: List of messages to check.
-            tools: Optional list of tools for token counting.
-            model: The Agent / Team model.
-        """
->>>>>>> b38b84bf
         if not self.compress_tool_results:
             return False
         if self.compress_tool_results_token_limit and self.model:
@@ -123,27 +118,9 @@
         uncompressed = sum(1 for m in messages if m.role == "tool" and m.compressed_content is None)
         return uncompressed >= self.compress_tool_results_limit
 
-<<<<<<< HEAD
     def _compress_context(self, messages: List[Message]) -> None:
         if len(messages) < 2:
             return
-=======
-        # Token-based threshold check
-        if self.compress_token_limit is not None and model is not None:
-            tokens = model.count_tokens(messages, tools)
-            if tokens >= self.compress_token_limit:
-                log_info(f"Token limit hit: {tokens} >= {self.compress_token_limit}")
-                return True
-
-        # Count-based threshold check
-        if self.compress_tool_results_limit is not None:
-            uncompressed_tools_count = len(
-                [m for m in messages if self._is_tool_result_message(m) and m.compressed_content is None]
-            )
-            if uncompressed_tools_count >= self.compress_tool_results_limit:
-                log_info(f"Tool count limit hit: {uncompressed_tools_count} >= {self.compress_tool_results_limit}")
-                return True
->>>>>>> b38b84bf
 
         # Check for system message (optional)
         system_msg = messages[0] if messages[0].role == "system" else None
@@ -301,7 +278,6 @@
         content = f"Tool: {tool_name or 'unknown'}\n{tool_msg.content}"
         prompt = self.compress_tool_call_instructions or TOOL_COMPRESSION_PROMPT
 
-<<<<<<< HEAD
         try:
             response = await self.model.aresponse(
                 messages=[
@@ -312,62 +288,6 @@
             return response.content
         except Exception as e:
             log_error(f"[Compression] Async tool compression failed for '{tool_name or 'unknown'}': {e}")
-=======
-        # Compress uncompressed tool results
-        for tool_msg in uncompressed_tools:
-            original_len = len(str(tool_msg.content)) if tool_msg.content else 0
-            compressed = self._compress_tool_result(tool_msg)
-            if compressed:
-                tool_msg.compressed_content = compressed
-                # Count actual tool results (Gemini combines multiple in one message)
-                tool_results_count = len(tool_msg.tool_calls) if tool_msg.tool_calls else 1
-                self.stats["tool_results_compressed"] = (
-                    self.stats.get("tool_results_compressed", 0) + tool_results_count
-                )
-                self.stats["original_size"] = self.stats.get("original_size", 0) + original_len
-                self.stats["compressed_size"] = self.stats.get("compressed_size", 0) + len(compressed)
-            else:
-                log_warning(f"Compression failed for {tool_msg.tool_name}")
-
-    # * Async methods *#
-    async def ashould_compress(
-        self,
-        messages: List[Message],
-        tools: Optional[List] = None,
-        model: Optional[Model] = None,
-    ) -> bool:
-        """Async check if tool results should be compressed.
-
-        Args:
-            messages: List of messages to check.
-            tools: Optional list of tools for token counting.
-            model: The Agent / Team model.
-        """
-        if not self.compress_tool_results:
-            return False
-
-        # Token-based threshold check
-        if self.compress_token_limit is not None and model is not None:
-            tokens = await model.acount_tokens(messages, tools)
-            if tokens >= self.compress_token_limit:
-                log_info(f"Token limit hit: {tokens} >= {self.compress_token_limit}")
-                return True
-
-        # Count-based threshold check
-        if self.compress_tool_results_limit is not None:
-            uncompressed_tools_count = len(
-                [m for m in messages if self._is_tool_result_message(m) and m.compressed_content is None]
-            )
-            if uncompressed_tools_count >= self.compress_tool_results_limit:
-                log_info(f"Tool count limit hit: {uncompressed_tools_count} >= {self.compress_tool_results_limit}")
-                return True
-
-        return False
-
-    async def _acompress_tool_result(self, tool_result: Message) -> Optional[str]:
-        """Async compress a single tool result"""
-        if not tool_result:
->>>>>>> b38b84bf
             return None
 
     def _compress_messages(self, messages: List[Message]) -> Optional[str]:
