--- conflicted
+++ resolved
@@ -1,14 +1,9 @@
 import asyncio
 from dataclasses import dataclass, field
-<<<<<<< HEAD
 from datetime import datetime
-from typing import Any, Dict, List, Optional, Set
-=======
-from textwrap import dedent
-from typing import Any, Dict, List, Optional, Type, Union
+from typing import Any, Dict, List, Optional, Set, Type, Union
 
 from pydantic import BaseModel
->>>>>>> d02ec8dc
 
 from agno.compression.context import CompressedContext
 from agno.compression.prompts import CONTEXT_COMPRESSION_PROMPT, TOOL_COMPRESSION_PROMPT
@@ -42,18 +37,26 @@
             log_warning("Both tool-based and context-based compression are enabled. Compressing full context.")
 
     def should_compress(
-        self, messages: List[Message], tools: Optional[List] = None, model: Optional[Model] = None
+        self,
+        messages: List[Message],
+        tools: Optional[List] = None,
+        model: Optional[Model] = None,
+        response_format: Optional[Union[Dict, Type[BaseModel]]] = None,
     ) -> bool:
-        return self._should_compress_context(messages, tools, model) or self._should_compress_tools(
-            messages, tools, model
+        return self._should_compress_context(messages, tools, model, response_format) or self._should_compress_tools(
+            messages, tools, model, response_format
         )
 
     async def ashould_compress(
-        self, messages: List[Message], tools: Optional[List] = None, model: Optional[Model] = None
+        self,
+        messages: List[Message],
+        tools: Optional[List] = None,
+        model: Optional[Model] = None,
+        response_format: Optional[Union[Dict, Type[BaseModel]]] = None,
     ) -> bool:
         """Async version of should_compress for token counting."""
-        return self._should_compress_context(messages, tools, model) or self._should_compress_tools(
-            messages, tools, model
+        return self._should_compress_context(messages, tools, model, response_format) or self._should_compress_tools(
+            messages, tools, model, response_format
         )
 
     def compress(
@@ -62,11 +65,11 @@
         tools: Optional[List] = None,
         compressed_context: Optional[CompressedContext] = None,
         model: Optional[Model] = None,
-<<<<<<< HEAD
+        response_format: Optional[Union[Dict, Type[BaseModel]]] = None,
     ) -> Optional[CompressedContext]:
-        if self._should_compress_context(messages, tools, model):
+        if self._should_compress_context(messages, tools, model, response_format):
             return self._compress_context(messages, compressed_context)
-        elif self._should_compress_tools(messages, tools, model):
+        elif self._should_compress_tools(messages, tools, model, response_format):
             self._compress_tools(messages)
         return None
 
@@ -76,18 +79,20 @@
         tools: Optional[List] = None,
         compressed_context: Optional[CompressedContext] = None,
         model: Optional[Model] = None,
+        response_format: Optional[Union[Dict, Type[BaseModel]]] = None,
     ) -> Optional[CompressedContext]:
-        if self._should_compress_context(messages, tools, model):
+        if self._should_compress_context(messages, tools, model, response_format):
             return await self._acompress_context(messages, compressed_context)
-        elif self._should_compress_tools(messages, tools, model):
+        elif self._should_compress_tools(messages, tools, model, response_format):
             await self._acompress_tools(messages)
         return None
 
     def _should_compress_context(
-        self, messages: List[Message], tools: Optional[List] = None, model: Optional[Model] = None
-=======
-        response_format: Optional[Union[Dict, Type[BaseModel]]] = None,
->>>>>>> d02ec8dc
+        self,
+        messages: List[Message],
+        tools: Optional[List] = None,
+        model: Optional[Model] = None,
+        response_format: Optional[Union[Dict, Type[BaseModel]]] = None,
     ) -> bool:
         if not self.compress_context:
             return False
@@ -95,14 +100,22 @@
         # Use the Agent/Team's model for token counting
         counting_model = model or self.model
         if self.compress_token_limit and counting_model:
-            token_count = counting_model.count_tokens(messages, tools, compress_tool_results=self.compress_tool_results)
-            return token_count >= self.compress_token_limit
+            token_count = counting_model.count_tokens(
+                messages, tools, output_schema=response_format
+            )
+            if token_count >= self.compress_token_limit:
+                log_info(f"Context compression token limit hit: {token_count} >= {self.compress_token_limit}")
+                return True
+        # Count-based fallback when no token limit set
         msg_count = len([m for m in messages if m.role in ("user", "assistant", "tool")])
         return msg_count >= self.compress_context_messages_limit
 
-<<<<<<< HEAD
     def _should_compress_tools(
-        self, messages: List[Message], tools: Optional[List] = None, model: Optional[Model] = None
+        self,
+        messages: List[Message],
+        tools: Optional[List] = None,
+        model: Optional[Model] = None,
+        response_format: Optional[Union[Dict, Type[BaseModel]]] = None,
     ) -> bool:
         if not self.compress_tool_results:
             return False
@@ -110,36 +123,15 @@
         # Use the Agent/Team's model for token counting
         counting_model = model or self.model
         if self.compress_token_limit and counting_model:
-            token_count = counting_model.count_tokens(messages, tools, compress_tool_results=self.compress_tool_results)
-            return token_count >= self.compress_token_limit
+            token_count = counting_model.count_tokens(
+                messages, tools, output_schema=response_format
+            )
+            if token_count >= self.compress_token_limit:
+                log_info(f"Tool compression token limit hit: {token_count} >= {self.compress_token_limit}")
+                return True
+        # Count-based fallback when no token limit set
         uncompressed = sum(1 for m in messages if m.role == "tool" and m.compressed_content is None)
         return uncompressed >= self.compress_tool_results_limit
-=======
-        Args:
-            messages: List of messages to check.
-            tools: List of tools for token counting.
-            model: The Agent / Team model.
-            response_format: Output schema for accurate token counting.
-        """
-        if not self.compress_tool_results:
-            return False
-
-        # Token-based threshold check
-        if self.compress_token_limit is not None and model is not None:
-            tokens = model.count_tokens(messages, tools, response_format)
-            if tokens >= self.compress_token_limit:
-                log_info(f"Token limit hit: {tokens} >= {self.compress_token_limit}")
-                return True
-
-        # Count-based threshold check
-        if self.compress_tool_results_limit is not None:
-            uncompressed_tools_count = len(
-                [m for m in messages if self._is_tool_result_message(m) and m.compressed_content is None]
-            )
-            if uncompressed_tools_count >= self.compress_tool_results_limit:
-                log_info(f"Tool count limit hit: {uncompressed_tools_count} >= {self.compress_tool_results_limit}")
-                return True
->>>>>>> d02ec8dc
 
     def _compress_context(
         self,
@@ -282,7 +274,6 @@
                 self.stats["original_size"] = self.stats.get("original_size", 0) + original_size
                 self.stats["compressed_size"] = self.stats.get("compressed_size", 0) + len(compressed)
 
-<<<<<<< HEAD
         if compressed_count > 0:
             log_info(f"Tool call compression threshold hit. Compressing {compressed_count} tool results")
 
@@ -294,42 +285,6 @@
         # Track original sizes before compression
         original_sizes = [len(str(msg.content)) if msg.content else 0 for msg in uncompressed]
         results = await asyncio.gather(*[self._acompress_tool_result(m) for m in uncompressed])
-=======
-    # * Async methods *#
-    async def ashould_compress(
-        self,
-        messages: List[Message],
-        tools: Optional[List] = None,
-        model: Optional[Model] = None,
-        response_format: Optional[Union[Dict, Type[BaseModel]]] = None,
-    ) -> bool:
-        """Async check if tool results should be compressed.
-
-        Args:
-            messages: List of messages to check.
-            tools: List of tools for token counting.
-            model: The Agent / Team model.
-            response_format: Output schema for accurate token counting.
-        """
-        if not self.compress_tool_results:
-            return False
-
-        # Token-based threshold check
-        if self.compress_token_limit is not None and model is not None:
-            tokens = await model.acount_tokens(messages, tools, response_format)
-            if tokens >= self.compress_token_limit:
-                log_info(f"Token limit hit: {tokens} >= {self.compress_token_limit}")
-                return True
-
-        # Count-based threshold check
-        if self.compress_tool_results_limit is not None:
-            uncompressed_tools_count = len(
-                [m for m in messages if self._is_tool_result_message(m) and m.compressed_content is None]
-            )
-            if uncompressed_tools_count >= self.compress_tool_results_limit:
-                log_info(f"Tool count limit hit: {uncompressed_tools_count} >= {self.compress_tool_results_limit}")
-                return True
->>>>>>> d02ec8dc
 
         compressed_count = 0
         for msg, compressed, original_size in zip(uncompressed, results, original_sizes):
