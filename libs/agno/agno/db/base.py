--- conflicted
+++ resolved
@@ -652,12 +652,9 @@
         raise NotImplementedError
 
     @abstractmethod
-<<<<<<< HEAD
     async def upsert_cultural_knowledge(
         self, cultural_knowledge: CulturalKnowledge, deserialize: Optional[bool] = True
     ) -> Optional[Union[CulturalKnowledge, Dict[str, Any]]]:
-=======
-    async def upsert_cultural_knowledge(self, cultural_knowledge: CulturalKnowledge) -> Optional[CulturalKnowledge]:
         raise NotImplementedError
 
     @abstractmethod
@@ -682,5 +679,4 @@
 
     @abstractmethod
     async def upsert_context_item(self, context_item: "ContextItem") -> Optional["ContextItem"]:
->>>>>>> a238ceb6
         raise NotImplementedError