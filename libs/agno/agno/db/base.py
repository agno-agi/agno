from abc import ABC, abstractmethod
from datetime import date
from enum import Enum
from typing import Any, Dict, List, Optional, Tuple, Union

<<<<<<< HEAD
from agno.db.schemas import UserMemory
from agno.db.schemas.evals import EvalRunRecord, EvalType
=======
from agno.db.schemas import MemoryRow
from agno.db.schemas.evals import EvalFilterType, EvalRunRecord, EvalType
>>>>>>> 21b0ffd3
from agno.db.schemas.knowledge import KnowledgeRow
from agno.session import Session


class SessionType(str, Enum):
    AGENT = "agent"
    TEAM = "team"
    WORKFLOW = "workflow"


class BaseDb(ABC):
    def __init__(
        self,
        session_table: Optional[str] = None,
        user_memory_table: Optional[str] = None,
        metrics_table: Optional[str] = None,
        eval_table: Optional[str] = None,
        knowledge_table: Optional[str] = None,
    ):
        if not session_table and not user_memory_table and not metrics_table and not eval_table and not knowledge_table:
            raise ValueError("At least one of the tables must be provided")

        self.session_table_name = session_table
        self.user_memory_table_name = user_memory_table
        self.metrics_table_name = metrics_table
        self.eval_table_name = eval_table
        self.knowledge_table_name = knowledge_table

    # --- Sessions ---
    @abstractmethod
    def delete_session(self, session_id: Optional[str] = None, session_type: SessionType = SessionType.AGENT) -> bool:
        raise NotImplementedError

    @abstractmethod
    def delete_sessions(self, session_ids: List[str]) -> None:
        raise NotImplementedError

    @abstractmethod
    def get_session(
        self,
        session_id: str,
        session_type: SessionType,
        user_id: Optional[str] = None,
        deserialize: Optional[bool] = True,
    ) -> Optional[Union[Session, Dict[str, Any]]]:
        raise NotImplementedError

    @abstractmethod
    def get_sessions(
        self,
        session_type: SessionType,
        user_id: Optional[str] = None,
        component_id: Optional[str] = None,
        session_name: Optional[str] = None,
        limit: Optional[int] = None,
        page: Optional[int] = None,
        sort_by: Optional[str] = None,
        sort_order: Optional[str] = None,
        deserialize: Optional[bool] = True,
    ) -> Union[List[Session], Tuple[List[Dict[str, Any]], int]]:
        raise NotImplementedError

    @abstractmethod
    def rename_session(
        self, session_id: str, session_type: SessionType, session_name: str, deserialize: Optional[bool] = True
    ) -> Optional[Union[Session, Dict[str, Any]]]:
        raise NotImplementedError

    @abstractmethod
    def upsert_session(
        self, session: Session, deserialize: Optional[bool] = True
    ) -> Optional[Union[Session, Dict[str, Any]]]:
        raise NotImplementedError

    # --- User Memory ---
    @abstractmethod
    def delete_user_memory(self, memory_id: str) -> None:
        raise NotImplementedError

    @abstractmethod
    def delete_user_memories(self, memory_ids: List[str]) -> None:
        raise NotImplementedError

    @abstractmethod
    def get_all_memory_topics(self) -> List[str]:
        raise NotImplementedError

    @abstractmethod
    def get_user_memory(
        self, memory_id: str, deserialize: Optional[bool] = True
    ) -> Optional[Union[UserMemory, Dict[str, Any]]]:
        raise NotImplementedError

    @abstractmethod
    def get_user_memories(
        self,
        user_id: Optional[str] = None,
        agent_id: Optional[str] = None,
        team_id: Optional[str] = None,
        workflow_id: Optional[str] = None,
        topics: Optional[List[str]] = None,
        search_content: Optional[str] = None,
        limit: Optional[int] = None,
        page: Optional[int] = None,
        sort_by: Optional[str] = None,
        sort_order: Optional[str] = None,
        deserialize: Optional[bool] = True,
    ) -> Union[List[UserMemory], Tuple[List[Dict[str, Any]], int]]:
        raise NotImplementedError

    @abstractmethod
    def get_user_memory_stats(
        self,
        limit: Optional[int] = None,
        page: Optional[int] = None,
    ) -> Tuple[List[Dict[str, Any]], int]:
        raise NotImplementedError

    @abstractmethod
    def upsert_user_memory(
        self, memory: UserMemory, deserialize: Optional[bool] = True
    ) -> Optional[Union[UserMemory, Dict[str, Any]]]:
        raise NotImplementedError

    # --- Metrics ---
    @abstractmethod
    def get_metrics(
        self, starting_date: Optional[date] = None, ending_date: Optional[date] = None
    ) -> Tuple[List[Dict[str, Any]], Optional[int]]:
        raise NotImplementedError

    @abstractmethod
    def calculate_metrics(self) -> Optional[Any]:
        raise NotImplementedError

    # --- Knowledge ---
    @abstractmethod
    def get_knowledge_content(self, id: str) -> Optional[KnowledgeRow]:
        """Get knowledge content by ID."""
        raise NotImplementedError

    @abstractmethod
    def get_knowledge_contents(
        self,
        limit: Optional[int] = None,
        page: Optional[int] = None,
        sort_by: Optional[str] = None,
        sort_order: Optional[str] = None,
    ) -> Tuple[List[KnowledgeRow], int]:
        """Get all knowledge content from the database."""
        raise NotImplementedError

    @abstractmethod
    def upsert_knowledge_content(self, knowledge_row: KnowledgeRow):
        """Upsert knowledge content in the database."""
        raise NotImplementedError

    @abstractmethod
    def delete_knowledge_content(self, id: str):
        """Delete knowledge content by ID."""
        raise NotImplementedError

    # --- Evals ---
    @abstractmethod
    def create_eval_run(self, eval_run: EvalRunRecord) -> Optional[Dict[str, Any]]:
        raise NotImplementedError

    @abstractmethod
    def delete_eval_runs(self, eval_run_ids: List[str]) -> None:
        raise NotImplementedError

    @abstractmethod
    def get_eval_run(
        self, eval_run_id: str, deserialize: Optional[bool] = True
    ) -> Optional[Union[EvalRunRecord, Dict[str, Any]]]:
        raise NotImplementedError

    @abstractmethod
    def get_eval_runs(
        self,
        limit: Optional[int] = None,
        page: Optional[int] = None,
        sort_by: Optional[str] = None,
        sort_order: Optional[str] = None,
        table: Optional[Any] = None,
        agent_id: Optional[str] = None,
        team_id: Optional[str] = None,
        workflow_id: Optional[str] = None,
        model_id: Optional[str] = None,
        eval_type: Optional[List[EvalType]] = None,
        filter_type: Optional[EvalFilterType] = None,
        deserialize: Optional[bool] = True,
    ) -> Union[List[EvalRunRecord], Tuple[List[Dict[str, Any]], int]]:
        raise NotImplementedError

    @abstractmethod
    def rename_eval_run(
        self, eval_run_id: str, name: str, deserialize: Optional[bool] = True
    ) -> Optional[Union[EvalRunRecord, Dict[str, Any]]]:
        raise NotImplementedError<|MERGE_RESOLUTION|>--- conflicted
+++ resolved
@@ -3,13 +3,8 @@
 from enum import Enum
 from typing import Any, Dict, List, Optional, Tuple, Union
 
-<<<<<<< HEAD
 from agno.db.schemas import UserMemory
-from agno.db.schemas.evals import EvalRunRecord, EvalType
-=======
-from agno.db.schemas import MemoryRow
 from agno.db.schemas.evals import EvalFilterType, EvalRunRecord, EvalType
->>>>>>> 21b0ffd3
 from agno.db.schemas.knowledge import KnowledgeRow
 from agno.session import Session
 
