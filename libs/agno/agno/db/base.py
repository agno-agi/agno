--- conflicted
+++ resolved
@@ -525,13 +525,10 @@
         self.culture_table_name = culture_table or "agno_culture"
         self.versions_table_name = versions_table or "agno_schema_versions"
 
-<<<<<<< HEAD
     async def _create_all_tables(self) -> None:
         """Create all tables for this database. Override in subclasses."""
         pass
 
-=======
->>>>>>> a1a48ff1
     async def close(self) -> None:
         """Close database connections and release resources.
 
