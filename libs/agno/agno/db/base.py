from abc import ABC, abstractmethod
from datetime import date
from enum import Enum
from typing import Any, Dict, List, Optional, Tuple

from agno.db.schemas import MemoryRow
from agno.db.schemas.knowledge import KnowledgeRow
from agno.eval.schemas import EvalFilterType, EvalRunRecord, EvalType
from agno.session import Session


class SessionType(str, Enum):
    AGENT = "agent"
    TEAM = "team"
    WORKFLOW = "workflow"


class BaseDb(ABC):
    def __init__(
        self,
        session_table: Optional[str] = None,
        user_memory_table: Optional[str] = None,
        metrics_table: Optional[str] = None,
        eval_table: Optional[str] = None,
        knowledge_table: Optional[str] = None,
    ):
        if not session_table and not user_memory_table and not metrics_table and not eval_table and not knowledge_table:
            raise ValueError("At least one of the tables must be provided")

        self.session_table_name = session_table
        self.user_memory_table_name = user_memory_table
        self.metrics_table_name = metrics_table
        self.eval_table_name = eval_table
        self.knowledge_table_name = knowledge_table

<<<<<<< HEAD
    # --- Sessions ---
=======
    # --- Base ---

    @abstractmethod
    def _create_table(self) -> None:
        raise NotImplementedError

    @abstractmethod
    def _get_table(self, table_type: str) -> Any:
        raise NotImplementedError

    @abstractmethod
    def _get_or_create_table(self, table_name: str, table_type: str, db_schema: str) -> Optional[Any]:
        raise NotImplementedError

    # --- Sessions Table ---
>>>>>>> d0663dab

    @abstractmethod
    def delete_session(self, session_id: Optional[str] = None, session_type: SessionType = SessionType.AGENT):
        raise NotImplementedError

    @abstractmethod
    def delete_sessions(self, session_ids: List[str]) -> None:
        raise NotImplementedError

    @abstractmethod
    def get_session_raw(
        self, session_id: str, session_type: SessionType, user_id: Optional[str] = None
    ) -> Optional[Dict[str, Any]]:
        raise NotImplementedError

    @abstractmethod
    def get_session(
        self, session_id: str, session_type: SessionType, user_id: Optional[str] = None
    ) -> Optional[Session]:
        raise NotImplementedError

    @abstractmethod
    def get_sessions_raw(
        self,
        session_type: SessionType,
        user_id: Optional[str] = None,
        component_id: Optional[str] = None,
        session_name: Optional[str] = None,
        limit: Optional[int] = None,
        page: Optional[int] = None,
        sort_by: Optional[str] = None,
        sort_order: Optional[str] = None,
    ) -> Tuple[List[Dict[str, Any]], int]:
        raise NotImplementedError

    @abstractmethod
    def get_sessions(
        self,
        session_type: SessionType,
        user_id: Optional[str] = None,
        component_id: Optional[str] = None,
        session_name: Optional[str] = None,
        limit: Optional[int] = None,
        page: Optional[int] = None,
        sort_by: Optional[str] = None,
        sort_order: Optional[str] = None,
    ) -> List[Session]:
        raise NotImplementedError

    @abstractmethod
    def rename_session(self, session_id: str, session_type: SessionType, session_name: str) -> Optional[Session]:
        raise NotImplementedError

    @abstractmethod
    def upsert_session(self, session: Session) -> Optional[Session]:
        raise NotImplementedError

    # --- User Memory ---

    @abstractmethod
    def delete_user_memory(self, memory_id: str) -> None:
        raise NotImplementedError

    @abstractmethod
    def delete_user_memories(self, memory_ids: List[str]) -> None:
        raise NotImplementedError

    @abstractmethod
    def get_all_memory_topics(self) -> List[str]:
        raise NotImplementedError

    @abstractmethod
    def get_user_memory_raw(self, memory_id: str) -> Optional[Dict[str, Any]]:
        raise NotImplementedError

    @abstractmethod
    def get_user_memory(self, memory_id: str) -> Optional[MemoryRow]:
        raise NotImplementedError

    @abstractmethod
    def get_user_memories_raw(
        self,
        user_id: Optional[str] = None,
        agent_id: Optional[str] = None,
        team_id: Optional[str] = None,
        workflow_id: Optional[str] = None,
        topics: Optional[List[str]] = None,
        search_content: Optional[str] = None,
        limit: Optional[int] = None,
        page: Optional[int] = None,
        sort_by: Optional[str] = None,
        sort_order: Optional[str] = None,
    ) -> Tuple[List[Dict[str, Any]], int]:
        raise NotImplementedError

    @abstractmethod
    def get_user_memories(
        self,
        user_id: Optional[str] = None,
        agent_id: Optional[str] = None,
        team_id: Optional[str] = None,
        workflow_id: Optional[str] = None,
        topics: Optional[List[str]] = None,
        search_content: Optional[str] = None,
        limit: Optional[int] = None,
        page: Optional[int] = None,
        sort_by: Optional[str] = None,
        sort_order: Optional[str] = None,
    ) -> List[MemoryRow]:
        raise NotImplementedError

    @abstractmethod
    def get_user_memory_stats(
        self,
        limit: Optional[int] = None,
        page: Optional[int] = None,
    ) -> Tuple[List[Dict[str, Any]], int]:
        raise NotImplementedError

    @abstractmethod
    def upsert_user_memory_raw(self, memory: MemoryRow) -> Optional[Dict[str, Any]]:
        raise NotImplementedError

    @abstractmethod
    def upsert_user_memory(self, memory: MemoryRow) -> Optional[MemoryRow]:
        raise NotImplementedError

    # --- Metrics ---

    @abstractmethod
    def calculate_metrics(self) -> Optional[Any]:
        raise NotImplementedError

    @abstractmethod
    def get_metrics_raw(
        self, starting_date: Optional[date] = None, ending_date: Optional[date] = None
    ) -> Tuple[List[Any], Optional[int]]:
        raise NotImplementedError

    # --- Knowledge ---

    @abstractmethod
    def get_source_status(self, id: str) -> Optional[str]:
        """Get the status of a knowledge source by ID."""
        raise NotImplementedError

    @abstractmethod
    def get_knowledge_source(self, id: str) -> Optional[KnowledgeRow]:
        """Get a knowledge document by ID."""
        raise NotImplementedError

    @abstractmethod
    def get_knowledge_sources(
        self,
        limit: Optional[int] = None,
        page: Optional[int] = None,
        sort_by: Optional[str] = None,
        sort_order: Optional[str] = None,
    ) -> Tuple[List[KnowledgeRow], int]:
        """Get all knowledge documents from the database."""
        raise NotImplementedError

    @abstractmethod
    def upsert_knowledge_source(self, knowledge_row: KnowledgeRow):
        """Upsert a knowledge document in the database."""
        raise NotImplementedError

    @abstractmethod
    def delete_knowledge_source(self, id: str):
        """Delete a knowledge document by ID."""
        raise NotImplementedError

    # --- Eval ---

    @abstractmethod
    def create_eval_run(self, eval_run: EvalRunRecord) -> Optional[Dict[str, Any]]:
        raise NotImplementedError

    @abstractmethod
    def delete_eval_runs(self, eval_run_ids: List[str]) -> None:
        raise NotImplementedError

    @abstractmethod
    def get_eval_run_raw(self, eval_run_id: str, table: Optional[Any] = None) -> Optional[Dict[str, Any]]:
        raise NotImplementedError

    @abstractmethod
    def get_eval_run(self, eval_run_id: str, table: Optional[Any] = None) -> Optional[EvalRunRecord]:
        raise NotImplementedError

    @abstractmethod
    def get_eval_runs_raw(
        self,
        limit: Optional[int] = None,
        page: Optional[int] = None,
        sort_by: Optional[str] = None,
        sort_order: Optional[str] = None,
        table: Optional[Any] = None,
        agent_id: Optional[str] = None,
        team_id: Optional[str] = None,
        workflow_id: Optional[str] = None,
        model_id: Optional[str] = None,
        eval_type: Optional[List[EvalType]] = None,
        filter_type: Optional[EvalFilterType] = None,
    ) -> Tuple[List[Dict[str, Any]], int]:
        raise NotImplementedError

    @abstractmethod
    def get_eval_runs(
        self,
        limit: Optional[int] = None,
        page: Optional[int] = None,
        sort_by: Optional[str] = None,
        sort_order: Optional[str] = None,
        table: Optional[Any] = None,
        agent_id: Optional[str] = None,
        team_id: Optional[str] = None,
        workflow_id: Optional[str] = None,
        model_id: Optional[str] = None,
        eval_type: Optional[List[EvalType]] = None,
    ) -> List[EvalRunRecord]:
        raise NotImplementedError

    @abstractmethod
    def rename_eval_run(self, eval_run_id: str, name: str) -> Optional[Dict[str, Any]]:
        raise NotImplementedError<|MERGE_RESOLUTION|>--- conflicted
+++ resolved
@@ -33,25 +33,7 @@
         self.eval_table_name = eval_table
         self.knowledge_table_name = knowledge_table
 
-<<<<<<< HEAD
     # --- Sessions ---
-=======
-    # --- Base ---
-
-    @abstractmethod
-    def _create_table(self) -> None:
-        raise NotImplementedError
-
-    @abstractmethod
-    def _get_table(self, table_type: str) -> Any:
-        raise NotImplementedError
-
-    @abstractmethod
-    def _get_or_create_table(self, table_name: str, table_type: str, db_schema: str) -> Optional[Any]:
-        raise NotImplementedError
-
-    # --- Sessions Table ---
->>>>>>> d0663dab
 
     @abstractmethod
     def delete_session(self, session_id: Optional[str] = None, session_type: SessionType = SessionType.AGENT):
