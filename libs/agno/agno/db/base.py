from abc import ABC, abstractmethod
from datetime import date
from enum import Enum
from typing import Any, Dict, List, Optional, Tuple, Union
from uuid import uuid4

from agno.db.schemas import UserMemory
from agno.db.schemas.culture import CulturalKnowledge
from agno.db.schemas.evals import EvalFilterType, EvalRunRecord, EvalType
from agno.db.schemas.knowledge import KnowledgeRow
from agno.session import Session


class SessionType(str, Enum):
    AGENT = "agent"
    TEAM = "team"
    WORKFLOW = "workflow"


class BaseDb(ABC):
    """Base abstract class for all our Database implementations."""

    def __init__(
        self,
        session_table: Optional[str] = None,
        culture_table: Optional[str] = None,
        memory_table: Optional[str] = None,
        metrics_table: Optional[str] = None,
        eval_table: Optional[str] = None,
        knowledge_table: Optional[str] = None,
        trace_table: Optional[str] = None,
        span_table: Optional[str] = None,
        id: Optional[str] = None,
    ):
        self.id = id or str(uuid4())
        self.session_table_name = session_table or "agno_sessions"
        self.culture_table_name = culture_table or "agno_culture"
        self.memory_table_name = memory_table or "agno_memories"
        self.metrics_table_name = metrics_table or "agno_metrics"
        self.eval_table_name = eval_table or "agno_eval_runs"
        self.knowledge_table_name = knowledge_table or "agno_knowledge"
        self.trace_table_name = trace_table or "agno_traces"
        self.span_table_name = span_table or "agno_spans"

    # --- Sessions ---
    @abstractmethod
    def delete_session(self, session_id: str) -> bool:
        raise NotImplementedError

    @abstractmethod
    def delete_sessions(self, session_ids: List[str]) -> None:
        raise NotImplementedError

    @abstractmethod
    def get_session(
        self,
        session_id: str,
        session_type: SessionType,
        user_id: Optional[str] = None,
        deserialize: Optional[bool] = True,
    ) -> Optional[Union[Session, Dict[str, Any]]]:
        raise NotImplementedError

    @abstractmethod
    def get_sessions(
        self,
        session_type: SessionType,
        user_id: Optional[str] = None,
        component_id: Optional[str] = None,
        session_name: Optional[str] = None,
        start_timestamp: Optional[int] = None,
        end_timestamp: Optional[int] = None,
        limit: Optional[int] = None,
        page: Optional[int] = None,
        sort_by: Optional[str] = None,
        sort_order: Optional[str] = None,
        deserialize: Optional[bool] = True,
    ) -> Union[List[Session], Tuple[List[Dict[str, Any]], int]]:
        raise NotImplementedError

    @abstractmethod
    def rename_session(
        self,
        session_id: str,
        session_type: SessionType,
        session_name: str,
        deserialize: Optional[bool] = True,
    ) -> Optional[Union[Session, Dict[str, Any]]]:
        raise NotImplementedError

    @abstractmethod
    def upsert_session(
        self, session: Session, deserialize: Optional[bool] = True
    ) -> Optional[Union[Session, Dict[str, Any]]]:
        raise NotImplementedError

    @abstractmethod
    def upsert_sessions(
        self,
        sessions: List[Session],
        deserialize: Optional[bool] = True,
        preserve_updated_at: bool = False,
    ) -> List[Union[Session, Dict[str, Any]]]:
        """Bulk upsert multiple sessions for improved performance on large datasets."""
        raise NotImplementedError

    # --- Memory ---
    @abstractmethod
    def clear_memories(self) -> None:
        raise NotImplementedError

    @abstractmethod
    def delete_user_memory(self, memory_id: str, user_id: Optional[str] = None) -> None:
        raise NotImplementedError

    @abstractmethod
    def delete_user_memories(self, memory_ids: List[str], user_id: Optional[str] = None) -> None:
        raise NotImplementedError

    @abstractmethod
    def get_all_memory_topics(self, user_id: Optional[str] = None) -> List[str]:
        raise NotImplementedError

    @abstractmethod
    def get_user_memory(
        self,
        memory_id: str,
        deserialize: Optional[bool] = True,
        user_id: Optional[str] = None,
    ) -> Optional[Union[UserMemory, Dict[str, Any]]]:
        raise NotImplementedError

    @abstractmethod
    def get_user_memories(
        self,
        user_id: Optional[str] = None,
        agent_id: Optional[str] = None,
        team_id: Optional[str] = None,
        topics: Optional[List[str]] = None,
        search_content: Optional[str] = None,
        limit: Optional[int] = None,
        page: Optional[int] = None,
        sort_by: Optional[str] = None,
        sort_order: Optional[str] = None,
        deserialize: Optional[bool] = True,
    ) -> Union[List[UserMemory], Tuple[List[Dict[str, Any]], int]]:
        raise NotImplementedError

    @abstractmethod
    def get_user_memory_stats(
        self,
        limit: Optional[int] = None,
        page: Optional[int] = None,
        user_id: Optional[str] = None,
    ) -> Tuple[List[Dict[str, Any]], int]:
        raise NotImplementedError

    @abstractmethod
    def upsert_user_memory(
        self, memory: UserMemory, deserialize: Optional[bool] = True
    ) -> Optional[Union[UserMemory, Dict[str, Any]]]:
        raise NotImplementedError

    @abstractmethod
    def upsert_memories(
        self,
        memories: List[UserMemory],
        deserialize: Optional[bool] = True,
        preserve_updated_at: bool = False,
    ) -> List[Union[UserMemory, Dict[str, Any]]]:
        """Bulk upsert multiple memories for improved performance on large datasets."""
        raise NotImplementedError

    # --- Metrics ---
    @abstractmethod
    def get_metrics(
        self,
        starting_date: Optional[date] = None,
        ending_date: Optional[date] = None,
    ) -> Tuple[List[Dict[str, Any]], Optional[int]]:
        raise NotImplementedError

    @abstractmethod
    def calculate_metrics(self) -> Optional[Any]:
        raise NotImplementedError

    # --- Knowledge ---
    @abstractmethod
    def delete_knowledge_content(self, id: str):
        """Delete a knowledge row from the database.

        Args:
            id (str): The ID of the knowledge row to delete.
        """
        raise NotImplementedError

    @abstractmethod
    def get_knowledge_content(self, id: str) -> Optional[KnowledgeRow]:
        """Get a knowledge row from the database.

        Args:
            id (str): The ID of the knowledge row to get.

        Returns:
            Optional[KnowledgeRow]: The knowledge row, or None if it doesn't exist.
        """
        raise NotImplementedError

    @abstractmethod
    def get_knowledge_contents(
        self,
        limit: Optional[int] = None,
        page: Optional[int] = None,
        sort_by: Optional[str] = None,
        sort_order: Optional[str] = None,
    ) -> Tuple[List[KnowledgeRow], int]:
        """Get all knowledge contents from the database.

        Args:
            limit (Optional[int]): The maximum number of knowledge contents to return.
            page (Optional[int]): The page number.
            sort_by (Optional[str]): The column to sort by.
            sort_order (Optional[str]): The order to sort by.

        Returns:
            Tuple[List[KnowledgeRow], int]: The knowledge contents and total count.

        Raises:
            Exception: If an error occurs during retrieval.
        """
        raise NotImplementedError

    @abstractmethod
    def upsert_knowledge_content(self, knowledge_row: KnowledgeRow):
        """Upsert knowledge content in the database.

        Args:
            knowledge_row (KnowledgeRow): The knowledge row to upsert.

        Returns:
            Optional[KnowledgeRow]: The upserted knowledge row, or None if the operation fails.
        """
        raise NotImplementedError

    # --- Evals ---
    @abstractmethod
    def create_eval_run(self, eval_run: EvalRunRecord) -> Optional[EvalRunRecord]:
        raise NotImplementedError

    @abstractmethod
    def delete_eval_runs(self, eval_run_ids: List[str]) -> None:
        raise NotImplementedError

    @abstractmethod
    def get_eval_run(
        self, eval_run_id: str, deserialize: Optional[bool] = True
    ) -> Optional[Union[EvalRunRecord, Dict[str, Any]]]:
        raise NotImplementedError

    @abstractmethod
    def get_eval_runs(
        self,
        limit: Optional[int] = None,
        page: Optional[int] = None,
        sort_by: Optional[str] = None,
        sort_order: Optional[str] = None,
        agent_id: Optional[str] = None,
        team_id: Optional[str] = None,
        workflow_id: Optional[str] = None,
        model_id: Optional[str] = None,
        filter_type: Optional[EvalFilterType] = None,
        eval_type: Optional[List[EvalType]] = None,
        deserialize: Optional[bool] = True,
    ) -> Union[List[EvalRunRecord], Tuple[List[Dict[str, Any]], int]]:
        raise NotImplementedError

    @abstractmethod
    def rename_eval_run(
        self, eval_run_id: str, name: str, deserialize: Optional[bool] = True
    ) -> Optional[Union[EvalRunRecord, Dict[str, Any]]]:
        raise NotImplementedError

<<<<<<< HEAD
    # --- Traces ---
    @abstractmethod
    def create_trace(self, trace) -> None:
        """Create a single trace record in the database.

        Args:
            trace: The Trace object to store (one per trace_id).
        """
        raise NotImplementedError

    @abstractmethod
    def get_trace(self, trace_id: str):
        """Get a single trace by its trace_id.

        Args:
            trace_id: The unique trace identifier.

        Returns:
            Optional[Trace]: The trace if found, None otherwise.
        """
        raise NotImplementedError

    @abstractmethod
    def get_traces(
        self,
        run_id: Optional[str] = None,
        session_id: Optional[str] = None,
        user_id: Optional[str] = None,
        agent_id: Optional[str] = None,
        status: Optional[str] = None,
        start_time: Optional[int] = None,
        end_time: Optional[int] = None,
        limit: Optional[int] = 100,
    ) -> List:
        """Get traces matching the provided filters.

        Args:
            run_id: Filter by run ID.
            session_id: Filter by session ID.
            user_id: Filter by user ID.
            agent_id: Filter by agent ID.
            status: Filter by status (OK, ERROR, UNSET).
            start_time: Filter traces starting after this timestamp (nanoseconds).
            end_time: Filter traces ending before this timestamp (nanoseconds).
            limit: Maximum number of traces to return.

        Returns:
            List[Trace]: List of matching traces.
        """
        raise NotImplementedError

    # --- Spans ---
    @abstractmethod
    def create_span(self, span) -> None:
        """Create a single span in the database.

        Args:
            span: The Span object to store.
        """
        raise NotImplementedError

    @abstractmethod
    def create_spans_batch(self, spans: List) -> None:
        """Create multiple spans in the database as a batch.

        Args:
            spans: List of Span objects to store.
        """
        raise NotImplementedError

    @abstractmethod
    def get_span(self, span_id: str):
        """Get a single span by its span_id.

        Args:
            span_id: The unique span identifier.

        Returns:
            Optional[Span]: The span if found, None otherwise.
        """
        raise NotImplementedError

    @abstractmethod
    def get_spans(
        self,
        trace_id: Optional[str] = None,
        parent_span_id: Optional[str] = None,
        limit: Optional[int] = 1000,
    ) -> List:
        """Get spans matching the provided filters.

        Args:
            trace_id: Filter by trace ID.
            parent_span_id: Filter by parent span ID.
            limit: Maximum number of spans to return.

        Returns:
            List[Span]: List of matching spans.
        """
=======
    # --- Cultural Knowledge ---
    @abstractmethod
    def clear_cultural_knowledge(self) -> None:
        raise NotImplementedError

    @abstractmethod
    def delete_cultural_knowledge(self, id: str) -> None:
        raise NotImplementedError

    @abstractmethod
    def get_cultural_knowledge(self, id: str) -> Optional[CulturalKnowledge]:
        raise NotImplementedError

    @abstractmethod
    def get_all_cultural_knowledge(
        self,
        name: Optional[str] = None,
        limit: Optional[int] = None,
        page: Optional[int] = None,
        sort_by: Optional[str] = None,
        sort_order: Optional[str] = None,
        agent_id: Optional[str] = None,
        team_id: Optional[str] = None,
    ) -> Optional[List[CulturalKnowledge]]:
        raise NotImplementedError

    @abstractmethod
    def upsert_cultural_knowledge(self, cultural_knowledge: CulturalKnowledge) -> Optional[CulturalKnowledge]:
>>>>>>> e698fc37
        raise NotImplementedError


class AsyncBaseDb(ABC):
    """Base abstract class for all our async database implementations."""

    def __init__(
        self,
        id: Optional[str] = None,
        session_table: Optional[str] = None,
        memory_table: Optional[str] = None,
        metrics_table: Optional[str] = None,
        eval_table: Optional[str] = None,
        knowledge_table: Optional[str] = None,
<<<<<<< HEAD
        trace_table: Optional[str] = None,
        span_table: Optional[str] = None,
=======
        culture_table: Optional[str] = None,
>>>>>>> e698fc37
    ):
        self.id = id or str(uuid4())
        self.session_table_name = session_table or "agno_sessions"
        self.memory_table_name = memory_table or "agno_memories"
        self.metrics_table_name = metrics_table or "agno_metrics"
        self.eval_table_name = eval_table or "agno_eval_runs"
        self.knowledge_table_name = knowledge_table or "agno_knowledge"
<<<<<<< HEAD
        self.trace_table_name = trace_table or "agno_traces"
        self.span_table_name = span_table or "agno_spans"
=======
        self.culture_table_name = culture_table or "agno_culture"
>>>>>>> e698fc37

    # --- Sessions ---
    @abstractmethod
    async def delete_session(self, session_id: str) -> bool:
        raise NotImplementedError

    @abstractmethod
    async def delete_sessions(self, session_ids: List[str]) -> None:
        raise NotImplementedError

    @abstractmethod
    async def get_session(
        self,
        session_id: str,
        session_type: SessionType,
        user_id: Optional[str] = None,
        deserialize: Optional[bool] = True,
    ) -> Optional[Union[Session, Dict[str, Any]]]:
        raise NotImplementedError

    @abstractmethod
    async def get_sessions(
        self,
        session_type: SessionType,
        user_id: Optional[str] = None,
        component_id: Optional[str] = None,
        session_name: Optional[str] = None,
        start_timestamp: Optional[int] = None,
        end_timestamp: Optional[int] = None,
        limit: Optional[int] = None,
        page: Optional[int] = None,
        sort_by: Optional[str] = None,
        sort_order: Optional[str] = None,
        deserialize: Optional[bool] = True,
    ) -> Union[List[Session], Tuple[List[Dict[str, Any]], int]]:
        raise NotImplementedError

    @abstractmethod
    async def rename_session(
        self,
        session_id: str,
        session_type: SessionType,
        session_name: str,
        deserialize: Optional[bool] = True,
    ) -> Optional[Union[Session, Dict[str, Any]]]:
        raise NotImplementedError

    @abstractmethod
    async def upsert_session(
        self, session: Session, deserialize: Optional[bool] = True
    ) -> Optional[Union[Session, Dict[str, Any]]]:
        raise NotImplementedError

    # --- Memory ---
    @abstractmethod
    async def clear_memories(self) -> None:
        raise NotImplementedError

    @abstractmethod
    async def delete_user_memory(self, memory_id: str, user_id: Optional[str] = None) -> None:
        raise NotImplementedError

    @abstractmethod
    async def delete_user_memories(self, memory_ids: List[str], user_id: Optional[str] = None) -> None:
        raise NotImplementedError

    @abstractmethod
    async def get_all_memory_topics(self, user_id: Optional[str] = None) -> List[str]:
        raise NotImplementedError

    @abstractmethod
    async def get_user_memory(
        self,
        memory_id: str,
        deserialize: Optional[bool] = True,
        user_id: Optional[str] = None,
    ) -> Optional[Union[UserMemory, Dict[str, Any]]]:
        raise NotImplementedError

    @abstractmethod
    async def get_user_memories(
        self,
        user_id: Optional[str] = None,
        agent_id: Optional[str] = None,
        team_id: Optional[str] = None,
        topics: Optional[List[str]] = None,
        search_content: Optional[str] = None,
        limit: Optional[int] = None,
        page: Optional[int] = None,
        sort_by: Optional[str] = None,
        sort_order: Optional[str] = None,
        deserialize: Optional[bool] = True,
    ) -> Union[List[UserMemory], Tuple[List[Dict[str, Any]], int]]:
        raise NotImplementedError

    @abstractmethod
    async def get_user_memory_stats(
        self,
        limit: Optional[int] = None,
        page: Optional[int] = None,
        user_id: Optional[str] = None,
    ) -> Tuple[List[Dict[str, Any]], int]:
        raise NotImplementedError

    @abstractmethod
    async def upsert_user_memory(
        self, memory: UserMemory, deserialize: Optional[bool] = True
    ) -> Optional[Union[UserMemory, Dict[str, Any]]]:
        raise NotImplementedError

    # --- Metrics ---
    @abstractmethod
    async def get_metrics(
        self, starting_date: Optional[date] = None, ending_date: Optional[date] = None
    ) -> Tuple[List[Dict[str, Any]], Optional[int]]:
        raise NotImplementedError

    @abstractmethod
    async def calculate_metrics(self) -> Optional[Any]:
        raise NotImplementedError

    # --- Knowledge ---
    @abstractmethod
    async def delete_knowledge_content(self, id: str):
        """Delete a knowledge row from the database.

        Args:
            id (str): The ID of the knowledge row to delete.
        """
        raise NotImplementedError

    @abstractmethod
    async def get_knowledge_content(self, id: str) -> Optional[KnowledgeRow]:
        """Get a knowledge row from the database.

        Args:
            id (str): The ID of the knowledge row to get.

        Returns:
            Optional[KnowledgeRow]: The knowledge row, or None if it doesn't exist.
        """
        raise NotImplementedError

    @abstractmethod
    async def get_knowledge_contents(
        self,
        limit: Optional[int] = None,
        page: Optional[int] = None,
        sort_by: Optional[str] = None,
        sort_order: Optional[str] = None,
    ) -> Tuple[List[KnowledgeRow], int]:
        """Get all knowledge contents from the database.

        Args:
            limit (Optional[int]): The maximum number of knowledge contents to return.
            page (Optional[int]): The page number.
            sort_by (Optional[str]): The column to sort by.
            sort_order (Optional[str]): The order to sort by.

        Returns:
            Tuple[List[KnowledgeRow], int]: The knowledge contents and total count.

        Raises:
            Exception: If an error occurs during retrieval.
        """
        raise NotImplementedError

    @abstractmethod
    async def upsert_knowledge_content(self, knowledge_row: KnowledgeRow):
        """Upsert knowledge content in the database.

        Args:
            knowledge_row (KnowledgeRow): The knowledge row to upsert.

        Returns:
            Optional[KnowledgeRow]: The upserted knowledge row, or None if the operation fails.
        """
        raise NotImplementedError

    # --- Evals ---
    @abstractmethod
    async def create_eval_run(self, eval_run: EvalRunRecord) -> Optional[EvalRunRecord]:
        raise NotImplementedError

    @abstractmethod
    async def delete_eval_runs(self, eval_run_ids: List[str]) -> None:
        raise NotImplementedError

    @abstractmethod
    async def get_eval_run(
        self, eval_run_id: str, deserialize: Optional[bool] = True
    ) -> Optional[Union[EvalRunRecord, Dict[str, Any]]]:
        raise NotImplementedError

    @abstractmethod
    async def get_eval_runs(
        self,
        limit: Optional[int] = None,
        page: Optional[int] = None,
        sort_by: Optional[str] = None,
        sort_order: Optional[str] = None,
        agent_id: Optional[str] = None,
        team_id: Optional[str] = None,
        workflow_id: Optional[str] = None,
        model_id: Optional[str] = None,
        filter_type: Optional[EvalFilterType] = None,
        eval_type: Optional[List[EvalType]] = None,
        deserialize: Optional[bool] = True,
    ) -> Union[List[EvalRunRecord], Tuple[List[Dict[str, Any]], int]]:
        raise NotImplementedError

    @abstractmethod
    async def rename_eval_run(
        self, eval_run_id: str, name: str, deserialize: Optional[bool] = True
    ) -> Optional[Union[EvalRunRecord, Dict[str, Any]]]:
        raise NotImplementedError

<<<<<<< HEAD
    # --- Traces ---
    @abstractmethod
    async def create_trace(self, trace) -> None:
        """Create a single trace record in the database.

        Args:
            trace: The Trace object to store (one per trace_id).
        """
        raise NotImplementedError

    @abstractmethod
    async def get_trace(self, trace_id: str):
        """Get a single trace by its trace_id.

        Args:
            trace_id: The unique trace identifier.

        Returns:
            Optional[Trace]: The trace if found, None otherwise.
        """
        raise NotImplementedError

    @abstractmethod
    async def get_traces(
        self,
        run_id: Optional[str] = None,
        session_id: Optional[str] = None,
        user_id: Optional[str] = None,
        agent_id: Optional[str] = None,
        status: Optional[str] = None,
        start_time: Optional[int] = None,
        end_time: Optional[int] = None,
        limit: Optional[int] = 100,
    ) -> List:
        """Get traces matching the provided filters.

        Args:
            run_id: Filter by run ID.
            session_id: Filter by session ID.
            user_id: Filter by user ID.
            agent_id: Filter by agent ID.
            status: Filter by status (OK, ERROR, UNSET).
            start_time: Filter traces starting after this timestamp (nanoseconds).
            end_time: Filter traces ending before this timestamp (nanoseconds).
            limit: Maximum number of traces to return.

        Returns:
            List[Trace]: List of matching traces.
        """
        raise NotImplementedError

    # --- Spans ---
    @abstractmethod
    async def create_span(self, span) -> None:
        """Create a single span in the database.

        Args:
            span: The Span object to store.
        """
        raise NotImplementedError

    @abstractmethod
    async def create_spans_batch(self, spans: List) -> None:
        """Create multiple spans in the database as a batch.

        Args:
            spans: List of Span objects to store.
        """
        raise NotImplementedError

    @abstractmethod
    async def get_span(self, span_id: str):
        """Get a single span by its span_id.

        Args:
            span_id: The unique span identifier.

        Returns:
            Optional[Span]: The span if found, None otherwise.
        """
        raise NotImplementedError

    @abstractmethod
    async def get_spans(
        self,
        trace_id: Optional[str] = None,
        parent_span_id: Optional[str] = None,
        limit: Optional[int] = 1000,
    ) -> List:
        """Get spans matching the provided filters.

        Args:
            trace_id: Filter by trace ID.
            parent_span_id: Filter by parent span ID.
            limit: Maximum number of spans to return.

        Returns:
            List[Span]: List of matching spans.
        """
=======
    # --- Cultural Notions ---
    @abstractmethod
    async def clear_cultural_knowledge(self) -> None:
        raise NotImplementedError

    @abstractmethod
    async def delete_cultural_knowledge(self, id: str) -> None:
        raise NotImplementedError

    @abstractmethod
    async def get_cultural_knowledge(self, id: str) -> Optional[CulturalKnowledge]:
        raise NotImplementedError

    @abstractmethod
    async def get_all_cultural_knowledge(
        self,
        name: Optional[str] = None,
        limit: Optional[int] = None,
        page: Optional[int] = None,
        sort_by: Optional[str] = None,
        sort_order: Optional[str] = None,
        agent_id: Optional[str] = None,
        team_id: Optional[str] = None,
    ) -> Optional[List[CulturalKnowledge]]:
        raise NotImplementedError

    @abstractmethod
    async def upsert_cultural_knowledge(self, cultural_knowledge: CulturalKnowledge) -> Optional[CulturalKnowledge]:
>>>>>>> e698fc37
        raise NotImplementedError<|MERGE_RESOLUTION|>--- conflicted
+++ resolved
@@ -280,7 +280,6 @@
     ) -> Optional[Union[EvalRunRecord, Dict[str, Any]]]:
         raise NotImplementedError
 
-<<<<<<< HEAD
     # --- Traces ---
     @abstractmethod
     def create_trace(self, trace) -> None:
@@ -380,7 +379,7 @@
         Returns:
             List[Span]: List of matching spans.
         """
-=======
+
     # --- Cultural Knowledge ---
     @abstractmethod
     def clear_cultural_knowledge(self) -> None:
@@ -409,7 +408,6 @@
 
     @abstractmethod
     def upsert_cultural_knowledge(self, cultural_knowledge: CulturalKnowledge) -> Optional[CulturalKnowledge]:
->>>>>>> e698fc37
         raise NotImplementedError
 
 
@@ -424,12 +422,9 @@
         metrics_table: Optional[str] = None,
         eval_table: Optional[str] = None,
         knowledge_table: Optional[str] = None,
-<<<<<<< HEAD
         trace_table: Optional[str] = None,
         span_table: Optional[str] = None,
-=======
         culture_table: Optional[str] = None,
->>>>>>> e698fc37
     ):
         self.id = id or str(uuid4())
         self.session_table_name = session_table or "agno_sessions"
@@ -437,12 +432,9 @@
         self.metrics_table_name = metrics_table or "agno_metrics"
         self.eval_table_name = eval_table or "agno_eval_runs"
         self.knowledge_table_name = knowledge_table or "agno_knowledge"
-<<<<<<< HEAD
         self.trace_table_name = trace_table or "agno_traces"
         self.span_table_name = span_table or "agno_spans"
-=======
         self.culture_table_name = culture_table or "agno_culture"
->>>>>>> e698fc37
 
     # --- Sessions ---
     @abstractmethod
@@ -660,7 +652,6 @@
     ) -> Optional[Union[EvalRunRecord, Dict[str, Any]]]:
         raise NotImplementedError
 
-<<<<<<< HEAD
     # --- Traces ---
     @abstractmethod
     async def create_trace(self, trace) -> None:
@@ -760,7 +751,8 @@
         Returns:
             List[Span]: List of matching spans.
         """
-=======
+        raise NotImplementedError
+        
     # --- Cultural Notions ---
     @abstractmethod
     async def clear_cultural_knowledge(self) -> None:
@@ -789,5 +781,4 @@
 
     @abstractmethod
     async def upsert_cultural_knowledge(self, cultural_knowledge: CulturalKnowledge) -> Optional[CulturalKnowledge]:
->>>>>>> e698fc37
         raise NotImplementedError