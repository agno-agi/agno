--- conflicted
+++ resolved
@@ -3,14 +3,9 @@
 from typing import TYPE_CHECKING, Any, Dict, List, Optional, Sequence, Tuple, Union
 from uuid import uuid4
 
-<<<<<<< HEAD
-=======
-from sqlalchemy import ForeignKey, Index, UniqueConstraint
-
 if TYPE_CHECKING:
     from agno.tracing.schemas import Span, Trace
 
->>>>>>> 861919a3
 from agno.db.base import BaseDb, SessionType
 from agno.db.migrations.manager import MigrationManager
 from agno.db.mysql.schemas import get_table_schema_definition
@@ -35,7 +30,7 @@
 from agno.utils.string import generate_id
 
 try:
-    from sqlalchemy import TEXT, Index, UniqueConstraint, and_, cast, func, update
+    from sqlalchemy import TEXT, Index, UniqueConstraint, and_, cast, func, update, ForeignKey
     from sqlalchemy.dialects import mysql
     from sqlalchemy.engine import Engine, create_engine
     from sqlalchemy.orm import scoped_session, sessionmaker
