--- conflicted
+++ resolved
@@ -225,9 +225,6 @@
                 except Exception as e:
                     log_error(f"Error creating index {idx.name}: {e}")
 
-<<<<<<< HEAD
-            log_debug(f"Successfully created table {self.db_schema}.{table_name}")
-=======
             # Store the schema version for the created table
             if table_name != self.versions_table_name and table_created:
                 latest_schema_version = MigrationManager(self).latest_schema_version
@@ -236,7 +233,6 @@
                     f"Successfully stored version {latest_schema_version.public} in database for table {table_name}"
                 )
 
->>>>>>> 1aeb7512
             return table
 
         except Exception as e:
@@ -255,16 +251,7 @@
         ]
 
         for table_name, table_type in tables_to_create:
-<<<<<<< HEAD
-            if table_name != self.versions_table_name:
-                # Also store the schema version for the created table
-                latest_schema_version = MigrationManager(self).latest_schema_version
-                self.upsert_schema_version(table_name=table_name, version=latest_schema_version.public)
-
-            self._get_or_create_table(table_name=table_name, table_type=table_type, create_table_if_not_found=True)
-=======
             self._create_table(table_name=table_name, table_type=table_type)
->>>>>>> 1aeb7512
 
     def _get_table(self, table_type: str, create_table_if_not_found: Optional[bool] = False) -> Optional[Table]:
         if table_type == "sessions":
@@ -366,16 +353,9 @@
             if not create_table_if_not_found:
                 return None
 
-<<<<<<< HEAD
-            if table_name != self.versions_table_name:
-                # Also store the schema version for the created table (BEFORE creating the table)
-                latest_schema_version = MigrationManager(self).latest_schema_version
-                self.upsert_schema_version(table_name=table_name, version=latest_schema_version.public)
-=======
             created_table = self._create_table(table_name=table_name, table_type=table_type)
->>>>>>> 1aeb7512
-
-            return self._create_table(table_name=table_name, table_type=table_type)
+
+            return created_table
 
         if not is_valid_table(
             db_engine=self.db_engine,
@@ -386,12 +366,7 @@
             raise ValueError(f"Table {self.db_schema}.{table_name} has an invalid schema")
 
         try:
-<<<<<<< HEAD
-            table = Table(table_name, self.metadata, autoload_with=self.db_engine)
-            log_debug(f"Loaded existing table {self.db_schema}.{table_name}")
-=======
             table = Table(table_name, self.metadata, schema=self.db_schema, autoload_with=self.db_engine)
->>>>>>> 1aeb7512
             return table
 
         except Exception as e:
