import time
import warnings
from datetime import date, datetime, timedelta, timezone
from typing import TYPE_CHECKING, Any, Dict, List, Optional, Sequence, Tuple, Union
from uuid import uuid4

from agno.db.base import AsyncBaseDb, SessionType
from agno.db.migrations.manager import MigrationManager
from agno.db.postgres.schemas import get_table_schema_definition
from agno.db.postgres.utils import (
    abulk_upsert_metrics,
    acreate_schema,
    ais_table_available,
    ais_valid_table,
    apply_sorting,
    calculate_date_metrics,
    deserialize_cultural_knowledge,
    fetch_all_sessions_data,
    get_dates_to_calculate_metrics_for,
    serialize_cultural_knowledge,
)
from agno.db.schemas.culture import CulturalKnowledge
from agno.db.schemas.evals import EvalFilterType, EvalRunRecord, EvalType
from agno.db.schemas.knowledge import KnowledgeRow
from agno.db.schemas.memory import UserMemory
from agno.session import AgentSession, Session, TeamSession, WorkflowSession
from agno.utils.log import log_debug, log_error, log_info, log_warning

if TYPE_CHECKING:
    from agno.tracing.schemas import Span, Trace

try:
    from sqlalchemy import Index, String, Table, UniqueConstraint, func, update
    from sqlalchemy.dialects import postgresql
    from sqlalchemy.ext.asyncio import AsyncEngine, async_sessionmaker, create_async_engine
    from sqlalchemy.schema import Column, MetaData
    from sqlalchemy.sql.expression import select, text
except ImportError:
    raise ImportError("`sqlalchemy` not installed. Please install it using `pip install sqlalchemy`")


class AsyncPostgresDb(AsyncBaseDb):
    def __init__(
        self,
        id: Optional[str] = None,
        db_url: Optional[str] = None,
        db_engine: Optional[AsyncEngine] = None,
        db_schema: Optional[str] = None,
        session_table: Optional[str] = None,
        memory_table: Optional[str] = None,
        metrics_table: Optional[str] = None,
        eval_table: Optional[str] = None,
        knowledge_table: Optional[str] = None,
        culture_table: Optional[str] = None,
        traces_table: Optional[str] = None,
        spans_table: Optional[str] = None,
        versions_table: Optional[str] = None,
        db_id: Optional[str] = None,  # Deprecated, use id instead.
    ):
        """
        Async interface for interacting with a PostgreSQL database.

        The following order is used to determine the database connection:
            1. Use the db_engine if provided
            2. Use the db_url
            3. Raise an error if neither is provided

        Args:
            id (Optional[str]): The ID of the database.
            db_url (Optional[str]): The database URL to connect to.
            db_engine (Optional[AsyncEngine]): The SQLAlchemy async database engine to use.
            db_schema (Optional[str]): The database schema to use.
            session_table (Optional[str]): Name of the table to store Agent, Team and Workflow sessions.
            memory_table (Optional[str]): Name of the table to store memories.
            metrics_table (Optional[str]): Name of the table to store metrics.
            eval_table (Optional[str]): Name of the table to store evaluation runs data.
            knowledge_table (Optional[str]): Name of the table to store knowledge content.
            culture_table (Optional[str]): Name of the table to store cultural knowledge.
            traces_table (Optional[str]): Name of the table to store run traces.
            spans_table (Optional[str]): Name of the table to store span events.
            versions_table (Optional[str]): Name of the table to store schema versions.
            db_id: Deprecated, use id instead.

        Raises:
            ValueError: If neither db_url nor db_engine is provided.
            ValueError: If none of the tables are provided.
        """
        if db_id is not None:
            warnings.warn(
                "The 'db_id' parameter is deprecated and will be removed in future versions. Use 'id' instead.",
                DeprecationWarning,
                stacklevel=2,
            )

        super().__init__(
            id=id or db_id,
            session_table=session_table,
            memory_table=memory_table,
            metrics_table=metrics_table,
            eval_table=eval_table,
            knowledge_table=knowledge_table,
            culture_table=culture_table,
            traces_table=traces_table,
            spans_table=spans_table,
            versions_table=versions_table,
        )

        _engine: Optional[AsyncEngine] = db_engine
        if _engine is None and db_url is not None:
            _engine = create_async_engine(db_url)
        if _engine is None:
            raise ValueError("One of db_url or db_engine must be provided")

        self.db_url: Optional[str] = db_url
        self.db_engine: AsyncEngine = _engine
        self.db_schema: str = db_schema if db_schema is not None else "ai"
        self.metadata: MetaData = MetaData(schema=self.db_schema)

        # Initialize database session factory
        self.async_session_factory = async_sessionmaker(
            bind=self.db_engine,
            expire_on_commit=False,
        )

    # -- DB methods --
    async def table_exists(self, table_name: str) -> bool:
        """Check if a table with the given name exists in the Postgres database.

        Args:
            table_name: Name of the table to check

        Returns:
            bool: True if the table exists in the database, False otherwise
        """
        async with self.async_session_factory() as sess:
            return await ais_table_available(session=sess, table_name=table_name, db_schema=self.db_schema)

    async def _create_all_tables(self):
        """Create all tables for the database."""
        tables_to_create = [
            (self.session_table_name, "sessions"),
            (self.memory_table_name, "memories"),
            (self.metrics_table_name, "metrics"),
            (self.eval_table_name, "evals"),
            (self.knowledge_table_name, "knowledge"),
            (self.versions_table_name, "versions"),
        ]

        for table_name, table_type in tables_to_create:
<<<<<<< HEAD
            # Also store the schema version for the created table
            latest_schema_version = MigrationManager(self).latest_schema_version
            await self.upsert_schema_version(table_name=table_name, version=latest_schema_version.public)

            await self._get_or_create_table(
                table_name=table_name, table_type=table_type, create_table_if_not_found=True
            )
=======
            await self._create_table(table_name=table_name, table_type=table_type)
>>>>>>> 1aeb7512

    async def _create_table(self, table_name: str, table_type: str) -> Table:
        """
        Create a table with the appropriate schema based on the table type.

        Args:
            table_name (str): Name of the table to create
            table_type (str): Type of table (used to get schema definition)

        Returns:
            Table: SQLAlchemy Table object
        """
        try:
            table_schema = get_table_schema_definition(table_type).copy()

            columns: List[Column] = []
            indexes: List[str] = []
            unique_constraints: List[str] = []
            schema_unique_constraints = table_schema.pop("_unique_constraints", [])

            # Get the columns, indexes, and unique constraints from the table schema
            for col_name, col_config in table_schema.items():
                column_args = [col_name, col_config["type"]()]
                column_kwargs = {}
                if col_config.get("primary_key", False):
                    column_kwargs["primary_key"] = True
                if "nullable" in col_config:
                    column_kwargs["nullable"] = col_config["nullable"]
                if col_config.get("index", False):
                    indexes.append(col_name)
                if col_config.get("unique", False):
                    column_kwargs["unique"] = True
                    unique_constraints.append(col_name)
                columns.append(Column(*column_args, **column_kwargs))  # type: ignore

            # Create the table object
<<<<<<< HEAD
            table_metadata = MetaData(schema=self.db_schema)
            table = Table(table_name, table_metadata, *columns, schema=self.db_schema)
=======
            table = Table(table_name, self.metadata, *columns, schema=self.db_schema)
>>>>>>> 1aeb7512

            # Add multi-column unique constraints with table-specific names
            for constraint in schema_unique_constraints:
                constraint_name = f"{table_name}_{constraint['name']}"
                constraint_columns = constraint["columns"]
                table.append_constraint(UniqueConstraint(*constraint_columns, name=constraint_name))

            # Add indexes to the table definition
            for idx_col in indexes:
                idx_name = f"idx_{table_name}_{idx_col}"
                table.append_constraint(Index(idx_name, idx_col))

            async with self.async_session_factory() as sess, sess.begin():
                await acreate_schema(session=sess, db_schema=self.db_schema)

            # Create table
            table_created = False
            if not await self.table_exists(table_name):
                async with self.db_engine.begin() as conn:
                    await conn.run_sync(table.create, checkfirst=True)
                log_debug(f"Successfully created table '{table_name}'")
                table_created = True
            else:
                log_debug(f"Table '{self.db_schema}.{table_name}' already exists, skipping creation")

            # Create indexes
            for idx in table.indexes:
                try:
                    # Check if index already exists
                    async with self.async_session_factory() as sess:
                        exists_query = text(
                            "SELECT 1 FROM pg_indexes WHERE schemaname = :schema AND indexname = :index_name"
                        )
                        result = await sess.execute(exists_query, {"schema": self.db_schema, "index_name": idx.name})
                        exists = result.scalar() is not None
                        if exists:
                            log_debug(
                                f"Index {idx.name} already exists in {self.db_schema}.{table_name}, skipping creation"
                            )
                            continue

                    async with self.db_engine.begin() as conn:
                        await conn.run_sync(idx.create)
                    log_debug(f"Created index: {idx.name} for table {self.db_schema}.{table_name}")

                except Exception as e:
                    log_error(f"Error creating index {idx.name}: {e}")

<<<<<<< HEAD
            log_debug(f"Successfully created table {table_name} in schema {self.db_schema}")
=======
            # Store the schema version for the created table
            if table_name != self.versions_table_name and table_created:
                # Also store the schema version for the created table
                latest_schema_version = MigrationManager(self).latest_schema_version
                await self.upsert_schema_version(table_name=table_name, version=latest_schema_version.public)
                log_info(
                    f"Successfully stored version {latest_schema_version.public} in database for table {table_name}"
                )

>>>>>>> 1aeb7512
            return table

        except Exception as e:
            log_error(f"Could not create table {self.db_schema}.{table_name}: {e}")
            raise

    async def _get_table(self, table_type: str, create_table_if_not_found: Optional[bool] = False) -> Table:
        if table_type == "sessions":
            if not hasattr(self, "session_table"):
                self.session_table = await self._get_or_create_table(
<<<<<<< HEAD
                    table_name=self.session_table_name,
                    table_type="sessions",
                    create_table_if_not_found=create_table_if_not_found,
=======
                    table_name=self.session_table_name, table_type="sessions"
>>>>>>> 1aeb7512
                )
            return self.session_table

        if table_type == "memories":
            if not hasattr(self, "memory_table"):
                self.memory_table = await self._get_or_create_table(
<<<<<<< HEAD
                    table_name=self.memory_table_name,
                    table_type="memories",
                    create_table_if_not_found=create_table_if_not_found,
=======
                    table_name=self.memory_table_name, table_type="memories"
>>>>>>> 1aeb7512
                )
            return self.memory_table

        if table_type == "metrics":
            if not hasattr(self, "metrics_table"):
                self.metrics_table = await self._get_or_create_table(
<<<<<<< HEAD
                    table_name=self.metrics_table_name,
                    table_type="metrics",
                    create_table_if_not_found=create_table_if_not_found,
=======
                    table_name=self.metrics_table_name, table_type="metrics"
>>>>>>> 1aeb7512
                )
            return self.metrics_table

        if table_type == "evals":
            if not hasattr(self, "eval_table"):
<<<<<<< HEAD
                self.eval_table = await self._get_or_create_table(
                    table_name=self.eval_table_name,
                    table_type="evals",
                    create_table_if_not_found=create_table_if_not_found,
                )
=======
                self.eval_table = await self._get_or_create_table(table_name=self.eval_table_name, table_type="evals")
>>>>>>> 1aeb7512
            return self.eval_table

        if table_type == "knowledge":
            if not hasattr(self, "knowledge_table"):
                self.knowledge_table = await self._get_or_create_table(
<<<<<<< HEAD
                    table_name=self.knowledge_table_name,
                    table_type="knowledge",
                    create_table_if_not_found=create_table_if_not_found,
=======
                    table_name=self.knowledge_table_name, table_type="knowledge"
>>>>>>> 1aeb7512
                )
            return self.knowledge_table

        if table_type == "culture":
            if not hasattr(self, "culture_table"):
                self.culture_table = await self._get_or_create_table(
<<<<<<< HEAD
                    table_name=self.culture_table_name,
                    table_type="culture",
                    create_table_if_not_found=create_table_if_not_found,
=======
                    table_name=self.culture_table_name, table_type="culture"
>>>>>>> 1aeb7512
                )
            return self.culture_table

        if table_type == "versions":
            if not hasattr(self, "versions_table"):
                self.versions_table = await self._get_or_create_table(
<<<<<<< HEAD
                    table_name=self.versions_table_name,
                    table_type="versions",
                    create_table_if_not_found=create_table_if_not_found,
=======
                    table_name=self.versions_table_name, table_type="versions"
>>>>>>> 1aeb7512
                )
            return self.versions_table

        if table_type == "traces":
            if not hasattr(self, "traces_table"):
                self.traces_table = await self._get_or_create_table(
                    table_name=self.trace_table_name,
                    table_type="traces",
                    create_table_if_not_found=create_table_if_not_found,
                )
            return self.traces_table

        if table_type == "spans":
            if not hasattr(self, "spans_table"):
                # Ensure traces table exists first (spans has FK to traces)
                await self._get_table(table_type="traces", create_table_if_not_found=create_table_if_not_found)
                self.spans_table = await self._get_or_create_table(
                    table_name=self.span_table_name,
                    table_type="spans",
                    create_table_if_not_found=create_table_if_not_found,
                )
            return self.spans_table

        raise ValueError(f"Unknown table type: {table_type}")

<<<<<<< HEAD
    async def _get_or_create_table(
        self, table_name: str, table_type: str, create_table_if_not_found: bool = False
    ) -> Table:
=======
    async def _get_or_create_table(self, table_name: str, table_type: str) -> Table:
>>>>>>> 1aeb7512
        """
        Check if the table exists and is valid, else create it.

        Args:
            table_name (str): Name of the table to get or create
            table_type (str): Type of table (used to get schema definition)

        Returns:
            Table: SQLAlchemy Table object representing the schema.
        """

        async with self.async_session_factory() as sess, sess.begin():
            table_is_available = await ais_table_available(
                session=sess, table_name=table_name, db_schema=self.db_schema
            )

        if not table_is_available:
<<<<<<< HEAD
            if not create_table_if_not_found:
                return None

            if table_name != self.versions_table_name:
                # Also store the schema version for the created table
                latest_schema_version = MigrationManager(self).latest_schema_version
                await self.upsert_schema_version(table_name=table_name, version=latest_schema_version.public)

=======
>>>>>>> 1aeb7512
            return await self._create_table(table_name=table_name, table_type=table_type)

        if not await ais_valid_table(
            db_engine=self.db_engine,
            table_name=table_name,
            table_type=table_type,
            db_schema=self.db_schema,
        ):
            raise ValueError(f"Table {self.db_schema}.{table_name} has an invalid schema")

        try:
            async with self.db_engine.connect() as conn:

                def create_table(connection):
                    return Table(table_name, self.metadata, schema=self.db_schema, autoload_with=connection)

                table = await conn.run_sync(create_table)

                return table

        except Exception as e:
            log_error(f"Error loading existing table {self.db_schema}.{table_name}: {e}")
            raise

    async def get_latest_schema_version(self, table_name: str) -> str:
        """Get the latest version of the database schema."""
        table = await self._get_table(table_type="versions")
        if table is None:
            return "2.0.0"

        async with self.async_session_factory() as sess:
            stmt = select(table)
            # Latest version for the given table
            stmt = stmt.where(table.c.table_name == table_name)
            stmt = stmt.order_by(table.c.version.desc()).limit(1)
            result = await sess.execute(stmt)
            row = result.fetchone()
            if row is None:
                return "2.0.0"

            version_dict = dict(row._mapping)
            return version_dict.get("version") or "2.0.0"

    async def upsert_schema_version(self, table_name: str, version: str) -> None:
        """Upsert the schema version into the database."""
        table = await self._get_table(table_type="versions")
        if table is None:
            return
        current_datetime = datetime.now().isoformat()
        async with self.async_session_factory() as sess, sess.begin():
            stmt = postgresql.insert(table).values(
                table_name=table_name,
                version=version,
                created_at=current_datetime,  # Store as ISO format string
                updated_at=current_datetime,
            )
            # Update version if table_name already exists
            stmt = stmt.on_conflict_do_update(
                index_elements=["table_name"],
                set_=dict(version=version, updated_at=current_datetime),
            )
            await sess.execute(stmt)

    # -- Session methods --
    async def delete_session(self, session_id: str) -> bool:
        """
        Delete a session from the database.

        Args:
            session_id (str): ID of the session to delete

        Returns:
            bool: True if the session was deleted, False otherwise.

        Raises:
            Exception: If an error occurs during deletion.
        """
        try:
            table = await self._get_table(table_type="sessions")

            async with self.async_session_factory() as sess, sess.begin():
                delete_stmt = table.delete().where(table.c.session_id == session_id)
                result = await sess.execute(delete_stmt)

                if result.rowcount == 0:  # type: ignore
                    log_debug(f"No session found to delete with session_id: {session_id} in table {table.name}")
                    return False

                else:
                    log_debug(f"Successfully deleted session with session_id: {session_id} in table {table.name}")
                    return True

        except Exception as e:
            log_error(f"Error deleting session: {e}")
            return False

    async def delete_sessions(self, session_ids: List[str]) -> None:
        """Delete all given sessions from the database.
        Can handle multiple session types in the same run.

        Args:
            session_ids (List[str]): The IDs of the sessions to delete.

        Raises:
            Exception: If an error occurs during deletion.
        """
        try:
            table = await self._get_table(table_type="sessions")

            async with self.async_session_factory() as sess, sess.begin():
                delete_stmt = table.delete().where(table.c.session_id.in_(session_ids))
                result = await sess.execute(delete_stmt)

            log_debug(f"Successfully deleted {result.rowcount} sessions")  # type: ignore

        except Exception as e:
            log_error(f"Error deleting sessions: {e}")

    async def get_session(
        self,
        session_id: str,
        session_type: SessionType,
        user_id: Optional[str] = None,
        deserialize: Optional[bool] = True,
    ) -> Optional[Union[Session, Dict[str, Any]]]:
        """
        Read a session from the database.

        Args:
            session_id (str): ID of the session to read.
            user_id (Optional[str]): User ID to filter by. Defaults to None.
            session_type (Optional[SessionType]): Type of session to read. Defaults to None.
            deserialize (Optional[bool]): Whether to serialize the session. Defaults to True.

        Returns:
            Union[Session, Dict[str, Any], None]:
                - When deserialize=True: Session object
                - When deserialize=False: Session dictionary

        Raises:
            Exception: If an error occurs during retrieval.
        """
        try:
            table = await self._get_table(table_type="sessions")

            async with self.async_session_factory() as sess:
                stmt = select(table).where(table.c.session_id == session_id)

                if user_id is not None:
                    stmt = stmt.where(table.c.user_id == user_id)
                result = await sess.execute(stmt)
                row = result.fetchone()
                if row is None:
                    return None

                session = dict(row._mapping)

            if not deserialize:
                return session

            if session_type == SessionType.AGENT:
                return AgentSession.from_dict(session)
            elif session_type == SessionType.TEAM:
                return TeamSession.from_dict(session)
            elif session_type == SessionType.WORKFLOW:
                return WorkflowSession.from_dict(session)
            else:
                raise ValueError(f"Invalid session type: {session_type}")

        except Exception as e:
            log_error(f"Exception reading from session table: {e}")
            return None

    async def get_sessions(
        self,
        session_type: Optional[SessionType] = None,
        user_id: Optional[str] = None,
        component_id: Optional[str] = None,
        session_name: Optional[str] = None,
        start_timestamp: Optional[int] = None,
        end_timestamp: Optional[int] = None,
        limit: Optional[int] = None,
        page: Optional[int] = None,
        sort_by: Optional[str] = None,
        sort_order: Optional[str] = None,
        deserialize: Optional[bool] = True,
    ) -> Union[List[Session], Tuple[List[Dict[str, Any]], int]]:
        """
        Get all sessions in the given table. Can filter by user_id and entity_id.

        Args:
            user_id (Optional[str]): The ID of the user to filter by.
            component_id (Optional[str]): The ID of the agent / workflow to filter by.
            start_timestamp (Optional[int]): The start timestamp to filter by.
            end_timestamp (Optional[int]): The end timestamp to filter by.
            session_name (Optional[str]): The name of the session to filter by.
            limit (Optional[int]): The maximum number of sessions to return. Defaults to None.
            page (Optional[int]): The page number to return. Defaults to None.
            sort_by (Optional[str]): The field to sort by. Defaults to None.
            sort_order (Optional[str]): The sort order. Defaults to None.
            deserialize (Optional[bool]): Whether to serialize the sessions. Defaults to True.

        Returns:
            Union[List[Session], Tuple[List[Dict], int]]:
                - When deserialize=True: List of Session objects
                - When deserialize=False: Tuple of (session dictionaries, total count)

        Raises:
            Exception: If an error occurs during retrieval.
        """
        try:
            table = await self._get_table(table_type="sessions")

            async with self.async_session_factory() as sess, sess.begin():
                stmt = select(table)

                # Filtering
                if user_id is not None:
                    stmt = stmt.where(table.c.user_id == user_id)
                if component_id is not None:
                    if session_type == SessionType.AGENT:
                        stmt = stmt.where(table.c.agent_id == component_id)
                    elif session_type == SessionType.TEAM:
                        stmt = stmt.where(table.c.team_id == component_id)
                    elif session_type == SessionType.WORKFLOW:
                        stmt = stmt.where(table.c.workflow_id == component_id)
                if start_timestamp is not None:
                    stmt = stmt.where(table.c.created_at >= start_timestamp)
                if end_timestamp is not None:
                    stmt = stmt.where(table.c.created_at <= end_timestamp)
                if session_name is not None:
                    stmt = stmt.where(
                        func.coalesce(func.json_extract_path_text(table.c.session_data, "session_name"), "").ilike(
                            f"%{session_name}%"
                        )
                    )
                if session_type is not None:
                    session_type_value = session_type.value if isinstance(session_type, SessionType) else session_type
                    stmt = stmt.where(table.c.session_type == session_type_value)

                count_stmt = select(func.count()).select_from(stmt.alias())
                total_count = await sess.scalar(count_stmt) or 0

                # Sorting
                stmt = apply_sorting(stmt, table, sort_by, sort_order)

                # Paginating
                if limit is not None:
                    stmt = stmt.limit(limit)
                    if page is not None:
                        stmt = stmt.offset((page - 1) * limit)

                result = await sess.execute(stmt)
                records = result.fetchall()
                if records is None:
                    return [], 0

                session = [dict(record._mapping) for record in records]
                if not deserialize:
                    return session, total_count

            if session_type == SessionType.AGENT:
                return [AgentSession.from_dict(record) for record in session]  # type: ignore
            elif session_type == SessionType.TEAM:
                return [TeamSession.from_dict(record) for record in session]  # type: ignore
            elif session_type == SessionType.WORKFLOW:
                return [WorkflowSession.from_dict(record) for record in session]  # type: ignore
            else:
                raise ValueError(f"Invalid session type: {session_type}")

        except Exception as e:
            log_error(f"Exception reading from session table: {e}")
            return [] if deserialize else ([], 0)

    async def rename_session(
        self, session_id: str, session_type: SessionType, session_name: str, deserialize: Optional[bool] = True
    ) -> Optional[Union[Session, Dict[str, Any]]]:
        """
        Rename a session in the database.

        Args:
            session_id (str): The ID of the session to rename.
            session_type (SessionType): The type of session to rename.
            session_name (str): The new name for the session.
            deserialize (Optional[bool]): Whether to serialize the session. Defaults to True.

        Returns:
            Optional[Union[Session, Dict[str, Any]]]:
                - When deserialize=True: Session object
                - When deserialize=False: Session dictionary

        Raises:
            Exception: If an error occurs during renaming.
        """
        try:
            table = await self._get_table(table_type="sessions")

            async with self.async_session_factory() as sess, sess.begin():
                stmt = (
                    update(table)
                    .where(table.c.session_id == session_id)
                    .where(table.c.session_type == session_type.value)
                    .values(
                        session_data=func.cast(
                            func.jsonb_set(
                                func.cast(table.c.session_data, postgresql.JSONB),
                                text("'{session_name}'"),
                                func.to_jsonb(session_name),
                            ),
                            postgresql.JSON,
                        )
                    )
                    .returning(*table.c)
                )
                result = await sess.execute(stmt)
                row = result.fetchone()
                if not row:
                    return None

            log_debug(f"Renamed session with id '{session_id}' to '{session_name}'")

            session = dict(row._mapping)
            if not deserialize:
                return session

            # Return the appropriate session type
            if session_type == SessionType.AGENT:
                return AgentSession.from_dict(session)
            elif session_type == SessionType.TEAM:
                return TeamSession.from_dict(session)
            elif session_type == SessionType.WORKFLOW:
                return WorkflowSession.from_dict(session)
            else:
                raise ValueError(f"Invalid session type: {session_type}")

        except Exception as e:
            log_error(f"Exception renaming session: {e}")
            return None

    async def upsert_session(
        self, session: Session, deserialize: Optional[bool] = True
    ) -> Optional[Union[Session, Dict[str, Any]]]:
        """
        Insert or update a session in the database.

        Args:
            session (Session): The session data to upsert.
            deserialize (Optional[bool]): Whether to deserialize the session. Defaults to True.

        Returns:
            Optional[Union[Session, Dict[str, Any]]]:
                - When deserialize=True: Session object
                - When deserialize=False: Session dictionary

        Raises:
            Exception: If an error occurs during upsert.
        """
        try:
            table = await self._get_table(table_type="sessions")
            session_dict = session.to_dict()

            if isinstance(session, AgentSession):
                async with self.async_session_factory() as sess, sess.begin():
                    stmt = postgresql.insert(table).values(
                        session_id=session_dict.get("session_id"),
                        session_type=SessionType.AGENT.value,
                        agent_id=session_dict.get("agent_id"),
                        user_id=session_dict.get("user_id"),
                        runs=session_dict.get("runs"),
                        agent_data=session_dict.get("agent_data"),
                        session_data=session_dict.get("session_data"),
                        summary=session_dict.get("summary"),
                        metadata=session_dict.get("metadata"),
                        created_at=session_dict.get("created_at"),
                        updated_at=session_dict.get("created_at"),
                    )
                    stmt = stmt.on_conflict_do_update(  # type: ignore
                        index_elements=["session_id"],
                        set_=dict(
                            agent_id=session_dict.get("agent_id"),
                            user_id=session_dict.get("user_id"),
                            agent_data=session_dict.get("agent_data"),
                            session_data=session_dict.get("session_data"),
                            summary=session_dict.get("summary"),
                            metadata=session_dict.get("metadata"),
                            runs=session_dict.get("runs"),
                            updated_at=int(time.time()),
                        ),
                    ).returning(table)
                    result = await sess.execute(stmt)
                    row = result.fetchone()
                    if row is None:
                        return None
                    session_dict = dict(row._mapping)

                    log_debug(f"Upserted agent session with id '{session_dict.get('session_id')}'")

                    if not deserialize:
                        return session_dict
                    return AgentSession.from_dict(session_dict)

            elif isinstance(session, TeamSession):
                async with self.async_session_factory() as sess, sess.begin():
                    stmt = postgresql.insert(table).values(
                        session_id=session_dict.get("session_id"),
                        session_type=SessionType.TEAM.value,
                        team_id=session_dict.get("team_id"),
                        user_id=session_dict.get("user_id"),
                        runs=session_dict.get("runs"),
                        team_data=session_dict.get("team_data"),
                        session_data=session_dict.get("session_data"),
                        summary=session_dict.get("summary"),
                        metadata=session_dict.get("metadata"),
                        created_at=session_dict.get("created_at"),
                        updated_at=session_dict.get("created_at"),
                    )
                    stmt = stmt.on_conflict_do_update(  # type: ignore
                        index_elements=["session_id"],
                        set_=dict(
                            team_id=session_dict.get("team_id"),
                            user_id=session_dict.get("user_id"),
                            team_data=session_dict.get("team_data"),
                            session_data=session_dict.get("session_data"),
                            summary=session_dict.get("summary"),
                            metadata=session_dict.get("metadata"),
                            runs=session_dict.get("runs"),
                            updated_at=int(time.time()),
                        ),
                    ).returning(table)
                    result = await sess.execute(stmt)
                    row = result.fetchone()
                    if row is None:
                        return None
                    session_dict = dict(row._mapping)

                    log_debug(f"Upserted team session with id '{session_dict.get('session_id')}'")

                    if not deserialize:
                        return session_dict
                    return TeamSession.from_dict(session_dict)

            elif isinstance(session, WorkflowSession):
                async with self.async_session_factory() as sess, sess.begin():
                    stmt = postgresql.insert(table).values(
                        session_id=session_dict.get("session_id"),
                        session_type=SessionType.WORKFLOW.value,
                        workflow_id=session_dict.get("workflow_id"),
                        user_id=session_dict.get("user_id"),
                        runs=session_dict.get("runs"),
                        workflow_data=session_dict.get("workflow_data"),
                        session_data=session_dict.get("session_data"),
                        summary=session_dict.get("summary"),
                        metadata=session_dict.get("metadata"),
                        created_at=session_dict.get("created_at"),
                        updated_at=session_dict.get("created_at"),
                    )
                    stmt = stmt.on_conflict_do_update(  # type: ignore
                        index_elements=["session_id"],
                        set_=dict(
                            workflow_id=session_dict.get("workflow_id"),
                            user_id=session_dict.get("user_id"),
                            workflow_data=session_dict.get("workflow_data"),
                            session_data=session_dict.get("session_data"),
                            summary=session_dict.get("summary"),
                            metadata=session_dict.get("metadata"),
                            runs=session_dict.get("runs"),
                            updated_at=int(time.time()),
                        ),
                    ).returning(table)
                    result = await sess.execute(stmt)
                    row = result.fetchone()
                    if row is None:
                        return None
                    session_dict = dict(row._mapping)

                    log_debug(f"Upserted workflow session with id '{session_dict.get('session_id')}'")

                    if not deserialize:
                        return session_dict
                    return WorkflowSession.from_dict(session_dict)

            else:
                raise ValueError(f"Invalid session type: {session.session_type}")

        except Exception as e:
            log_error(f"Exception upserting into sessions table: {e}")
            return None

    # -- Memory methods --
    async def delete_user_memory(self, memory_id: str):
        """Delete a user memory from the database.

        Returns:
            bool: True if deletion was successful, False otherwise.

        Raises:
            Exception: If an error occurs during deletion.
        """
        try:
            table = await self._get_table(table_type="memories")

            async with self.async_session_factory() as sess, sess.begin():
                delete_stmt = table.delete().where(table.c.memory_id == memory_id)
                result = await sess.execute(delete_stmt)

                success = result.rowcount > 0  # type: ignore
                if success:
                    log_debug(f"Successfully deleted user memory id: {memory_id}")
                else:
                    log_debug(f"No user memory found with id: {memory_id}")

        except Exception as e:
            log_error(f"Error deleting user memory: {e}")

    async def delete_user_memories(self, memory_ids: List[str]) -> None:
        """Delete user memories from the database.

        Args:
            memory_ids (List[str]): The IDs of the memories to delete.

        Raises:
            Exception: If an error occurs during deletion.
        """
        try:
            table = await self._get_table(table_type="memories")

            async with self.async_session_factory() as sess, sess.begin():
                delete_stmt = table.delete().where(table.c.memory_id.in_(memory_ids))
                result = await sess.execute(delete_stmt)

                if result.rowcount == 0:  # type: ignore
                    log_debug(f"No user memories found with ids: {memory_ids}")
                else:
                    log_debug(f"Successfully deleted {result.rowcount} user memories")  # type: ignore

        except Exception as e:
            log_error(f"Error deleting user memories: {e}")

    async def get_all_memory_topics(self) -> List[str]:
        """Get all memory topics from the database.

        Returns:
            List[str]: List of memory topics.
        """
        try:
            table = await self._get_table(table_type="memories")

            async with self.async_session_factory() as sess, sess.begin():
                stmt = select(func.json_array_elements_text(table.c.topics))
                result = await sess.execute(stmt)
                records = result.fetchall()

                return list(set([record[0] for record in records]))

        except Exception as e:
            log_error(f"Exception reading from memory table: {e}")
            return []

    async def get_user_memory(
        self, memory_id: str, deserialize: Optional[bool] = True
    ) -> Optional[Union[UserMemory, Dict[str, Any]]]:
        """Get a memory from the database.

        Args:
            memory_id (str): The ID of the memory to get.
            deserialize (Optional[bool]): Whether to serialize the memory. Defaults to True.

        Returns:
            Union[UserMemory, Dict[str, Any], None]:
                - When deserialize=True: UserMemory object
                - When deserialize=False: UserMemory dictionary

        Raises:
            Exception: If an error occurs during retrieval.
        """
        try:
            table = await self._get_table(table_type="memories")

            async with self.async_session_factory() as sess, sess.begin():
                stmt = select(table).where(table.c.memory_id == memory_id)

                result = await sess.execute(stmt)
                row = result.fetchone()
                if not row:
                    return None

                memory_raw = dict(row._mapping)
                if not deserialize:
                    return memory_raw

            return UserMemory.from_dict(memory_raw)

        except Exception as e:
            log_error(f"Exception reading from memory table: {e}")
            return None

    async def get_user_memories(
        self,
        user_id: Optional[str] = None,
        agent_id: Optional[str] = None,
        team_id: Optional[str] = None,
        topics: Optional[List[str]] = None,
        search_content: Optional[str] = None,
        limit: Optional[int] = None,
        page: Optional[int] = None,
        sort_by: Optional[str] = None,
        sort_order: Optional[str] = None,
        deserialize: Optional[bool] = True,
    ) -> Union[List[UserMemory], Tuple[List[Dict[str, Any]], int]]:
        """Get all memories from the database as UserMemory objects.

        Args:
            user_id (Optional[str]): The ID of the user to filter by.
            agent_id (Optional[str]): The ID of the agent to filter by.
            team_id (Optional[str]): The ID of the team to filter by.
            topics (Optional[List[str]]): The topics to filter by.
            search_content (Optional[str]): The content to search for.
            limit (Optional[int]): The maximum number of memories to return.
            page (Optional[int]): The page number.
            sort_by (Optional[str]): The column to sort by.
            sort_order (Optional[str]): The order to sort by.
            deserialize (Optional[bool]): Whether to serialize the memories. Defaults to True.

        Returns:
            Union[List[UserMemory], Tuple[List[Dict[str, Any]], int]]:
                - When deserialize=True: List of UserMemory objects
                - When deserialize=False: Tuple of (memory dictionaries, total count)

        Raises:
            Exception: If an error occurs during retrieval.
        """
        try:
            table = await self._get_table(table_type="memories")

            async with self.async_session_factory() as sess, sess.begin():
                stmt = select(table)
                # Filtering
                if user_id is not None:
                    stmt = stmt.where(table.c.user_id == user_id)
                if agent_id is not None:
                    stmt = stmt.where(table.c.agent_id == agent_id)
                if team_id is not None:
                    stmt = stmt.where(table.c.team_id == team_id)
                if topics is not None:
                    for topic in topics:
                        stmt = stmt.where(func.cast(table.c.topics, String).like(f'%"{topic}"%'))
                if search_content is not None:
                    stmt = stmt.where(func.cast(table.c.memory, postgresql.TEXT).ilike(f"%{search_content}%"))

                # Get total count after applying filtering
                count_stmt = select(func.count()).select_from(stmt.alias())
                total_count = await sess.scalar(count_stmt) or 0

                # Sorting
                stmt = apply_sorting(stmt, table, sort_by, sort_order)

                # Paginating
                if limit is not None:
                    stmt = stmt.limit(limit)
                    if page is not None:
                        stmt = stmt.offset((page - 1) * limit)

                result = await sess.execute(stmt)
                records = result.fetchall()
                if not records:
                    return [] if deserialize else ([], 0)

                memories_raw = [dict(record._mapping) for record in records]
                if not deserialize:
                    return memories_raw, total_count

            return [UserMemory.from_dict(record) for record in memories_raw]

        except Exception as e:
            log_error(f"Exception reading from memory table: {e}")
            return [] if deserialize else ([], 0)

    async def clear_memories(self) -> None:
        """Delete all memories from the database.

        Raises:
            Exception: If an error occurs during deletion.
        """
        try:
            table = await self._get_table(table_type="memories")

            async with self.async_session_factory() as sess, sess.begin():
                await sess.execute(table.delete())

        except Exception as e:
            log_warning(f"Exception deleting all memories: {e}")

    # -- Cultural Knowledge methods --
    async def clear_cultural_knowledge(self) -> None:
        """Delete all cultural knowledge from the database.

        Raises:
            Exception: If an error occurs during deletion.
        """
        try:
            table = await self._get_table(table_type="culture")

            async with self.async_session_factory() as sess, sess.begin():
                await sess.execute(table.delete())

        except Exception as e:
            log_warning(f"Exception deleting all cultural knowledge: {e}")

    async def delete_cultural_knowledge(self, id: str) -> None:
        """Delete cultural knowledge by ID.

        Args:
            id (str): The ID of the cultural knowledge to delete.

        Raises:
            Exception: If an error occurs during deletion.
        """
        try:
            table = await self._get_table(table_type="culture")

            async with self.async_session_factory() as sess, sess.begin():
                stmt = table.delete().where(table.c.id == id)
                await sess.execute(stmt)

        except Exception as e:
            log_warning(f"Exception deleting cultural knowledge: {e}")
            raise e

    async def get_cultural_knowledge(
        self, id: str, deserialize: Optional[bool] = True
    ) -> Optional[Union[CulturalKnowledge, Dict[str, Any]]]:
        """Get cultural knowledge by ID.

        Args:
            id (str): The ID of the cultural knowledge to retrieve.
            deserialize (Optional[bool]): Whether to deserialize to CulturalKnowledge object. Defaults to True.

        Returns:
            Optional[Union[CulturalKnowledge, Dict[str, Any]]]: The cultural knowledge if found, None otherwise.

        Raises:
            Exception: If an error occurs during retrieval.
        """
        try:
            table = await self._get_table(table_type="culture")

            async with self.async_session_factory() as sess:
                stmt = select(table).where(table.c.id == id)
                result = await sess.execute(stmt)
                row = result.fetchone()

                if row is None:
                    return None

                db_row = dict(row._mapping)

                if not deserialize:
                    return db_row

                return deserialize_cultural_knowledge(db_row)

        except Exception as e:
            log_warning(f"Exception reading cultural knowledge: {e}")
            raise e

    async def get_all_cultural_knowledge(
        self,
        agent_id: Optional[str] = None,
        team_id: Optional[str] = None,
        name: Optional[str] = None,
        limit: Optional[int] = None,
        page: Optional[int] = None,
        sort_by: Optional[str] = None,
        sort_order: Optional[str] = None,
        deserialize: Optional[bool] = True,
    ) -> Union[List[CulturalKnowledge], Tuple[List[Dict[str, Any]], int]]:
        """Get all cultural knowledge with filtering and pagination.

        Args:
            agent_id (Optional[str]): Filter by agent ID.
            team_id (Optional[str]): Filter by team ID.
            name (Optional[str]): Filter by name (case-insensitive partial match).
            limit (Optional[int]): Maximum number of results to return.
            page (Optional[int]): Page number for pagination.
            sort_by (Optional[str]): Field to sort by.
            sort_order (Optional[str]): Sort order ('asc' or 'desc').
            deserialize (Optional[bool]): Whether to deserialize to CulturalKnowledge objects. Defaults to True.

        Returns:
            Union[List[CulturalKnowledge], Tuple[List[Dict[str, Any]], int]]:
                - When deserialize=True: List of CulturalKnowledge objects
                - When deserialize=False: Tuple with list of dictionaries and total count

        Raises:
            Exception: If an error occurs during retrieval.
        """
        try:
            table = await self._get_table(table_type="culture")

            async with self.async_session_factory() as sess:
                # Build query with filters
                stmt = select(table)
                if agent_id is not None:
                    stmt = stmt.where(table.c.agent_id == agent_id)
                if team_id is not None:
                    stmt = stmt.where(table.c.team_id == team_id)
                if name is not None:
                    stmt = stmt.where(table.c.name.ilike(f"%{name}%"))

                # Get total count
                count_stmt = select(func.count()).select_from(stmt.alias())
                total_count_result = await sess.execute(count_stmt)
                total_count = total_count_result.scalar() or 0

                # Apply sorting
                stmt = apply_sorting(stmt, table, sort_by, sort_order)

                # Apply pagination
                if limit is not None:
                    stmt = stmt.limit(limit)
                    if page is not None:
                        stmt = stmt.offset((page - 1) * limit)

                # Execute query
                result = await sess.execute(stmt)
                rows = result.fetchall()

                db_rows = [dict(row._mapping) for row in rows]

                if not deserialize:
                    return db_rows, total_count

                return [deserialize_cultural_knowledge(row) for row in db_rows]

        except Exception as e:
            log_warning(f"Exception reading all cultural knowledge: {e}")
            raise e

    async def upsert_cultural_knowledge(
        self, cultural_knowledge: CulturalKnowledge, deserialize: Optional[bool] = True
    ) -> Optional[Union[CulturalKnowledge, Dict[str, Any]]]:
        """Upsert cultural knowledge in the database.

        Args:
            cultural_knowledge (CulturalKnowledge): The cultural knowledge to upsert.
            deserialize (Optional[bool]): Whether to deserialize the result. Defaults to True.

        Returns:
            Optional[Union[CulturalKnowledge, Dict[str, Any]]]: The upserted cultural knowledge.

        Raises:
            Exception: If an error occurs during upsert.
        """
        try:
            table = await self._get_table(table_type="culture")

            # Generate ID if not present
            if cultural_knowledge.id is None:
                cultural_knowledge.id = str(uuid4())

            # Serialize content, categories, and notes into a JSON dict for DB storage
            content_dict = serialize_cultural_knowledge(cultural_knowledge)

            async with self.async_session_factory() as sess, sess.begin():
                # Use PostgreSQL-specific insert with on_conflict_do_update
                insert_stmt = postgresql.insert(table).values(
                    id=cultural_knowledge.id,
                    name=cultural_knowledge.name,
                    summary=cultural_knowledge.summary,
                    content=content_dict if content_dict else None,
                    metadata=cultural_knowledge.metadata,
                    input=cultural_knowledge.input,
                    created_at=cultural_knowledge.created_at,
                    updated_at=int(time.time()),
                    agent_id=cultural_knowledge.agent_id,
                    team_id=cultural_knowledge.team_id,
                )

                # Update all fields except id on conflict
                update_dict = {
                    "name": cultural_knowledge.name,
                    "summary": cultural_knowledge.summary,
                    "content": content_dict if content_dict else None,
                    "metadata": cultural_knowledge.metadata,
                    "input": cultural_knowledge.input,
                    "updated_at": int(time.time()),
                    "agent_id": cultural_knowledge.agent_id,
                    "team_id": cultural_knowledge.team_id,
                }
                upsert_stmt = insert_stmt.on_conflict_do_update(index_elements=["id"], set_=update_dict).returning(
                    table
                )

                result = await sess.execute(upsert_stmt)
                row = result.fetchone()

                if row is None:
                    return None

                db_row = dict(row._mapping)

            if not deserialize:
                return db_row

            # Deserialize from DB format to model format
            return deserialize_cultural_knowledge(db_row)

        except Exception as e:
            log_warning(f"Exception upserting cultural knowledge: {e}")
            raise e

    async def get_user_memory_stats(
        self, limit: Optional[int] = None, page: Optional[int] = None, user_id: Optional[str] = None
    ) -> Tuple[List[Dict[str, Any]], int]:
        """Get user memories stats.

        Args:
            limit (Optional[int]): The maximum number of user stats to return.
            page (Optional[int]): The page number.
            user_id (Optional[str]): User ID for filtering.

        Returns:
            Tuple[List[Dict[str, Any]], int]: A list of dictionaries containing user stats and total count.

        Example:
        (
            [
                {
                    "user_id": "123",
                    "total_memories": 10,
                    "last_memory_updated_at": 1714560000,
                },
            ],
            total_count: 1,
        )
        """
        try:
            table = await self._get_table(table_type="memories")

            async with self.async_session_factory() as sess, sess.begin():
                stmt = select(
                    table.c.user_id,
                    func.count(table.c.memory_id).label("total_memories"),
                    func.max(table.c.updated_at).label("last_memory_updated_at"),
                )

                if user_id is not None:
                    stmt = stmt.where(table.c.user_id == user_id)
                else:
                    stmt = stmt.where(table.c.user_id.is_not(None))
                stmt = stmt.group_by(table.c.user_id)
                stmt = stmt.order_by(func.max(table.c.updated_at).desc())

                count_stmt = select(func.count()).select_from(stmt.alias())
                total_count = await sess.scalar(count_stmt) or 0

                # Pagination
                if limit is not None:
                    stmt = stmt.limit(limit)
                    if page is not None:
                        stmt = stmt.offset((page - 1) * limit)

                result = await sess.execute(stmt)
                records = result.fetchall()
                if not records:
                    return [], 0

                return [
                    {
                        "user_id": record.user_id,  # type: ignore
                        "total_memories": record.total_memories,
                        "last_memory_updated_at": record.last_memory_updated_at,
                    }
                    for record in records
                ], total_count

        except Exception as e:
            log_error(f"Exception getting user memory stats: {e}")
            return [], 0

    async def upsert_user_memory(
        self, memory: UserMemory, deserialize: Optional[bool] = True
    ) -> Optional[Union[UserMemory, Dict[str, Any]]]:
        """Upsert a user memory in the database.

        Args:
            memory (UserMemory): The user memory to upsert.
            deserialize (Optional[bool]): Whether to serialize the memory. Defaults to True.

        Returns:
            Optional[Union[UserMemory, Dict[str, Any]]]:
                - When deserialize=True: UserMemory object
                - When deserialize=False: UserMemory dictionary

        Raises:
            Exception: If an error occurs during upsert.
        """
        try:
            table = await self._get_table(table_type="memories")

            current_time = int(time.time())

            async with self.async_session_factory() as sess:
                async with sess.begin():
                    if memory.memory_id is None:
                        memory.memory_id = str(uuid4())

                    stmt = postgresql.insert(table).values(
                        memory_id=memory.memory_id,
                        memory=memory.memory,
                        input=memory.input,
                        user_id=memory.user_id,
                        agent_id=memory.agent_id,
                        team_id=memory.team_id,
                        topics=memory.topics,
                        feedback=memory.feedback,
                        created_at=memory.created_at,
                        updated_at=memory.created_at,
                    )
                    stmt = stmt.on_conflict_do_update(  # type: ignore
                        index_elements=["memory_id"],
                        set_=dict(
                            memory=memory.memory,
                            topics=memory.topics,
                            input=memory.input,
                            agent_id=memory.agent_id,
                            team_id=memory.team_id,
                            feedback=memory.feedback,
                            updated_at=current_time,
                            # Preserve created_at on update - don't overwrite existing value
                            created_at=table.c.created_at,
                        ),
                    ).returning(table)

                    result = await sess.execute(stmt)
                    row = result.fetchone()
                    if row is None:
                        return None

            memory_raw = dict(row._mapping)

            log_debug(f"Upserted user memory with id '{memory.memory_id}'")

            if not memory_raw or not deserialize:
                return memory_raw

            return UserMemory.from_dict(memory_raw)

        except Exception as e:
            log_error(f"Exception upserting user memory: {e}")
            return None

    # -- Metrics methods --
    async def _get_all_sessions_for_metrics_calculation(
        self, start_timestamp: Optional[int] = None, end_timestamp: Optional[int] = None
    ) -> List[Dict[str, Any]]:
        """
        Get all sessions of all types (agent, team, workflow) as raw dictionaries.

         Args:
            start_timestamp (Optional[int]): The start timestamp to filter by. Defaults to None.
            end_timestamp (Optional[int]): The end timestamp to filter by. Defaults to None.

        Returns:
            List[Dict[str, Any]]: List of session dictionaries with session_type field.

        Raises:
            Exception: If an error occurs during retrieval.
        """
        try:
            table = await self._get_table(table_type="sessions")

            stmt = select(
                table.c.user_id,
                table.c.session_data,
                table.c.runs,
                table.c.created_at,
                table.c.session_type,
            )

            if start_timestamp is not None:
                stmt = stmt.where(table.c.created_at >= start_timestamp)
            if end_timestamp is not None:
                stmt = stmt.where(table.c.created_at <= end_timestamp)

            async with self.async_session_factory() as sess:
                result = await sess.execute(stmt)
                records = result.fetchall()

                return [dict(record._mapping) for record in records]

        except Exception as e:
            log_error(f"Exception reading from sessions table: {e}")
            return []

    async def _get_metrics_calculation_starting_date(self, table: Table) -> Optional[date]:
        """Get the first date for which metrics calculation is needed:

        1. If there are metrics records, return the date of the first day without a complete metrics record.
        2. If there are no metrics records, return the date of the first recorded session.
        3. If there are no metrics records and no sessions records, return None.

        Args:
            table (Table): The table to get the starting date for.

        Returns:
            Optional[date]: The starting date for which metrics calculation is needed.
        """
        async with self.async_session_factory() as sess:
            stmt = select(table).order_by(table.c.date.desc()).limit(1)
            result = await sess.execute(stmt)
            row = result.fetchone()

            # 1. Return the date of the first day without a complete metrics record.
            if row is not None:
                if row.completed:
                    return row._mapping["date"] + timedelta(days=1)
                else:
                    return row._mapping["date"]

        # 2. No metrics records. Return the date of the first recorded session.
        first_session, _ = await self.get_sessions(sort_by="created_at", sort_order="asc", limit=1, deserialize=False)

        first_session_date = first_session[0]["created_at"] if first_session else None  # type: ignore[index]

        # 3. No metrics records and no sessions records. Return None.
        if first_session_date is None:
            return None

        return datetime.fromtimestamp(first_session_date, tz=timezone.utc).date()

    async def calculate_metrics(self) -> Optional[list[dict]]:
        """Calculate metrics for all dates without complete metrics.

        Returns:
            Optional[list[dict]]: The calculated metrics.

        Raises:
            Exception: If an error occurs during metrics calculation.
        """
        try:
            table = await self._get_table(table_type="metrics")

            starting_date = await self._get_metrics_calculation_starting_date(table)

            if starting_date is None:
                log_info("No session data found. Won't calculate metrics.")
                return None

            dates_to_process = get_dates_to_calculate_metrics_for(starting_date)
            if not dates_to_process:
                log_info("Metrics already calculated for all relevant dates.")
                return None

            start_timestamp = int(
                datetime.combine(dates_to_process[0], datetime.min.time()).replace(tzinfo=timezone.utc).timestamp()
            )
            end_timestamp = int(
                datetime.combine(dates_to_process[-1] + timedelta(days=1), datetime.min.time())
                .replace(tzinfo=timezone.utc)
                .timestamp()
            )

            sessions = await self._get_all_sessions_for_metrics_calculation(
                start_timestamp=start_timestamp, end_timestamp=end_timestamp
            )

            all_sessions_data = fetch_all_sessions_data(
                sessions=sessions, dates_to_process=dates_to_process, start_timestamp=start_timestamp
            )
            if not all_sessions_data:
                log_info("No new session data found. Won't calculate metrics.")
                return None

            results = []
            metrics_records = []

            for date_to_process in dates_to_process:
                date_key = date_to_process.isoformat()
                sessions_for_date = all_sessions_data.get(date_key, {})

                # Skip dates with no sessions
                if not any(len(sessions) > 0 for sessions in sessions_for_date.values()):
                    continue

                metrics_record = calculate_date_metrics(date_to_process, sessions_for_date)

                metrics_records.append(metrics_record)

            if metrics_records:
                async with self.async_session_factory() as sess, sess.begin():
                    results = await abulk_upsert_metrics(session=sess, table=table, metrics_records=metrics_records)

            log_debug("Updated metrics calculations")

            return results

        except Exception as e:
            log_error(f"Exception refreshing metrics: {e}")
            return None

    async def get_metrics(
        self, starting_date: Optional[date] = None, ending_date: Optional[date] = None
    ) -> Tuple[List[dict], Optional[int]]:
        """Get all metrics matching the given date range.

        Args:
            starting_date (Optional[date]): The starting date to filter metrics by.
            ending_date (Optional[date]): The ending date to filter metrics by.

        Returns:
            Tuple[List[dict], Optional[int]]: A tuple containing the metrics and the timestamp of the latest update.

        Raises:
            Exception: If an error occurs during retrieval.
        """
        try:
            table = await self._get_table(table_type="metrics")

            async with self.async_session_factory() as sess, sess.begin():
                stmt = select(table)
                if starting_date:
                    stmt = stmt.where(table.c.date >= starting_date)
                if ending_date:
                    stmt = stmt.where(table.c.date <= ending_date)
                result = await sess.execute(stmt)
                records = result.fetchall()
                if not records:
                    return [], None

                # Get the latest updated_at
                latest_stmt = select(func.max(table.c.updated_at))
                latest_result = await sess.execute(latest_stmt)
                latest_updated_at = latest_result.scalar()

            return [dict(row._mapping) for row in records], latest_updated_at

        except Exception as e:
            log_warning(f"Exception getting metrics: {e}")
            return [], None

    # -- Knowledge methods --
    async def delete_knowledge_content(self, id: str):
        """Delete a knowledge row from the database.

        Args:
            id (str): The ID of the knowledge row to delete.
        """
        table = await self._get_table(table_type="knowledge")

        try:
            async with self.async_session_factory() as sess, sess.begin():
                stmt = table.delete().where(table.c.id == id)
                await sess.execute(stmt)

        except Exception as e:
            log_error(f"Exception deleting knowledge content: {e}")

    async def get_knowledge_content(self, id: str) -> Optional[KnowledgeRow]:
        """Get a knowledge row from the database.

        Args:
            id (str): The ID of the knowledge row to get.

        Returns:
            Optional[KnowledgeRow]: The knowledge row, or None if it doesn't exist.
        """
        table = await self._get_table(table_type="knowledge")

        try:
            async with self.async_session_factory() as sess, sess.begin():
                stmt = select(table).where(table.c.id == id)
                result = await sess.execute(stmt)
                row = result.fetchone()
                if row is None:
                    return None

                return KnowledgeRow.model_validate(row._mapping)

        except Exception as e:
            log_error(f"Exception getting knowledge content: {e}")
            return None

    async def get_knowledge_contents(
        self,
        limit: Optional[int] = None,
        page: Optional[int] = None,
        sort_by: Optional[str] = None,
        sort_order: Optional[str] = None,
    ) -> Tuple[List[KnowledgeRow], int]:
        """Get all knowledge contents from the database.

        Args:
            limit (Optional[int]): The maximum number of knowledge contents to return.
            page (Optional[int]): The page number.
            sort_by (Optional[str]): The column to sort by.
            sort_order (Optional[str]): The order to sort by.

        Returns:
            List[KnowledgeRow]: The knowledge contents.

        Raises:
            Exception: If an error occurs during retrieval.
        """
        table = await self._get_table(table_type="knowledge")

        try:
            async with self.async_session_factory() as sess, sess.begin():
                stmt = select(table)

                # Apply sorting
                if sort_by is not None:
                    stmt = stmt.order_by(getattr(table.c, sort_by) * (1 if sort_order == "asc" else -1))

                # Get total count before applying limit and pagination
                count_stmt = select(func.count()).select_from(stmt.alias())
                total_count = await sess.scalar(count_stmt) or 0

                # Apply pagination after count
                if limit is not None:
                    stmt = stmt.limit(limit)
                    if page is not None:
                        stmt = stmt.offset((page - 1) * limit)

                result = await sess.execute(stmt)
                records = result.fetchall()
                return [KnowledgeRow.model_validate(record._mapping) for record in records], total_count

        except Exception as e:
            log_error(f"Exception getting knowledge contents: {e}")
            return [], 0

    async def upsert_knowledge_content(self, knowledge_row: KnowledgeRow):
        """Upsert knowledge content in the database.

        Args:
            knowledge_row (KnowledgeRow): The knowledge row to upsert.

        Returns:
            Optional[KnowledgeRow]: The upserted knowledge row, or None if the operation fails.
        """
        try:
            table = await self._get_table(table_type="knowledge")
            async with self.async_session_factory() as sess, sess.begin():
                # Get the actual table columns to avoid "unconsumed column names" error
                table_columns = set(table.columns.keys())

                # Only include fields that exist in the table and are not None
                insert_data = {}
                update_fields = {}

                # Map of KnowledgeRow fields to table columns
                field_mapping = {
                    "id": "id",
                    "name": "name",
                    "description": "description",
                    "metadata": "metadata",
                    "type": "type",
                    "size": "size",
                    "linked_to": "linked_to",
                    "access_count": "access_count",
                    "status": "status",
                    "status_message": "status_message",
                    "created_at": "created_at",
                    "updated_at": "updated_at",
                    "external_id": "external_id",
                }

                # Build insert and update data only for fields that exist in the table
                for model_field, table_column in field_mapping.items():
                    if table_column in table_columns:
                        value = getattr(knowledge_row, model_field, None)
                        if value is not None:
                            insert_data[table_column] = value
                            # Don't include ID in update_fields since it's the primary key
                            if table_column != "id":
                                update_fields[table_column] = value

                # Ensure id is always included for the insert
                if "id" in table_columns and knowledge_row.id:
                    insert_data["id"] = knowledge_row.id

                # Handle case where update_fields is empty (all fields are None or don't exist in table)
                if not update_fields:
                    # If we have insert_data, just do an insert without conflict resolution
                    if insert_data:
                        stmt = postgresql.insert(table).values(insert_data)
                        await sess.execute(stmt)
                    else:
                        # If we have no data at all, this is an error
                        log_error("No valid fields found for knowledge row upsert")
                        return None
                else:
                    # Normal upsert with conflict resolution
                    stmt = (
                        postgresql.insert(table)
                        .values(insert_data)
                        .on_conflict_do_update(index_elements=["id"], set_=update_fields)
                    )
                    await sess.execute(stmt)

            log_debug(f"Upserted knowledge row with id '{knowledge_row.id}'")

            return knowledge_row

        except Exception as e:
            log_error(f"Error upserting knowledge row: {e}")
            return None

    # -- Eval methods --
    async def create_eval_run(self, eval_run: EvalRunRecord) -> Optional[EvalRunRecord]:
        """Create an EvalRunRecord in the database.

        Args:
            eval_run (EvalRunRecord): The eval run to create.

        Returns:
            Optional[EvalRunRecord]: The created eval run, or None if the operation fails.

        Raises:
            Exception: If an error occurs during creation.
        """
        try:
            table = await self._get_table(table_type="evals")

            async with self.async_session_factory() as sess, sess.begin():
                current_time = int(time.time())
                stmt = postgresql.insert(table).values(
                    {"created_at": current_time, "updated_at": current_time, **eval_run.model_dump()}
                )
                await sess.execute(stmt)

            log_debug(f"Created eval run with id '{eval_run.run_id}'")

            return eval_run

        except Exception as e:
            log_error(f"Error creating eval run: {e}")
            return None

    async def delete_eval_run(self, eval_run_id: str) -> None:
        """Delete an eval run from the database.

        Args:
            eval_run_id (str): The ID of the eval run to delete.
        """
        try:
            table = await self._get_table(table_type="evals")

            async with self.async_session_factory() as sess, sess.begin():
                stmt = table.delete().where(table.c.run_id == eval_run_id)
                result = await sess.execute(stmt)

                if result.rowcount == 0:  # type: ignore
                    log_warning(f"No eval run found with ID: {eval_run_id}")
                else:
                    log_debug(f"Deleted eval run with ID: {eval_run_id}")

        except Exception as e:
            log_error(f"Error deleting eval run {eval_run_id}: {e}")

    async def delete_eval_runs(self, eval_run_ids: List[str]) -> None:
        """Delete multiple eval runs from the database.

        Args:
            eval_run_ids (List[str]): List of eval run IDs to delete.
        """
        try:
            table = await self._get_table(table_type="evals")

            async with self.async_session_factory() as sess, sess.begin():
                stmt = table.delete().where(table.c.run_id.in_(eval_run_ids))
                result = await sess.execute(stmt)

                if result.rowcount == 0:  # type: ignore
                    log_warning(f"No eval runs found with IDs: {eval_run_ids}")
                else:
                    log_debug(f"Deleted {result.rowcount} eval runs")  # type: ignore

        except Exception as e:
            log_error(f"Error deleting eval runs {eval_run_ids}: {e}")

    async def get_eval_run(
        self, eval_run_id: str, deserialize: Optional[bool] = True
    ) -> Optional[Union[EvalRunRecord, Dict[str, Any]]]:
        """Get an eval run from the database.

        Args:
            eval_run_id (str): The ID of the eval run to get.
            deserialize (Optional[bool]): Whether to serialize the eval run. Defaults to True.

        Returns:
            Optional[Union[EvalRunRecord, Dict[str, Any]]]:
                - When deserialize=True: EvalRunRecord object
                - When deserialize=False: EvalRun dictionary

        Raises:
            Exception: If an error occurs during retrieval.
        """
        try:
            table = await self._get_table(table_type="evals")

            async with self.async_session_factory() as sess, sess.begin():
                stmt = select(table).where(table.c.run_id == eval_run_id)
                result = await sess.execute(stmt)
                row = result.fetchone()
                if row is None:
                    return None

                eval_run_raw = dict(row._mapping)
                if not deserialize:
                    return eval_run_raw

                return EvalRunRecord.model_validate(eval_run_raw)

        except Exception as e:
            log_error(f"Exception getting eval run {eval_run_id}: {e}")
            return None

    async def get_eval_runs(
        self,
        limit: Optional[int] = None,
        page: Optional[int] = None,
        sort_by: Optional[str] = None,
        sort_order: Optional[str] = None,
        agent_id: Optional[str] = None,
        team_id: Optional[str] = None,
        workflow_id: Optional[str] = None,
        model_id: Optional[str] = None,
        filter_type: Optional[EvalFilterType] = None,
        eval_type: Optional[List[EvalType]] = None,
        deserialize: Optional[bool] = True,
    ) -> Union[List[EvalRunRecord], Tuple[List[Dict[str, Any]], int]]:
        """Get all eval runs from the database.

        Args:
            limit (Optional[int]): The maximum number of eval runs to return.
            page (Optional[int]): The page number.
            sort_by (Optional[str]): The column to sort by.
            sort_order (Optional[str]): The order to sort by.
            agent_id (Optional[str]): The ID of the agent to filter by.
            team_id (Optional[str]): The ID of the team to filter by.
            workflow_id (Optional[str]): The ID of the workflow to filter by.
            model_id (Optional[str]): The ID of the model to filter by.
            eval_type (Optional[List[EvalType]]): The type(s) of eval to filter by.
            filter_type (Optional[EvalFilterType]): Filter by component type (agent, team, workflow).
            deserialize (Optional[bool]): Whether to serialize the eval runs. Defaults to True.

        Returns:
            Union[List[EvalRunRecord], Tuple[List[Dict[str, Any]], int]]:
                - When deserialize=True: List of EvalRunRecord objects
                - When deserialize=False: List of dictionaries

        Raises:
            Exception: If an error occurs during retrieval.
        """
        try:
            table = await self._get_table(table_type="evals")

            async with self.async_session_factory() as sess, sess.begin():
                stmt = select(table)

                # Filtering
                if agent_id is not None:
                    stmt = stmt.where(table.c.agent_id == agent_id)
                if team_id is not None:
                    stmt = stmt.where(table.c.team_id == team_id)
                if workflow_id is not None:
                    stmt = stmt.where(table.c.workflow_id == workflow_id)
                if model_id is not None:
                    stmt = stmt.where(table.c.model_id == model_id)
                if eval_type is not None and len(eval_type) > 0:
                    stmt = stmt.where(table.c.eval_type.in_(eval_type))
                if filter_type is not None:
                    if filter_type == EvalFilterType.AGENT:
                        stmt = stmt.where(table.c.agent_id.is_not(None))
                    elif filter_type == EvalFilterType.TEAM:
                        stmt = stmt.where(table.c.team_id.is_not(None))
                    elif filter_type == EvalFilterType.WORKFLOW:
                        stmt = stmt.where(table.c.workflow_id.is_not(None))

                # Get total count after applying filtering
                count_stmt = select(func.count()).select_from(stmt.alias())
                total_count = await sess.scalar(count_stmt) or 0

                # Sorting
                if sort_by is None:
                    stmt = stmt.order_by(table.c.created_at.desc())
                else:
                    stmt = apply_sorting(stmt, table, sort_by, sort_order)

                # Paginating
                if limit is not None:
                    stmt = stmt.limit(limit)
                    if page is not None:
                        stmt = stmt.offset((page - 1) * limit)

                result = await sess.execute(stmt)
                records = result.fetchall()
                if not records:
                    return [] if deserialize else ([], 0)

                eval_runs_raw = [dict(row._mapping) for row in records]
                if not deserialize:
                    return eval_runs_raw, total_count

                return [EvalRunRecord.model_validate(row) for row in eval_runs_raw]

        except Exception as e:
            log_error(f"Exception getting eval runs: {e}")
            return [] if deserialize else ([], 0)

    async def rename_eval_run(
        self, eval_run_id: str, name: str, deserialize: Optional[bool] = True
    ) -> Optional[Union[EvalRunRecord, Dict[str, Any]]]:
        """Upsert the name of an eval run in the database, returning raw dictionary.

        Args:
            eval_run_id (str): The ID of the eval run to update.
            name (str): The new name of the eval run.

        Returns:
            Optional[Dict[str, Any]]: The updated eval run, or None if the operation fails.

        Raises:
            Exception: If an error occurs during update.
        """
        try:
            table = await self._get_table(table_type="evals")
            async with self.async_session_factory() as sess, sess.begin():
                stmt = (
                    table.update().where(table.c.run_id == eval_run_id).values(name=name, updated_at=int(time.time()))
                )
                await sess.execute(stmt)

            eval_run_raw = await self.get_eval_run(eval_run_id=eval_run_id, deserialize=deserialize)
            if not eval_run_raw or not deserialize:
                return eval_run_raw

            return EvalRunRecord.model_validate(eval_run_raw)

        except Exception as e:
            log_error(f"Error upserting eval run name {eval_run_id}: {e}")
            return None

    # -- Migrations --

    async def migrate_table_from_v1_to_v2(self, v1_db_schema: str, v1_table_name: str, v1_table_type: str):
        """Migrate all content in the given table to the right v2 table"""

        from agno.db.migrations.v1_to_v2 import (
            get_all_table_content,
            parse_agent_sessions,
            parse_memories,
            parse_team_sessions,
            parse_workflow_sessions,
        )

        # Get all content from the old table
        old_content: list[dict[str, Any]] = get_all_table_content(
            db=self,
            db_schema=v1_db_schema,
            table_name=v1_table_name,
        )
        if not old_content:
            log_info(f"No content to migrate from table {v1_table_name}")
            return

        # Parse the content into the new format
        memories: List[UserMemory] = []
        sessions: Sequence[Union[AgentSession, TeamSession, WorkflowSession]] = []
        if v1_table_type == "agent_sessions":
            sessions = parse_agent_sessions(old_content)
        elif v1_table_type == "team_sessions":
            sessions = parse_team_sessions(old_content)
        elif v1_table_type == "workflow_sessions":
            sessions = parse_workflow_sessions(old_content)
        elif v1_table_type == "memories":
            memories = parse_memories(old_content)
        else:
            raise ValueError(f"Invalid table type: {v1_table_type}")

        # Insert the new content into the new table
        if v1_table_type == "agent_sessions":
            for session in sessions:
                await self.upsert_session(session)
            log_info(f"Migrated {len(sessions)} Agent sessions to table: {self.session_table}")

        elif v1_table_type == "team_sessions":
            for session in sessions:
                await self.upsert_session(session)
            log_info(f"Migrated {len(sessions)} Team sessions to table: {self.session_table}")

        elif v1_table_type == "workflow_sessions":
            for session in sessions:
                await self.upsert_session(session)
            log_info(f"Migrated {len(sessions)} Workflow sessions to table: {self.session_table}")

        elif v1_table_type == "memories":
            for memory in memories:
                await self.upsert_user_memory(memory)
            log_info(f"Migrated {len(memories)} memories to table: {self.memory_table}")

    # --- Traces ---
    def _get_traces_base_query(self, table: Table, spans_table: Optional[Table] = None):
        """Build base query for traces with aggregated span counts.

        Args:
            table: The traces table.
            spans_table: The spans table (optional).

        Returns:
            SQLAlchemy select statement with total_spans and error_count calculated dynamically.
        """
        from sqlalchemy import case, literal

        if spans_table is not None:
            # JOIN with spans table to calculate total_spans and error_count
            return (
                select(
                    table,
                    func.coalesce(func.count(spans_table.c.span_id), 0).label("total_spans"),
                    func.coalesce(func.sum(case((spans_table.c.status_code == "ERROR", 1), else_=0)), 0).label(
                        "error_count"
                    ),
                )
                .select_from(table.outerjoin(spans_table, table.c.trace_id == spans_table.c.trace_id))
                .group_by(table.c.trace_id)
            )
        else:
            # Fallback if spans table doesn't exist
            return select(table, literal(0).label("total_spans"), literal(0).label("error_count"))

    async def create_trace(self, trace: "Trace") -> None:
        """Create a single trace record in the database.

        Args:
            trace: The Trace object to store (one per trace_id).
        """
        try:
            table = await self._get_table(table_type="traces", create_table_if_not_found=True)

            async with self.async_session_factory() as sess, sess.begin():
                # Check if trace exists
                result = await sess.execute(select(table).where(table.c.trace_id == trace.trace_id))
                existing = result.fetchone()

                if existing:
                    # workflow (level 3) > team (level 2) > agent (level 1) > child/unknown (level 0)

                    def get_component_level(workflow_id, team_id, agent_id, name):
                        # Check if name indicates a root span
                        is_root_name = ".run" in name or ".arun" in name

                        if not is_root_name:
                            return 0  # Child span (not a root)
                        elif workflow_id:
                            return 3  # Workflow root
                        elif team_id:
                            return 2  # Team root
                        elif agent_id:
                            return 1  # Agent root
                        else:
                            return 0  # Unknown

                    existing_level = get_component_level(
                        existing.workflow_id, existing.team_id, existing.agent_id, existing.name
                    )
                    new_level = get_component_level(trace.workflow_id, trace.team_id, trace.agent_id, trace.name)

                    # Only update name if new trace is from a higher or equal level
                    should_update_name = new_level > existing_level

                    # Parse existing start_time to calculate correct duration
                    existing_start_time_str = existing.start_time
                    if isinstance(existing_start_time_str, str):
                        existing_start_time = datetime.fromisoformat(existing_start_time_str.replace("Z", "+00:00"))
                    else:
                        existing_start_time = trace.start_time

                    recalculated_duration_ms = int((trace.end_time - existing_start_time).total_seconds() * 1000)

                    update_values = {
                        "end_time": trace.end_time.isoformat(),
                        "duration_ms": recalculated_duration_ms,
                        "status": trace.status,
                        "name": trace.name if should_update_name else existing.name,
                    }

                    # Update context fields ONLY if new value is not None (preserve non-null values)
                    if trace.run_id is not None:
                        update_values["run_id"] = trace.run_id
                    if trace.session_id is not None:
                        update_values["session_id"] = trace.session_id
                    if trace.user_id is not None:
                        update_values["user_id"] = trace.user_id
                    if trace.agent_id is not None:
                        update_values["agent_id"] = trace.agent_id
                    if trace.team_id is not None:
                        update_values["team_id"] = trace.team_id
                    if trace.workflow_id is not None:
                        update_values["workflow_id"] = trace.workflow_id

                    log_debug(
                        f"  Updating trace with context: run_id={update_values.get('run_id', 'unchanged')}, "
                        f"session_id={update_values.get('session_id', 'unchanged')}, "
                        f"user_id={update_values.get('user_id', 'unchanged')}, "
                        f"agent_id={update_values.get('agent_id', 'unchanged')}, "
                        f"team_id={update_values.get('team_id', 'unchanged')}, "
                    )

                    stmt = update(table).where(table.c.trace_id == trace.trace_id).values(**update_values)
                    await sess.execute(stmt)
                else:
                    trace_dict = trace.to_dict()
                    trace_dict.pop("total_spans", None)
                    trace_dict.pop("error_count", None)
                    stmt = postgresql.insert(table).values(trace_dict)
                    await sess.execute(stmt)

        except Exception as e:
            log_error(f"Error creating trace: {e}")
            # Don't raise - tracing should not break the main application flow

    async def get_trace(
        self,
        trace_id: Optional[str] = None,
        run_id: Optional[str] = None,
    ):
        """Get a single trace by trace_id or other filters.

        Args:
            trace_id: The unique trace identifier.
            run_id: Filter by run ID (returns first match).

        Returns:
            Optional[Trace]: The trace if found, None otherwise.

        Note:
            If multiple filters are provided, trace_id takes precedence.
            For other filters, the most recent trace is returned.
        """
        try:
            from agno.tracing.schemas import Trace

            table = await self._get_table(table_type="traces")

            # Get spans table for JOIN
            spans_table = await self._get_table(table_type="spans")

            async with self.async_session_factory() as sess:
                # Build query with aggregated span counts
                stmt = self._get_traces_base_query(table, spans_table)

                if trace_id:
                    stmt = stmt.where(table.c.trace_id == trace_id)
                elif run_id:
                    stmt = stmt.where(table.c.run_id == run_id)
                else:
                    log_debug("get_trace called without any filter parameters")
                    return None

                # Order by most recent and get first result
                stmt = stmt.order_by(table.c.start_time.desc()).limit(1)
                result = await sess.execute(stmt)
                row = result.fetchone()

                if row:
                    return Trace.from_dict(dict(row._mapping))
                return None

        except Exception as e:
            log_error(f"Error getting trace: {e}")
            return None

    async def get_traces(
        self,
        run_id: Optional[str] = None,
        session_id: Optional[str] = None,
        user_id: Optional[str] = None,
        agent_id: Optional[str] = None,
        team_id: Optional[str] = None,
        workflow_id: Optional[str] = None,
        status: Optional[str] = None,
        start_time: Optional[datetime] = None,
        end_time: Optional[datetime] = None,
        limit: Optional[int] = 20,
        page: Optional[int] = 1,
    ) -> tuple[List, int]:
        """Get traces matching the provided filters with pagination.

        Args:
            run_id: Filter by run ID.
            session_id: Filter by session ID.
            user_id: Filter by user ID.
            agent_id: Filter by agent ID.
            team_id: Filter by team ID.
            workflow_id: Filter by workflow ID.
            status: Filter by status (OK, ERROR, UNSET).
            start_time: Filter traces starting after this datetime.
            end_time: Filter traces ending before this datetime.
            limit: Maximum number of traces to return per page.
            page: Page number (1-indexed).

        Returns:
            tuple[List[Trace], int]: Tuple of (list of matching traces, total count).
        """
        try:
            from agno.tracing.schemas import Trace

            log_debug(
                f"get_traces called with filters: run_id={run_id}, session_id={session_id}, user_id={user_id}, agent_id={agent_id}, page={page}, limit={limit}"
            )

            table = await self._get_table(table_type="traces")

            # Get spans table for JOIN
            spans_table = await self._get_table(table_type="spans")

            async with self.async_session_factory() as sess:
                # Build base query with aggregated span counts
                base_stmt = self._get_traces_base_query(table, spans_table)

                # Apply filters
                if run_id:
                    base_stmt = base_stmt.where(table.c.run_id == run_id)
                if session_id:
                    log_debug(f"Filtering by session_id={session_id}")
                    base_stmt = base_stmt.where(table.c.session_id == session_id)
                if user_id:
                    base_stmt = base_stmt.where(table.c.user_id == user_id)
                if agent_id:
                    base_stmt = base_stmt.where(table.c.agent_id == agent_id)
                if team_id:
                    base_stmt = base_stmt.where(table.c.team_id == team_id)
                if workflow_id:
                    base_stmt = base_stmt.where(table.c.workflow_id == workflow_id)
                if status:
                    base_stmt = base_stmt.where(table.c.status == status)
                if start_time:
                    # Convert datetime to ISO string for comparison
                    base_stmt = base_stmt.where(table.c.start_time >= start_time.isoformat())
                if end_time:
                    # Convert datetime to ISO string for comparison
                    base_stmt = base_stmt.where(table.c.end_time <= end_time.isoformat())

                # Get total count
                count_stmt = select(func.count()).select_from(base_stmt.alias())
                total_count = await sess.scalar(count_stmt) or 0
                log_debug(f"Total matching traces: {total_count}")

                # Apply pagination
                offset = (page - 1) * limit if page and limit else 0
                paginated_stmt = base_stmt.order_by(table.c.start_time.desc()).limit(limit).offset(offset)

                result = await sess.execute(paginated_stmt)
                results = result.fetchall()
                log_debug(f"Returning page {page} with {len(results)} traces")

                traces = [Trace.from_dict(dict(row._mapping)) for row in results]
                return traces, total_count

        except Exception as e:
            log_error(f"Error getting traces: {e}")
            return [], 0

    async def get_trace_stats(
        self,
        user_id: Optional[str] = None,
        agent_id: Optional[str] = None,
        team_id: Optional[str] = None,
        workflow_id: Optional[str] = None,
        start_time: Optional[datetime] = None,
        end_time: Optional[datetime] = None,
        limit: Optional[int] = 20,
        page: Optional[int] = 1,
    ) -> tuple[List[Dict[str, Any]], int]:
        """Get trace statistics grouped by session.

        Args:
            user_id: Filter by user ID.
            agent_id: Filter by agent ID.
            team_id: Filter by team ID.
            workflow_id: Filter by workflow ID.
            start_time: Filter sessions with traces created after this datetime.
            end_time: Filter sessions with traces created before this datetime.
            limit: Maximum number of sessions to return per page.
            page: Page number (1-indexed).

        Returns:
            tuple[List[Dict], int]: Tuple of (list of session stats dicts, total count).
                Each dict contains: session_id, user_id, agent_id, team_id, total_traces,
                workflow_id, first_trace_at, last_trace_at.
        """
        try:
            log_debug(
                f"get_trace_stats called with filters: user_id={user_id}, agent_id={agent_id}, "
                f"workflow_id={workflow_id}, team_id={team_id}, "
                f"start_time={start_time}, end_time={end_time}, page={page}, limit={limit}"
            )

            table = await self._get_table(table_type="traces")

            async with self.async_session_factory() as sess:
                # Build base query grouped by session_id
                base_stmt = (
                    select(
                        table.c.session_id,
                        table.c.user_id,
                        table.c.agent_id,
                        table.c.team_id,
                        table.c.workflow_id,
                        func.count(table.c.trace_id).label("total_traces"),
                        func.min(table.c.created_at).label("first_trace_at"),
                        func.max(table.c.created_at).label("last_trace_at"),
                    )
                    .where(table.c.session_id.isnot(None))  # Only sessions with session_id
                    .group_by(
                        table.c.session_id, table.c.user_id, table.c.agent_id, table.c.team_id, table.c.workflow_id
                    )
                )

                # Apply filters
                if user_id:
                    base_stmt = base_stmt.where(table.c.user_id == user_id)
                if workflow_id:
                    base_stmt = base_stmt.where(table.c.workflow_id == workflow_id)
                if team_id:
                    base_stmt = base_stmt.where(table.c.team_id == team_id)
                if agent_id:
                    base_stmt = base_stmt.where(table.c.agent_id == agent_id)
                if start_time:
                    # Convert datetime to ISO string for comparison
                    base_stmt = base_stmt.where(table.c.created_at >= start_time.isoformat())
                if end_time:
                    # Convert datetime to ISO string for comparison
                    base_stmt = base_stmt.where(table.c.created_at <= end_time.isoformat())

                # Get total count of sessions
                count_stmt = select(func.count()).select_from(base_stmt.alias())
                total_count = await sess.scalar(count_stmt) or 0
                log_debug(f"Total matching sessions: {total_count}")

                # Apply pagination and ordering
                offset = (page - 1) * limit if page and limit else 0
                paginated_stmt = base_stmt.order_by(func.max(table.c.created_at).desc()).limit(limit).offset(offset)

                result = await sess.execute(paginated_stmt)
                results = result.fetchall()
                log_debug(f"Returning page {page} with {len(results)} session stats")

                # Convert to list of dicts with datetime objects
                stats_list = []
                for row in results:
                    # Convert ISO strings to datetime objects
                    first_trace_at_str = row.first_trace_at
                    last_trace_at_str = row.last_trace_at

                    # Parse ISO format strings to datetime objects
                    first_trace_at = datetime.fromisoformat(first_trace_at_str.replace("Z", "+00:00"))
                    last_trace_at = datetime.fromisoformat(last_trace_at_str.replace("Z", "+00:00"))

                    stats_list.append(
                        {
                            "session_id": row.session_id,
                            "user_id": row.user_id,
                            "agent_id": row.agent_id,
                            "team_id": row.team_id,
                            "workflow_id": row.workflow_id,
                            "total_traces": row.total_traces,
                            "first_trace_at": first_trace_at,
                            "last_trace_at": last_trace_at,
                        }
                    )

                return stats_list, total_count

        except Exception as e:
            log_error(f"Error getting trace stats: {e}")
            return [], 0

    # --- Spans ---
    async def create_span(self, span: "Span") -> None:
        """Create a single span in the database.

        Args:
            span: The Span object to store.
        """
        try:
            table = await self._get_table(table_type="spans", create_table_if_not_found=True)

            async with self.async_session_factory() as sess, sess.begin():
                stmt = postgresql.insert(table).values(span.to_dict())
                await sess.execute(stmt)

        except Exception as e:
            log_error(f"Error creating span: {e}")

    async def create_spans(self, spans: List) -> None:
        """Create multiple spans in the database as a batch.

        Args:
            spans: List of Span objects to store.
        """
        if not spans:
            return

        try:
            table = await self._get_table(table_type="spans", create_table_if_not_found=True)

            async with self.async_session_factory() as sess, sess.begin():
                for span in spans:
                    stmt = postgresql.insert(table).values(span.to_dict())
                    await sess.execute(stmt)

        except Exception as e:
            log_error(f"Error creating spans batch: {e}")

    async def get_span(self, span_id: str):
        """Get a single span by its span_id.

        Args:
            span_id: The unique span identifier.

        Returns:
            Optional[Span]: The span if found, None otherwise.
        """
        try:
            from agno.tracing.schemas import Span

            table = await self._get_table(table_type="spans")

            async with self.async_session_factory() as sess:
                stmt = select(table).where(table.c.span_id == span_id)
                result = await sess.execute(stmt)
                row = result.fetchone()
                if row:
                    return Span.from_dict(dict(row._mapping))
                return None

        except Exception as e:
            log_error(f"Error getting span: {e}")
            return None

    async def get_spans(
        self,
        trace_id: Optional[str] = None,
        parent_span_id: Optional[str] = None,
        limit: Optional[int] = 1000,
    ) -> List:
        """Get spans matching the provided filters.

        Args:
            trace_id: Filter by trace ID.
            parent_span_id: Filter by parent span ID.
            limit: Maximum number of spans to return.

        Returns:
            List[Span]: List of matching spans.
        """
        try:
            from agno.tracing.schemas import Span

            table = await self._get_table(table_type="spans")

            async with self.async_session_factory() as sess:
                stmt = select(table)

                # Apply filters
                if trace_id:
                    stmt = stmt.where(table.c.trace_id == trace_id)
                if parent_span_id:
                    stmt = stmt.where(table.c.parent_span_id == parent_span_id)

                if limit:
                    stmt = stmt.limit(limit)

                result = await sess.execute(stmt)
                results = result.fetchall()
                return [Span.from_dict(dict(row._mapping)) for row in results]

        except Exception as e:
            log_error(f"Error getting spans: {e}")
            return []<|MERGE_RESOLUTION|>--- conflicted
+++ resolved
@@ -147,17 +147,7 @@
         ]
 
         for table_name, table_type in tables_to_create:
-<<<<<<< HEAD
-            # Also store the schema version for the created table
-            latest_schema_version = MigrationManager(self).latest_schema_version
-            await self.upsert_schema_version(table_name=table_name, version=latest_schema_version.public)
-
-            await self._get_or_create_table(
-                table_name=table_name, table_type=table_type, create_table_if_not_found=True
-            )
-=======
             await self._create_table(table_name=table_name, table_type=table_type)
->>>>>>> 1aeb7512
 
     async def _create_table(self, table_name: str, table_type: str) -> Table:
         """
@@ -194,12 +184,7 @@
                 columns.append(Column(*column_args, **column_kwargs))  # type: ignore
 
             # Create the table object
-<<<<<<< HEAD
-            table_metadata = MetaData(schema=self.db_schema)
-            table = Table(table_name, table_metadata, *columns, schema=self.db_schema)
-=======
             table = Table(table_name, self.metadata, *columns, schema=self.db_schema)
->>>>>>> 1aeb7512
 
             # Add multi-column unique constraints with table-specific names
             for constraint in schema_unique_constraints:
@@ -248,9 +233,6 @@
                 except Exception as e:
                     log_error(f"Error creating index {idx.name}: {e}")
 
-<<<<<<< HEAD
-            log_debug(f"Successfully created table {table_name} in schema {self.db_schema}")
-=======
             # Store the schema version for the created table
             if table_name != self.versions_table_name and table_created:
                 # Also store the schema version for the created table
@@ -260,7 +242,6 @@
                     f"Successfully stored version {latest_schema_version.public} in database for table {table_name}"
                 )
 
->>>>>>> 1aeb7512
             return table
 
         except Exception as e:
@@ -271,91 +252,47 @@
         if table_type == "sessions":
             if not hasattr(self, "session_table"):
                 self.session_table = await self._get_or_create_table(
-<<<<<<< HEAD
-                    table_name=self.session_table_name,
-                    table_type="sessions",
-                    create_table_if_not_found=create_table_if_not_found,
-=======
                     table_name=self.session_table_name, table_type="sessions"
->>>>>>> 1aeb7512
                 )
             return self.session_table
 
         if table_type == "memories":
             if not hasattr(self, "memory_table"):
                 self.memory_table = await self._get_or_create_table(
-<<<<<<< HEAD
-                    table_name=self.memory_table_name,
-                    table_type="memories",
-                    create_table_if_not_found=create_table_if_not_found,
-=======
                     table_name=self.memory_table_name, table_type="memories"
->>>>>>> 1aeb7512
                 )
             return self.memory_table
 
         if table_type == "metrics":
             if not hasattr(self, "metrics_table"):
                 self.metrics_table = await self._get_or_create_table(
-<<<<<<< HEAD
-                    table_name=self.metrics_table_name,
-                    table_type="metrics",
-                    create_table_if_not_found=create_table_if_not_found,
-=======
                     table_name=self.metrics_table_name, table_type="metrics"
->>>>>>> 1aeb7512
                 )
             return self.metrics_table
 
         if table_type == "evals":
             if not hasattr(self, "eval_table"):
-<<<<<<< HEAD
-                self.eval_table = await self._get_or_create_table(
-                    table_name=self.eval_table_name,
-                    table_type="evals",
-                    create_table_if_not_found=create_table_if_not_found,
-                )
-=======
                 self.eval_table = await self._get_or_create_table(table_name=self.eval_table_name, table_type="evals")
->>>>>>> 1aeb7512
             return self.eval_table
 
         if table_type == "knowledge":
             if not hasattr(self, "knowledge_table"):
                 self.knowledge_table = await self._get_or_create_table(
-<<<<<<< HEAD
-                    table_name=self.knowledge_table_name,
-                    table_type="knowledge",
-                    create_table_if_not_found=create_table_if_not_found,
-=======
                     table_name=self.knowledge_table_name, table_type="knowledge"
->>>>>>> 1aeb7512
                 )
             return self.knowledge_table
 
         if table_type == "culture":
             if not hasattr(self, "culture_table"):
                 self.culture_table = await self._get_or_create_table(
-<<<<<<< HEAD
-                    table_name=self.culture_table_name,
-                    table_type="culture",
-                    create_table_if_not_found=create_table_if_not_found,
-=======
                     table_name=self.culture_table_name, table_type="culture"
->>>>>>> 1aeb7512
                 )
             return self.culture_table
 
         if table_type == "versions":
             if not hasattr(self, "versions_table"):
                 self.versions_table = await self._get_or_create_table(
-<<<<<<< HEAD
-                    table_name=self.versions_table_name,
-                    table_type="versions",
-                    create_table_if_not_found=create_table_if_not_found,
-=======
                     table_name=self.versions_table_name, table_type="versions"
->>>>>>> 1aeb7512
                 )
             return self.versions_table
 
@@ -381,13 +318,7 @@
 
         raise ValueError(f"Unknown table type: {table_type}")
 
-<<<<<<< HEAD
-    async def _get_or_create_table(
-        self, table_name: str, table_type: str, create_table_if_not_found: bool = False
-    ) -> Table:
-=======
     async def _get_or_create_table(self, table_name: str, table_type: str) -> Table:
->>>>>>> 1aeb7512
         """
         Check if the table exists and is valid, else create it.
 
@@ -405,17 +336,6 @@
             )
 
         if not table_is_available:
-<<<<<<< HEAD
-            if not create_table_if_not_found:
-                return None
-
-            if table_name != self.versions_table_name:
-                # Also store the schema version for the created table
-                latest_schema_version = MigrationManager(self).latest_schema_version
-                await self.upsert_schema_version(table_name=table_name, version=latest_schema_version.public)
-
-=======
->>>>>>> 1aeb7512
             return await self._create_table(table_name=table_name, table_type=table_type)
 
         if not await ais_valid_table(
