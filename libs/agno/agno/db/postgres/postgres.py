--- conflicted
+++ resolved
@@ -2470,30 +2470,6 @@
                     table.c.name,
                 )
 
-<<<<<<< HEAD
-                    # Update context fields ONLY if new value is not None (preserve non-null values)
-                    if trace.run_id is not None:
-                        update_values["run_id"] = trace.run_id
-                    if trace.session_id is not None:
-                        update_values["session_id"] = trace.session_id
-                    if trace.user_id is not None:
-                        update_values["user_id"] = trace.user_id
-                    if trace.agent_id is not None:
-                        update_values["agent_id"] = trace.agent_id
-                    if trace.team_id is not None:
-                        update_values["team_id"] = trace.team_id
-                    if trace.workflow_id is not None:
-                        update_values["workflow_id"] = trace.workflow_id
-
-                    stmt = update(table).where(table.c.trace_id == trace.trace_id).values(**update_values)
-                    sess.execute(stmt)
-                else:
-                    trace_dict = trace.to_dict()
-                    trace_dict.pop("total_spans", None)
-                    trace_dict.pop("error_count", None)
-                    stmt = postgresql.insert(table).values(trace_dict)  # type: ignore
-                    sess.execute(stmt)
-=======
                 # Build the ON CONFLICT DO UPDATE clause
                 # Use LEAST for start_time, GREATEST for end_time to capture full trace duration
                 # Use COALESCE to preserve existing non-null context values
@@ -2531,7 +2507,6 @@
                     },
                 )
                 sess.execute(upsert_stmt)
->>>>>>> 7db5ac8b
 
         except Exception as e:
             log_error(f"Error creating trace: {e}")
