import time
from datetime import date, datetime, timedelta, timezone
from typing import TYPE_CHECKING, Any, Dict, List, Optional, Sequence, Tuple, Union
from uuid import uuid4

from agno.db.base import BaseDb, SessionType
from agno.db.migrations.manager import MigrationManager
from agno.db.postgres.schemas import get_table_schema_definition
from agno.db.postgres.utils import (
    apply_sorting,
    bulk_upsert_metrics,
    calculate_date_metrics,
    create_schema,
    deserialize_cultural_knowledge,
    fetch_all_sessions_data,
    get_dates_to_calculate_metrics_for,
    is_table_available,
    is_valid_table,
    serialize_cultural_knowledge,
)
from agno.db.schemas.culture import CulturalKnowledge
from agno.db.schemas.evals import EvalFilterType, EvalRunRecord, EvalType
from agno.db.schemas.knowledge import KnowledgeRow
from agno.db.schemas.memory import UserMemory
from agno.session import AgentSession, Session, TeamSession, WorkflowSession
from agno.utils.log import log_debug, log_error, log_info, log_warning
from agno.utils.string import generate_id

if TYPE_CHECKING:
    from agno.tracing.schemas import Span, Trace

try:
    from sqlalchemy import ForeignKey, Index, String, UniqueConstraint, func, select, update
    from sqlalchemy.dialects import postgresql
    from sqlalchemy.engine import Engine, create_engine
    from sqlalchemy.orm import scoped_session, sessionmaker
    from sqlalchemy.schema import Column, MetaData, Table
    from sqlalchemy.sql.expression import text
except ImportError:
    raise ImportError("`sqlalchemy` not installed. Please install it using `pip install sqlalchemy`")


class PostgresDb(BaseDb):
    def __init__(
        self,
        db_url: Optional[str] = None,
        db_engine: Optional[Engine] = None,
        db_schema: Optional[str] = None,
        session_table: Optional[str] = None,
        culture_table: Optional[str] = None,
        memory_table: Optional[str] = None,
        metrics_table: Optional[str] = None,
        eval_table: Optional[str] = None,
        knowledge_table: Optional[str] = None,
        traces_table: Optional[str] = None,
        spans_table: Optional[str] = None,
        versions_table: Optional[str] = None,
        id: Optional[str] = None,
    ):
        """
        Interface for interacting with a PostgreSQL database.

        The following order is used to determine the database connection:
            1. Use the db_engine if provided
            2. Use the db_url
            3. Raise an error if neither is provided

        Args:
            db_url (Optional[str]): The database URL to connect to.
            db_engine (Optional[Engine]): The SQLAlchemy database engine to use.
            db_schema (Optional[str]): The database schema to use.
            session_table (Optional[str]): Name of the table to store Agent, Team and Workflow sessions.
            memory_table (Optional[str]): Name of the table to store memories.
            metrics_table (Optional[str]): Name of the table to store metrics.
            eval_table (Optional[str]): Name of the table to store evaluation runs data.
            knowledge_table (Optional[str]): Name of the table to store knowledge content.
            culture_table (Optional[str]): Name of the table to store cultural knowledge.
            traces_table (Optional[str]): Name of the table to store run traces.
            spans_table (Optional[str]): Name of the table to store span events.
            versions_table (Optional[str]): Name of the table to store schema versions.
            id (Optional[str]): ID of the database.

        Raises:
            ValueError: If neither db_url nor db_engine is provided.
            ValueError: If none of the tables are provided.
        """
        _engine: Optional[Engine] = db_engine
        if _engine is None and db_url is not None:
            _engine = create_engine(db_url)
        if _engine is None:
            raise ValueError("One of db_url or db_engine must be provided")

        self.db_url: Optional[str] = db_url
        self.db_engine: Engine = _engine

        if id is None:
            base_seed = db_url or str(db_engine.url)  # type: ignore
            schema_suffix = db_schema if db_schema is not None else "ai"
            seed = f"{base_seed}#{schema_suffix}"
            id = generate_id(seed)

        super().__init__(
            id=id,
            session_table=session_table,
            memory_table=memory_table,
            metrics_table=metrics_table,
            eval_table=eval_table,
            knowledge_table=knowledge_table,
            culture_table=culture_table,
            traces_table=traces_table,
            spans_table=spans_table,
            versions_table=versions_table,
        )

        self.db_schema: str = db_schema if db_schema is not None else "ai"
        self.metadata: MetaData = MetaData(schema=self.db_schema)

        # Initialize database session
        self.Session: scoped_session = scoped_session(sessionmaker(bind=self.db_engine, expire_on_commit=False))

    # -- DB methods --
    def table_exists(self, table_name: str) -> bool:
        """Check if a table with the given name exists in the Postgres database.

        Args:
            table_name: Name of the table to check

        Returns:
            bool: True if the table exists in the database, False otherwise
        """
        with self.Session() as sess:
            return is_table_available(session=sess, table_name=table_name, db_schema=self.db_schema)

    def _create_all_tables(self):
        """Create all tables for the database."""
        tables_to_create = [
            (self.session_table_name, "sessions"),
            (self.memory_table_name, "memories"),
            (self.metrics_table_name, "metrics"),
            (self.eval_table_name, "evals"),
            (self.knowledge_table_name, "knowledge"),
            (self.versions_table_name, "versions"),
        ]

        for table_name, table_type in tables_to_create:
            self._create_table(table_name=table_name, table_type=table_type)

<<<<<<< HEAD
            self._get_or_create_table(table_name=table_name, table_type=table_type, create_table_if_not_found=True)

=======
>>>>>>> 1aeb7512
    def _create_table(self, table_name: str, table_type: str) -> Table:
        """
        Create a table with the appropriate schema based on the table type.

        Args:
            table_name (str): Name of the table to create
            table_type (str): Type of table (used to get schema definition)

        Returns:
            Table: SQLAlchemy Table object
        """
        try:
            table_schema = get_table_schema_definition(table_type).copy()

            columns: List[Column] = []
            indexes: List[str] = []
            unique_constraints: List[str] = []
            schema_unique_constraints = table_schema.pop("_unique_constraints", [])

            # Get the columns, indexes, and unique constraints from the table schema
            for col_name, col_config in table_schema.items():
                column_args = [col_name, col_config["type"]()]
                column_kwargs = {}
                if col_config.get("primary_key", False):
                    column_kwargs["primary_key"] = True
                if "nullable" in col_config:
                    column_kwargs["nullable"] = col_config["nullable"]
                if col_config.get("index", False):
                    indexes.append(col_name)
                if col_config.get("unique", False):
                    column_kwargs["unique"] = True
                    unique_constraints.append(col_name)

                # Handle foreign key constraint
                if "foreign_key" in col_config:
                    column_args.append(ForeignKey(col_config["foreign_key"]))

                columns.append(Column(*column_args, **column_kwargs))  # type: ignore

            # Create the table object
            table = Table(table_name, self.metadata, *columns, schema=self.db_schema)

            # Add multi-column unique constraints with table-specific names
            for constraint in schema_unique_constraints:
                constraint_name = f"{table_name}_{constraint['name']}"
                constraint_columns = constraint["columns"]
                table.append_constraint(UniqueConstraint(*constraint_columns, name=constraint_name))

            # Add indexes to the table definition
            for idx_col in indexes:
                idx_name = f"idx_{table_name}_{idx_col}"
                table.append_constraint(Index(idx_name, idx_col))

            with self.Session() as sess, sess.begin():
                create_schema(session=sess, db_schema=self.db_schema)

            # Create table
            table_created = False
            if not self.table_exists(table_name):
                table.create(self.db_engine, checkfirst=True)
                log_debug(f"Successfully created table '{table_name}'")
                table_created = True
            else:
                log_debug(f"Table {self.db_schema}.{table_name} already exists, skipping creation")

            # Create indexes
            for idx in table.indexes:
                try:
                    # Check if index already exists
                    with self.Session() as sess:
                        exists_query = text(
                            "SELECT 1 FROM pg_indexes WHERE schemaname = :schema AND indexname = :index_name"
                        )
                        exists = (
                            sess.execute(exists_query, {"schema": self.db_schema, "index_name": idx.name}).scalar()
                            is not None
                        )
                        if exists:
                            log_debug(
                                f"Index {idx.name} already exists in {self.db_schema}.{table_name}, skipping creation"
                            )
                            continue

                    idx.create(self.db_engine)
                    log_debug(f"Created index: {idx.name} for table {self.db_schema}.{table_name}")

                except Exception as e:
                    log_error(f"Error creating index {idx.name}: {e}")

<<<<<<< HEAD
            log_debug(f"Successfully created table {table_name} in schema {self.db_schema}")
=======
            # Store the schema version for the created table
            if table_name != self.versions_table_name and table_created:
                latest_schema_version = MigrationManager(self).latest_schema_version
                self.upsert_schema_version(table_name=table_name, version=latest_schema_version.public)
>>>>>>> 1aeb7512
            return table

        except Exception as e:
            log_error(f"Could not create table {self.db_schema}.{table_name}: {e}")
            raise

    def _get_table(self, table_type: str, create_table_if_not_found: Optional[bool] = False) -> Optional[Table]:
        if table_type == "sessions":
            self.session_table = self._get_or_create_table(
                table_name=self.session_table_name,
                table_type="sessions",
                create_table_if_not_found=create_table_if_not_found,
            )
            return self.session_table

        if table_type == "memories":
            self.memory_table = self._get_or_create_table(
                table_name=self.memory_table_name,
                table_type="memories",
                create_table_if_not_found=create_table_if_not_found,
            )
            return self.memory_table

        if table_type == "metrics":
            self.metrics_table = self._get_or_create_table(
                table_name=self.metrics_table_name,
                table_type="metrics",
                create_table_if_not_found=create_table_if_not_found,
            )
            return self.metrics_table

        if table_type == "evals":
            self.eval_table = self._get_or_create_table(
                table_name=self.eval_table_name,
                table_type="evals",
                create_table_if_not_found=create_table_if_not_found,
            )
            return self.eval_table

        if table_type == "knowledge":
            self.knowledge_table = self._get_or_create_table(
                table_name=self.knowledge_table_name,
                table_type="knowledge",
                create_table_if_not_found=create_table_if_not_found,
            )
            return self.knowledge_table

        if table_type == "culture":
            self.culture_table = self._get_or_create_table(
                table_name=self.culture_table_name,
                table_type="culture",
                create_table_if_not_found=create_table_if_not_found,
            )
            return self.culture_table

        if table_type == "versions":
            self.versions_table = self._get_or_create_table(
                table_name=self.versions_table_name,
                table_type="versions",
                create_table_if_not_found=create_table_if_not_found,
            )
            return self.versions_table

        if table_type == "traces":
            self.traces_table = self._get_or_create_table(
                table_name=self.trace_table_name,
                table_type="traces",
                create_table_if_not_found=create_table_if_not_found,
            )
            return self.traces_table

        if table_type == "spans":
            # Ensure traces table exists first (spans has FK to traces)
            if create_table_if_not_found:
                self._get_table(table_type="traces", create_table_if_not_found=create_table_if_not_found)

            self.spans_table = self._get_or_create_table(
                table_name=self.span_table_name,
                table_type="spans",
                create_table_if_not_found=create_table_if_not_found,
            )
            return self.spans_table

        raise ValueError(f"Unknown table type: {table_type}")

    def _get_or_create_table(
        self, table_name: str, table_type: str, create_table_if_not_found: Optional[bool] = False
    ) -> Optional[Table]:
        """
        Check if the table exists and is valid, else create it.

        Args:
            table_name (str): Name of the table to get or create
            table_type (str): Type of table (used to get schema definition)

        Returns:
            Optional[Table]: SQLAlchemy Table object representing the schema.
        """

        with self.Session() as sess, sess.begin():
            table_is_available = is_table_available(session=sess, table_name=table_name, db_schema=self.db_schema)

        if not table_is_available:
            if not create_table_if_not_found:
                return None
<<<<<<< HEAD

            if table_name != self.versions_table_name:
                # Also store the schema version for the created table
                latest_schema_version = MigrationManager(self).latest_schema_version
                self.upsert_schema_version(table_name=table_name, version=latest_schema_version.public)

=======
>>>>>>> 1aeb7512
            return self._create_table(table_name=table_name, table_type=table_type)

        if not is_valid_table(
            db_engine=self.db_engine,
            table_name=table_name,
            table_type=table_type,
            db_schema=self.db_schema,
        ):
            raise ValueError(f"Table {self.db_schema}.{table_name} has an invalid schema")

        try:
<<<<<<< HEAD
            table = Table(table_name, self.metadata, autoload_with=self.db_engine)
=======
            table = Table(table_name, self.metadata, schema=self.db_schema, autoload_with=self.db_engine)
>>>>>>> 1aeb7512
            return table

        except Exception as e:
            log_error(f"Error loading existing table {self.db_schema}.{table_name}: {e}")
            raise

    def get_latest_schema_version(self, table_name: str):
        """Get the latest version of the database schema."""
        table = self._get_table(table_type="versions", create_table_if_not_found=True)
        if table is None:
            return "2.0.0"
        with self.Session() as sess:
            stmt = select(table)
            # Latest version for the given table
            stmt = stmt.where(table.c.table_name == table_name)
            stmt = stmt.order_by(table.c.version.desc()).limit(1)
            result = sess.execute(stmt).fetchone()
            if result is None:
                return "2.0.0"
            version_dict = dict(result._mapping)
            return version_dict.get("version") or "2.0.0"

    def upsert_schema_version(self, table_name: str, version: str) -> None:
        """Upsert the schema version into the database."""
        table = self._get_table(table_type="versions", create_table_if_not_found=True)
        if table is None:
            return
        current_datetime = datetime.now().isoformat()
        with self.Session() as sess, sess.begin():
            stmt = postgresql.insert(table).values(
                table_name=table_name,
                version=version,
                created_at=current_datetime,  # Store as ISO format string
                updated_at=current_datetime,
            )
            # Update version if table_name already exists
            stmt = stmt.on_conflict_do_update(
                index_elements=["table_name"],
                set_=dict(version=version, updated_at=current_datetime),
            )
            sess.execute(stmt)

    # -- Session methods --
    def delete_session(self, session_id: str) -> bool:
        """
        Delete a session from the database.

        Args:
            session_id (str): ID of the session to delete

        Returns:
            bool: True if the session was deleted, False otherwise.

        Raises:
            Exception: If an error occurs during deletion.
        """
        try:
            table = self._get_table(table_type="sessions")
            if table is None:
                return False

            with self.Session() as sess, sess.begin():
                delete_stmt = table.delete().where(table.c.session_id == session_id)
                result = sess.execute(delete_stmt)

                if result.rowcount == 0:
                    log_debug(f"No session found to delete with session_id: {session_id} in table {table.name}")
                    return False

                else:
                    log_debug(f"Successfully deleted session with session_id: {session_id} in table {table.name}")
                    return True

        except Exception as e:
            log_error(f"Error deleting session: {e}")
            raise e

    def delete_sessions(self, session_ids: List[str]) -> None:
        """Delete all given sessions from the database.
        Can handle multiple session types in the same run.

        Args:
            session_ids (List[str]): The IDs of the sessions to delete.

        Raises:
            Exception: If an error occurs during deletion.
        """
        try:
            table = self._get_table(table_type="sessions")
            if table is None:
                return

            with self.Session() as sess, sess.begin():
                delete_stmt = table.delete().where(table.c.session_id.in_(session_ids))
                result = sess.execute(delete_stmt)

            log_debug(f"Successfully deleted {result.rowcount} sessions")

        except Exception as e:
            log_error(f"Error deleting sessions: {e}")
            raise e

    def get_session(
        self,
        session_id: str,
        session_type: SessionType,
        user_id: Optional[str] = None,
        deserialize: Optional[bool] = True,
    ) -> Optional[Union[Session, Dict[str, Any]]]:
        """
        Read a session from the database.

        Args:
            session_id (str): ID of the session to read.
            session_type (SessionType): Type of session to get.
            user_id (Optional[str]): User ID to filter by. Defaults to None.
            deserialize (Optional[bool]): Whether to serialize the session. Defaults to True.

        Returns:
            Union[Session, Dict[str, Any], None]:
                - When deserialize=True: Session object
                - When deserialize=False: Session dictionary

        Raises:
            Exception: If an error occurs during retrieval.
        """
        try:
            table = self._get_table(table_type="sessions")
            if table is None:
                return None

            with self.Session() as sess:
                stmt = select(table).where(table.c.session_id == session_id)

                if user_id is not None:
                    stmt = stmt.where(table.c.user_id == user_id)
                result = sess.execute(stmt).fetchone()
                if result is None:
                    return None

                session = dict(result._mapping)

            if not deserialize:
                return session

            if session_type == SessionType.AGENT:
                return AgentSession.from_dict(session)
            elif session_type == SessionType.TEAM:
                return TeamSession.from_dict(session)
            elif session_type == SessionType.WORKFLOW:
                return WorkflowSession.from_dict(session)
            else:
                raise ValueError(f"Invalid session type: {session_type}")

        except Exception as e:
            log_error(f"Exception reading from session table: {e}")
            raise e

    def get_sessions(
        self,
        session_type: Optional[SessionType] = None,
        user_id: Optional[str] = None,
        component_id: Optional[str] = None,
        session_name: Optional[str] = None,
        start_timestamp: Optional[int] = None,
        end_timestamp: Optional[int] = None,
        limit: Optional[int] = None,
        page: Optional[int] = None,
        sort_by: Optional[str] = None,
        sort_order: Optional[str] = None,
        deserialize: Optional[bool] = True,
    ) -> Union[List[Session], Tuple[List[Dict[str, Any]], int]]:
        """
        Get all sessions in the given table. Can filter by user_id and entity_id.

        Args:
            session_type (Optional[SessionType]): The type of session to get.
            user_id (Optional[str]): The ID of the user to filter by.
            entity_id (Optional[str]): The ID of the agent / workflow to filter by.
            start_timestamp (Optional[int]): The start timestamp to filter by.
            end_timestamp (Optional[int]): The end timestamp to filter by.
            session_name (Optional[str]): The name of the session to filter by.
            limit (Optional[int]): The maximum number of sessions to return. Defaults to None.
            page (Optional[int]): The page number to return. Defaults to None.
            sort_by (Optional[str]): The field to sort by. Defaults to None.
            sort_order (Optional[str]): The sort order. Defaults to None.
            deserialize (Optional[bool]): Whether to serialize the sessions. Defaults to True.

        Returns:
            Union[List[Session], Tuple[List[Dict], int]]:
                - When deserialize=True: List of Session objects
                - When deserialize=False: Tuple of (session dictionaries, total count)

        Raises:
            Exception: If an error occurs during retrieval.
        """
        try:
            table = self._get_table(table_type="sessions")
            if table is None:
                return [] if deserialize else ([], 0)

            with self.Session() as sess, sess.begin():
                stmt = select(table)

                # Filtering
                if user_id is not None:
                    stmt = stmt.where(table.c.user_id == user_id)
                if component_id is not None:
                    if session_type == SessionType.AGENT:
                        stmt = stmt.where(table.c.agent_id == component_id)
                    elif session_type == SessionType.TEAM:
                        stmt = stmt.where(table.c.team_id == component_id)
                    elif session_type == SessionType.WORKFLOW:
                        stmt = stmt.where(table.c.workflow_id == component_id)
                if start_timestamp is not None:
                    stmt = stmt.where(table.c.created_at >= start_timestamp)
                if end_timestamp is not None:
                    stmt = stmt.where(table.c.created_at <= end_timestamp)
                if session_name is not None:
                    stmt = stmt.where(
                        func.coalesce(func.json_extract_path_text(table.c.session_data, "session_name"), "").ilike(
                            f"%{session_name}%"
                        )
                    )
                if session_type is not None:
                    session_type_value = session_type.value if isinstance(session_type, SessionType) else session_type
                    stmt = stmt.where(table.c.session_type == session_type_value)

                count_stmt = select(func.count()).select_from(stmt.alias())
                total_count = sess.execute(count_stmt).scalar()

                # Sorting
                stmt = apply_sorting(stmt, table, sort_by, sort_order)

                # Paginating
                if limit is not None:
                    stmt = stmt.limit(limit)
                    if page is not None:
                        stmt = stmt.offset((page - 1) * limit)

                records = sess.execute(stmt).fetchall()
                if records is None:
                    return [], 0

                session = [dict(record._mapping) for record in records]
                if not deserialize:
                    return session, total_count

            if session_type == SessionType.AGENT:
                return [AgentSession.from_dict(record) for record in session]  # type: ignore
            elif session_type == SessionType.TEAM:
                return [TeamSession.from_dict(record) for record in session]  # type: ignore
            elif session_type == SessionType.WORKFLOW:
                return [WorkflowSession.from_dict(record) for record in session]  # type: ignore
            else:
                raise ValueError(f"Invalid session type: {session_type}")

        except Exception as e:
            log_error(f"Exception reading from session table: {e}")
            raise e

    def rename_session(
        self, session_id: str, session_type: SessionType, session_name: str, deserialize: Optional[bool] = True
    ) -> Optional[Union[Session, Dict[str, Any]]]:
        """
        Rename a session in the database.

        Args:
            session_id (str): The ID of the session to rename.
            session_type (SessionType): The type of session to rename.
            session_name (str): The new name for the session.
            deserialize (Optional[bool]): Whether to serialize the session. Defaults to True.

        Returns:
            Optional[Union[Session, Dict[str, Any]]]:
                - When deserialize=True: Session object
                - When deserialize=False: Session dictionary

        Raises:
            Exception: If an error occurs during renaming.
        """
        try:
            table = self._get_table(table_type="sessions")
            if table is None:
                return None

            with self.Session() as sess, sess.begin():
                stmt = (
                    update(table)
                    .where(table.c.session_id == session_id)
                    .where(table.c.session_type == session_type.value)
                    .values(
                        session_data=func.cast(
                            func.jsonb_set(
                                func.cast(table.c.session_data, postgresql.JSONB),
                                text("'{session_name}'"),
                                func.to_jsonb(session_name),
                            ),
                            postgresql.JSON,
                        )
                    )
                    .returning(*table.c)
                )
                result = sess.execute(stmt)
                row = result.fetchone()
                if not row:
                    return None

            log_debug(f"Renamed session with id '{session_id}' to '{session_name}'")

            session = dict(row._mapping)
            if not deserialize:
                return session

            # Return the appropriate session type
            if session_type == SessionType.AGENT:
                return AgentSession.from_dict(session)
            elif session_type == SessionType.TEAM:
                return TeamSession.from_dict(session)
            elif session_type == SessionType.WORKFLOW:
                return WorkflowSession.from_dict(session)
            else:
                raise ValueError(f"Invalid session type: {session_type}")

        except Exception as e:
            log_error(f"Exception renaming session: {e}")
            raise e

    def upsert_session(
        self, session: Session, deserialize: Optional[bool] = True
    ) -> Optional[Union[Session, Dict[str, Any]]]:
        """
        Insert or update a session in the database.

        Args:
            session (Session): The session data to upsert.
            deserialize (Optional[bool]): Whether to deserialize the session. Defaults to True.

        Returns:
            Optional[Union[Session, Dict[str, Any]]]:
                - When deserialize=True: Session object
                - When deserialize=False: Session dictionary

        Raises:
            Exception: If an error occurs during upsert.
        """
        try:
            table = self._get_table(table_type="sessions", create_table_if_not_found=True)
            if table is None:
                return None

            session_dict = session.to_dict()

            if isinstance(session, AgentSession):
                with self.Session() as sess, sess.begin():
                    stmt = postgresql.insert(table).values(
                        session_id=session_dict.get("session_id"),
                        session_type=SessionType.AGENT.value,
                        agent_id=session_dict.get("agent_id"),
                        user_id=session_dict.get("user_id"),
                        runs=session_dict.get("runs"),
                        agent_data=session_dict.get("agent_data"),
                        session_data=session_dict.get("session_data"),
                        summary=session_dict.get("summary"),
                        metadata=session_dict.get("metadata"),
                        created_at=session_dict.get("created_at"),
                        updated_at=session_dict.get("created_at"),
                    )
                    stmt = stmt.on_conflict_do_update(  # type: ignore
                        index_elements=["session_id"],
                        set_=dict(
                            agent_id=session_dict.get("agent_id"),
                            user_id=session_dict.get("user_id"),
                            agent_data=session_dict.get("agent_data"),
                            session_data=session_dict.get("session_data"),
                            summary=session_dict.get("summary"),
                            metadata=session_dict.get("metadata"),
                            runs=session_dict.get("runs"),
                            updated_at=int(time.time()),
                        ),
                    ).returning(table)
                    result = sess.execute(stmt)
                    row = result.fetchone()
                    session_dict = dict(row._mapping)

                    if session_dict is None or not deserialize:
                        return session_dict
                    return AgentSession.from_dict(session_dict)

            elif isinstance(session, TeamSession):
                with self.Session() as sess, sess.begin():
                    stmt = postgresql.insert(table).values(
                        session_id=session_dict.get("session_id"),
                        session_type=SessionType.TEAM.value,
                        team_id=session_dict.get("team_id"),
                        user_id=session_dict.get("user_id"),
                        runs=session_dict.get("runs"),
                        team_data=session_dict.get("team_data"),
                        session_data=session_dict.get("session_data"),
                        summary=session_dict.get("summary"),
                        metadata=session_dict.get("metadata"),
                        created_at=session_dict.get("created_at"),
                        updated_at=session_dict.get("created_at"),
                    )
                    stmt = stmt.on_conflict_do_update(  # type: ignore
                        index_elements=["session_id"],
                        set_=dict(
                            team_id=session_dict.get("team_id"),
                            user_id=session_dict.get("user_id"),
                            team_data=session_dict.get("team_data"),
                            session_data=session_dict.get("session_data"),
                            summary=session_dict.get("summary"),
                            metadata=session_dict.get("metadata"),
                            runs=session_dict.get("runs"),
                            updated_at=int(time.time()),
                        ),
                    ).returning(table)
                    result = sess.execute(stmt)
                    row = result.fetchone()
                    session_dict = dict(row._mapping)

                    if session_dict is None or not deserialize:
                        return session_dict
                    return TeamSession.from_dict(session_dict)

            elif isinstance(session, WorkflowSession):
                with self.Session() as sess, sess.begin():
                    stmt = postgresql.insert(table).values(
                        session_id=session_dict.get("session_id"),
                        session_type=SessionType.WORKFLOW.value,
                        workflow_id=session_dict.get("workflow_id"),
                        user_id=session_dict.get("user_id"),
                        runs=session_dict.get("runs"),
                        workflow_data=session_dict.get("workflow_data"),
                        session_data=session_dict.get("session_data"),
                        summary=session_dict.get("summary"),
                        metadata=session_dict.get("metadata"),
                        created_at=session_dict.get("created_at"),
                        updated_at=session_dict.get("created_at"),
                    )
                    stmt = stmt.on_conflict_do_update(  # type: ignore
                        index_elements=["session_id"],
                        set_=dict(
                            workflow_id=session_dict.get("workflow_id"),
                            user_id=session_dict.get("user_id"),
                            workflow_data=session_dict.get("workflow_data"),
                            session_data=session_dict.get("session_data"),
                            summary=session_dict.get("summary"),
                            metadata=session_dict.get("metadata"),
                            runs=session_dict.get("runs"),
                            updated_at=int(time.time()),
                        ),
                    ).returning(table)
                    result = sess.execute(stmt)
                    row = result.fetchone()
                    session_dict = dict(row._mapping)

                    if session_dict is None or not deserialize:
                        return session_dict
                    return WorkflowSession.from_dict(session_dict)

            else:
                raise ValueError(f"Invalid session type: {session.session_type}")

        except Exception as e:
            log_error(f"Exception upserting into sessions table: {e}")
            raise e

    def upsert_sessions(
        self, sessions: List[Session], deserialize: Optional[bool] = True, preserve_updated_at: bool = False
    ) -> List[Union[Session, Dict[str, Any]]]:
        """
        Bulk insert or update multiple sessions.

        Args:
            sessions (List[Session]): The list of session data to upsert.
            deserialize (Optional[bool]): Whether to deserialize the sessions. Defaults to True.
            preserve_updated_at (bool): If True, preserve the updated_at from the session object.

        Returns:
            List[Union[Session, Dict[str, Any]]]: List of upserted sessions

        Raises:
            Exception: If an error occurs during bulk upsert.
        """
        try:
            if not sessions:
                return []

            table = self._get_table(table_type="sessions", create_table_if_not_found=True)
            if table is None:
                return []

            # Group sessions by type for better handling
            agent_sessions = [s for s in sessions if isinstance(s, AgentSession)]
            team_sessions = [s for s in sessions if isinstance(s, TeamSession)]
            workflow_sessions = [s for s in sessions if isinstance(s, WorkflowSession)]

            results: List[Union[Session, Dict[str, Any]]] = []

            # Bulk upsert agent sessions
            if agent_sessions:
                session_records = []
                for agent_session in agent_sessions:
                    session_dict = agent_session.to_dict()
                    # Use preserved updated_at if flag is set (even if None), otherwise use current time
                    updated_at = session_dict.get("updated_at") if preserve_updated_at else int(time.time())
                    session_records.append(
                        {
                            "session_id": session_dict.get("session_id"),
                            "session_type": SessionType.AGENT.value,
                            "agent_id": session_dict.get("agent_id"),
                            "user_id": session_dict.get("user_id"),
                            "agent_data": session_dict.get("agent_data"),
                            "session_data": session_dict.get("session_data"),
                            "summary": session_dict.get("summary"),
                            "metadata": session_dict.get("metadata"),
                            "runs": session_dict.get("runs"),
                            "created_at": session_dict.get("created_at"),
                            "updated_at": updated_at,
                        }
                    )

                with self.Session() as sess, sess.begin():
                    stmt: Any = postgresql.insert(table)
                    update_columns = {
                        col.name: stmt.excluded[col.name]
                        for col in table.columns
                        if col.name not in ["id", "session_id", "created_at"]
                    }
                    stmt = stmt.on_conflict_do_update(index_elements=["session_id"], set_=update_columns).returning(
                        table
                    )

                    result = sess.execute(stmt, session_records)
                    for row in result.fetchall():
                        session_dict = dict(row._mapping)
                        if deserialize:
                            deserialized_agent_session = AgentSession.from_dict(session_dict)
                            if deserialized_agent_session is None:
                                continue
                            results.append(deserialized_agent_session)
                        else:
                            results.append(session_dict)

            # Bulk upsert team sessions
            if team_sessions:
                session_records = []
                for team_session in team_sessions:
                    session_dict = team_session.to_dict()
                    # Use preserved updated_at if flag is set (even if None), otherwise use current time
                    updated_at = session_dict.get("updated_at") if preserve_updated_at else int(time.time())
                    session_records.append(
                        {
                            "session_id": session_dict.get("session_id"),
                            "session_type": SessionType.TEAM.value,
                            "team_id": session_dict.get("team_id"),
                            "user_id": session_dict.get("user_id"),
                            "team_data": session_dict.get("team_data"),
                            "session_data": session_dict.get("session_data"),
                            "summary": session_dict.get("summary"),
                            "metadata": session_dict.get("metadata"),
                            "runs": session_dict.get("runs"),
                            "created_at": session_dict.get("created_at"),
                            "updated_at": updated_at,
                        }
                    )

                with self.Session() as sess, sess.begin():
                    stmt = postgresql.insert(table)
                    update_columns = {
                        col.name: stmt.excluded[col.name]
                        for col in table.columns
                        if col.name not in ["id", "session_id", "created_at"]
                    }
                    stmt = stmt.on_conflict_do_update(index_elements=["session_id"], set_=update_columns).returning(
                        table
                    )

                    result = sess.execute(stmt, session_records)
                    for row in result.fetchall():
                        session_dict = dict(row._mapping)
                        if deserialize:
                            deserialized_team_session = TeamSession.from_dict(session_dict)
                            if deserialized_team_session is None:
                                continue
                            results.append(deserialized_team_session)
                        else:
                            results.append(session_dict)

            # Bulk upsert workflow sessions
            if workflow_sessions:
                session_records = []
                for workflow_session in workflow_sessions:
                    session_dict = workflow_session.to_dict()
                    # Use preserved updated_at if flag is set (even if None), otherwise use current time
                    updated_at = session_dict.get("updated_at") if preserve_updated_at else int(time.time())
                    session_records.append(
                        {
                            "session_id": session_dict.get("session_id"),
                            "session_type": SessionType.WORKFLOW.value,
                            "workflow_id": session_dict.get("workflow_id"),
                            "user_id": session_dict.get("user_id"),
                            "workflow_data": session_dict.get("workflow_data"),
                            "session_data": session_dict.get("session_data"),
                            "summary": session_dict.get("summary"),
                            "metadata": session_dict.get("metadata"),
                            "runs": session_dict.get("runs"),
                            "created_at": session_dict.get("created_at"),
                            "updated_at": updated_at,
                        }
                    )

                with self.Session() as sess, sess.begin():
                    stmt = postgresql.insert(table)
                    update_columns = {
                        col.name: stmt.excluded[col.name]
                        for col in table.columns
                        if col.name not in ["id", "session_id", "created_at"]
                    }
                    stmt = stmt.on_conflict_do_update(index_elements=["session_id"], set_=update_columns).returning(
                        table
                    )

                    result = sess.execute(stmt, session_records)
                    for row in result.fetchall():
                        session_dict = dict(row._mapping)
                        if deserialize:
                            deserialized_workflow_session = WorkflowSession.from_dict(session_dict)
                            if deserialized_workflow_session is None:
                                continue
                            results.append(deserialized_workflow_session)
                        else:
                            results.append(session_dict)

            return results

        except Exception as e:
            log_error(f"Exception bulk upserting sessions: {e}")
            return []

    # -- Memory methods --
    def delete_user_memory(self, memory_id: str, user_id: Optional[str] = None):
        """Delete a user memory from the database.

        Args:
            memory_id (str): The ID of the memory to delete.
            user_id (Optional[str]): The ID of the user to filter by. Defaults to None.

        Returns:
            bool: True if deletion was successful, False otherwise.

        Raises:
            Exception: If an error occurs during deletion.
        """
        try:
            table = self._get_table(table_type="memories")
            if table is None:
                return

            with self.Session() as sess, sess.begin():
                delete_stmt = table.delete().where(table.c.memory_id == memory_id)

                if user_id is not None:
                    delete_stmt = delete_stmt.where(table.c.user_id == user_id)

                result = sess.execute(delete_stmt)

                success = result.rowcount > 0
                if success:
                    log_debug(f"Successfully deleted user memory id: {memory_id}")
                else:
                    log_debug(f"No user memory found with id: {memory_id}")

        except Exception as e:
            log_error(f"Error deleting user memory: {e}")
            raise e

    def delete_user_memories(self, memory_ids: List[str], user_id: Optional[str] = None) -> None:
        """Delete user memories from the database.

        Args:
            memory_ids (List[str]): The IDs of the memories to delete.
            user_id (Optional[str]): The ID of the user to filter by. Defaults to None.

        Raises:
            Exception: If an error occurs during deletion.
        """
        try:
            table = self._get_table(table_type="memories")
            if table is None:
                return

            with self.Session() as sess, sess.begin():
                delete_stmt = table.delete().where(table.c.memory_id.in_(memory_ids))

                if user_id is not None:
                    delete_stmt = delete_stmt.where(table.c.user_id == user_id)

                result = sess.execute(delete_stmt)

                if result.rowcount == 0:
                    log_debug(f"No user memories found with ids: {memory_ids}")
                else:
                    log_debug(f"Successfully deleted {result.rowcount} user memories")

        except Exception as e:
            log_error(f"Error deleting user memories: {e}")
            raise e

    def get_all_memory_topics(self) -> List[str]:
        """Get all memory topics from the database.

        Returns:
            List[str]: List of memory topics.
        """
        try:
            table = self._get_table(table_type="memories")
            if table is None:
                return []

            with self.Session() as sess, sess.begin():
                stmt = select(func.json_array_elements_text(table.c.topics))

                result = sess.execute(stmt).fetchall()

                return list(set([record[0] for record in result]))

        except Exception as e:
            log_error(f"Exception reading from memory table: {e}")
            return []

    def get_user_memory(
        self, memory_id: str, deserialize: Optional[bool] = True, user_id: Optional[str] = None
    ) -> Optional[Union[UserMemory, Dict[str, Any]]]:
        """Get a memory from the database.

        Args:
            memory_id (str): The ID of the memory to get.
            deserialize (Optional[bool]): Whether to serialize the memory. Defaults to True.
            user_id (Optional[str]): The ID of the user to filter by. Defaults to None.

        Returns:
            Union[UserMemory, Dict[str, Any], None]:
                - When deserialize=True: UserMemory object
                - When deserialize=False: UserMemory dictionary

        Raises:
            Exception: If an error occurs during retrieval.
        """
        try:
            table = self._get_table(table_type="memories")
            if table is None:
                return None

            with self.Session() as sess, sess.begin():
                stmt = select(table).where(table.c.memory_id == memory_id)

                if user_id is not None:
                    stmt = stmt.where(table.c.user_id == user_id)

                result = sess.execute(stmt).fetchone()
                if not result:
                    return None

                memory_raw = dict(result._mapping)
                if not deserialize:
                    return memory_raw

            return UserMemory.from_dict(memory_raw)

        except Exception as e:
            log_error(f"Exception reading from memory table: {e}")
            raise e

    def get_user_memories(
        self,
        user_id: Optional[str] = None,
        agent_id: Optional[str] = None,
        team_id: Optional[str] = None,
        topics: Optional[List[str]] = None,
        search_content: Optional[str] = None,
        limit: Optional[int] = None,
        page: Optional[int] = None,
        sort_by: Optional[str] = None,
        sort_order: Optional[str] = None,
        deserialize: Optional[bool] = True,
    ) -> Union[List[UserMemory], Tuple[List[Dict[str, Any]], int]]:
        """Get all memories from the database as UserMemory objects.

        Args:
            user_id (Optional[str]): The ID of the user to filter by.
            agent_id (Optional[str]): The ID of the agent to filter by.
            team_id (Optional[str]): The ID of the team to filter by.
            topics (Optional[List[str]]): The topics to filter by.
            search_content (Optional[str]): The content to search for.
            limit (Optional[int]): The maximum number of memories to return.
            page (Optional[int]): The page number.
            sort_by (Optional[str]): The column to sort by.
            sort_order (Optional[str]): The order to sort by.
            deserialize (Optional[bool]): Whether to serialize the memories. Defaults to True.


        Returns:
            Union[List[UserMemory], Tuple[List[Dict[str, Any]], int]]:
                - When deserialize=True: List of UserMemory objects
                - When deserialize=False: Tuple of (memory dictionaries, total count)

        Raises:
            Exception: If an error occurs during retrieval.
        """
        try:
            table = self._get_table(table_type="memories")
            if table is None:
                return [] if deserialize else ([], 0)

            with self.Session() as sess, sess.begin():
                stmt = select(table)
                # Filtering
                if user_id is not None:
                    stmt = stmt.where(table.c.user_id == user_id)
                if agent_id is not None:
                    stmt = stmt.where(table.c.agent_id == agent_id)
                if team_id is not None:
                    stmt = stmt.where(table.c.team_id == team_id)
                if topics is not None:
                    for topic in topics:
                        stmt = stmt.where(func.cast(table.c.topics, String).like(f'%"{topic}"%'))
                if search_content is not None:
                    stmt = stmt.where(func.cast(table.c.memory, postgresql.TEXT).ilike(f"%{search_content}%"))

                # Get total count after applying filtering
                count_stmt = select(func.count()).select_from(stmt.alias())
                total_count = sess.execute(count_stmt).scalar()

                # Sorting
                stmt = apply_sorting(stmt, table, sort_by, sort_order)

                # Paginating
                if limit is not None:
                    stmt = stmt.limit(limit)
                    if page is not None:
                        stmt = stmt.offset((page - 1) * limit)

                result = sess.execute(stmt).fetchall()
                if not result:
                    return [] if deserialize else ([], 0)

                memories_raw = [record._mapping for record in result]
                if not deserialize:
                    return memories_raw, total_count

            return [UserMemory.from_dict(record) for record in memories_raw]

        except Exception as e:
            log_error(f"Exception reading from memory table: {e}")
            raise e

    def clear_memories(self) -> None:
        """Delete all memories from the database.

        Raises:
            Exception: If an error occurs during deletion.
        """
        try:
            table = self._get_table(table_type="memories")
            if table is None:
                return

            with self.Session() as sess, sess.begin():
                sess.execute(table.delete())

        except Exception as e:
            log_error(f"Exception deleting all memories: {e}")
            raise e

    def get_user_memory_stats(
        self, limit: Optional[int] = None, page: Optional[int] = None, user_id: Optional[str] = None
    ) -> Tuple[List[Dict[str, Any]], int]:
        """Get user memories stats.

        Args:
            limit (Optional[int]): The maximum number of user stats to return.
            page (Optional[int]): The page number.
            user_id (Optional[str]): User ID for filtering.

        Returns:
            Tuple[List[Dict[str, Any]], int]: A list of dictionaries containing user stats and total count.

        Example:
        (
            [
                {
                    "user_id": "123",
                    "total_memories": 10,
                    "last_memory_updated_at": 1714560000,
                },
            ],
            total_count: 1,
        )
        """
        try:
            table = self._get_table(table_type="memories")
            if table is None:
                return [], 0

            with self.Session() as sess, sess.begin():
                stmt = select(
                    table.c.user_id,
                    func.count(table.c.memory_id).label("total_memories"),
                    func.max(table.c.updated_at).label("last_memory_updated_at"),
                )
                if user_id is not None:
                    stmt = stmt.where(table.c.user_id == user_id)
                else:
                    stmt = stmt.where(table.c.user_id.is_not(None))
                stmt = stmt.group_by(table.c.user_id)
                stmt = stmt.order_by(func.max(table.c.updated_at).desc())

                count_stmt = select(func.count()).select_from(stmt.alias())
                total_count = sess.execute(count_stmt).scalar()

                # Pagination
                if limit is not None:
                    stmt = stmt.limit(limit)
                    if page is not None:
                        stmt = stmt.offset((page - 1) * limit)

                result = sess.execute(stmt).fetchall()
                if not result:
                    return [], 0

                return [
                    {
                        "user_id": record.user_id,  # type: ignore
                        "total_memories": record.total_memories,
                        "last_memory_updated_at": record.last_memory_updated_at,
                    }
                    for record in result
                ], total_count

        except Exception as e:
            log_error(f"Exception getting user memory stats: {e}")
            raise e

    def upsert_user_memory(
        self, memory: UserMemory, deserialize: Optional[bool] = True
    ) -> Optional[Union[UserMemory, Dict[str, Any]]]:
        """Upsert a user memory in the database.

        Args:
            memory (UserMemory): The user memory to upsert.
            deserialize (Optional[bool]): Whether to serialize the memory. Defaults to True.

        Returns:
            Optional[Union[UserMemory, Dict[str, Any]]]:
                - When deserialize=True: UserMemory object
                - When deserialize=False: UserMemory dictionary

        Raises:
            Exception: If an error occurs during upsert.
        """
        try:
            table = self._get_table(table_type="memories", create_table_if_not_found=True)
            if table is None:
                return None

            with self.Session() as sess, sess.begin():
                if memory.memory_id is None:
                    memory.memory_id = str(uuid4())

                current_time = int(time.time())

                stmt = postgresql.insert(table).values(
                    memory_id=memory.memory_id,
                    memory=memory.memory,
                    input=memory.input,
                    user_id=memory.user_id,
                    agent_id=memory.agent_id,
                    team_id=memory.team_id,
                    topics=memory.topics,
                    feedback=memory.feedback,
                    created_at=memory.created_at,
                    updated_at=memory.created_at,
                )
                stmt = stmt.on_conflict_do_update(  # type: ignore
                    index_elements=["memory_id"],
                    set_=dict(
                        memory=memory.memory,
                        topics=memory.topics,
                        input=memory.input,
                        agent_id=memory.agent_id,
                        team_id=memory.team_id,
                        feedback=memory.feedback,
                        updated_at=current_time,
                        # Preserve created_at on update - don't overwrite existing value
                        created_at=table.c.created_at,
                    ),
                ).returning(table)

                result = sess.execute(stmt)
                row = result.fetchone()

            memory_raw = dict(row._mapping)

            if not memory_raw or not deserialize:
                return memory_raw

            return UserMemory.from_dict(memory_raw)

        except Exception as e:
            log_error(f"Exception upserting user memory: {e}")
            raise e

    def upsert_memories(
        self, memories: List[UserMemory], deserialize: Optional[bool] = True, preserve_updated_at: bool = False
    ) -> List[Union[UserMemory, Dict[str, Any]]]:
        """
        Bulk insert or update multiple memories in the database for improved performance.

        Args:
            memories (List[UserMemory]): The list of memories to upsert.
            deserialize (Optional[bool]): Whether to deserialize the memories. Defaults to True.
            preserve_updated_at (bool): If True, preserve the updated_at from the memory object.
                                       If False (default), set updated_at to current time.

        Returns:
            List[Union[UserMemory, Dict[str, Any]]]: List of upserted memories

        Raises:
            Exception: If an error occurs during bulk upsert.
        """
        try:
            if not memories:
                return []

            table = self._get_table(table_type="memories", create_table_if_not_found=True)
            if table is None:
                return []

            # Prepare memory records for bulk insert
            memory_records = []
            current_time = int(time.time())

            for memory in memories:
                if memory.memory_id is None:
                    memory.memory_id = str(uuid4())

                # Use preserved updated_at if flag is set (even if None), otherwise use current time
                updated_at = memory.updated_at if preserve_updated_at else current_time

                memory_records.append(
                    {
                        "memory_id": memory.memory_id,
                        "memory": memory.memory,
                        "input": memory.input,
                        "user_id": memory.user_id,
                        "agent_id": memory.agent_id,
                        "team_id": memory.team_id,
                        "topics": memory.topics,
                        "feedback": memory.feedback,
                        "created_at": memory.created_at,
                        "updated_at": updated_at,
                    }
                )

            results: List[Union[UserMemory, Dict[str, Any]]] = []

            with self.Session() as sess, sess.begin():
                insert_stmt = postgresql.insert(table)
                update_columns = {
                    col.name: insert_stmt.excluded[col.name]
                    for col in table.columns
                    if col.name not in ["memory_id", "created_at"]  # Don't update primary key or created_at
                }
                stmt = insert_stmt.on_conflict_do_update(index_elements=["memory_id"], set_=update_columns).returning(
                    table
                )

                result = sess.execute(stmt, memory_records)
                for row in result.fetchall():
                    memory_dict = dict(row._mapping)
                    if deserialize:
                        deserialized_memory = UserMemory.from_dict(memory_dict)
                        if deserialized_memory is None:
                            continue
                        results.append(deserialized_memory)
                    else:
                        results.append(memory_dict)

            return results

        except Exception as e:
            log_error(f"Exception bulk upserting memories: {e}")
            return []

    # -- Metrics methods --
    def _get_all_sessions_for_metrics_calculation(
        self, start_timestamp: Optional[int] = None, end_timestamp: Optional[int] = None
    ) -> List[Dict[str, Any]]:
        """
        Get all sessions of all types (agent, team, workflow) as raw dictionaries.

         Args:
            start_timestamp (Optional[int]): The start timestamp to filter by. Defaults to None.
            end_timestamp (Optional[int]): The end timestamp to filter by. Defaults to None.

        Returns:
            List[Dict[str, Any]]: List of session dictionaries with session_type field.

        Raises:
            Exception: If an error occurs during retrieval.
        """
        try:
            table = self._get_table(table_type="sessions")
            if table is None:
                return []

            stmt = select(
                table.c.user_id,
                table.c.session_data,
                table.c.runs,
                table.c.created_at,
                table.c.session_type,
            )

            if start_timestamp is not None:
                stmt = stmt.where(table.c.created_at >= start_timestamp)
            if end_timestamp is not None:
                stmt = stmt.where(table.c.created_at <= end_timestamp)

            with self.Session() as sess:
                result = sess.execute(stmt).fetchall()

                return [record._mapping for record in result]

        except Exception as e:
            log_error(f"Exception reading from sessions table: {e}")
            raise e

    def _get_metrics_calculation_starting_date(self, table: Table) -> Optional[date]:
        """Get the first date for which metrics calculation is needed:

        1. If there are metrics records, return the date of the first day without a complete metrics record.
        2. If there are no metrics records, return the date of the first recorded session.
        3. If there are no metrics records and no sessions records, return None.

        Args:
            table (Table): The table to get the starting date for.

        Returns:
            Optional[date]: The starting date for which metrics calculation is needed.
        """
        with self.Session() as sess:
            stmt = select(table).order_by(table.c.date.desc()).limit(1)
            result = sess.execute(stmt).fetchone()

            # 1. Return the date of the first day without a complete metrics record.
            if result is not None:
                if result.completed:
                    return result._mapping["date"] + timedelta(days=1)
                else:
                    return result._mapping["date"]

        # 2. No metrics records. Return the date of the first recorded session.
        first_session, _ = self.get_sessions(sort_by="created_at", sort_order="asc", limit=1, deserialize=False)

        first_session_date = first_session[0]["created_at"] if first_session else None  # type: ignore[index]

        # 3. No metrics records and no sessions records. Return None.
        if first_session_date is None:
            return None

        return datetime.fromtimestamp(first_session_date, tz=timezone.utc).date()

    def calculate_metrics(self) -> Optional[list[dict]]:
        """Calculate metrics for all dates without complete metrics.

        Returns:
            Optional[list[dict]]: The calculated metrics.

        Raises:
            Exception: If an error occurs during metrics calculation.
        """
        try:
            table = self._get_table(table_type="metrics", create_table_if_not_found=True)
            if table is None:
                return None

            starting_date = self._get_metrics_calculation_starting_date(table)

            if starting_date is None:
                log_info("No session data found. Won't calculate metrics.")
                return None

            dates_to_process = get_dates_to_calculate_metrics_for(starting_date)
            if not dates_to_process:
                log_info("Metrics already calculated for all relevant dates.")
                return None

            start_timestamp = int(
                datetime.combine(dates_to_process[0], datetime.min.time()).replace(tzinfo=timezone.utc).timestamp()
            )
            end_timestamp = int(
                datetime.combine(dates_to_process[-1] + timedelta(days=1), datetime.min.time())
                .replace(tzinfo=timezone.utc)
                .timestamp()
            )

            sessions = self._get_all_sessions_for_metrics_calculation(
                start_timestamp=start_timestamp, end_timestamp=end_timestamp
            )

            all_sessions_data = fetch_all_sessions_data(
                sessions=sessions, dates_to_process=dates_to_process, start_timestamp=start_timestamp
            )
            if not all_sessions_data:
                log_info("No new session data found. Won't calculate metrics.")
                return None

            results = []
            metrics_records = []

            for date_to_process in dates_to_process:
                date_key = date_to_process.isoformat()
                sessions_for_date = all_sessions_data.get(date_key, {})

                # Skip dates with no sessions
                if not any(len(sessions) > 0 for sessions in sessions_for_date.values()):
                    continue

                metrics_record = calculate_date_metrics(date_to_process, sessions_for_date)

                metrics_records.append(metrics_record)

            if metrics_records:
                with self.Session() as sess, sess.begin():
                    results = bulk_upsert_metrics(session=sess, table=table, metrics_records=metrics_records)

            log_debug("Updated metrics calculations")

            return results

        except Exception as e:
            log_error(f"Exception refreshing metrics: {e}")
            raise e

    def get_metrics(
        self,
        starting_date: Optional[date] = None,
        ending_date: Optional[date] = None,
    ) -> Tuple[List[dict], Optional[int]]:
        """Get all metrics matching the given date range.

        Args:
            starting_date (Optional[date]): The starting date to filter metrics by.
            ending_date (Optional[date]): The ending date to filter metrics by.

        Returns:
            Tuple[List[dict], Optional[int]]: A tuple containing the metrics and the timestamp of the latest update.

        Raises:
            Exception: If an error occurs during retrieval.
        """
        try:
            table = self._get_table(table_type="metrics", create_table_if_not_found=True)
            if table is None:
                return [], None

            with self.Session() as sess, sess.begin():
                stmt = select(table)
                if starting_date:
                    stmt = stmt.where(table.c.date >= starting_date)
                if ending_date:
                    stmt = stmt.where(table.c.date <= ending_date)
                result = sess.execute(stmt).fetchall()
                if not result:
                    return [], None

                # Get the latest updated_at
                latest_stmt = select(func.max(table.c.updated_at))
                latest_updated_at = sess.execute(latest_stmt).scalar()

            return [row._mapping for row in result], latest_updated_at

        except Exception as e:
            log_error(f"Exception getting metrics: {e}")
            raise e

    # -- Knowledge methods --
    def delete_knowledge_content(self, id: str):
        """Delete a knowledge row from the database.

        Args:
            id (str): The ID of the knowledge row to delete.
        """
        try:
            table = self._get_table(table_type="knowledge")
            if table is None:
                return

            with self.Session() as sess, sess.begin():
                stmt = table.delete().where(table.c.id == id)
                sess.execute(stmt)

        except Exception as e:
            log_error(f"Exception deleting knowledge content: {e}")
            raise e

    def get_knowledge_content(self, id: str) -> Optional[KnowledgeRow]:
        """Get a knowledge row from the database.

        Args:
            id (str): The ID of the knowledge row to get.

        Returns:
            Optional[KnowledgeRow]: The knowledge row, or None if it doesn't exist.
        """
        try:
            table = self._get_table(table_type="knowledge")
            if table is None:
                return None

            with self.Session() as sess, sess.begin():
                stmt = select(table).where(table.c.id == id)
                result = sess.execute(stmt).fetchone()
                if result is None:
                    return None

                return KnowledgeRow.model_validate(result._mapping)

        except Exception as e:
            log_error(f"Exception getting knowledge content: {e}")
            raise e

    def get_knowledge_contents(
        self,
        limit: Optional[int] = None,
        page: Optional[int] = None,
        sort_by: Optional[str] = None,
        sort_order: Optional[str] = None,
    ) -> Tuple[List[KnowledgeRow], int]:
        """Get all knowledge contents from the database.

        Args:
            limit (Optional[int]): The maximum number of knowledge contents to return.
            page (Optional[int]): The page number.
            sort_by (Optional[str]): The column to sort by.
            sort_order (Optional[str]): The order to sort by.
            create_table_if_not_found (Optional[bool]): Whether to create the table if it doesn't exist.

        Returns:
            List[KnowledgeRow]: The knowledge contents.

        Raises:
            Exception: If an error occurs during retrieval.
        """
        try:
            table = self._get_table(table_type="knowledge")
            if table is None:
                return [], 0

            with self.Session() as sess, sess.begin():
                stmt = select(table)

                # Apply sorting
                if sort_by is not None:
                    stmt = stmt.order_by(getattr(table.c, sort_by) * (1 if sort_order == "asc" else -1))

                # Get total count before applying limit and pagination
                count_stmt = select(func.count()).select_from(stmt.alias())
                total_count = sess.execute(count_stmt).scalar()

                # Apply pagination after count
                if limit is not None:
                    stmt = stmt.limit(limit)
                    if page is not None:
                        stmt = stmt.offset((page - 1) * limit)

                result = sess.execute(stmt).fetchall()
                return [KnowledgeRow.model_validate(record._mapping) for record in result], total_count

        except Exception as e:
            log_error(f"Exception getting knowledge contents: {e}")
            raise e

    def upsert_knowledge_content(self, knowledge_row: KnowledgeRow):
        """Upsert knowledge content in the database.

        Args:
            knowledge_row (KnowledgeRow): The knowledge row to upsert.

        Returns:
            Optional[KnowledgeRow]: The upserted knowledge row, or None if the operation fails.
        """
        try:
            table = self._get_table(table_type="knowledge", create_table_if_not_found=True)
            if table is None:
                return None

            with self.Session() as sess, sess.begin():
                # Get the actual table columns to avoid "unconsumed column names" error
                table_columns = set(table.columns.keys())

                # Only include fields that exist in the table and are not None
                insert_data = {}
                update_fields = {}

                # Map of KnowledgeRow fields to table columns
                field_mapping = {
                    "id": "id",
                    "name": "name",
                    "description": "description",
                    "metadata": "metadata",
                    "type": "type",
                    "size": "size",
                    "linked_to": "linked_to",
                    "access_count": "access_count",
                    "status": "status",
                    "status_message": "status_message",
                    "created_at": "created_at",
                    "updated_at": "updated_at",
                    "external_id": "external_id",
                }

                # Build insert and update data only for fields that exist in the table
                for model_field, table_column in field_mapping.items():
                    if table_column in table_columns:
                        value = getattr(knowledge_row, model_field, None)
                        if value is not None:
                            insert_data[table_column] = value
                            # Don't include ID in update_fields since it's the primary key
                            if table_column != "id":
                                update_fields[table_column] = value

                # Ensure id is always included for the insert
                if "id" in table_columns and knowledge_row.id:
                    insert_data["id"] = knowledge_row.id

                # Handle case where update_fields is empty (all fields are None or don't exist in table)
                if not update_fields:
                    # If we have insert_data, just do an insert without conflict resolution
                    if insert_data:
                        stmt = postgresql.insert(table).values(insert_data)
                        sess.execute(stmt)
                    else:
                        # If we have no data at all, this is an error
                        log_error("No valid fields found for knowledge row upsert")
                        return None
                else:
                    # Normal upsert with conflict resolution
                    stmt = (
                        postgresql.insert(table)
                        .values(insert_data)
                        .on_conflict_do_update(index_elements=["id"], set_=update_fields)
                    )
                    sess.execute(stmt)

            return knowledge_row

        except Exception as e:
            log_error(f"Error upserting knowledge row: {e}")
            raise e

    # -- Eval methods --
    def create_eval_run(self, eval_run: EvalRunRecord) -> Optional[EvalRunRecord]:
        """Create an EvalRunRecord in the database.

        Args:
            eval_run (EvalRunRecord): The eval run to create.

        Returns:
            Optional[EvalRunRecord]: The created eval run, or None if the operation fails.

        Raises:
            Exception: If an error occurs during creation.
        """
        try:
            table = self._get_table(table_type="evals", create_table_if_not_found=True)
            if table is None:
                return None

            with self.Session() as sess, sess.begin():
                current_time = int(time.time())
                stmt = postgresql.insert(table).values(
                    {"created_at": current_time, "updated_at": current_time, **eval_run.model_dump()}
                )
                sess.execute(stmt)

            log_debug(f"Created eval run with id '{eval_run.run_id}'")

            return eval_run

        except Exception as e:
            log_error(f"Error creating eval run: {e}")
            raise e

    def delete_eval_run(self, eval_run_id: str) -> None:
        """Delete an eval run from the database.

        Args:
            eval_run_id (str): The ID of the eval run to delete.
        """
        try:
            table = self._get_table(table_type="evals")
            if table is None:
                return

            with self.Session() as sess, sess.begin():
                stmt = table.delete().where(table.c.run_id == eval_run_id)
                result = sess.execute(stmt)

                if result.rowcount == 0:
                    log_warning(f"No eval run found with ID: {eval_run_id}")
                else:
                    log_debug(f"Deleted eval run with ID: {eval_run_id}")

        except Exception as e:
            log_error(f"Error deleting eval run {eval_run_id}: {e}")
            raise e

    def delete_eval_runs(self, eval_run_ids: List[str]) -> None:
        """Delete multiple eval runs from the database.

        Args:
            eval_run_ids (List[str]): List of eval run IDs to delete.
        """
        try:
            table = self._get_table(table_type="evals")
            if table is None:
                return

            with self.Session() as sess, sess.begin():
                stmt = table.delete().where(table.c.run_id.in_(eval_run_ids))
                result = sess.execute(stmt)

                if result.rowcount == 0:
                    log_warning(f"No eval runs found with IDs: {eval_run_ids}")
                else:
                    log_debug(f"Deleted {result.rowcount} eval runs")

        except Exception as e:
            log_error(f"Error deleting eval runs {eval_run_ids}: {e}")
            raise e

    def get_eval_run(
        self, eval_run_id: str, deserialize: Optional[bool] = True
    ) -> Optional[Union[EvalRunRecord, Dict[str, Any]]]:
        """Get an eval run from the database.

        Args:
            eval_run_id (str): The ID of the eval run to get.
            deserialize (Optional[bool]): Whether to serialize the eval run. Defaults to True.

        Returns:
            Optional[Union[EvalRunRecord, Dict[str, Any]]]:
                - When deserialize=True: EvalRunRecord object
                - When deserialize=False: EvalRun dictionary

        Raises:
            Exception: If an error occurs during retrieval.
        """
        try:
            table = self._get_table(table_type="evals")
            if table is None:
                return None

            with self.Session() as sess, sess.begin():
                stmt = select(table).where(table.c.run_id == eval_run_id)
                result = sess.execute(stmt).fetchone()
                if result is None:
                    return None

                eval_run_raw = dict(result._mapping)
                if not deserialize:
                    return eval_run_raw

                return EvalRunRecord.model_validate(eval_run_raw)

        except Exception as e:
            log_error(f"Exception getting eval run {eval_run_id}: {e}")
            raise e

    def get_eval_runs(
        self,
        limit: Optional[int] = None,
        page: Optional[int] = None,
        sort_by: Optional[str] = None,
        sort_order: Optional[str] = None,
        agent_id: Optional[str] = None,
        team_id: Optional[str] = None,
        workflow_id: Optional[str] = None,
        model_id: Optional[str] = None,
        filter_type: Optional[EvalFilterType] = None,
        eval_type: Optional[List[EvalType]] = None,
        deserialize: Optional[bool] = True,
    ) -> Union[List[EvalRunRecord], Tuple[List[Dict[str, Any]], int]]:
        """Get all eval runs from the database.

        Args:
            limit (Optional[int]): The maximum number of eval runs to return.
            page (Optional[int]): The page number.
            sort_by (Optional[str]): The column to sort by.
            sort_order (Optional[str]): The order to sort by.
            agent_id (Optional[str]): The ID of the agent to filter by.
            team_id (Optional[str]): The ID of the team to filter by.
            workflow_id (Optional[str]): The ID of the workflow to filter by.
            model_id (Optional[str]): The ID of the model to filter by.
            eval_type (Optional[List[EvalType]]): The type(s) of eval to filter by.
            filter_type (Optional[EvalFilterType]): Filter by component type (agent, team, workflow).
            deserialize (Optional[bool]): Whether to serialize the eval runs. Defaults to True.
            create_table_if_not_found (Optional[bool]): Whether to create the table if it doesn't exist.

        Returns:
            Union[List[EvalRunRecord], Tuple[List[Dict[str, Any]], int]]:
                - When deserialize=True: List of EvalRunRecord objects
                - When deserialize=False: List of dictionaries

        Raises:
            Exception: If an error occurs during retrieval.
        """
        try:
            table = self._get_table(table_type="evals")
            if table is None:
                return [] if deserialize else ([], 0)

            with self.Session() as sess, sess.begin():
                stmt = select(table)

                # Filtering
                if agent_id is not None:
                    stmt = stmt.where(table.c.agent_id == agent_id)
                if team_id is not None:
                    stmt = stmt.where(table.c.team_id == team_id)
                if workflow_id is not None:
                    stmt = stmt.where(table.c.workflow_id == workflow_id)
                if model_id is not None:
                    stmt = stmt.where(table.c.model_id == model_id)
                if eval_type is not None and len(eval_type) > 0:
                    stmt = stmt.where(table.c.eval_type.in_(eval_type))
                if filter_type is not None:
                    if filter_type == EvalFilterType.AGENT:
                        stmt = stmt.where(table.c.agent_id.is_not(None))
                    elif filter_type == EvalFilterType.TEAM:
                        stmt = stmt.where(table.c.team_id.is_not(None))
                    elif filter_type == EvalFilterType.WORKFLOW:
                        stmt = stmt.where(table.c.workflow_id.is_not(None))

                # Get total count after applying filtering
                count_stmt = select(func.count()).select_from(stmt.alias())
                total_count = sess.execute(count_stmt).scalar()

                # Sorting
                if sort_by is None:
                    stmt = stmt.order_by(table.c.created_at.desc())
                else:
                    stmt = apply_sorting(stmt, table, sort_by, sort_order)

                # Paginating
                if limit is not None:
                    stmt = stmt.limit(limit)
                    if page is not None:
                        stmt = stmt.offset((page - 1) * limit)

                result = sess.execute(stmt).fetchall()
                if not result:
                    return [] if deserialize else ([], 0)

                eval_runs_raw = [row._mapping for row in result]
                if not deserialize:
                    return eval_runs_raw, total_count

                return [EvalRunRecord.model_validate(row) for row in eval_runs_raw]

        except Exception as e:
            log_error(f"Exception getting eval runs: {e}")
            raise e

    def rename_eval_run(
        self, eval_run_id: str, name: str, deserialize: Optional[bool] = True
    ) -> Optional[Union[EvalRunRecord, Dict[str, Any]]]:
        """Upsert the name of an eval run in the database, returning raw dictionary.

        Args:
            eval_run_id (str): The ID of the eval run to update.
            name (str): The new name of the eval run.

        Returns:
            Optional[Dict[str, Any]]: The updated eval run, or None if the operation fails.

        Raises:
            Exception: If an error occurs during update.
        """
        try:
            table = self._get_table(table_type="evals")
            if table is None:
                return None

            with self.Session() as sess, sess.begin():
                stmt = (
                    table.update().where(table.c.run_id == eval_run_id).values(name=name, updated_at=int(time.time()))
                )
                sess.execute(stmt)

            eval_run_raw = self.get_eval_run(eval_run_id=eval_run_id, deserialize=deserialize)
            if not eval_run_raw or not deserialize:
                return eval_run_raw

            return EvalRunRecord.model_validate(eval_run_raw)

        except Exception as e:
            log_error(f"Error upserting eval run name {eval_run_id}: {e}")
            raise e

    # -- Culture methods --

    def clear_cultural_knowledge(self) -> None:
        """Delete all cultural knowledge from the database.

        Raises:
            Exception: If an error occurs during deletion.
        """
        try:
            table = self._get_table(table_type="culture")
            if table is None:
                return

            with self.Session() as sess, sess.begin():
                sess.execute(table.delete())

        except Exception as e:
            log_warning(f"Exception deleting all cultural knowledge: {e}")
            raise e

    def delete_cultural_knowledge(self, id: str) -> None:
        """Delete a cultural knowledge entry from the database.

        Args:
            id (str): The ID of the cultural knowledge to delete.

        Raises:
            Exception: If an error occurs during deletion.
        """
        try:
            table = self._get_table(table_type="culture")
            if table is None:
                return

            with self.Session() as sess, sess.begin():
                delete_stmt = table.delete().where(table.c.id == id)
                result = sess.execute(delete_stmt)

                success = result.rowcount > 0
                if success:
                    log_debug(f"Successfully deleted cultural knowledge id: {id}")
                else:
                    log_debug(f"No cultural knowledge found with id: {id}")

        except Exception as e:
            log_error(f"Error deleting cultural knowledge: {e}")
            raise e

    def get_cultural_knowledge(
        self, id: str, deserialize: Optional[bool] = True
    ) -> Optional[Union[CulturalKnowledge, Dict[str, Any]]]:
        """Get a cultural knowledge entry from the database.

        Args:
            id (str): The ID of the cultural knowledge to get.
            deserialize (Optional[bool]): Whether to deserialize the cultural knowledge. Defaults to True.

        Returns:
            Optional[Union[CulturalKnowledge, Dict[str, Any]]]: The cultural knowledge entry, or None if it doesn't exist.

        Raises:
            Exception: If an error occurs during retrieval.
        """
        try:
            table = self._get_table(table_type="culture")
            if table is None:
                return None

            with self.Session() as sess, sess.begin():
                stmt = select(table).where(table.c.id == id)
                result = sess.execute(stmt).fetchone()
                if result is None:
                    return None

                db_row = dict(result._mapping)
                if not db_row or not deserialize:
                    return db_row

            return deserialize_cultural_knowledge(db_row)

        except Exception as e:
            log_error(f"Exception reading from cultural knowledge table: {e}")
            raise e

    def get_all_cultural_knowledge(
        self,
        name: Optional[str] = None,
        agent_id: Optional[str] = None,
        team_id: Optional[str] = None,
        limit: Optional[int] = None,
        page: Optional[int] = None,
        sort_by: Optional[str] = None,
        sort_order: Optional[str] = None,
        deserialize: Optional[bool] = True,
    ) -> Union[List[CulturalKnowledge], Tuple[List[Dict[str, Any]], int]]:
        """Get all cultural knowledge from the database as CulturalKnowledge objects.

        Args:
            name (Optional[str]): The name of the cultural knowledge to filter by.
            agent_id (Optional[str]): The ID of the agent to filter by.
            team_id (Optional[str]): The ID of the team to filter by.
            limit (Optional[int]): The maximum number of cultural knowledge entries to return.
            page (Optional[int]): The page number.
            sort_by (Optional[str]): The column to sort by.
            sort_order (Optional[str]): The order to sort by.
            deserialize (Optional[bool]): Whether to deserialize the cultural knowledge. Defaults to True.

        Returns:
            Union[List[CulturalKnowledge], Tuple[List[Dict[str, Any]], int]]:
                - When deserialize=True: List of CulturalKnowledge objects
                - When deserialize=False: List of CulturalKnowledge dictionaries and total count

        Raises:
            Exception: If an error occurs during retrieval.
        """
        try:
            table = self._get_table(table_type="culture")
            if table is None:
                return [] if deserialize else ([], 0)

            with self.Session() as sess, sess.begin():
                stmt = select(table)

                # Filtering
                if name is not None:
                    stmt = stmt.where(table.c.name == name)
                if agent_id is not None:
                    stmt = stmt.where(table.c.agent_id == agent_id)
                if team_id is not None:
                    stmt = stmt.where(table.c.team_id == team_id)

                # Get total count after applying filtering
                count_stmt = select(func.count()).select_from(stmt.alias())
                total_count = sess.execute(count_stmt).scalar()

                # Sorting
                stmt = apply_sorting(stmt, table, sort_by, sort_order)
                # Paginating
                if limit is not None:
                    stmt = stmt.limit(limit)
                    if page is not None:
                        stmt = stmt.offset((page - 1) * limit)

                result = sess.execute(stmt).fetchall()
                if not result:
                    return [] if deserialize else ([], 0)

                db_rows = [dict(record._mapping) for record in result]

                if not deserialize:
                    return db_rows, total_count

            return [deserialize_cultural_knowledge(row) for row in db_rows]

        except Exception as e:
            log_error(f"Error reading from cultural knowledge table: {e}")
            raise e

    def upsert_cultural_knowledge(
        self, cultural_knowledge: CulturalKnowledge, deserialize: Optional[bool] = True
    ) -> Optional[Union[CulturalKnowledge, Dict[str, Any]]]:
        """Upsert a cultural knowledge entry into the database.

        Args:
            cultural_knowledge (CulturalKnowledge): The cultural knowledge to upsert.
            deserialize (Optional[bool]): Whether to deserialize the cultural knowledge. Defaults to True.

        Returns:
            Optional[CulturalKnowledge]: The upserted cultural knowledge entry.

        Raises:
            Exception: If an error occurs during upsert.
        """
        try:
            table = self._get_table(table_type="culture", create_table_if_not_found=True)
            if table is None:
                return None

            if cultural_knowledge.id is None:
                cultural_knowledge.id = str(uuid4())

            # Serialize content, categories, and notes into a JSON dict for DB storage
            content_dict = serialize_cultural_knowledge(cultural_knowledge)

            with self.Session() as sess, sess.begin():
                stmt = postgresql.insert(table).values(
                    id=cultural_knowledge.id,
                    name=cultural_knowledge.name,
                    summary=cultural_knowledge.summary,
                    content=content_dict if content_dict else None,
                    metadata=cultural_knowledge.metadata,
                    input=cultural_knowledge.input,
                    created_at=cultural_knowledge.created_at,
                    updated_at=int(time.time()),
                    agent_id=cultural_knowledge.agent_id,
                    team_id=cultural_knowledge.team_id,
                )
                stmt = stmt.on_conflict_do_update(  # type: ignore
                    index_elements=["id"],
                    set_=dict(
                        name=cultural_knowledge.name,
                        summary=cultural_knowledge.summary,
                        content=content_dict if content_dict else None,
                        metadata=cultural_knowledge.metadata,
                        input=cultural_knowledge.input,
                        updated_at=int(time.time()),
                        agent_id=cultural_knowledge.agent_id,
                        team_id=cultural_knowledge.team_id,
                    ),
                ).returning(table)

                result = sess.execute(stmt)
                row = result.fetchone()

                if row is None:
                    return None

            db_row = dict(row._mapping)
            if not db_row or not deserialize:
                return db_row

            return deserialize_cultural_knowledge(db_row)

        except Exception as e:
            log_error(f"Error upserting cultural knowledge: {e}")
            raise e

    # -- Migrations --

    def migrate_table_from_v1_to_v2(self, v1_db_schema: str, v1_table_name: str, v1_table_type: str):
        """Migrate all content in the given table to the right v2 table"""

        from agno.db.migrations.v1_to_v2 import (
            get_all_table_content,
            parse_agent_sessions,
            parse_memories,
            parse_team_sessions,
            parse_workflow_sessions,
        )

        # Get all content from the old table
        old_content: list[dict[str, Any]] = get_all_table_content(
            db=self,
            db_schema=v1_db_schema,
            table_name=v1_table_name,
        )
        if not old_content:
            log_info(f"No content to migrate from table {v1_table_name}")
            return

        # Parse the content into the new format
        memories: List[UserMemory] = []
        sessions: Sequence[Union[AgentSession, TeamSession, WorkflowSession]] = []
        if v1_table_type == "agent_sessions":
            sessions = parse_agent_sessions(old_content)
        elif v1_table_type == "team_sessions":
            sessions = parse_team_sessions(old_content)
        elif v1_table_type == "workflow_sessions":
            sessions = parse_workflow_sessions(old_content)
        elif v1_table_type == "memories":
            memories = parse_memories(old_content)
        else:
            raise ValueError(f"Invalid table type: {v1_table_type}")

        # Insert the new content into the new table
        if v1_table_type == "agent_sessions":
            for session in sessions:
                self.upsert_session(session)
            log_info(f"Migrated {len(sessions)} Agent sessions to table: {self.session_table_name}")

        elif v1_table_type == "team_sessions":
            for session in sessions:
                self.upsert_session(session)
            log_info(f"Migrated {len(sessions)} Team sessions to table: {self.session_table_name}")

        elif v1_table_type == "workflow_sessions":
            for session in sessions:
                self.upsert_session(session)
            log_info(f"Migrated {len(sessions)} Workflow sessions to table: {self.session_table_name}")

        elif v1_table_type == "memories":
            for memory in memories:
                self.upsert_user_memory(memory)
            log_info(f"Migrated {len(memories)} memories to table: {self.memory_table}")

    # --- Traces ---
    def _get_traces_base_query(self, table: Table, spans_table: Optional[Table] = None):
        """Build base query for traces with aggregated span counts.

        Args:
            table: The traces table.
            spans_table: The spans table (optional).

        Returns:
            SQLAlchemy select statement with total_spans and error_count calculated dynamically.
        """
        from sqlalchemy import case, literal

        if spans_table is not None:
            # JOIN with spans table to calculate total_spans and error_count
            return (
                select(
                    table,
                    func.coalesce(func.count(spans_table.c.span_id), 0).label("total_spans"),
                    func.coalesce(func.sum(case((spans_table.c.status_code == "ERROR", 1), else_=0)), 0).label(
                        "error_count"
                    ),
                )
                .select_from(table.outerjoin(spans_table, table.c.trace_id == spans_table.c.trace_id))
                .group_by(table.c.trace_id)
            )
        else:
            # Fallback if spans table doesn't exist
            return select(table, literal(0).label("total_spans"), literal(0).label("error_count"))

    def create_trace(self, trace: "Trace") -> None:
        """Create a single trace record in the database.

        Args:
            trace: The Trace object to store (one per trace_id).
        """
        try:
            table = self._get_table(table_type="traces", create_table_if_not_found=True)
            if table is None:
                return

            with self.Session() as sess, sess.begin():
                # Check if trace exists
                existing = sess.execute(select(table).where(table.c.trace_id == trace.trace_id)).fetchone()

                if existing:
                    # workflow (level 3) > team (level 2) > agent (level 1) > child/unknown (level 0)

                    def get_component_level(workflow_id, team_id, agent_id, name):
                        # Check if name indicates a root span
                        is_root_name = ".run" in name or ".arun" in name

                        if not is_root_name:
                            return 0  # Child span (not a root)
                        elif workflow_id:
                            return 3  # Workflow root
                        elif team_id:
                            return 2  # Team root
                        elif agent_id:
                            return 1  # Agent root
                        else:
                            return 0  # Unknown

                    existing_level = get_component_level(
                        existing.workflow_id, existing.team_id, existing.agent_id, existing.name
                    )
                    new_level = get_component_level(trace.workflow_id, trace.team_id, trace.agent_id, trace.name)

                    # Only update name if new trace is from a higher or equal level
                    should_update_name = new_level > existing_level

                    # Parse existing start_time to calculate correct duration
                    existing_start_time_str = existing.start_time
                    if isinstance(existing_start_time_str, str):
                        existing_start_time = datetime.fromisoformat(existing_start_time_str.replace("Z", "+00:00"))
                    else:
                        existing_start_time = trace.start_time

                    recalculated_duration_ms = int((trace.end_time - existing_start_time).total_seconds() * 1000)

                    update_values = {
                        "end_time": trace.end_time.isoformat(),
                        "duration_ms": recalculated_duration_ms,
                        "status": trace.status,
                        "name": trace.name if should_update_name else existing.name,
                    }

                    # Update context fields ONLY if new value is not None (preserve non-null values)
                    if trace.run_id is not None:
                        update_values["run_id"] = trace.run_id
                    if trace.session_id is not None:
                        update_values["session_id"] = trace.session_id
                    if trace.user_id is not None:
                        update_values["user_id"] = trace.user_id
                    if trace.agent_id is not None:
                        update_values["agent_id"] = trace.agent_id
                    if trace.team_id is not None:
                        update_values["team_id"] = trace.team_id
                    if trace.workflow_id is not None:
                        update_values["workflow_id"] = trace.workflow_id

                    log_debug(
                        f"  Updating trace with context: run_id={update_values.get('run_id', 'unchanged')}, "
                        f"session_id={update_values.get('session_id', 'unchanged')}, "
                        f"user_id={update_values.get('user_id', 'unchanged')}, "
                        f"agent_id={update_values.get('agent_id', 'unchanged')}, "
                        f"team_id={update_values.get('team_id', 'unchanged')}, "
                    )

                    stmt = update(table).where(table.c.trace_id == trace.trace_id).values(**update_values)
                    sess.execute(stmt)
                else:
                    trace_dict = trace.to_dict()
                    trace_dict.pop("total_spans", None)
                    trace_dict.pop("error_count", None)
                    stmt = postgresql.insert(table).values(trace_dict)
                    sess.execute(stmt)

        except Exception as e:
            log_error(f"Error creating trace: {e}")
            # Don't raise - tracing should not break the main application flow

    def get_trace(
        self,
        trace_id: Optional[str] = None,
        run_id: Optional[str] = None,
    ):
        """Get a single trace by trace_id or other filters.

        Args:
            trace_id: The unique trace identifier.
            run_id: Filter by run ID (returns first match).

        Returns:
            Optional[Trace]: The trace if found, None otherwise.

        Note:
            If multiple filters are provided, trace_id takes precedence.
            For other filters, the most recent trace is returned.
        """
        try:
            from agno.tracing.schemas import Trace

            table = self._get_table(table_type="traces")
            if table is None:
                return None

            # Get spans table for JOIN
            spans_table = self._get_table(table_type="spans")

            with self.Session() as sess:
                # Build query with aggregated span counts
                stmt = self._get_traces_base_query(table, spans_table)

                if trace_id:
                    stmt = stmt.where(table.c.trace_id == trace_id)
                elif run_id:
                    stmt = stmt.where(table.c.run_id == run_id)
                else:
                    log_debug("get_trace called without any filter parameters")
                    return None

                # Order by most recent and get first result
                stmt = stmt.order_by(table.c.start_time.desc()).limit(1)
                result = sess.execute(stmt).fetchone()

                if result:
                    return Trace.from_dict(dict(result._mapping))
                return None

        except Exception as e:
            log_error(f"Error getting trace: {e}")
            return None

    def get_traces(
        self,
        run_id: Optional[str] = None,
        session_id: Optional[str] = None,
        user_id: Optional[str] = None,
        agent_id: Optional[str] = None,
        team_id: Optional[str] = None,
        workflow_id: Optional[str] = None,
        status: Optional[str] = None,
        start_time: Optional[datetime] = None,
        end_time: Optional[datetime] = None,
        limit: Optional[int] = 20,
        page: Optional[int] = 1,
    ) -> tuple[List, int]:
        """Get traces matching the provided filters with pagination.

        Args:
            run_id: Filter by run ID.
            session_id: Filter by session ID.
            user_id: Filter by user ID.
            agent_id: Filter by agent ID.
            team_id: Filter by team ID.
            workflow_id: Filter by workflow ID.
            status: Filter by status (OK, ERROR, UNSET).
            start_time: Filter traces starting after this datetime.
            end_time: Filter traces ending before this datetime.
            limit: Maximum number of traces to return per page.
            page: Page number (1-indexed).

        Returns:
            tuple[List[Trace], int]: Tuple of (list of matching traces, total count).
        """
        try:
            from agno.tracing.schemas import Trace

            log_debug(
                f"get_traces called with filters: run_id={run_id}, session_id={session_id}, user_id={user_id}, agent_id={agent_id}, page={page}, limit={limit}"
            )

            table = self._get_table(table_type="traces")
            if table is None:
                log_debug("Traces table not found")
                return [], 0

            # Get spans table for JOIN
            spans_table = self._get_table(table_type="spans")

            with self.Session() as sess:
                # Build base query with aggregated span counts
                base_stmt = self._get_traces_base_query(table, spans_table)

                # Apply filters
                if run_id:
                    base_stmt = base_stmt.where(table.c.run_id == run_id)
                if session_id:
                    log_debug(f"Filtering by session_id={session_id}")
                    base_stmt = base_stmt.where(table.c.session_id == session_id)
                if user_id:
                    base_stmt = base_stmt.where(table.c.user_id == user_id)
                if agent_id:
                    base_stmt = base_stmt.where(table.c.agent_id == agent_id)
                if team_id:
                    base_stmt = base_stmt.where(table.c.team_id == team_id)
                if workflow_id:
                    base_stmt = base_stmt.where(table.c.workflow_id == workflow_id)
                if status:
                    base_stmt = base_stmt.where(table.c.status == status)
                if start_time:
                    # Convert datetime to ISO string for comparison
                    base_stmt = base_stmt.where(table.c.start_time >= start_time.isoformat())
                if end_time:
                    # Convert datetime to ISO string for comparison
                    base_stmt = base_stmt.where(table.c.end_time <= end_time.isoformat())

                # Get total count
                count_stmt = select(func.count()).select_from(base_stmt.alias())
                total_count = sess.execute(count_stmt).scalar() or 0
                log_debug(f"Total matching traces: {total_count}")

                # Apply pagination
                offset = (page - 1) * limit if page and limit else 0
                paginated_stmt = base_stmt.order_by(table.c.start_time.desc()).limit(limit).offset(offset)

                results = sess.execute(paginated_stmt).fetchall()
                log_debug(f"Returning page {page} with {len(results)} traces")

                traces = [Trace.from_dict(dict(row._mapping)) for row in results]
                return traces, total_count

        except Exception as e:
            log_error(f"Error getting traces: {e}")
            return [], 0

    def get_trace_stats(
        self,
        user_id: Optional[str] = None,
        agent_id: Optional[str] = None,
        team_id: Optional[str] = None,
        workflow_id: Optional[str] = None,
        start_time: Optional[datetime] = None,
        end_time: Optional[datetime] = None,
        limit: Optional[int] = 20,
        page: Optional[int] = 1,
    ) -> tuple[List[Dict[str, Any]], int]:
        """Get trace statistics grouped by session.

        Args:
            user_id: Filter by user ID.
            agent_id: Filter by agent ID.
            team_id: Filter by team ID.
            workflow_id: Filter by workflow ID.
            start_time: Filter sessions with traces created after this datetime.
            end_time: Filter sessions with traces created before this datetime.
            limit: Maximum number of sessions to return per page.
            page: Page number (1-indexed).

        Returns:
            tuple[List[Dict], int]: Tuple of (list of session stats dicts, total count).
                Each dict contains: session_id, user_id, agent_id, team_id, total_traces,
                first_trace_at, last_trace_at.
        """
        try:
            log_debug(
                f"get_trace_stats called with filters: user_id={user_id}, agent_id={agent_id}, "
                f"workflow_id={workflow_id}, team_id={team_id}, "
                f"start_time={start_time}, end_time={end_time}, page={page}, limit={limit}"
            )

            table = self._get_table(table_type="traces")
            if table is None:
                log_debug("Traces table not found")
                return [], 0

            with self.Session() as sess:
                # Build base query grouped by session_id
                base_stmt = (
                    select(
                        table.c.session_id,
                        table.c.user_id,
                        table.c.agent_id,
                        table.c.team_id,
                        table.c.workflow_id,
                        func.count(table.c.trace_id).label("total_traces"),
                        func.min(table.c.created_at).label("first_trace_at"),
                        func.max(table.c.created_at).label("last_trace_at"),
                    )
                    .where(table.c.session_id.isnot(None))  # Only sessions with session_id
                    .group_by(
                        table.c.session_id, table.c.user_id, table.c.agent_id, table.c.team_id, table.c.workflow_id
                    )
                )

                # Apply filters
                if user_id:
                    base_stmt = base_stmt.where(table.c.user_id == user_id)
                if workflow_id:
                    base_stmt = base_stmt.where(table.c.workflow_id == workflow_id)
                if team_id:
                    base_stmt = base_stmt.where(table.c.team_id == team_id)
                if agent_id:
                    base_stmt = base_stmt.where(table.c.agent_id == agent_id)
                if start_time:
                    # Convert datetime to ISO string for comparison
                    base_stmt = base_stmt.where(table.c.created_at >= start_time.isoformat())
                if end_time:
                    # Convert datetime to ISO string for comparison
                    base_stmt = base_stmt.where(table.c.created_at <= end_time.isoformat())

                # Get total count of sessions
                count_stmt = select(func.count()).select_from(base_stmt.alias())
                total_count = sess.execute(count_stmt).scalar() or 0
                log_debug(f"Total matching sessions: {total_count}")

                # Apply pagination and ordering
                offset = (page - 1) * limit if page and limit else 0
                paginated_stmt = base_stmt.order_by(func.max(table.c.created_at).desc()).limit(limit).offset(offset)

                results = sess.execute(paginated_stmt).fetchall()
                log_debug(f"Returning page {page} with {len(results)} session stats")

                # Convert to list of dicts with datetime objects
                stats_list = []
                for row in results:
                    # Convert ISO strings to datetime objects
                    first_trace_at_str = row.first_trace_at
                    last_trace_at_str = row.last_trace_at

                    # Parse ISO format strings to datetime objects
                    first_trace_at = datetime.fromisoformat(first_trace_at_str.replace("Z", "+00:00"))
                    last_trace_at = datetime.fromisoformat(last_trace_at_str.replace("Z", "+00:00"))

                    stats_list.append(
                        {
                            "session_id": row.session_id,
                            "user_id": row.user_id,
                            "agent_id": row.agent_id,
                            "team_id": row.team_id,
                            "workflow_id": row.workflow_id,
                            "total_traces": row.total_traces,
                            "first_trace_at": first_trace_at,
                            "last_trace_at": last_trace_at,
                        }
                    )

                return stats_list, total_count

        except Exception as e:
            log_error(f"Error getting trace stats: {e}")
            return [], 0

    # --- Spans ---
    def create_span(self, span: "Span") -> None:
        """Create a single span in the database.

        Args:
            span: The Span object to store.
        """
        try:
            table = self._get_table(table_type="spans", create_table_if_not_found=True)
            if table is None:
                return

            with self.Session() as sess, sess.begin():
                stmt = postgresql.insert(table).values(span.to_dict())
                sess.execute(stmt)

        except Exception as e:
            log_error(f"Error creating span: {e}")

    def create_spans(self, spans: List) -> None:
        """Create multiple spans in the database as a batch.

        Args:
            spans: List of Span objects to store.
        """
        if not spans:
            return

        try:
            table = self._get_table(table_type="spans", create_table_if_not_found=True)
            if table is None:
                return

            with self.Session() as sess, sess.begin():
                for span in spans:
                    stmt = postgresql.insert(table).values(span.to_dict())
                    sess.execute(stmt)

        except Exception as e:
            log_error(f"Error creating spans batch: {e}")

    def get_span(self, span_id: str):
        """Get a single span by its span_id.

        Args:
            span_id: The unique span identifier.

        Returns:
            Optional[Span]: The span if found, None otherwise.
        """
        try:
            from agno.tracing.schemas import Span

            table = self._get_table(table_type="spans")
            if table is None:
                return None

            with self.Session() as sess:
                stmt = select(table).where(table.c.span_id == span_id)
                result = sess.execute(stmt).fetchone()
                if result:
                    return Span.from_dict(dict(result._mapping))
                return None

        except Exception as e:
            log_error(f"Error getting span: {e}")
            return None

    def get_spans(
        self,
        trace_id: Optional[str] = None,
        parent_span_id: Optional[str] = None,
        limit: Optional[int] = 1000,
    ) -> List:
        """Get spans matching the provided filters.

        Args:
            trace_id: Filter by trace ID.
            parent_span_id: Filter by parent span ID.
            limit: Maximum number of spans to return.

        Returns:
            List[Span]: List of matching spans.
        """
        try:
            from agno.tracing.schemas import Span

            table = self._get_table(table_type="spans")
            if table is None:
                return []

            with self.Session() as sess:
                stmt = select(table)

                # Apply filters
                if trace_id:
                    stmt = stmt.where(table.c.trace_id == trace_id)
                if parent_span_id:
                    stmt = stmt.where(table.c.parent_span_id == parent_span_id)

                if limit:
                    stmt = stmt.limit(limit)

                results = sess.execute(stmt).fetchall()
                return [Span.from_dict(dict(row._mapping)) for row in results]

        except Exception as e:
            log_error(f"Error getting spans: {e}")
            return []<|MERGE_RESOLUTION|>--- conflicted
+++ resolved
@@ -145,11 +145,6 @@
         for table_name, table_type in tables_to_create:
             self._create_table(table_name=table_name, table_type=table_type)
 
-<<<<<<< HEAD
-            self._get_or_create_table(table_name=table_name, table_type=table_type, create_table_if_not_found=True)
-
-=======
->>>>>>> 1aeb7512
     def _create_table(self, table_name: str, table_type: str) -> Table:
         """
         Create a table with the appropriate schema based on the table type.
@@ -239,14 +234,10 @@
                 except Exception as e:
                     log_error(f"Error creating index {idx.name}: {e}")
 
-<<<<<<< HEAD
-            log_debug(f"Successfully created table {table_name} in schema {self.db_schema}")
-=======
             # Store the schema version for the created table
             if table_name != self.versions_table_name and table_created:
                 latest_schema_version = MigrationManager(self).latest_schema_version
                 self.upsert_schema_version(table_name=table_name, version=latest_schema_version.public)
->>>>>>> 1aeb7512
             return table
 
         except Exception as e:
@@ -352,15 +343,6 @@
         if not table_is_available:
             if not create_table_if_not_found:
                 return None
-<<<<<<< HEAD
-
-            if table_name != self.versions_table_name:
-                # Also store the schema version for the created table
-                latest_schema_version = MigrationManager(self).latest_schema_version
-                self.upsert_schema_version(table_name=table_name, version=latest_schema_version.public)
-
-=======
->>>>>>> 1aeb7512
             return self._create_table(table_name=table_name, table_type=table_type)
 
         if not is_valid_table(
@@ -372,11 +354,7 @@
             raise ValueError(f"Table {self.db_schema}.{table_name} has an invalid schema")
 
         try:
-<<<<<<< HEAD
-            table = Table(table_name, self.metadata, autoload_with=self.db_engine)
-=======
             table = Table(table_name, self.metadata, schema=self.db_schema, autoload_with=self.db_engine)
->>>>>>> 1aeb7512
             return table
 
         except Exception as e:
