--- conflicted
+++ resolved
@@ -205,10 +205,6 @@
                 self.user_memory_table = self._get_or_create_table(
                     table_name=self.user_memory_table_name, table_type="user_memories", db_schema=self.db_schema
                 )
-<<<<<<< HEAD
-
-=======
->>>>>>> de36f19d
             return self.user_memory_table
 
         if table_type == "metrics":
@@ -219,10 +215,6 @@
                 self.metrics_table = self._get_or_create_table(
                     table_name=self.metrics_table_name, table_type="metrics", db_schema=self.db_schema
                 )
-<<<<<<< HEAD
-
-=======
->>>>>>> de36f19d
             return self.metrics_table
 
         if table_type == "evals":
@@ -233,11 +225,17 @@
                 self.eval_table = self._get_or_create_table(
                     table_name=self.eval_table_name, table_type="evals", db_schema=self.db_schema
                 )
-<<<<<<< HEAD
-
-=======
->>>>>>> de36f19d
             return self.eval_table
+
+        if table_type == "knowledge":
+            if not hasattr(self, "knowledge_table"):
+                if self.knowledge_table_name is None:
+                    raise ValueError("Knowledge table was not provided on initialization")
+
+                self.knowledge_table = self._get_or_create_table(
+                    table_name=self.knowledge_table_name, table_type="knowledge", db_schema=self.db_schema
+                )
+            return self.knowledge_table
 
         raise ValueError(f"Unknown table type: {table_type}")
 
@@ -1281,16 +1279,9 @@
                 else:
                     return result._mapping["date"]
 
-<<<<<<< HEAD
-            # 2. No metrics records. Return the date of the first recorded session.
-            else:
-                first_session = self.get_sessions(sort_by="created_at", sort_order="asc", limit=1)
-                first_session_date = first_session[0].created_at
-=======
         # 2. No metrics records. Return the date of the first recorded session.
         first_session, _ = self.get_sessions_raw(sort_by="created_at", sort_order="asc", limit=1)
         first_session_date = first_session[0]["created_at"] if first_session else None
->>>>>>> de36f19d
 
         # 3. No metrics records and no sessions records. Return None.
         if first_session_date is None:
