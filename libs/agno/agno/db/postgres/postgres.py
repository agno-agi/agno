import time
from datetime import date, datetime, timedelta, timezone
from typing import Any, Dict, List, Optional, Tuple, Union
from uuid import uuid4

from sqlalchemy import Index, UniqueConstraint

from agno.db.base import BaseDb, SessionType
from agno.db.postgres.schemas import get_table_schema_definition
from agno.db.postgres.utils import (
    apply_sorting,
    bulk_upsert_metrics,
    calculate_date_metrics,
    create_schema,
    fetch_all_sessions_data,
    get_dates_to_calculate_metrics_for,
    is_table_available,
    is_valid_table,
)
from agno.db.schemas.evals import EvalFilterType, EvalRunRecord, EvalType
from agno.db.schemas.knowledge import KnowledgeRow
from agno.db.schemas.memory import UserMemory
from agno.session import AgentSession, Session, TeamSession, WorkflowSession
from agno.utils.log import log_debug, log_error, log_info, log_warning

try:
    from sqlalchemy import and_, func, update
    from sqlalchemy.dialects import postgresql
    from sqlalchemy.engine import Engine, create_engine
    from sqlalchemy.orm import scoped_session, sessionmaker
    from sqlalchemy.schema import Column, MetaData, Table
    from sqlalchemy.sql.expression import select, text
except ImportError:
    raise ImportError("`sqlalchemy` not installed. Please install it using `pip install sqlalchemy`")


class PostgresDb(BaseDb):
    def __init__(
        self,
        db_engine: Optional[Engine] = None,
        db_schema: Optional[str] = None,
        db_url: Optional[str] = None,
        session_table: Optional[str] = None,
        memory_table: Optional[str] = None,
        metrics_table: Optional[str] = None,
        eval_table: Optional[str] = None,
        knowledge_table: Optional[str] = None,
    ):
        """
        Interface for interacting with a PostgreSQL database.

        The following order is used to determine the database connection:
            1. Use the db_engine if provided
            2. Use the db_url
            3. Raise an error if neither is provided

        Args:
            db_url (Optional[str]): The database URL to connect to.
            db_engine (Optional[Engine]): The SQLAlchemy database engine to use.
            db_schema (Optional[str]): The database schema to use.
            session_table (Optional[str]): Name of the table to store Agent, Team and Workflow sessions.
            memory_table (Optional[str]): Name of the table to store memories.
            metrics_table (Optional[str]): Name of the table to store metrics.
            eval_table (Optional[str]): Name of the table to store evaluation runs data.
            knowledge_table (Optional[str]): Name of the table to store knowledge content.

        Raises:
            ValueError: If neither db_url nor db_engine is provided.
            ValueError: If none of the tables are provided.
        """
        super().__init__(
            session_table=session_table,
            memory_table=memory_table,
            metrics_table=metrics_table,
            eval_table=eval_table,
            knowledge_table=knowledge_table,
        )

        _engine: Optional[Engine] = db_engine
        if _engine is None and db_url is not None:
            _engine = create_engine(db_url)
        if _engine is None:
            raise ValueError("One of db_url or db_engine must be provided")

        self.db_url: Optional[str] = db_url
        self.db_engine: Engine = _engine
        self.db_schema: str = db_schema if db_schema is not None else "ai"
        self.metadata: MetaData = MetaData()

        # Initialize database session
        self.Session: scoped_session = scoped_session(sessionmaker(bind=self.db_engine))

    # -- DB methods --
    def _create_table(self, table_name: str, table_type: str, db_schema: str) -> Table:
        """
        Create a table with the appropriate schema based on the table type.

        Args:
            table_name (str): Name of the table to create
            table_type (str): Type of table (used to get schema definition)
            db_schema (str): Database schema name

        Returns:
            Table: SQLAlchemy Table object
        """
        try:
            table_schema = get_table_schema_definition(table_type).copy()

            columns, indexes, unique_constraints = [], [], []
            schema_unique_constraints = table_schema.pop("_unique_constraints", [])

            # Get the columns, indexes, and unique constraints from the table schema
            for col_name, col_config in table_schema.items():
                column_args = [col_name, col_config["type"]()]
                column_kwargs = {}
                if col_config.get("primary_key", False):
                    column_kwargs["primary_key"] = True
                if "nullable" in col_config:
                    column_kwargs["nullable"] = col_config["nullable"]
                if col_config.get("index", False):
                    indexes.append(col_name)
                if col_config.get("unique", False):
                    column_kwargs["unique"] = True
                    unique_constraints.append(col_name)
                columns.append(Column(*column_args, **column_kwargs))

            # Create the table object
            table_metadata = MetaData(schema=db_schema)
            table = Table(table_name, table_metadata, *columns, schema=db_schema)

            # Add multi-column unique constraints with table-specific names
            for constraint in schema_unique_constraints:
                constraint_name = f"{table_name}_{constraint['name']}"
                constraint_columns = constraint["columns"]
                table.append_constraint(UniqueConstraint(*constraint_columns, name=constraint_name))

            # Add indexes to the table definition
            for idx_col in indexes:
                idx_name = f"idx_{table_name}_{idx_col}"
                table.append_constraint(Index(idx_name, idx_col))

            with self.Session() as sess, sess.begin():
                create_schema(session=sess, db_schema=db_schema)

            # Create table
            table.create(self.db_engine, checkfirst=True)

            # Create indexes
            for idx in table.indexes:
                try:
                    # Check if index already exists
                    with self.Session() as sess:
                        exists_query = text(
                            "SELECT 1 FROM pg_indexes WHERE schemaname = :schema AND indexname = :index_name"
                        )
                        exists = (
                            sess.execute(exists_query, {"schema": db_schema, "index_name": idx.name}).scalar()
                            is not None
                        )
                        if exists:
                            log_debug(f"Index {idx.name} already exists in {db_schema}.{table_name}, skipping creation")
                            continue

                    idx.create(self.db_engine)
                    log_debug(f"Created index: {idx.name} for table {db_schema}.{table_name}")

                except Exception as e:
                    log_error(f"Error creating index {idx.name}: {e}")

            log_info(f"Successfully created table {table_name} in schema {db_schema}")
            return table

        except Exception as e:
            log_error(f"Could not create table {db_schema}.{table_name}: {e}")
            raise

    def _get_table(self, table_type: str) -> Table:
        if table_type == "sessions":
            if not hasattr(self, "session_table"):
                self.session_table = self._get_or_create_table(
                    table_name=self.session_table_name, table_type="sessions", db_schema=self.db_schema
                )
            return self.session_table

        if table_type == "memories":
            if not hasattr(self, "memory_table"):
                self.memory_table = self._get_or_create_table(
                    table_name=self.memory_table_name, table_type="memories", db_schema=self.db_schema
                )
            return self.memory_table

        if table_type == "metrics":
            if not hasattr(self, "metrics_table"):
                self.metrics_table = self._get_or_create_table(
                    table_name=self.metrics_table_name, table_type="metrics", db_schema=self.db_schema
                )
            return self.metrics_table

        if table_type == "evals":
            if not hasattr(self, "eval_table"):
                self.eval_table = self._get_or_create_table(
                    table_name=self.eval_table_name, table_type="evals", db_schema=self.db_schema
                )
            return self.eval_table

        if table_type == "knowledge":
            if not hasattr(self, "knowledge_table"):
                self.knowledge_table = self._get_or_create_table(
                    table_name=self.knowledge_table_name, table_type="knowledge", db_schema=self.db_schema
                )
            return self.knowledge_table

        raise ValueError(f"Unknown table type: {table_type}")

    def _get_or_create_table(self, table_name: str, table_type: str, db_schema: str) -> Table:
        """
        Check if the table exists and is valid, else create it.

        Args:
            table_name (str): Name of the table to get or create
            table_type (str): Type of table (used to get schema definition)
            db_schema (str): Database schema name

        Returns:
            Table: SQLAlchemy Table object representing the schema.
        """

        with self.Session() as sess, sess.begin():
            table_is_available = is_table_available(session=sess, table_name=table_name, db_schema=db_schema)

        if not table_is_available:
            return self._create_table(table_name=table_name, table_type=table_type, db_schema=db_schema)

        if not is_valid_table(
            db_engine=self.db_engine,
            table_name=table_name,
            table_type=table_type,
            db_schema=db_schema,
        ):
            raise ValueError(f"Table {db_schema}.{table_name} has an invalid schema")

        try:
            table = Table(table_name, self.metadata, schema=db_schema, autoload_with=self.db_engine)
            return table

        except Exception as e:
            log_error(f"Error loading existing table {db_schema}.{table_name}: {e}")
            raise

    # -- Session methods --
    def delete_session(self, session_id: str) -> bool:
        """
        Delete a session from the database.

        Args:
            session_id (str): ID of the session to delete

        Returns:
            bool: True if the session was deleted, False otherwise.

        Raises:
            Exception: If an error occurs during deletion.
        """
        try:
            table = self._get_table(table_type="sessions")

            with self.Session() as sess, sess.begin():
                delete_stmt = table.delete().where(table.c.session_id == session_id)
                result = sess.execute(delete_stmt)

                if result.rowcount == 0:
                    log_debug(f"No session found to delete with session_id: {session_id} in table {table.name}")
                    return False

                else:
                    log_debug(f"Successfully deleted session with session_id: {session_id} in table {table.name}")
                    return True

        except Exception as e:
            log_error(f"Error deleting session: {e}")
            return False

    def delete_sessions(self, session_ids: List[str]) -> None:
        """Delete all given sessions from the database.
        Can handle multiple session types in the same run.

        Args:
            session_ids (List[str]): The IDs of the sessions to delete.

        Raises:
            Exception: If an error occurs during deletion.
        """
        try:
            table = self._get_table(table_type="sessions")

            with self.Session() as sess, sess.begin():
                delete_stmt = table.delete().where(table.c.session_id.in_(session_ids))
                result = sess.execute(delete_stmt)

            log_debug(f"Successfully deleted {result.rowcount} sessions")

        except Exception as e:
            log_error(f"Error deleting sessions: {e}")

    def get_session(
        self,
        session_id: str,
        session_type: SessionType,
        user_id: Optional[str] = None,
        deserialize: Optional[bool] = True,
    ) -> Optional[Union[Session, Dict[str, Any]]]:
        """
        Read a session from the database.

        Args:
            session_id (str): ID of the session to read.
            user_id (Optional[str]): User ID to filter by. Defaults to None.
            session_type (Optional[SessionType]): Type of session to read. Defaults to None.
            deserialize (Optional[bool]): Whether to serialize the session. Defaults to True.

        Returns:
            Union[Session, Dict[str, Any], None]:
                - When deserialize=True: Session object
                - When deserialize=False: Session dictionary

        Raises:
            Exception: If an error occurs during retrieval.
        """
        try:
            table = self._get_table(table_type="sessions")

            with self.Session() as sess:
                stmt = select(table).where(table.c.session_id == session_id)

                if user_id is not None:
                    stmt = stmt.where(table.c.user_id == user_id)
                if session_type is not None:
                    session_type_value = session_type.value if isinstance(session_type, SessionType) else session_type
                    stmt = stmt.where(table.c.session_type == session_type_value)
                result = sess.execute(stmt).fetchone()
                if result is None:
                    return None

                session = dict(result._mapping)

            if not deserialize:
                return session

            if session_type == SessionType.AGENT:
                return AgentSession.from_dict(session)
            elif session_type == SessionType.TEAM:
                return TeamSession.from_dict(session)
            elif session_type == SessionType.WORKFLOW:
                return WorkflowSession.from_dict(session)
            else:
                raise ValueError(f"Invalid session type: {session_type}")

        except Exception as e:
            log_error(f"Exception reading from session table: {e}")
            return None

    def get_sessions(
        self,
        session_type: Optional[SessionType] = None,
        user_id: Optional[str] = None,
        component_id: Optional[str] = None,
        session_name: Optional[str] = None,
        start_timestamp: Optional[int] = None,
        end_timestamp: Optional[int] = None,
        limit: Optional[int] = None,
        page: Optional[int] = None,
        sort_by: Optional[str] = None,
        sort_order: Optional[str] = None,
        deserialize: Optional[bool] = True,
    ) -> Union[List[AgentSession], List[TeamSession], List[WorkflowSession], Tuple[List[Dict[str, Any]], int]]:
        """
        Get all sessions in the given table. Can filter by user_id and entity_id.

        Args:
            user_id (Optional[str]): The ID of the user to filter by.
            entity_id (Optional[str]): The ID of the agent / workflow to filter by.
            start_timestamp (Optional[int]): The start timestamp to filter by.
            end_timestamp (Optional[int]): The end timestamp to filter by.
            session_name (Optional[str]): The name of the session to filter by.
            limit (Optional[int]): The maximum number of sessions to return. Defaults to None.
            page (Optional[int]): The page number to return. Defaults to None.
            sort_by (Optional[str]): The field to sort by. Defaults to None.
            sort_order (Optional[str]): The sort order. Defaults to None.
            deserialize (Optional[bool]): Whether to serialize the sessions. Defaults to True.

        Returns:
            Union[List[Session], Tuple[List[Dict], int]]:
                - When deserialize=True: List of Session objects
                - When deserialize=False: Tuple of (session dictionaries, total count)

        Raises:
            Exception: If an error occurs during retrieval.
        """
        try:
            table = self._get_table(table_type="sessions")

            with self.Session() as sess, sess.begin():
                stmt = select(table)

                # Filtering
                if user_id is not None:
                    stmt = stmt.where(table.c.user_id == user_id)
                if component_id is not None:
                    if session_type == SessionType.AGENT:
                        stmt = stmt.where(table.c.agent_id == component_id)
                    elif session_type == SessionType.TEAM:
                        stmt = stmt.where(table.c.team_id == component_id)
                    elif session_type == SessionType.WORKFLOW:
                        stmt = stmt.where(table.c.workflow_id == component_id)
                if start_timestamp is not None:
                    stmt = stmt.where(table.c.created_at >= start_timestamp)
                if end_timestamp is not None:
                    stmt = stmt.where(table.c.created_at <= end_timestamp)
                if session_name is not None:
                    stmt = stmt.where(
                        func.coalesce(func.json_extract_path_text(table.c.session_data, "session_name"), "").ilike(
                            f"%{session_name}%"
                        )
                    )
                if session_type is not None:
                    session_type_value = session_type.value if isinstance(session_type, SessionType) else session_type
                    stmt = stmt.where(table.c.session_type == session_type_value)

                count_stmt = select(func.count()).select_from(stmt.alias())
                total_count = sess.execute(count_stmt).scalar()

                # Sorting
                stmt = apply_sorting(stmt, table, sort_by, sort_order)

                # Paginating
                if limit is not None:
                    stmt = stmt.limit(limit)
                    if page is not None:
                        stmt = stmt.offset((page - 1) * limit)

                records = sess.execute(stmt).fetchall()
                if records is None:
                    return [], 0

                session = [dict(record._mapping) for record in records]
                if not deserialize:
                    return session, total_count

            if session_type == SessionType.AGENT:
                return [AgentSession.from_dict(record) for record in session]  # type: ignore
            elif session_type == SessionType.TEAM:
                return [TeamSession.from_dict(record) for record in session]  # type: ignore
            elif session_type == SessionType.WORKFLOW:
                return [WorkflowSession.from_dict(record) for record in session]  # type: ignore
            else:
                raise ValueError(f"Invalid session type: {session_type}")

        except Exception as e:
            log_error(f"Exception reading from session table: {e}")
            return [] if deserialize else ([], 0)

    def rename_session(
        self, session_id: str, session_type: SessionType, session_name: str, deserialize: Optional[bool] = True
    ) -> Optional[Union[Session, Dict[str, Any]]]:
        """
        Rename a session in the database.

        Args:
            session_id (str): The ID of the session to rename.
            session_type (SessionType): The type of session to rename.
            session_name (str): The new name for the session.
            deserialize (Optional[bool]): Whether to serialize the session. Defaults to True.

        Returns:
            Optional[Union[Session, Dict[str, Any]]]:
                - When deserialize=True: Session object
                - When deserialize=False: Session dictionary

        Raises:
            Exception: If an error occurs during renaming.
        """
        try:
            table = self._get_table(table_type="sessions")

            with self.Session() as sess, sess.begin():
                stmt = (
                    update(table)
                    .where(table.c.session_id == session_id)
                    .where(table.c.session_type == session_type.value)
                    .values(
                        session_data=func.cast(
                            func.jsonb_set(
                                func.cast(table.c.session_data, postgresql.JSONB),
                                text("'{session_name}'"),
                                func.to_jsonb(session_name),
                            ),
                            postgresql.JSON,
                        )
                    )
                    .returning(*table.c)
                )
                result = sess.execute(stmt)
                row = result.fetchone()
                if not row:
                    return None

            log_debug(f"Renamed session with id '{session_id}' to '{session_name}'")

            session = dict(row._mapping)
            if not deserialize:
                return session

            # Return the appropriate session type
            if session_type == SessionType.AGENT:
                return AgentSession.from_dict(session)
            elif session_type == SessionType.TEAM:
                return TeamSession.from_dict(session)
            elif session_type == SessionType.WORKFLOW:
                return WorkflowSession.from_dict(session)
            else:
                raise ValueError(f"Invalid session type: {session_type}")

        except Exception as e:
            log_error(f"Exception renaming session: {e}")
            return None

    def upsert_session(
        self, session: Session, deserialize: Optional[bool] = True
    ) -> Optional[Union[Session, Dict[str, Any]]]:
        """
        Insert or update a session in the database.

        Args:
            session (Session): The session data to upsert.
            deserialize (Optional[bool]): Whether to deserialize the session. Defaults to True.

        Returns:
            Optional[Union[Session, Dict[str, Any]]]:
                - When deserialize=True: Session object
                - When deserialize=False: Session dictionary

        Raises:
            Exception: If an error occurs during upsert.
        """
        try:
            table = self._get_table(table_type="sessions")
            session_dict = session.to_dict()

            if isinstance(session, AgentSession):
                with self.Session() as sess, sess.begin():
                    stmt = postgresql.insert(table).values(
                        session_id=session_dict.get("session_id"),
                        session_type=SessionType.AGENT.value,
                        agent_id=session_dict.get("agent_id"),
                        user_id=session_dict.get("user_id"),
                        runs=session_dict.get("runs"),
                        agent_data=session_dict.get("agent_data"),
                        session_data=session_dict.get("session_data"),
                        summary=session_dict.get("summary"),
                        metadata=session_dict.get("extra_data"),
                        created_at=session_dict.get("created_at"),
                        updated_at=session_dict.get("created_at"),
                    )
                    stmt = stmt.on_conflict_do_update(
                        index_elements=["session_id"],
                        set_=dict(
                            agent_id=session_dict.get("agent_id"),
                            user_id=session_dict.get("user_id"),
                            agent_data=session_dict.get("agent_data"),
                            session_data=session_dict.get("session_data"),
                            summary=session_dict.get("summary"),
                            metadata=session_dict.get("extra_data"),
                            runs=session_dict.get("runs"),
                            updated_at=int(time.time()),
                        ),
                    ).returning(table)
                    result = sess.execute(stmt)
                    row = result.fetchone()
                    session_dict = dict(row._mapping)

                    log_debug(f"Upserted agent session with id '{session_dict.get('session_id')}'")

                    if session_dict is None or not deserialize:
                        return session_dict
                    return AgentSession.from_dict(session_dict)

            elif isinstance(session, TeamSession):
                with self.Session() as sess, sess.begin():
                    stmt = postgresql.insert(table).values(
                        session_id=session_dict.get("session_id"),
                        session_type=SessionType.TEAM.value,
                        team_id=session_dict.get("team_id"),
                        user_id=session_dict.get("user_id"),
                        runs=session_dict.get("runs"),
                        team_data=session_dict.get("team_data"),
                        session_data=session_dict.get("session_data"),
                        summary=session_dict.get("summary"),
                        metadata=session_dict.get("extra_data"),
                        created_at=session_dict.get("created_at"),
                        updated_at=session_dict.get("created_at"),
                    )
                    stmt = stmt.on_conflict_do_update(
                        index_elements=["session_id"],
                        set_=dict(
                            team_id=session_dict.get("team_id"),
                            user_id=session_dict.get("user_id"),
                            team_data=session_dict.get("team_data"),
                            session_data=session_dict.get("session_data"),
                            summary=session_dict.get("summary"),
                            metadata=session_dict.get("extra_data"),
                            runs=session_dict.get("runs"),
                            updated_at=int(time.time()),
                        ),
                    ).returning(table)
                    result = sess.execute(stmt)
                    row = result.fetchone()
                    session_dict = dict(row._mapping)

                    log_debug(f"Upserted team session with id '{session_dict.get('session_id')}'")

                    if session_dict is None or not deserialize:
                        return session_dict
                    return TeamSession.from_dict(session_dict)

            elif isinstance(session, WorkflowSession):
                with self.Session() as sess, sess.begin():
                    stmt = postgresql.insert(table).values(
                        session_id=session_dict.get("session_id"),
                        session_type=SessionType.WORKFLOW.value,
                        workflow_id=session_dict.get("workflow_id"),
                        user_id=session_dict.get("user_id"),
                        runs=session_dict.get("runs"),
                        workflow_data=session_dict.get("workflow_data"),
                        session_data=session_dict.get("session_data"),
                        summary=session_dict.get("summary"),
                        metadata=session_dict.get("extra_data"),
                        created_at=session_dict.get("created_at"),
                        updated_at=session_dict.get("created_at"),
                    )
                    stmt = stmt.on_conflict_do_update(
                        index_elements=["session_id"],
                        set_=dict(
                            workflow_id=session_dict.get("workflow_id"),
                            user_id=session_dict.get("user_id"),
                            workflow_data=session_dict.get("workflow_data"),
                            session_data=session_dict.get("session_data"),
                            summary=session_dict.get("summary"),
                            metadata=session_dict.get("extra_data"),
                            runs=session_dict.get("runs"),
                            updated_at=int(time.time()),
                        ),
                    ).returning(table)
                    result = sess.execute(stmt)
                    row = result.fetchone()
                    session_dict = dict(row._mapping)

                    log_debug(f"Upserted workflow session with id '{session_dict.get('session_id')}'")

                    if session_dict is None or not deserialize:
                        return session_dict
                    return WorkflowSession.from_dict(session_dict)

            else:
                raise ValueError(f"Invalid session type: {session.session_type}")

        except Exception as e:
            log_error(f"Exception upserting into sessions table: {e}")
            return None

    # -- Memory methods --
    def delete_user_memory(self, memory_id: str):
        """Delete a user memory from the database.

        Returns:
            bool: True if deletion was successful, False otherwise.

        Raises:
            Exception: If an error occurs during deletion.
        """
        try:
            table = self._get_table(table_type="memories")

            with self.Session() as sess, sess.begin():
                delete_stmt = table.delete().where(table.c.memory_id == memory_id)
                result = sess.execute(delete_stmt)

                success = result.rowcount > 0
                if success:
                    log_debug(f"Successfully deleted user memory id: {memory_id}")
                else:
                    log_debug(f"No user memory found with id: {memory_id}")

        except Exception as e:
            log_error(f"Error deleting user memory: {e}")

    def delete_user_memories(self, memory_ids: List[str]) -> None:
        """Delete user memories from the database.

        Args:
            memory_ids (List[str]): The IDs of the memories to delete.

        Raises:
            Exception: If an error occurs during deletion.
        """
        try:
            table = self._get_table(table_type="memories")

            with self.Session() as sess, sess.begin():
                delete_stmt = table.delete().where(table.c.memory_id.in_(memory_ids))
                result = sess.execute(delete_stmt)

                if result.rowcount == 0:
                    log_debug(f"No user memories found with ids: {memory_ids}")
                else:
                    log_debug(f"Successfully deleted {result.rowcount} user memories")

        except Exception as e:
            log_error(f"Error deleting user memories: {e}")

    def get_all_memory_topics(self) -> List[str]:
        """Get all memory topics from the database.

        Returns:
            List[str]: List of memory topics.
        """
        try:
            table = self._get_table(table_type="memories")

            with self.Session() as sess, sess.begin():
                stmt = select(func.json_array_elements_text(table.c.topics))
                result = sess.execute(stmt).fetchall()

                return list(set([record[0] for record in result]))

        except Exception as e:
            log_error(f"Exception reading from memory table: {e}")
            return []

    def get_user_memory(
        self, memory_id: str, deserialize: Optional[bool] = True
    ) -> Optional[Union[UserMemory, Dict[str, Any]]]:
        """Get a memory from the database.

        Args:
            memory_id (str): The ID of the memory to get.
            deserialize (Optional[bool]): Whether to serialize the memory. Defaults to True.

        Returns:
            Union[UserMemory, Dict[str, Any], None]:
                - When deserialize=True: UserMemory object
                - When deserialize=False: UserMemory dictionary

        Raises:
            Exception: If an error occurs during retrieval.
        """
        try:
            table = self._get_table(table_type="memories")

            with self.Session() as sess, sess.begin():
                stmt = select(table).where(table.c.memory_id == memory_id)

                result = sess.execute(stmt).fetchone()
                if not result:
                    return None

                memory_raw = dict(result._mapping)
                if not deserialize:
                    return memory_raw

            return UserMemory.from_dict(memory_raw)

        except Exception as e:
            log_error(f"Exception reading from memory table: {e}")
            return None

    def get_user_memories(
        self,
        user_id: Optional[str] = None,
        agent_id: Optional[str] = None,
        team_id: Optional[str] = None,
        workflow_id: Optional[str] = None,
        topics: Optional[List[str]] = None,
        search_content: Optional[str] = None,
        limit: Optional[int] = None,
        page: Optional[int] = None,
        sort_by: Optional[str] = None,
        sort_order: Optional[str] = None,
        deserialize: Optional[bool] = True,
    ) -> Union[List[UserMemory], Tuple[List[Dict[str, Any]], int]]:
        """Get all memories from the database as UserMemory objects.

        Args:
            user_id (Optional[str]): The ID of the user to filter by.
            agent_id (Optional[str]): The ID of the agent to filter by.
            team_id (Optional[str]): The ID of the team to filter by.
            workflow_id (Optional[str]): The ID of the workflow to filter by.
            topics (Optional[List[str]]): The topics to filter by.
            search_content (Optional[str]): The content to search for.
            limit (Optional[int]): The maximum number of memories to return.
            page (Optional[int]): The page number.
            sort_by (Optional[str]): The column to sort by.
            sort_order (Optional[str]): The order to sort by.
            deserialize (Optional[bool]): Whether to serialize the memories. Defaults to True.

        Returns:
            Union[List[UserMemory], Tuple[List[Dict[str, Any]], int]]:
                - When deserialize=True: List of UserMemory objects
                - When deserialize=False: Tuple of (memory dictionaries, total count)

        Raises:
            Exception: If an error occurs during retrieval.
        """
        try:
            table = self._get_table(table_type="memories")

            with self.Session() as sess, sess.begin():
                stmt = select(table)
                # Filtering
                if user_id is not None:
                    stmt = stmt.where(table.c.user_id == user_id)
                if agent_id is not None:
                    stmt = stmt.where(table.c.agent_id == agent_id)
                if team_id is not None:
                    stmt = stmt.where(table.c.team_id == team_id)
                if topics is not None:
                    topic_conditions = [text(f"topics::text LIKE '%\"{topic}\"%'") for topic in topics]
                    stmt = stmt.where(and_(*topic_conditions))
                if search_content is not None:
                    stmt = stmt.where(func.cast(table.c.memory, postgresql.TEXT).ilike(f"%{search_content}%"))

                # Get total count after applying filtering
                count_stmt = select(func.count()).select_from(stmt.alias())
                total_count = sess.execute(count_stmt).scalar()

                # Sorting
                stmt = apply_sorting(stmt, table, sort_by, sort_order)

                # Paginating
                if limit is not None:
                    stmt = stmt.limit(limit)
                    if page is not None:
                        stmt = stmt.offset((page - 1) * limit)

                result = sess.execute(stmt).fetchall()
                if not result:
                    return [] if deserialize else ([], 0)

                memories_raw = [record._mapping for record in result]
                if not deserialize:
                    return memories_raw, total_count

            return [UserMemory.from_dict(record) for record in memories_raw]

        except Exception as e:
            log_error(f"Exception reading from memory table: {e}")
            return [] if deserialize else ([], 0)

    def clear_memories(self) -> None:
        """Delete all memories from the database.

        Raises:
            Exception: If an error occurs during deletion.
        """
        try:
            table = self._get_table(table_type="memories")

            with self.Session() as sess, sess.begin():
                sess.execute(table.delete())

        except Exception as e:
            log_warning(f"Exception deleting all memories: {e}")

    def get_user_memory_stats(
        self, limit: Optional[int] = None, page: Optional[int] = None
    ) -> Tuple[List[Dict[str, Any]], int]:
        """Get user memories stats.

        Args:
            limit (Optional[int]): The maximum number of user stats to return.
            page (Optional[int]): The page number.

        Returns:
            Tuple[List[Dict[str, Any]], int]: A list of dictionaries containing user stats and total count.

        Example:
        (
            [
                {
                    "user_id": "123",
                    "total_memories": 10,
                    "last_memory_updated_at": 1714560000,
                },
            ],
            total_count: 1,
        )
        """
        try:
            table = self._get_table(table_type="memories")

            with self.Session() as sess, sess.begin():
                stmt = (
                    select(
                        table.c.user_id,
                        func.count(table.c.memory_id).label("total_memories"),
                        func.max(table.c.updated_at).label("last_memory_updated_at"),
                    )
                    .where(table.c.user_id.is_not(None))
                    .group_by(table.c.user_id)
                    .order_by(func.max(table.c.updated_at).desc())
                )

                count_stmt = select(func.count()).select_from(stmt.alias())
                total_count = sess.execute(count_stmt).scalar()

                # Pagination
                if limit is not None:
                    stmt = stmt.limit(limit)
                    if page is not None:
                        stmt = stmt.offset((page - 1) * limit)

                result = sess.execute(stmt).fetchall()
                if not result:
                    return [], 0

                return [
                    {
                        "user_id": record.user_id,  # type: ignore
                        "total_memories": record.total_memories,
                        "last_memory_updated_at": record.last_memory_updated_at,
                    }
                    for record in result
                ], total_count

        except Exception as e:
            log_error(f"Exception getting user memory stats: {e}")
            return [], 0

    def upsert_user_memory(
        self, memory: UserMemory, deserialize: Optional[bool] = True
    ) -> Optional[Union[UserMemory, Dict[str, Any]]]:
        """Upsert a user memory in the database.

        Args:
            memory (UserMemory): The user memory to upsert.
            deserialize (Optional[bool]): Whether to serialize the memory. Defaults to True.

        Returns:
            Optional[Union[UserMemory, Dict[str, Any]]]:
                - When deserialize=True: UserMemory object
                - When deserialize=False: UserMemory dictionary

        Raises:
            Exception: If an error occurs during upsert.
        """
        try:
            table = self._get_table(table_type="memories")

            with self.Session() as sess, sess.begin():
                if memory.memory_id is None:
                    memory.memory_id = str(uuid4())

                stmt = postgresql.insert(table).values(
                    memory_id=memory.memory_id,
                    memory=memory.memory,
                    input=memory.input,
                    user_id=memory.user_id,
                    agent_id=memory.agent_id,
                    team_id=memory.team_id,
                    topics=memory.topics,
<<<<<<< HEAD
                    updated_at=int(time.time()),
=======
                    last_updated=int(time.time()),
>>>>>>> 1508c6ff
                )
                stmt = stmt.on_conflict_do_update(
                    index_elements=["memory_id"],
                    set_=dict(
                        memory=memory.memory,
                        topics=memory.topics,
                        input=memory.input,
                        agent_id=memory.agent_id,
                        team_id=memory.team_id,
<<<<<<< HEAD
                        updated_at=int(time.time()),
=======
                        last_updated=int(time.time()),
>>>>>>> 1508c6ff
                    ),
                ).returning(table)

                result = sess.execute(stmt)
                row = result.fetchone()

            memory_raw = dict(row._mapping)

            log_debug(f"Upserted user memory with id '{memory.memory_id}'")

            if not memory_raw or not deserialize:
                return memory_raw

            return UserMemory.from_dict(memory_raw)

        except Exception as e:
            log_error(f"Exception upserting user memory: {e}")
            return None

    # -- Metrics methods --
    def _get_all_sessions_for_metrics_calculation(
        self, start_timestamp: Optional[int] = None, end_timestamp: Optional[int] = None
    ) -> List[Dict[str, Any]]:
        """
        Get all sessions of all types (agent, team, workflow) as raw dictionaries.

         Args:
            start_timestamp (Optional[int]): The start timestamp to filter by. Defaults to None.
            end_timestamp (Optional[int]): The end timestamp to filter by. Defaults to None.

        Returns:
            List[Dict[str, Any]]: List of session dictionaries with session_type field.

        Raises:
            Exception: If an error occurs during retrieval.
        """
        try:
            table = self._get_table(table_type="sessions")

            stmt = select(
                table.c.user_id,
                table.c.session_data,
                table.c.runs,
                table.c.created_at,
                table.c.session_type,
            )

            if start_timestamp is not None:
                stmt = stmt.where(table.c.created_at >= start_timestamp)
            if end_timestamp is not None:
                stmt = stmt.where(table.c.created_at <= end_timestamp)

            with self.Session() as sess:
                result = sess.execute(stmt).fetchall()
                return [record._mapping for record in result]

        except Exception as e:
            log_error(f"Exception reading from sessions table: {e}")
            return []

    def _get_metrics_calculation_starting_date(self, table: Table) -> Optional[date]:
        """Get the first date for which metrics calculation is needed:

        1. If there are metrics records, return the date of the first day without a complete metrics record.
        2. If there are no metrics records, return the date of the first recorded session.
        3. If there are no metrics records and no sessions records, return None.

        Args:
            table (Table): The table to get the starting date for.

        Returns:
            Optional[date]: The starting date for which metrics calculation is needed.
        """
        with self.Session() as sess:
            stmt = select(table).order_by(table.c.date.desc()).limit(1)
            result = sess.execute(stmt).fetchone()

            # 1. Return the date of the first day without a complete metrics record.
            if result is not None:
                if result.completed:
                    return result._mapping["date"] + timedelta(days=1)
                else:
                    return result._mapping["date"]

        # 2. No metrics records. Return the date of the first recorded session.
        first_session, _ = self.get_sessions(sort_by="created_at", sort_order="asc", limit=1, deserialize=False)
        first_session_date = first_session[0]["created_at"] if first_session else None  # type: ignore[index]

        # 3. No metrics records and no sessions records. Return None.
        if first_session_date is None:
            return None

        return datetime.fromtimestamp(first_session_date, tz=timezone.utc).date()

    def calculate_metrics(self) -> Optional[list[dict]]:
        """Calculate metrics for all dates without complete metrics.

        Returns:
            Optional[list[dict]]: The calculated metrics.

        Raises:
            Exception: If an error occurs during metrics calculation.
        """
        try:
            table = self._get_table(table_type="metrics")

            starting_date = self._get_metrics_calculation_starting_date(table)
            if starting_date is None:
                log_info("No session data found. Won't calculate metrics.")
                return None

            dates_to_process = get_dates_to_calculate_metrics_for(starting_date)
            if not dates_to_process:
                log_info("Metrics already calculated for all relevant dates.")
                return None

            start_timestamp = int(datetime.combine(dates_to_process[0], datetime.min.time()).timestamp())
            end_timestamp = int(
                datetime.combine(dates_to_process[-1] + timedelta(days=1), datetime.min.time()).timestamp()
            )

            sessions = self._get_all_sessions_for_metrics_calculation(
                start_timestamp=start_timestamp, end_timestamp=end_timestamp
            )
            all_sessions_data = fetch_all_sessions_data(
                sessions=sessions, dates_to_process=dates_to_process, start_timestamp=start_timestamp
            )
            if not all_sessions_data:
                log_info("No new session data found. Won't calculate metrics.")
                return None

            results = []
            metrics_records = []

            for date_to_process in dates_to_process:
                date_key = date_to_process.isoformat()
                sessions_for_date = all_sessions_data.get(date_key, {})

                # Skip dates with no sessions
                if not any(len(sessions) > 0 for sessions in sessions_for_date.values()):
                    continue

                metrics_record = calculate_date_metrics(date_to_process, sessions_for_date)
                metrics_records.append(metrics_record)

            if metrics_records:
                with self.Session() as sess, sess.begin():
                    results = bulk_upsert_metrics(session=sess, table=table, metrics_records=metrics_records)

            log_debug("Updated metrics calculations")

            return results

        except Exception as e:
            log_error(f"Exception refreshing metrics: {e}")
            return None

    def get_metrics(
        self, starting_date: Optional[date] = None, ending_date: Optional[date] = None
    ) -> Tuple[List[dict], Optional[int]]:
        """Get all metrics matching the given date range.

        Args:
            starting_date (Optional[date]): The starting date to filter metrics by.
            ending_date (Optional[date]): The ending date to filter metrics by.

        Returns:
            Tuple[List[dict], Optional[int]]: A tuple containing the metrics and the timestamp of the latest update.

        Raises:
            Exception: If an error occurs during retrieval.
        """
        try:
            table = self._get_table(table_type="metrics")

            with self.Session() as sess, sess.begin():
                stmt = select(table)
                if starting_date:
                    stmt = stmt.where(table.c.date >= starting_date)
                if ending_date:
                    stmt = stmt.where(table.c.date <= ending_date)
                result = sess.execute(stmt).fetchall()
                if not result:
                    return [], None

                # Get the latest updated_at
                latest_stmt = select(func.max(table.c.updated_at))
                latest_updated_at = sess.execute(latest_stmt).scalar()

            return [row._mapping for row in result], latest_updated_at

        except Exception as e:
            log_warning(f"Exception getting metrics: {e}")
            return [], None

    # -- Knowledge methods --
    def delete_knowledge_content(self, id: str):
        """Delete a knowledge row from the database.

        Args:
            id (str): The ID of the knowledge row to delete.
        """
        table = self._get_table(table_type="knowledge")

        try:
            with self.Session() as sess, sess.begin():
                stmt = table.delete().where(table.c.id == id)
                sess.execute(stmt)

        except Exception as e:
            log_error(f"Exception deleting knowledge content: {e}")

    def get_knowledge_content(self, id: str) -> Optional[KnowledgeRow]:
        """Get a knowledge row from the database.

        Args:
            id (str): The ID of the knowledge row to get.

        Returns:
            Optional[KnowledgeRow]: The knowledge row, or None if it doesn't exist.
        """
        table = self._get_table(table_type="knowledge")

        try:
            with self.Session() as sess, sess.begin():
                stmt = select(table).where(table.c.id == id)
                result = sess.execute(stmt).fetchone()
                if result is None:
                    return None

                return KnowledgeRow.model_validate(result._mapping)

        except Exception as e:
            log_error(f"Exception getting knowledge content: {e}")
            return None

    def get_knowledge_contents(
        self,
        limit: Optional[int] = None,
        page: Optional[int] = None,
        sort_by: Optional[str] = None,
        sort_order: Optional[str] = None,
    ) -> Tuple[List[KnowledgeRow], int]:
        """Get all knowledge contents from the database.

        Args:
            limit (Optional[int]): The maximum number of knowledge contents to return.
            page (Optional[int]): The page number.
            sort_by (Optional[str]): The column to sort by.
            sort_order (Optional[str]): The order to sort by.

        Returns:
            List[KnowledgeRow]: The knowledge contents.

        Raises:
            Exception: If an error occurs during retrieval.
        """
        table = self._get_table(table_type="knowledge")

        try:
            with self.Session() as sess, sess.begin():
                stmt = select(table)

                # Apply sorting
                if sort_by is not None:
                    stmt = stmt.order_by(getattr(table.c, sort_by) * (1 if sort_order == "asc" else -1))

                # Get total count before applying limit and pagination
                count_stmt = select(func.count()).select_from(stmt.alias())
                total_count = sess.execute(count_stmt).scalar()

                # Apply pagination after count
                if limit is not None:
                    stmt = stmt.limit(limit)
                    if page is not None:
                        stmt = stmt.offset((page - 1) * limit)

                result = sess.execute(stmt).fetchall()
                return [KnowledgeRow.model_validate(record._mapping) for record in result], total_count

        except Exception as e:
            log_error(f"Exception getting knowledge contents: {e}")
            return [], 0

    def upsert_knowledge_content(self, knowledge_row: KnowledgeRow):
        """Upsert knowledge content in the database.

        Args:
            knowledge_row (KnowledgeRow): The knowledge row to upsert.

        Returns:
            Optional[KnowledgeRow]: The upserted knowledge row, or None if the operation fails.
        """
        try:
            table = self._get_table(table_type="knowledge")
            with self.Session() as sess, sess.begin():
                # Get the actual table columns to avoid "unconsumed column names" error
                table_columns = set(table.columns.keys())

                # Only include fields that exist in the table and are not None
                insert_data = {}
                update_fields = {}

                # Map of KnowledgeRow fields to table columns
                field_mapping = {
                    "id": "id",
                    "name": "name",
                    "description": "description",
                    "metadata": "metadata",
                    "type": "type",
                    "size": "size",
                    "linked_to": "linked_to",
                    "access_count": "access_count",
                    "status": "status",
                    "status_message": "status_message",
                    "created_at": "created_at",
                    "updated_at": "updated_at",
                }

                # Build insert and update data only for fields that exist in the table
                for model_field, table_column in field_mapping.items():
                    if table_column in table_columns:
                        value = getattr(knowledge_row, model_field, None)
                        if value is not None:
                            insert_data[table_column] = value
                            # Don't include ID in update_fields since it's the primary key
                            if table_column != "id":
                                update_fields[table_column] = value

                # Ensure id is always included for the insert
                if "id" in table_columns and knowledge_row.id:
                    insert_data["id"] = knowledge_row.id

                # Handle case where update_fields is empty (all fields are None or don't exist in table)
                if not update_fields:
                    # If we have insert_data, just do an insert without conflict resolution
                    if insert_data:
                        stmt = postgresql.insert(table).values(insert_data)
                        sess.execute(stmt)
                    else:
                        # If we have no data at all, this is an error
                        log_error("No valid fields found for knowledge row upsert")
                        return None
                else:
                    # Normal upsert with conflict resolution
                    stmt = (
                        postgresql.insert(table)
                        .values(insert_data)
                        .on_conflict_do_update(index_elements=["id"], set_=update_fields)
                    )
                    sess.execute(stmt)

            log_debug(f"Upserted knowledge row with id '{knowledge_row.id}'")

            return knowledge_row

        except Exception as e:
            log_error(f"Error upserting knowledge row: {e}")
            return None

    # -- Eval methods --
    def create_eval_run(self, eval_run: EvalRunRecord) -> Optional[EvalRunRecord]:
        """Create an EvalRunRecord in the database.

        Args:
            eval_run (EvalRunRecord): The eval run to create.

        Returns:
            Optional[EvalRunRecord]: The created eval run, or None if the operation fails.

        Raises:
            Exception: If an error occurs during creation.
        """
        try:
            table = self._get_table(table_type="evals")

            with self.Session() as sess, sess.begin():
                current_time = int(time.time())
                stmt = postgresql.insert(table).values(
                    {"created_at": current_time, "updated_at": current_time, **eval_run.model_dump()}
                )
                sess.execute(stmt)

            log_debug(f"Created eval run with id '{eval_run.run_id}'")

            return eval_run

        except Exception as e:
            log_error(f"Error creating eval run: {e}")
            return None

    def delete_eval_run(self, eval_run_id: str) -> None:
        """Delete an eval run from the database.

        Args:
            eval_run_id (str): The ID of the eval run to delete.
        """
        try:
            table = self._get_table(table_type="evals")

            with self.Session() as sess, sess.begin():
                stmt = table.delete().where(table.c.run_id == eval_run_id)
                result = sess.execute(stmt)

                if result.rowcount == 0:
                    log_warning(f"No eval run found with ID: {eval_run_id}")
                else:
                    log_debug(f"Deleted eval run with ID: {eval_run_id}")

        except Exception as e:
            log_error(f"Error deleting eval run {eval_run_id}: {e}")

    def delete_eval_runs(self, eval_run_ids: List[str]) -> None:
        """Delete multiple eval runs from the database.

        Args:
            eval_run_ids (List[str]): List of eval run IDs to delete.
        """
        try:
            table = self._get_table(table_type="evals")

            with self.Session() as sess, sess.begin():
                stmt = table.delete().where(table.c.run_id.in_(eval_run_ids))
                result = sess.execute(stmt)

                if result.rowcount == 0:
                    log_warning(f"No eval runs found with IDs: {eval_run_ids}")
                else:
                    log_debug(f"Deleted {result.rowcount} eval runs")

        except Exception as e:
            log_error(f"Error deleting eval runs {eval_run_ids}: {e}")

    def get_eval_run(
        self, eval_run_id: str, deserialize: Optional[bool] = True
    ) -> Optional[Union[EvalRunRecord, Dict[str, Any]]]:
        """Get an eval run from the database.

        Args:
            eval_run_id (str): The ID of the eval run to get.
            deserialize (Optional[bool]): Whether to serialize the eval run. Defaults to True.

        Returns:
            Optional[Union[EvalRunRecord, Dict[str, Any]]]:
                - When deserialize=True: EvalRunRecord object
                - When deserialize=False: EvalRun dictionary

        Raises:
            Exception: If an error occurs during retrieval.
        """
        try:
            table = self._get_table(table_type="evals")

            with self.Session() as sess, sess.begin():
                stmt = select(table).where(table.c.run_id == eval_run_id)
                result = sess.execute(stmt).fetchone()
                if result is None:
                    return None

                eval_run_raw = dict(result._mapping)
                if not deserialize:
                    return eval_run_raw

                return EvalRunRecord.model_validate(eval_run_raw)

        except Exception as e:
            log_error(f"Exception getting eval run {eval_run_id}: {e}")
            return None

    def get_eval_runs(
        self,
        limit: Optional[int] = None,
        page: Optional[int] = None,
        sort_by: Optional[str] = None,
        sort_order: Optional[str] = None,
        agent_id: Optional[str] = None,
        team_id: Optional[str] = None,
        workflow_id: Optional[str] = None,
        model_id: Optional[str] = None,
        filter_type: Optional[EvalFilterType] = None,
        eval_type: Optional[List[EvalType]] = None,
        deserialize: Optional[bool] = True,
    ) -> Union[List[EvalRunRecord], Tuple[List[Dict[str, Any]], int]]:
        """Get all eval runs from the database.

        Args:
            limit (Optional[int]): The maximum number of eval runs to return.
            page (Optional[int]): The page number.
            sort_by (Optional[str]): The column to sort by.
            sort_order (Optional[str]): The order to sort by.
            agent_id (Optional[str]): The ID of the agent to filter by.
            team_id (Optional[str]): The ID of the team to filter by.
            workflow_id (Optional[str]): The ID of the workflow to filter by.
            model_id (Optional[str]): The ID of the model to filter by.
            eval_type (Optional[List[EvalType]]): The type(s) of eval to filter by.
            filter_type (Optional[EvalFilterType]): Filter by component type (agent, team, workflow).
            deserialize (Optional[bool]): Whether to serialize the eval runs. Defaults to True.

        Returns:
            Union[List[EvalRunRecord], Tuple[List[Dict[str, Any]], int]]:
                - When deserialize=True: List of EvalRunRecord objects
                - When deserialize=False: List of dictionaries

        Raises:
            Exception: If an error occurs during retrieval.
        """
        try:
            table = self._get_table(table_type="evals")

            with self.Session() as sess, sess.begin():
                stmt = select(table)

                # Filtering
                if agent_id is not None:
                    stmt = stmt.where(table.c.agent_id == agent_id)
                if team_id is not None:
                    stmt = stmt.where(table.c.team_id == team_id)
                if workflow_id is not None:
                    stmt = stmt.where(table.c.workflow_id == workflow_id)
                if model_id is not None:
                    stmt = stmt.where(table.c.model_id == model_id)
                if eval_type is not None and len(eval_type) > 0:
                    stmt = stmt.where(table.c.eval_type.in_(eval_type))
                if filter_type is not None:
                    if filter_type == EvalFilterType.AGENT:
                        stmt = stmt.where(table.c.agent_id.is_not(None))
                    elif filter_type == EvalFilterType.TEAM:
                        stmt = stmt.where(table.c.team_id.is_not(None))
                    elif filter_type == EvalFilterType.WORKFLOW:
                        stmt = stmt.where(table.c.workflow_id.is_not(None))

                # Get total count after applying filtering
                count_stmt = select(func.count()).select_from(stmt.alias())
                total_count = sess.execute(count_stmt).scalar()

                # Sorting
                if sort_by is None:
                    stmt = stmt.order_by(table.c.created_at.desc())
                else:
                    stmt = apply_sorting(stmt, table, sort_by, sort_order)

                # Paginating
                if limit is not None:
                    stmt = stmt.limit(limit)
                    if page is not None:
                        stmt = stmt.offset((page - 1) * limit)

                result = sess.execute(stmt).fetchall()
                if not result:
                    return [] if deserialize else ([], 0)

                eval_runs_raw = [row._mapping for row in result]
                if not deserialize:
                    return eval_runs_raw, total_count

                return [EvalRunRecord.model_validate(row) for row in eval_runs_raw]

        except Exception as e:
            log_error(f"Exception getting eval runs: {e}")
            return [] if deserialize else ([], 0)

    def rename_eval_run(
        self, eval_run_id: str, name: str, deserialize: Optional[bool] = True
    ) -> Optional[Union[EvalRunRecord, Dict[str, Any]]]:
        """Upsert the name of an eval run in the database, returning raw dictionary.

        Args:
            eval_run_id (str): The ID of the eval run to update.
            name (str): The new name of the eval run.

        Returns:
            Optional[Dict[str, Any]]: The updated eval run, or None if the operation fails.

        Raises:
            Exception: If an error occurs during update.
        """
        try:
            table = self._get_table(table_type="evals")
            with self.Session() as sess, sess.begin():
                stmt = (
                    table.update().where(table.c.run_id == eval_run_id).values(name=name, updated_at=int(time.time()))
                )
                sess.execute(stmt)

            eval_run_raw = self.get_eval_run(eval_run_id=eval_run_id, deserialize=deserialize)
            if not eval_run_raw or not deserialize:
                return eval_run_raw

            return EvalRunRecord.model_validate(eval_run_raw)

        except Exception as e:
            log_error(f"Error upserting eval run name {eval_run_id}: {e}")
            return None<|MERGE_RESOLUTION|>--- conflicted
+++ resolved
@@ -967,11 +967,7 @@
                     agent_id=memory.agent_id,
                     team_id=memory.team_id,
                     topics=memory.topics,
-<<<<<<< HEAD
                     updated_at=int(time.time()),
-=======
-                    last_updated=int(time.time()),
->>>>>>> 1508c6ff
                 )
                 stmt = stmt.on_conflict_do_update(
                     index_elements=["memory_id"],
@@ -981,11 +977,7 @@
                         input=memory.input,
                         agent_id=memory.agent_id,
                         team_id=memory.team_id,
-<<<<<<< HEAD
                         updated_at=int(time.time()),
-=======
-                        last_updated=int(time.time()),
->>>>>>> 1508c6ff
                     ),
                 ).returning(table)
 
