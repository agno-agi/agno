"""Table schemas and related utils used by the PostgresDb class"""

from typing import Any

try:
    from sqlalchemy.dialects.postgresql import JSONB
    from sqlalchemy.types import BigInteger, Boolean, Date, String, Text
except ImportError:
    raise ImportError("`sqlalchemy` not installed. Please install it using `pip install sqlalchemy`")

SESSION_TABLE_SCHEMA = {
    "session_id": {"type": String, "nullable": False},
    "session_type": {"type": String, "nullable": False, "index": True},
    "agent_id": {"type": String, "nullable": True},
    "team_id": {"type": String, "nullable": True},
    "workflow_id": {"type": String, "nullable": True},
    "user_id": {"type": String, "nullable": True},
    "session_data": {"type": JSONB, "nullable": True},
    "agent_data": {"type": JSONB, "nullable": True},
    "team_data": {"type": JSONB, "nullable": True},
    "workflow_data": {"type": JSONB, "nullable": True},
    "metadata": {"type": JSONB, "nullable": True},
    "runs": {"type": JSONB, "nullable": True},
    "summary": {"type": JSONB, "nullable": True},
    "created_at": {"type": BigInteger, "nullable": False, "index": True},
    "updated_at": {"type": BigInteger, "nullable": True},
    "_unique_constraints": [
        {
            "name": "uq_session_id",
            "columns": ["session_id"],
        },
    ],
}

MEMORY_TABLE_SCHEMA = {
    "memory_id": {"type": String, "primary_key": True, "nullable": False},
    "memory": {"type": JSONB, "nullable": False},
    "feedback": {"type": Text, "nullable": True},
    "input": {"type": Text, "nullable": True},
    "agent_id": {"type": String, "nullable": True},
    "team_id": {"type": String, "nullable": True},
    "user_id": {"type": String, "nullable": True, "index": True},
    "topics": {"type": JSONB, "nullable": True},
    "created_at": {"type": BigInteger, "nullable": False, "index": True},
    "updated_at": {"type": BigInteger, "nullable": True, "index": True},
}

EVAL_TABLE_SCHEMA = {
    "run_id": {"type": String, "primary_key": True, "nullable": False},
    "eval_type": {"type": String, "nullable": False},
    "eval_data": {"type": JSONB, "nullable": False},
    "eval_input": {"type": JSONB, "nullable": False},
    "name": {"type": String, "nullable": True},
    "agent_id": {"type": String, "nullable": True},
    "team_id": {"type": String, "nullable": True},
    "workflow_id": {"type": String, "nullable": True},
    "model_id": {"type": String, "nullable": True},
    "model_provider": {"type": String, "nullable": True},
    "evaluated_component_name": {"type": String, "nullable": True},
    "created_at": {"type": BigInteger, "nullable": False, "index": True},
    "updated_at": {"type": BigInteger, "nullable": True},
}

KNOWLEDGE_TABLE_SCHEMA = {
    "id": {"type": String, "primary_key": True, "nullable": False},
    "name": {"type": String, "nullable": False},
    "description": {"type": Text, "nullable": False},
    "metadata": {"type": JSONB, "nullable": True},
    "type": {"type": String, "nullable": True},
    "size": {"type": BigInteger, "nullable": True},
    "linked_to": {"type": String, "nullable": True},
    "access_count": {"type": BigInteger, "nullable": True},
    "status": {"type": String, "nullable": True},
    "status_message": {"type": Text, "nullable": True},
    "created_at": {"type": BigInteger, "nullable": True},
    "updated_at": {"type": BigInteger, "nullable": True},
    "external_id": {"type": String, "nullable": True},
}

METRICS_TABLE_SCHEMA = {
    "id": {"type": String, "primary_key": True, "nullable": False},
    "agent_runs_count": {"type": BigInteger, "nullable": False, "default": 0},
    "team_runs_count": {"type": BigInteger, "nullable": False, "default": 0},
    "workflow_runs_count": {"type": BigInteger, "nullable": False, "default": 0},
    "agent_sessions_count": {"type": BigInteger, "nullable": False, "default": 0},
    "team_sessions_count": {"type": BigInteger, "nullable": False, "default": 0},
    "workflow_sessions_count": {"type": BigInteger, "nullable": False, "default": 0},
    "users_count": {"type": BigInteger, "nullable": False, "default": 0},
    "token_metrics": {"type": JSONB, "nullable": False, "default": {}},
    "model_metrics": {"type": JSONB, "nullable": False, "default": {}},
    "date": {"type": Date, "nullable": False, "index": True},
    "aggregation_period": {"type": String, "nullable": False},
    "created_at": {"type": BigInteger, "nullable": False},
    "updated_at": {"type": BigInteger, "nullable": True},
    "completed": {"type": Boolean, "nullable": False, "default": False},
    "_unique_constraints": [
        {
            "name": "uq_metrics_date_period",
            "columns": ["date", "aggregation_period"],
        }
    ],
}

CULTURAL_KNOWLEDGE_TABLE_SCHEMA = {
    "id": {"type": String, "primary_key": True, "nullable": False},
    "name": {"type": String, "nullable": False, "index": True},
    "summary": {"type": Text, "nullable": True},
    "content": {"type": JSONB, "nullable": True},
    "metadata": {"type": JSONB, "nullable": True},
    "input": {"type": Text, "nullable": True},
    "created_at": {"type": BigInteger, "nullable": True},
    "updated_at": {"type": BigInteger, "nullable": True},
    "agent_id": {"type": String, "nullable": True},
    "team_id": {"type": String, "nullable": True},
}

VERSIONS_TABLE_SCHEMA = {
    "table_name": {"type": String, "nullable": False, "primary_key": True},
    "version": {"type": String, "nullable": False},
    "created_at": {"type": String, "nullable": False, "index": True},
    "updated_at": {"type": String, "nullable": True},
}


AGNO_CONFIGS_TABLE_SCHEMA = {
    "id": {"type": String, "primary_key": True, "nullable": False},
    "entity_id": {"type": String, "nullable": False, "index": True},  # To allow search on all configs for a specific entity (agent/team/workflow)
    "entity_type": {"type": String, "nullable": False, "index": True},  # To allow search on all configs for agents/teams/workflows
    "config": {"type": JSONB, "nullable": False},
    "version": {"type": String, "nullable": True},
    "metadata": {"type": JSONB, "nullable": True},
    "created_at": {"type": BigInteger, "nullable": False, "index": True},
    "updated_at": {"type": BigInteger, "nullable": True},
}



def get_table_schema_definition(table_type: str) -> dict[str, Any]:
    """
    Get the expected schema definition for the given table.

    Args:
        table_type (str): The type of table to get the schema for.

    Returns:
        Dict[str, Any]: Dictionary containing column definitions for the table
    """
    schemas = {
        "sessions": SESSION_TABLE_SCHEMA,
        "evals": EVAL_TABLE_SCHEMA,
        "metrics": METRICS_TABLE_SCHEMA,
        "memories": MEMORY_TABLE_SCHEMA,
        "knowledge": KNOWLEDGE_TABLE_SCHEMA,
        "culture": CULTURAL_KNOWLEDGE_TABLE_SCHEMA,
<<<<<<< HEAD
        "configs": AGNO_CONFIGS_TABLE_SCHEMA,
=======
        "versions": VERSIONS_TABLE_SCHEMA,
>>>>>>> 9cffdd00
    }

    schema = schemas.get(table_type, {})
    if not schema:
        raise ValueError(f"Unknown table type: {table_type}")

    return schema  # type: ignore[return-value]<|MERGE_RESOLUTION|>--- conflicted
+++ resolved
@@ -129,8 +129,8 @@
     "config": {"type": JSONB, "nullable": False},
     "version": {"type": String, "nullable": True},
     "metadata": {"type": JSONB, "nullable": True},
-    "created_at": {"type": BigInteger, "nullable": False, "index": True},
-    "updated_at": {"type": BigInteger, "nullable": True},
+    "created_at": {"type": String, "nullable": False, "index": True},
+    "updated_at": {"type": String, "nullable": True},
 }
 
 
@@ -152,11 +152,8 @@
         "memories": MEMORY_TABLE_SCHEMA,
         "knowledge": KNOWLEDGE_TABLE_SCHEMA,
         "culture": CULTURAL_KNOWLEDGE_TABLE_SCHEMA,
-<<<<<<< HEAD
         "configs": AGNO_CONFIGS_TABLE_SCHEMA,
-=======
         "versions": VERSIONS_TABLE_SCHEMA,
->>>>>>> 9cffdd00
     }
 
     schema = schemas.get(table_type, {})
