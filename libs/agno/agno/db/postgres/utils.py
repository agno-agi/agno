"""Utility functions for the Postgres database class."""

import time
from datetime import date, datetime, timedelta, timezone
from typing import Any, Dict, List, Optional
from uuid import uuid4

from sqlalchemy import Engine
from sqlalchemy.ext.asyncio import AsyncEngine, AsyncSession

from agno.db.postgres.schemas import get_table_schema_definition
from agno.db.schemas.culture import CulturalKnowledge
from agno.utils.log import log_debug, log_error, log_warning

try:
    from sqlalchemy import Table
    from sqlalchemy.dialects import postgresql
    from sqlalchemy.inspection import inspect
    from sqlalchemy.orm import Session
    from sqlalchemy.sql.expression import text
except ImportError:
    raise ImportError("`sqlalchemy` not installed. Please install it using `pip install sqlalchemy`")


# -- DB util methods --
def apply_sorting(stmt, table: Table, sort_by: Optional[str] = None, sort_order: Optional[str] = None):
    """Apply sorting to the given SQLAlchemy statement.

    Args:
        stmt: The SQLAlchemy statement to modify
        table: The table being queried
        sort_by: The field to sort by
        sort_order: The sort order ('asc' or 'desc')

    Returns:
        The modified statement with sorting applied
    """
    if sort_by is None:
        return stmt

    if not hasattr(table.c, sort_by):
        log_debug(f"Invalid sort field: '{sort_by}'. Will not apply any sorting.")
        return stmt

    # Apply the given sorting
    sort_column = getattr(table.c, sort_by)
    if sort_order and sort_order == "asc":
        return stmt.order_by(sort_column.asc())
    else:
        return stmt.order_by(sort_column.desc())


def create_schema(session: Session, db_schema: str) -> None:
    """Create the database schema if it doesn't exist.

    Args:
        session: The SQLAlchemy session to use
        db_schema (str): The definition of the database schema to create
    """
    try:
        log_debug(f"Creating schema if not exists: {db_schema}")
        session.execute(text(f"CREATE SCHEMA IF NOT EXISTS {db_schema};"))
    except Exception as e:
        log_warning(f"Could not create schema {db_schema}: {e}")


async def acreate_schema(session: AsyncSession, db_schema: str) -> None:
    """Create the database schema if it doesn't exist.

    Args:
        session: The SQLAlchemy session to use
        db_schema (str): The definition of the database schema to create
    """
    try:
        log_debug(f"Creating schema if not exists: {db_schema}")
        await session.execute(text(f"CREATE SCHEMA IF NOT EXISTS {db_schema};"))
    except Exception as e:
        log_warning(f"Could not create schema {db_schema}: {e}")


def is_table_available(session: Session, table_name: str, db_schema: str) -> bool:
    """
    Check if a table with the given name exists in the given schema.

    Returns:
        bool: True if the table exists, False otherwise.
    """
    try:
        exists_query = text(
            "SELECT 1 FROM information_schema.tables WHERE table_schema = :schema AND table_name = :table"
        )
        exists = session.execute(exists_query, {"schema": db_schema, "table": table_name}).scalar() is not None
        return exists

    except Exception as e:
        log_error(f"Error checking if table exists: {e}")
        return False


async def ais_table_available(session: AsyncSession, table_name: str, db_schema: str) -> bool:
    """
    Check if a table with the given name exists in the given schema.

    Returns:
        bool: True if the table exists, False otherwise.
    """
    try:
        exists_query = text(
            "SELECT 1 FROM information_schema.tables WHERE table_schema = :schema AND table_name = :table"
        )
        exists = (await session.execute(exists_query, {"schema": db_schema, "table": table_name})).scalar() is not None
        return exists
    except Exception as e:
        log_error(f"Error checking if table exists: {e}")
        return False


def is_valid_table(db_engine: Engine, table_name: str, table_type: str, db_schema: str) -> bool:
    """
    Check if the existing table has the expected column names.

    Args:
        table_name (str): Name of the table to validate
        schema (str): Database schema name

    Returns:
        bool: True if table has all expected columns, False otherwise
    """
    try:
        expected_table_schema = get_table_schema_definition(table_type)
        expected_columns = {col_name for col_name in expected_table_schema.keys() if not col_name.startswith("_")}

        # Get existing columns
        inspector = inspect(db_engine)
        existing_columns_info = inspector.get_columns(table_name, schema=db_schema)
        existing_columns = set(col["name"] for col in existing_columns_info)

        # Check if all expected columns exist
        missing_columns = expected_columns - existing_columns
        if missing_columns:
            log_warning(f"Missing columns {missing_columns} in table {db_schema}.{table_name}")
            return False

        return True
    except Exception as e:
        log_error(f"Error validating table schema for {db_schema}.{table_name}: {e}")
        return False


async def ais_valid_table(db_engine: AsyncEngine, table_name: str, table_type: str, db_schema: str) -> bool:
    """
    Check if the existing table has the expected column names.

    Args:
        table_name (str): Name of the table to validate
        schema (str): Database schema name

    Returns:
        bool: True if table has all expected columns, False otherwise
    """
    try:
        expected_table_schema = get_table_schema_definition(table_type)
        expected_columns = {col_name for col_name in expected_table_schema.keys() if not col_name.startswith("_")}

<<<<<<< HEAD
        # Get existing columns
        inspector = inspect(db_engine)
        existing_columns_info = inspector.get_columns(table_name, schema=db_schema)
        existing_columns = set(col["name"] for col in existing_columns_info)
=======
        # Get existing columns from the async engine
        async with db_engine.connect() as conn:
            existing_columns = await conn.run_sync(_get_table_columns, table_name)
>>>>>>> b90ae5c2

        # Check if all expected columns exist
        missing_columns = expected_columns - existing_columns
        if missing_columns:
            log_warning(f"Missing columns {missing_columns} in table {db_schema}.{table_name}")
            return False

        return True
    except Exception as e:
        log_error(f"Error validating table schema for {db_schema}.{table_name}: {e}")
        return False


<<<<<<< HEAD
=======
def _get_table_columns(conn, table_name: str) -> set[str]:
    """Helper function to get table columns using sync inspector."""
    inspector = inspect(conn)
    columns_info = inspector.get_columns(table_name)
    return {col["name"] for col in columns_info}


>>>>>>> b90ae5c2
# -- Metrics util methods --
def bulk_upsert_metrics(session: Session, table: Table, metrics_records: list[dict]) -> list[dict]:
    """Bulk upsert metrics into the database.

    Args:
        table (Table): The table to upsert into.
        metrics_records (list[dict]): The metrics records to upsert.

    Returns:
        list[dict]: The upserted metrics records.
    """
    if not metrics_records:
        return []

    results = []
    stmt = postgresql.insert(table)

    # Columns to update in case of conflict
    update_columns = {
        col.name: stmt.excluded[col.name]
        for col in table.columns
        if col.name not in ["id", "date", "created_at", "aggregation_period"]
    }

    stmt = stmt.on_conflict_do_update(index_elements=["date", "aggregation_period"], set_=update_columns).returning(  # type: ignore
        table
    )
    result = session.execute(stmt, metrics_records)
    results = [row._mapping for row in result.fetchall()]
    session.commit()

    return results  # type: ignore


async def abulk_upsert_metrics(session: AsyncSession, table: Table, metrics_records: list[dict]) -> list[dict]:
    """Bulk upsert metrics into the database.

    Args:
        table (Table): The table to upsert into.
        metrics_records (list[dict]): The metrics records to upsert.

    Returns:
        list[dict]: The upserted metrics records.
    """
    if not metrics_records:
        return []

    results = []
    stmt = postgresql.insert(table)

    # Columns to update in case of conflict
    update_columns = {
        col.name: stmt.excluded[col.name]
        for col in table.columns
        if col.name not in ["id", "date", "created_at", "aggregation_period"]
    }

    stmt = stmt.on_conflict_do_update(index_elements=["date", "aggregation_period"], set_=update_columns).returning(  # type: ignore
        table
    )
    result = await session.execute(stmt, metrics_records)
    results = [row._mapping for row in result.fetchall()]
    await session.commit()

    return results  # type: ignore


def calculate_date_metrics(date_to_process: date, sessions_data: dict) -> dict:
    """Calculate metrics for the given single date.

    Args:
        date_to_process (date): The date to calculate metrics for.
        sessions_data (dict): The sessions data to calculate metrics for.

    Returns:
        dict: The calculated metrics.
    """
    metrics = {
        "users_count": 0,
        "agent_sessions_count": 0,
        "team_sessions_count": 0,
        "workflow_sessions_count": 0,
        "agent_runs_count": 0,
        "team_runs_count": 0,
        "workflow_runs_count": 0,
    }
    token_metrics = {
        "input_tokens": 0,
        "output_tokens": 0,
        "total_tokens": 0,
        "audio_total_tokens": 0,
        "audio_input_tokens": 0,
        "audio_output_tokens": 0,
        "cache_read_tokens": 0,
        "cache_write_tokens": 0,
        "reasoning_tokens": 0,
    }
    model_counts: Dict[str, int] = {}

    session_types = [
        ("agent", "agent_sessions_count", "agent_runs_count"),
        ("team", "team_sessions_count", "team_runs_count"),
        ("workflow", "workflow_sessions_count", "workflow_runs_count"),
    ]
    all_user_ids = set()

    for session_type, sessions_count_key, runs_count_key in session_types:
        sessions = sessions_data.get(session_type, [])
        metrics[sessions_count_key] = len(sessions)

        for session in sessions:
            if session.get("user_id"):
                all_user_ids.add(session["user_id"])
            metrics[runs_count_key] += len(session.get("runs", []))
            if runs := session.get("runs", []):
                for run in runs:
                    if model_id := run.get("model"):
                        model_provider = run.get("model_provider", "")
                        model_counts[f"{model_id}:{model_provider}"] = (
                            model_counts.get(f"{model_id}:{model_provider}", 0) + 1
                        )

            session_metrics = session.get("session_data", {}).get("session_metrics", {})
            for field in token_metrics:
                token_metrics[field] += session_metrics.get(field, 0)

    model_metrics = []
    for model, count in model_counts.items():
        model_id, model_provider = model.split(":")
        model_metrics.append({"model_id": model_id, "model_provider": model_provider, "count": count})

    metrics["users_count"] = len(all_user_ids)
    current_time = int(time.time())

    return {
        "id": str(uuid4()),
        "date": date_to_process,
        "completed": date_to_process < datetime.now(timezone.utc).date(),
        "token_metrics": token_metrics,
        "model_metrics": model_metrics,
        "created_at": current_time,
        "updated_at": current_time,
        "aggregation_period": "daily",
        **metrics,
    }


def fetch_all_sessions_data(
    sessions: List[Dict[str, Any]], dates_to_process: list[date], start_timestamp: int
) -> Optional[dict]:
    """Return all session data for the given dates, for all session types.

    Args:
        dates_to_process (list[date]): The dates to fetch session data for.

    Returns:
        dict: A dictionary with dates as keys and session data as values, for all session types.

    Example:
    {
        "2000-01-01": {
            "agent": [<session1>, <session2>, ...],
            "team": [...],
            "workflow": [...],
        }
    }
    """
    if not dates_to_process:
        return None

    all_sessions_data: Dict[str, Dict[str, List[Dict[str, Any]]]] = {
        date_to_process.isoformat(): {"agent": [], "team": [], "workflow": []} for date_to_process in dates_to_process
    }

    for session in sessions:
        session_date = (
            datetime.fromtimestamp(session.get("created_at", start_timestamp), tz=timezone.utc).date().isoformat()
        )
        if session_date in all_sessions_data:
            all_sessions_data[session_date][session["session_type"]].append(session)

    return all_sessions_data


def get_dates_to_calculate_metrics_for(starting_date: date) -> list[date]:
    """Return the list of dates to calculate metrics for.

    Args:
        starting_date (date): The starting date to calculate metrics for.

    Returns:
        list[date]: The list of dates to calculate metrics for.
    """
    today = datetime.now(timezone.utc).date()
    days_diff = (today - starting_date).days + 1
    if days_diff <= 0:
        return []
    return [starting_date + timedelta(days=x) for x in range(days_diff)]


# -- Cultural Knowledge util methods --
def serialize_cultural_knowledge(cultural_knowledge: CulturalKnowledge) -> Dict[str, Any]:
    """Serialize a CulturalKnowledge object for database storage.

    Converts the model's separate content, categories, and notes fields
    into a single JSON dict for the database content column.

    Args:
        cultural_knowledge (CulturalKnowledge): The cultural knowledge object to serialize.

    Returns:
        Dict[str, Any]: A dictionary with the content field as JSON containing content, categories, and notes.
    """
    content_dict: Dict[str, Any] = {}
    if cultural_knowledge.content is not None:
        content_dict["content"] = cultural_knowledge.content
    if cultural_knowledge.categories is not None:
        content_dict["categories"] = cultural_knowledge.categories
    if cultural_knowledge.notes is not None:
        content_dict["notes"] = cultural_knowledge.notes

    return content_dict if content_dict else {}


def deserialize_cultural_knowledge(db_row: Dict[str, Any]) -> CulturalKnowledge:
    """Deserialize a database row to a CulturalKnowledge object.

    The database stores content as a JSON dict containing content, categories, and notes.
    This method extracts those fields and converts them back to the model format.

    Args:
        db_row (Dict[str, Any]): The database row as a dictionary.

    Returns:
        CulturalKnowledge: The cultural knowledge object.
    """
    # Extract content, categories, and notes from the JSON content field
    content_json = db_row.get("content", {}) or {}

    return CulturalKnowledge.from_dict(
        {
            "id": db_row.get("id"),
            "name": db_row.get("name"),
            "summary": db_row.get("summary"),
            "content": content_json.get("content"),
            "categories": content_json.get("categories"),
            "notes": content_json.get("notes"),
            "metadata": db_row.get("metadata"),
            "input": db_row.get("input"),
            "created_at": db_row.get("created_at"),
            "updated_at": db_row.get("updated_at"),
            "agent_id": db_row.get("agent_id"),
            "team_id": db_row.get("team_id"),
        }
    )<|MERGE_RESOLUTION|>--- conflicted
+++ resolved
@@ -162,16 +162,9 @@
         expected_table_schema = get_table_schema_definition(table_type)
         expected_columns = {col_name for col_name in expected_table_schema.keys() if not col_name.startswith("_")}
 
-<<<<<<< HEAD
-        # Get existing columns
-        inspector = inspect(db_engine)
-        existing_columns_info = inspector.get_columns(table_name, schema=db_schema)
-        existing_columns = set(col["name"] for col in existing_columns_info)
-=======
         # Get existing columns from the async engine
         async with db_engine.connect() as conn:
             existing_columns = await conn.run_sync(_get_table_columns, table_name)
->>>>>>> b90ae5c2
 
         # Check if all expected columns exist
         missing_columns = expected_columns - existing_columns
@@ -185,8 +178,6 @@
         return False
 
 
-<<<<<<< HEAD
-=======
 def _get_table_columns(conn, table_name: str) -> set[str]:
     """Helper function to get table columns using sync inspector."""
     inspector = inspect(conn)
@@ -194,7 +185,6 @@
     return {col["name"] for col in columns_info}
 
 
->>>>>>> b90ae5c2
 # -- Metrics util methods --
 def bulk_upsert_metrics(session: Session, table: Table, metrics_records: list[dict]) -> list[dict]:
     """Bulk upsert metrics into the database.
