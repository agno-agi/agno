--- conflicted
+++ resolved
@@ -5,11 +5,8 @@
 from uuid import uuid4
 
 from agno.db.base import AsyncBaseDb, SessionType
-<<<<<<< HEAD
+from agno.db.migrations.manager import MigrationManager
 from agno.db.schemas.context import ContextItem
-=======
-from agno.db.migrations.manager import MigrationManager
->>>>>>> 0caaf2bd
 from agno.db.schemas.culture import CulturalKnowledge
 from agno.db.schemas.evals import EvalFilterType, EvalRunRecord, EvalType
 from agno.db.schemas.knowledge import KnowledgeRow
@@ -283,7 +280,14 @@
                 )
             return self.culture_table
 
-<<<<<<< HEAD
+        elif table_type == "versions":
+            if not hasattr(self, "versions_table"):
+                self.versions_table = await self._get_or_create_table(
+                    table_name=self.versions_table_name,
+                    table_type="versions",
+                )
+            return self.versions_table
+
         elif table_type == "context":
             if not hasattr(self, "context_table"):
                 self.context_table = await self._get_or_create_table(
@@ -292,15 +296,6 @@
                     create_table_if_not_found=create_table_if_not_found,
                 )
             return self.context_table
-=======
-        elif table_type == "versions":
-            if not hasattr(self, "versions_table"):
-                self.versions_table = await self._get_or_create_table(
-                    table_name=self.versions_table_name,
-                    table_type="versions",
-                )
-            return self.versions_table
->>>>>>> 0caaf2bd
 
         else:
             raise ValueError(f"Unknown table type: '{table_type}'")
