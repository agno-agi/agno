import time
from datetime import date, datetime, timedelta, timezone
from pathlib import Path
from typing import Any, Dict, List, Optional, Sequence, Tuple, Union, cast
from uuid import uuid4

from agno.db.base import AsyncBaseDb, SessionType
from agno.db.migrations.manager import MigrationManager
from agno.db.schemas.culture import CulturalKnowledge
from agno.db.schemas.evals import EvalFilterType, EvalRunRecord, EvalType
from agno.db.schemas.knowledge import KnowledgeRow
from agno.db.schemas.memory import UserMemory
from agno.db.sqlite.schemas import get_table_schema_definition
from agno.db.sqlite.utils import (
    abulk_upsert_metrics,
    ais_table_available,
    ais_valid_table,
    apply_sorting,
    calculate_date_metrics,
    deserialize_cultural_knowledge_from_db,
    fetch_all_sessions_data,
    get_dates_to_calculate_metrics_for,
    serialize_cultural_knowledge_for_db,
)
from agno.db.utils import deserialize_session_json_fields, serialize_session_json_fields
from agno.session import AgentSession, Session, TeamSession, WorkflowSession
from agno.utils.log import log_debug, log_error, log_info, log_warning
from agno.utils.string import generate_id

try:
    from sqlalchemy import Column, MetaData, String, Table, func, select, text
    from sqlalchemy.dialects import sqlite
    from sqlalchemy.ext.asyncio import AsyncEngine, async_sessionmaker, create_async_engine
    from sqlalchemy.schema import Index, UniqueConstraint
except ImportError:
    raise ImportError("`sqlalchemy` not installed. Please install it using `pip install sqlalchemy`")


class AsyncSqliteDb(AsyncBaseDb):
    def __init__(
        self,
        db_file: Optional[str] = None,
        db_engine: Optional[AsyncEngine] = None,
        db_url: Optional[str] = None,
        session_table: Optional[str] = None,
        culture_table: Optional[str] = None,
        memory_table: Optional[str] = None,
        metrics_table: Optional[str] = None,
        eval_table: Optional[str] = None,
        knowledge_table: Optional[str] = None,
        versions_table: Optional[str] = None,
        id: Optional[str] = None,
    ):
        """
        Async interface for interacting with a SQLite database.

        The following order is used to determine the database connection:
            1. Use the db_engine
            2. Use the db_url
            3. Use the db_file
            4. Create a new database in the current directory

        Args:
            db_file (Optional[str]): The database file to connect to.
            db_engine (Optional[AsyncEngine]): The SQLAlchemy async database engine to use.
            db_url (Optional[str]): The database URL to connect to.
            session_table (Optional[str]): Name of the table to store Agent, Team and Workflow sessions.
            culture_table (Optional[str]): Name of the table to store cultural notions.
            memory_table (Optional[str]): Name of the table to store user memories.
            metrics_table (Optional[str]): Name of the table to store metrics.
            eval_table (Optional[str]): Name of the table to store evaluation runs data.
            knowledge_table (Optional[str]): Name of the table to store knowledge documents data.
            versions_table (Optional[str]): Name of the table to store schema versions.
            id (Optional[str]): ID of the database.

        Raises:
            ValueError: If none of the tables are provided.
        """
        if id is None:
            seed = db_url or db_file or str(db_engine.url) if db_engine else "sqlite+aiosqlite:///agno.db"
            id = generate_id(seed)

        super().__init__(
            id=id,
            session_table=session_table,
            culture_table=culture_table,
            memory_table=memory_table,
            metrics_table=metrics_table,
            eval_table=eval_table,
            knowledge_table=knowledge_table,
            versions_table=versions_table,
        )

        _engine: Optional[AsyncEngine] = db_engine
        if _engine is None:
            if db_url is not None:
                _engine = create_async_engine(db_url)
            elif db_file is not None:
                db_path = Path(db_file).resolve()
                db_path.parent.mkdir(parents=True, exist_ok=True)
                db_file = str(db_path)
                _engine = create_async_engine(f"sqlite+aiosqlite:///{db_path}")
            else:
                # If none of db_engine, db_url, or db_file are provided, create a db in the current directory
                default_db_path = Path("./agno.db").resolve()
                _engine = create_async_engine(f"sqlite+aiosqlite:///{default_db_path}")
                db_file = str(default_db_path)
                log_debug(f"Created SQLite database: {default_db_path}")

        self.db_engine: AsyncEngine = _engine
        self.db_url: Optional[str] = db_url
        self.db_file: Optional[str] = db_file
        self.metadata: MetaData = MetaData()

        # Initialize database session factory
        self.async_session_factory = async_sessionmaker(bind=self.db_engine, expire_on_commit=False)

    # -- DB methods --
    async def table_exists(self, table_name: str) -> bool:
        """Check if a table with the given name exists in the SQLite database.

        Args:
            table_name: Name of the table to check

        Returns:
            bool: True if the table exists in the database, False otherwise
        """
        async with self.async_session_factory() as sess:
            return await ais_table_available(session=sess, table_name=table_name)

    async def _create_all_tables(self):
        """Create all tables for the database."""
        tables_to_create = [
            (self.session_table_name, "sessions"),
            (self.memory_table_name, "memories"),
            (self.metrics_table_name, "metrics"),
            (self.eval_table_name, "evals"),
            (self.knowledge_table_name, "knowledge"),
            (self.versions_table_name, "versions"),
        ]

        for table_name, table_type in tables_to_create:
<<<<<<< HEAD
            if table_name != self.versions_table_name:
                # Also store the schema version for the created table
                latest_schema_version = MigrationManager(self).latest_schema_version
                await self.upsert_schema_version(table_name=table_name, version=latest_schema_version.public)

            await self._get_or_create_table(table_name=table_name, table_type=table_type)
=======
            await self._create_table(table_name=table_name, table_type=table_type)
>>>>>>> 9f772414

    async def _create_table(self, table_name: str, table_type: str) -> Table:
        """
        Create a table with the appropriate schema based on the table type.

        Args:
            table_name (str): Name of the table to create
            table_type (str): Type of table (used to get schema definition)

        Returns:
            Table: SQLAlchemy Table object
        """
        try:
            table_schema = get_table_schema_definition(table_type)

            columns: List[Column] = []
            indexes: List[str] = []
            unique_constraints: List[str] = []
            schema_unique_constraints = table_schema.pop("_unique_constraints", [])

            # Get the columns, indexes, and unique constraints from the table schema
            for col_name, col_config in table_schema.items():
                column_args = [col_name, col_config["type"]()]
                column_kwargs = {}

                if col_config.get("primary_key", False):
                    column_kwargs["primary_key"] = True
                if "nullable" in col_config:
                    column_kwargs["nullable"] = col_config["nullable"]
                if col_config.get("index", False):
                    indexes.append(col_name)
                if col_config.get("unique", False):
                    column_kwargs["unique"] = True
                    unique_constraints.append(col_name)

                columns.append(Column(*column_args, **column_kwargs))  # type: ignore

            # Create the table object
            table = Table(table_name, self.metadata, *columns)

            # Add multi-column unique constraints with table-specific names
            for constraint in schema_unique_constraints:
                constraint_name = f"{table_name}_{constraint['name']}"
                constraint_columns = constraint["columns"]
                table.append_constraint(UniqueConstraint(*constraint_columns, name=constraint_name))

            # Add indexes to the table definition
            for idx_col in indexes:
                idx_name = f"idx_{table_name}_{idx_col}"
                table.append_constraint(Index(idx_name, idx_col))

            # Create table
            table_created = False
            if not await self.table_exists(table_name):
                async with self.db_engine.begin() as conn:
                    await conn.run_sync(table.create, checkfirst=True)
                log_debug(f"Successfully created table '{table_name}'")
                table_created = True
            else:
                log_debug(f"Table {table_name} already exists, skipping creation")

            # Create indexes
            for idx in table.indexes:
                try:
                    # Check if index already exists
                    async with self.async_session_factory() as sess:
                        exists_query = text("SELECT 1 FROM sqlite_master WHERE type = 'index' AND name = :index_name")
                        result = await sess.execute(exists_query, {"index_name": idx.name})
                        exists = result.scalar() is not None
                        if exists:
                            log_debug(f"Index {idx.name} already exists in table {table_name}, skipping creation")
                            continue

                    async with self.db_engine.begin() as conn:
                        await conn.run_sync(idx.create)
                    log_debug(f"Created index: {idx.name} for table {table_name}")

                except Exception as e:
                    log_warning(f"Error creating index {idx.name}: {e}")

            # Store the schema version for the created table
            if table_name != self.versions_table_name and table_created:
                latest_schema_version = MigrationManager(self).latest_schema_version
                await self.upsert_schema_version(table_name=table_name, version=latest_schema_version.public)

            return table

        except Exception as e:
            log_error(f"Could not create table '{table_name}': {e}")
            raise e

    async def _get_table(self, table_type: str) -> Optional[Table]:
        if table_type == "sessions":
            if not hasattr(self, "session_table"):
                self.session_table = await self._get_or_create_table(
                    table_name=self.session_table_name,
                    table_type=table_type,
                )
            return self.session_table

        elif table_type == "memories":
            if not hasattr(self, "memory_table"):
                self.memory_table = await self._get_or_create_table(
                    table_name=self.memory_table_name,
                    table_type="memories",
                )
            return self.memory_table

        elif table_type == "metrics":
            if not hasattr(self, "metrics_table"):
                self.metrics_table = await self._get_or_create_table(
                    table_name=self.metrics_table_name,
                    table_type="metrics",
                )
            return self.metrics_table

        elif table_type == "evals":
            if not hasattr(self, "eval_table"):
                self.eval_table = await self._get_or_create_table(
                    table_name=self.eval_table_name,
                    table_type="evals",
                )
            return self.eval_table

        elif table_type == "knowledge":
            if not hasattr(self, "knowledge_table"):
                self.knowledge_table = await self._get_or_create_table(
                    table_name=self.knowledge_table_name,
                    table_type="knowledge",
                )
            return self.knowledge_table

        elif table_type == "culture":
            if not hasattr(self, "culture_table"):
                self.culture_table = await self._get_or_create_table(
                    table_name=self.culture_table_name,
                    table_type="culture",
                )
            return self.culture_table

        elif table_type == "versions":
            if not hasattr(self, "versions_table"):
                self.versions_table = await self._get_or_create_table(
                    table_name=self.versions_table_name,
                    table_type="versions",
                )
            return self.versions_table

        else:
            raise ValueError(f"Unknown table type: '{table_type}'")

    async def _get_or_create_table(
        self,
        table_name: str,
        table_type: str,
    ) -> Table:
        """
        Check if the table exists and is valid, else create it.

        Args:
            table_name (str): Name of the table to get or create
            table_type (str): Type of table (used to get schema definition)

        Returns:
            Table: SQLAlchemy Table object
        """
        async with self.async_session_factory() as sess, sess.begin():
            table_is_available = await ais_table_available(session=sess, table_name=table_name)

        if not table_is_available:
            return await self._create_table(table_name=table_name, table_type=table_type)

        # SQLite version of table validation (no schema)
        if not await ais_valid_table(db_engine=self.db_engine, table_name=table_name, table_type=table_type):
            raise ValueError(f"Table {table_name} has an invalid schema")

        try:
            async with self.db_engine.connect() as conn:

                def load_table(connection):
                    return Table(table_name, self.metadata, autoload_with=connection)

                table = await conn.run_sync(load_table)
                log_debug(f"Loaded existing table {table_name}")
                return table

        except Exception as e:
            log_error(f"Error loading existing table {table_name}: {e}")
            raise e

    async def get_latest_schema_version(self, table_name: str) -> str:
        """Get the latest version of the database schema."""
        table = await self._get_table(table_type="versions")
        if table is None:
            return "2.0.0"
        async with self.async_session_factory() as sess:
            stmt = select(table)
            # Latest version for the given table
            stmt = stmt.where(table.c.table_name == table_name)
            stmt = stmt.order_by(table.c.version.desc()).limit(1)
            result = await sess.execute(stmt)
            row = result.fetchone()
            if row is None:
                return "2.0.0"
            version_dict = dict(row._mapping)
            return version_dict.get("version") or "2.0.0"

    async def upsert_schema_version(self, table_name: str, version: str) -> None:
        """Upsert the schema version into the database."""
        table = await self._get_table(table_type="versions")
        if table is None:
            return
        current_datetime = datetime.now().isoformat()
        async with self.async_session_factory() as sess, sess.begin():
            stmt = sqlite.insert(table).values(
                table_name=table_name,
                version=version,
                created_at=current_datetime,  # Store as ISO format string
                updated_at=current_datetime,
            )
            # Update version if table_name already exists
            stmt = stmt.on_conflict_do_update(
                index_elements=["table_name"],
                set_=dict(version=version, updated_at=current_datetime),
            )
            await sess.execute(stmt)

    # -- Session methods --

    async def delete_session(self, session_id: str) -> bool:
        """
        Delete a session from the database.

        Args:
            session_id (str): ID of the session to delete

        Returns:
            bool: True if the session was deleted, False otherwise.

        Raises:
            Exception: If an error occurs during deletion.
        """
        try:
            table = await self._get_table(table_type="sessions")
            if table is None:
                return False

            async with self.async_session_factory() as sess, sess.begin():
                delete_stmt = table.delete().where(table.c.session_id == session_id)
                result = await sess.execute(delete_stmt)
                if result.rowcount == 0:  # type: ignore
                    log_debug(f"No session found to delete with session_id: {session_id}")
                    return False
                else:
                    log_debug(f"Successfully deleted session with session_id: {session_id}")
                    return True

        except Exception as e:
            log_error(f"Error deleting session: {e}")
            return False

    async def delete_sessions(self, session_ids: List[str]) -> None:
        """Delete all given sessions from the database.
        Can handle multiple session types in the same run.

        Args:
            session_ids (List[str]): The IDs of the sessions to delete.

        Raises:
            Exception: If an error occurs during deletion.
        """
        try:
            table = await self._get_table(table_type="sessions")
            if table is None:
                return

            async with self.async_session_factory() as sess, sess.begin():
                delete_stmt = table.delete().where(table.c.session_id.in_(session_ids))
                result = await sess.execute(delete_stmt)

            log_debug(f"Successfully deleted {result.rowcount} sessions")  # type: ignore

        except Exception as e:
            log_error(f"Error deleting sessions: {e}")

    async def get_session(
        self,
        session_id: str,
        session_type: SessionType,
        user_id: Optional[str] = None,
        deserialize: Optional[bool] = True,
    ) -> Optional[Union[Session, Dict[str, Any]]]:
        """
        Read a session from the database.

        Args:
            session_id (str): ID of the session to read.
            session_type (SessionType): Type of session to get.
            user_id (Optional[str]): User ID to filter by. Defaults to None.
            deserialize (Optional[bool]): Whether to serialize the session. Defaults to True.

        Returns:
            Optional[Union[Session, Dict[str, Any]]]:
                - When deserialize=True: Session object
                - When deserialize=False: Session dictionary

        Raises:
            Exception: If an error occurs during retrieval.
        """
        try:
            table = await self._get_table(table_type="sessions")
            if table is None:
                return None

            async with self.async_session_factory() as sess, sess.begin():
                stmt = select(table).where(table.c.session_id == session_id)

                # Filtering
                if user_id is not None:
                    stmt = stmt.where(table.c.user_id == user_id)

                result = await sess.execute(stmt)
                row = result.fetchone()
                if row is None:
                    return None

                session_raw = deserialize_session_json_fields(dict(row._mapping))
                if not session_raw or not deserialize:
                    return session_raw

            if session_type == SessionType.AGENT:
                return AgentSession.from_dict(session_raw)
            elif session_type == SessionType.TEAM:
                return TeamSession.from_dict(session_raw)
            elif session_type == SessionType.WORKFLOW:
                return WorkflowSession.from_dict(session_raw)
            else:
                raise ValueError(f"Invalid session type: {session_type}")

        except Exception as e:
            log_debug(f"Exception reading from sessions table: {e}")
            raise e

    async def get_sessions(
        self,
        session_type: Optional[SessionType] = None,
        user_id: Optional[str] = None,
        component_id: Optional[str] = None,
        session_name: Optional[str] = None,
        start_timestamp: Optional[int] = None,
        end_timestamp: Optional[int] = None,
        limit: Optional[int] = None,
        page: Optional[int] = None,
        sort_by: Optional[str] = None,
        sort_order: Optional[str] = None,
        deserialize: Optional[bool] = True,
    ) -> Union[List[Session], Tuple[List[Dict[str, Any]], int]]:
        """
        Get all sessions in the given table. Can filter by user_id and entity_id.
        Args:
            session_type (Optional[SessionType]): The type of session to get.
            user_id (Optional[str]): The ID of the user to filter by.
            component_id (Optional[str]): The ID of the agent / workflow to filter by.
            session_name (Optional[str]): The name of the session to filter by.
            start_timestamp (Optional[int]): The start timestamp to filter by.
            end_timestamp (Optional[int]): The end timestamp to filter by.
            limit (Optional[int]): The maximum number of sessions to return. Defaults to None.
            page (Optional[int]): The page number to return. Defaults to None.
            sort_by (Optional[str]): The field to sort by. Defaults to None.
            sort_order (Optional[str]): The sort order. Defaults to None.
            deserialize (Optional[bool]): Whether to serialize the sessions. Defaults to True.

        Returns:
            List[Session]:
                - When deserialize=True: List of Session objects matching the criteria.
                - When deserialize=False: List of Session dictionaries matching the criteria.

        Raises:
            Exception: If an error occurs during retrieval.
        """
        try:
            table = await self._get_table(table_type="sessions")
            if table is None:
                return [] if deserialize else ([], 0)

            async with self.async_session_factory() as sess, sess.begin():
                stmt = select(table)

                # Filtering
                if user_id is not None:
                    stmt = stmt.where(table.c.user_id == user_id)
                if component_id is not None:
                    if session_type == SessionType.AGENT:
                        stmt = stmt.where(table.c.agent_id == component_id)
                    elif session_type == SessionType.TEAM:
                        stmt = stmt.where(table.c.team_id == component_id)
                    elif session_type == SessionType.WORKFLOW:
                        stmt = stmt.where(table.c.workflow_id == component_id)
                if start_timestamp is not None:
                    stmt = stmt.where(table.c.created_at >= start_timestamp)
                if end_timestamp is not None:
                    stmt = stmt.where(table.c.created_at <= end_timestamp)
                if session_name is not None:
                    stmt = stmt.where(table.c.session_data.like(f"%{session_name}%"))
                if session_type is not None:
                    stmt = stmt.where(table.c.session_type == session_type.value)

                # Getting total count
                count_stmt = select(func.count()).select_from(stmt.alias())
                count_result = await sess.execute(count_stmt)
                total_count = count_result.scalar() or 0

                # Sorting
                stmt = apply_sorting(stmt, table, sort_by, sort_order)

                # Paginating
                if limit is not None:
                    stmt = stmt.limit(limit)
                    if page is not None:
                        stmt = stmt.offset((page - 1) * limit)

                result = await sess.execute(stmt)
                records = result.fetchall()
                if records is None:
                    return [] if deserialize else ([], 0)

                sessions_raw = [deserialize_session_json_fields(dict(record._mapping)) for record in records]
                if not deserialize:
                    return sessions_raw, total_count
                if not sessions_raw:
                    return []

            if session_type == SessionType.AGENT:
                return [AgentSession.from_dict(record) for record in sessions_raw]  # type: ignore
            elif session_type == SessionType.TEAM:
                return [TeamSession.from_dict(record) for record in sessions_raw]  # type: ignore
            elif session_type == SessionType.WORKFLOW:
                return [WorkflowSession.from_dict(record) for record in sessions_raw]  # type: ignore
            else:
                raise ValueError(f"Invalid session type: {session_type}")

        except Exception as e:
            log_debug(f"Exception reading from sessions table: {e}")
            raise e

    async def rename_session(
        self,
        session_id: str,
        session_type: SessionType,
        session_name: str,
        deserialize: Optional[bool] = True,
    ) -> Optional[Union[Session, Dict[str, Any]]]:
        """
        Rename a session in the database.

        Args:
            session_id (str): The ID of the session to rename.
            session_type (SessionType): The type of session to rename.
            session_name (str): The new name for the session.
            deserialize (Optional[bool]): Whether to serialize the session. Defaults to True.

        Returns:
            Optional[Union[Session, Dict[str, Any]]]:
                - When deserialize=True: Session object
                - When deserialize=False: Session dictionary

        Raises:
            Exception: If an error occurs during renaming.
        """
        try:
            # Get the current session as a deserialized object
            session = await self.get_session(session_id, session_type, deserialize=True)
            if session is None:
                return None

            session = cast(Session, session)
            # Update the session name
            if session.session_data is None:
                session.session_data = {}
            session.session_data["session_name"] = session_name

            # Upsert the updated session back to the database
            return await self.upsert_session(session, deserialize=deserialize)

        except Exception as e:
            log_error(f"Exception renaming session: {e}")
            raise e

    async def upsert_session(
        self, session: Session, deserialize: Optional[bool] = True
    ) -> Optional[Union[Session, Dict[str, Any]]]:
        """
        Insert or update a session in the database.

        Args:
            session (Session): The session data to upsert.
            deserialize (Optional[bool]): Whether to serialize the session. Defaults to True.

        Returns:
            Optional[Session]:
                - When deserialize=True: Session object
                - When deserialize=False: Session dictionary

        Raises:
            Exception: If an error occurs during upserting.
        """
        try:
            table = await self._get_table(table_type="sessions")
            if table is None:
                return None

            serialized_session = serialize_session_json_fields(session.to_dict())

            if isinstance(session, AgentSession):
                async with self.async_session_factory() as sess, sess.begin():
                    stmt = sqlite.insert(table).values(
                        session_id=serialized_session.get("session_id"),
                        session_type=SessionType.AGENT.value,
                        agent_id=serialized_session.get("agent_id"),
                        user_id=serialized_session.get("user_id"),
                        agent_data=serialized_session.get("agent_data"),
                        session_data=serialized_session.get("session_data"),
                        metadata=serialized_session.get("metadata"),
                        runs=serialized_session.get("runs"),
                        summary=serialized_session.get("summary"),
                        created_at=serialized_session.get("created_at"),
                        updated_at=serialized_session.get("created_at"),
                    )
                    stmt = stmt.on_conflict_do_update(
                        index_elements=["session_id"],
                        set_=dict(
                            agent_id=serialized_session.get("agent_id"),
                            user_id=serialized_session.get("user_id"),
                            runs=serialized_session.get("runs"),
                            summary=serialized_session.get("summary"),
                            agent_data=serialized_session.get("agent_data"),
                            session_data=serialized_session.get("session_data"),
                            metadata=serialized_session.get("metadata"),
                            updated_at=int(time.time()),
                        ),
                    )
                    stmt = stmt.returning(*table.columns)  # type: ignore
                    result = await sess.execute(stmt)
                    row = result.fetchone()

                    session_raw = deserialize_session_json_fields(dict(row._mapping)) if row else None
                    if session_raw is None or not deserialize:
                        return session_raw
                    return AgentSession.from_dict(session_raw)

            elif isinstance(session, TeamSession):
                async with self.async_session_factory() as sess, sess.begin():
                    stmt = sqlite.insert(table).values(
                        session_id=serialized_session.get("session_id"),
                        session_type=SessionType.TEAM.value,
                        team_id=serialized_session.get("team_id"),
                        user_id=serialized_session.get("user_id"),
                        runs=serialized_session.get("runs"),
                        summary=serialized_session.get("summary"),
                        created_at=serialized_session.get("created_at"),
                        updated_at=serialized_session.get("created_at"),
                        team_data=serialized_session.get("team_data"),
                        session_data=serialized_session.get("session_data"),
                        metadata=serialized_session.get("metadata"),
                    )

                    stmt = stmt.on_conflict_do_update(
                        index_elements=["session_id"],
                        set_=dict(
                            team_id=serialized_session.get("team_id"),
                            user_id=serialized_session.get("user_id"),
                            summary=serialized_session.get("summary"),
                            runs=serialized_session.get("runs"),
                            team_data=serialized_session.get("team_data"),
                            session_data=serialized_session.get("session_data"),
                            metadata=serialized_session.get("metadata"),
                            updated_at=int(time.time()),
                        ),
                    )
                    stmt = stmt.returning(*table.columns)  # type: ignore
                    result = await sess.execute(stmt)
                    row = result.fetchone()

                    session_raw = deserialize_session_json_fields(dict(row._mapping)) if row else None
                    if session_raw is None or not deserialize:
                        return session_raw
                    return TeamSession.from_dict(session_raw)

            else:
                async with self.async_session_factory() as sess, sess.begin():
                    stmt = sqlite.insert(table).values(
                        session_id=serialized_session.get("session_id"),
                        session_type=SessionType.WORKFLOW.value,
                        workflow_id=serialized_session.get("workflow_id"),
                        user_id=serialized_session.get("user_id"),
                        runs=serialized_session.get("runs"),
                        summary=serialized_session.get("summary"),
                        created_at=serialized_session.get("created_at") or int(time.time()),
                        updated_at=serialized_session.get("updated_at") or int(time.time()),
                        workflow_data=serialized_session.get("workflow_data"),
                        session_data=serialized_session.get("session_data"),
                        metadata=serialized_session.get("metadata"),
                    )
                    stmt = stmt.on_conflict_do_update(
                        index_elements=["session_id"],
                        set_=dict(
                            workflow_id=serialized_session.get("workflow_id"),
                            user_id=serialized_session.get("user_id"),
                            summary=serialized_session.get("summary"),
                            runs=serialized_session.get("runs"),
                            workflow_data=serialized_session.get("workflow_data"),
                            session_data=serialized_session.get("session_data"),
                            metadata=serialized_session.get("metadata"),
                            updated_at=int(time.time()),
                        ),
                    )
                    stmt = stmt.returning(*table.columns)  # type: ignore
                    result = await sess.execute(stmt)
                    row = result.fetchone()

                    session_raw = deserialize_session_json_fields(dict(row._mapping)) if row else None
                    if session_raw is None or not deserialize:
                        return session_raw
                    return WorkflowSession.from_dict(session_raw)

        except Exception as e:
            log_warning(f"Exception upserting into table: {e}")
            raise e

    async def upsert_sessions(
        self,
        sessions: List[Session],
        deserialize: Optional[bool] = True,
        preserve_updated_at: bool = False,
    ) -> List[Union[Session, Dict[str, Any]]]:
        """
        Bulk upsert multiple sessions for improved performance on large datasets.

        Args:
            sessions (List[Session]): List of sessions to upsert.
            deserialize (Optional[bool]): Whether to deserialize the sessions. Defaults to True.
            preserve_updated_at (bool): If True, preserve the updated_at from the session object.

        Returns:
            List[Union[Session, Dict[str, Any]]]: List of upserted sessions.

        Raises:
            Exception: If an error occurs during bulk upsert.
        """
        if not sessions:
            return []

        try:
            table = await self._get_table(table_type="sessions")
            if table is None:
                log_info("Sessions table not available, falling back to individual upserts")
                return [
                    result
                    for session in sessions
                    if session is not None
                    for result in [await self.upsert_session(session, deserialize=deserialize)]
                    if result is not None
                ]

            # Group sessions by type for batch processing
            agent_sessions = []
            team_sessions = []
            workflow_sessions = []

            for session in sessions:
                if isinstance(session, AgentSession):
                    agent_sessions.append(session)
                elif isinstance(session, TeamSession):
                    team_sessions.append(session)
                elif isinstance(session, WorkflowSession):
                    workflow_sessions.append(session)

            results: List[Union[Session, Dict[str, Any]]] = []

            async with self.async_session_factory() as sess, sess.begin():
                # Bulk upsert agent sessions
                if agent_sessions:
                    agent_data = []
                    for session in agent_sessions:
                        serialized_session = serialize_session_json_fields(session.to_dict())
                        # Use preserved updated_at if flag is set and value exists, otherwise use current time
                        updated_at = serialized_session.get("updated_at") if preserve_updated_at else int(time.time())
                        agent_data.append(
                            {
                                "session_id": serialized_session.get("session_id"),
                                "session_type": SessionType.AGENT.value,
                                "agent_id": serialized_session.get("agent_id"),
                                "user_id": serialized_session.get("user_id"),
                                "agent_data": serialized_session.get("agent_data"),
                                "session_data": serialized_session.get("session_data"),
                                "metadata": serialized_session.get("metadata"),
                                "runs": serialized_session.get("runs"),
                                "summary": serialized_session.get("summary"),
                                "created_at": serialized_session.get("created_at"),
                                "updated_at": updated_at,
                            }
                        )

                    if agent_data:
                        stmt = sqlite.insert(table)
                        stmt = stmt.on_conflict_do_update(
                            index_elements=["session_id"],
                            set_=dict(
                                agent_id=stmt.excluded.agent_id,
                                user_id=stmt.excluded.user_id,
                                agent_data=stmt.excluded.agent_data,
                                session_data=stmt.excluded.session_data,
                                metadata=stmt.excluded.metadata,
                                runs=stmt.excluded.runs,
                                summary=stmt.excluded.summary,
                                updated_at=stmt.excluded.updated_at,
                            ),
                        )
                        await sess.execute(stmt, agent_data)

                        # Fetch the results for agent sessions
                        agent_ids = [session.session_id for session in agent_sessions]
                        select_stmt = select(table).where(table.c.session_id.in_(agent_ids))
                        result = (await sess.execute(select_stmt)).fetchall()

                        for row in result:
                            session_dict = deserialize_session_json_fields(dict(row._mapping))
                            if deserialize:
                                deserialized_agent_session = AgentSession.from_dict(session_dict)
                                if deserialized_agent_session is None:
                                    continue
                                results.append(deserialized_agent_session)
                            else:
                                results.append(session_dict)

                # Bulk upsert team sessions
                if team_sessions:
                    team_data = []
                    for session in team_sessions:
                        serialized_session = serialize_session_json_fields(session.to_dict())
                        # Use preserved updated_at if flag is set and value exists, otherwise use current time
                        updated_at = serialized_session.get("updated_at") if preserve_updated_at else int(time.time())
                        team_data.append(
                            {
                                "session_id": serialized_session.get("session_id"),
                                "session_type": SessionType.TEAM.value,
                                "team_id": serialized_session.get("team_id"),
                                "user_id": serialized_session.get("user_id"),
                                "runs": serialized_session.get("runs"),
                                "summary": serialized_session.get("summary"),
                                "created_at": serialized_session.get("created_at"),
                                "updated_at": updated_at,
                                "team_data": serialized_session.get("team_data"),
                                "session_data": serialized_session.get("session_data"),
                                "metadata": serialized_session.get("metadata"),
                            }
                        )

                    if team_data:
                        stmt = sqlite.insert(table)
                        stmt = stmt.on_conflict_do_update(
                            index_elements=["session_id"],
                            set_=dict(
                                team_id=stmt.excluded.team_id,
                                user_id=stmt.excluded.user_id,
                                team_data=stmt.excluded.team_data,
                                session_data=stmt.excluded.session_data,
                                metadata=stmt.excluded.metadata,
                                runs=stmt.excluded.runs,
                                summary=stmt.excluded.summary,
                                updated_at=stmt.excluded.updated_at,
                            ),
                        )
                        await sess.execute(stmt, team_data)

                        # Fetch the results for team sessions
                        team_ids = [session.session_id for session in team_sessions]
                        select_stmt = select(table).where(table.c.session_id.in_(team_ids))
                        result = (await sess.execute(select_stmt)).fetchall()

                        for row in result:
                            session_dict = deserialize_session_json_fields(dict(row._mapping))
                            if deserialize:
                                deserialized_team_session = TeamSession.from_dict(session_dict)
                                if deserialized_team_session is None:
                                    continue
                                results.append(deserialized_team_session)
                            else:
                                results.append(session_dict)

                # Bulk upsert workflow sessions
                if workflow_sessions:
                    workflow_data = []
                    for session in workflow_sessions:
                        serialized_session = serialize_session_json_fields(session.to_dict())
                        # Use preserved updated_at if flag is set and value exists, otherwise use current time
                        updated_at = serialized_session.get("updated_at") if preserve_updated_at else int(time.time())
                        workflow_data.append(
                            {
                                "session_id": serialized_session.get("session_id"),
                                "session_type": SessionType.WORKFLOW.value,
                                "workflow_id": serialized_session.get("workflow_id"),
                                "user_id": serialized_session.get("user_id"),
                                "runs": serialized_session.get("runs"),
                                "summary": serialized_session.get("summary"),
                                "created_at": serialized_session.get("created_at"),
                                "updated_at": updated_at,
                                "workflow_data": serialized_session.get("workflow_data"),
                                "session_data": serialized_session.get("session_data"),
                                "metadata": serialized_session.get("metadata"),
                            }
                        )

                    if workflow_data:
                        stmt = sqlite.insert(table)
                        stmt = stmt.on_conflict_do_update(
                            index_elements=["session_id"],
                            set_=dict(
                                workflow_id=stmt.excluded.workflow_id,
                                user_id=stmt.excluded.user_id,
                                workflow_data=stmt.excluded.workflow_data,
                                session_data=stmt.excluded.session_data,
                                metadata=stmt.excluded.metadata,
                                runs=stmt.excluded.runs,
                                summary=stmt.excluded.summary,
                                updated_at=stmt.excluded.updated_at,
                            ),
                        )
                        await sess.execute(stmt, workflow_data)

                        # Fetch the results for workflow sessions
                        workflow_ids = [session.session_id for session in workflow_sessions]
                        select_stmt = select(table).where(table.c.session_id.in_(workflow_ids))
                        result = (await sess.execute(select_stmt)).fetchall()

                        for row in result:
                            session_dict = deserialize_session_json_fields(dict(row._mapping))
                            if deserialize:
                                deserialized_workflow_session = WorkflowSession.from_dict(session_dict)
                                if deserialized_workflow_session is None:
                                    continue
                                results.append(deserialized_workflow_session)
                            else:
                                results.append(session_dict)

            return results

        except Exception as e:
            log_error(f"Exception during bulk session upsert, falling back to individual upserts: {e}")
            # Fallback to individual upserts
            return [
                result
                for session in sessions
                if session is not None
                for result in [await self.upsert_session(session, deserialize=deserialize)]
                if result is not None
            ]

    # -- Memory methods --

    async def delete_user_memory(self, memory_id: str, user_id: Optional[str] = None):
        """Delete a user memory from the database.

        Args:
            memory_id (str): The ID of the memory to delete.
            user_id (Optional[str]): The user ID to filter by. Defaults to None.

        Returns:
            bool: True if deletion was successful, False otherwise.

        Raises:
            Exception: If an error occurs during deletion.
        """
        try:
            table = await self._get_table(table_type="memories")
            if table is None:
                return

            async with self.async_session_factory() as sess, sess.begin():
                delete_stmt = table.delete().where(table.c.memory_id == memory_id)
                if user_id is not None:
                    delete_stmt = delete_stmt.where(table.c.user_id == user_id)
                result = await sess.execute(delete_stmt)

                success = result.rowcount > 0  # type: ignore
                if success:
                    log_debug(f"Successfully deleted user memory id: {memory_id}")
                else:
                    log_debug(f"No user memory found with id: {memory_id}")

        except Exception as e:
            log_error(f"Error deleting user memory: {e}")
            raise e

    async def delete_user_memories(self, memory_ids: List[str], user_id: Optional[str] = None) -> None:
        """Delete user memories from the database.

        Args:
            memory_ids (List[str]): The IDs of the memories to delete.
            user_id (Optional[str]): The user ID to filter by. Defaults to None.

        Raises:
            Exception: If an error occurs during deletion.
        """
        try:
            table = await self._get_table(table_type="memories")
            if table is None:
                return

            async with self.async_session_factory() as sess, sess.begin():
                delete_stmt = table.delete().where(table.c.memory_id.in_(memory_ids))
                if user_id is not None:
                    delete_stmt = delete_stmt.where(table.c.user_id == user_id)
                result = await sess.execute(delete_stmt)
                if result.rowcount == 0:  # type: ignore
                    log_debug(f"No user memories found with ids: {memory_ids}")

        except Exception as e:
            log_error(f"Error deleting user memories: {e}")
            raise e

    async def get_all_memory_topics(self) -> List[str]:
        """Get all memory topics from the database.

        Returns:
            List[str]: List of memory topics.
        """
        try:
            table = await self._get_table(table_type="memories")
            if table is None:
                return []

            async with self.async_session_factory() as sess, sess.begin():
                # Select topics from all results
                stmt = select(func.json_array_elements_text(table.c.topics)).select_from(table)
                result = (await sess.execute(stmt)).fetchall()

                return list(set([record[0] for record in result]))

        except Exception as e:
            log_debug(f"Exception reading from memory table: {e}")
            raise e

    async def get_user_memory(
        self,
        memory_id: str,
        deserialize: Optional[bool] = True,
        user_id: Optional[str] = None,
    ) -> Optional[Union[UserMemory, Dict[str, Any]]]:
        """Get a memory from the database.

        Args:
            memory_id (str): The ID of the memory to get.
            deserialize (Optional[bool]): Whether to serialize the memory. Defaults to True.
            user_id (Optional[str]): The user ID to filter by. Defaults to None.

        Returns:
            Optional[Union[UserMemory, Dict[str, Any]]]:
                - When deserialize=True: UserMemory object
                - When deserialize=False: Memory dictionary

        Raises:
            Exception: If an error occurs during retrieval.
        """
        try:
            table = await self._get_table(table_type="memories")
            if table is None:
                return None

            async with self.async_session_factory() as sess, sess.begin():
                stmt = select(table).where(table.c.memory_id == memory_id)
                if user_id is not None:
                    stmt = stmt.where(table.c.user_id == user_id)
                result = (await sess.execute(stmt)).fetchone()
                if result is None:
                    return None

                memory_raw = dict(result._mapping)
                if not memory_raw or not deserialize:
                    return memory_raw

            return UserMemory.from_dict(memory_raw)

        except Exception as e:
            log_debug(f"Exception reading from memorytable: {e}")
            raise e

    async def get_user_memories(
        self,
        user_id: Optional[str] = None,
        agent_id: Optional[str] = None,
        team_id: Optional[str] = None,
        topics: Optional[List[str]] = None,
        search_content: Optional[str] = None,
        limit: Optional[int] = None,
        page: Optional[int] = None,
        sort_by: Optional[str] = None,
        sort_order: Optional[str] = None,
        deserialize: Optional[bool] = True,
    ) -> Union[List[UserMemory], Tuple[List[Dict[str, Any]], int]]:
        """Get all memories from the database as UserMemory objects.

        Args:
            user_id (Optional[str]): The ID of the user to filter by.
            agent_id (Optional[str]): The ID of the agent to filter by.
            team_id (Optional[str]): The ID of the team to filter by.
            topics (Optional[List[str]]): The topics to filter by.
            search_content (Optional[str]): The content to search for.
            limit (Optional[int]): The maximum number of memories to return.
            page (Optional[int]): The page number.
            sort_by (Optional[str]): The column to sort by.
            sort_order (Optional[str]): The order to sort by.
            deserialize (Optional[bool]): Whether to serialize the memories. Defaults to True.


        Returns:
            Union[List[UserMemory], Tuple[List[Dict[str, Any]], int]]:
                - When deserialize=True: List of UserMemory objects
                - When deserialize=False: List of UserMemory dictionaries and total count

        Raises:
            Exception: If an error occurs during retrieval.
        """
        try:
            table = await self._get_table(table_type="memories")
            if table is None:
                return [] if deserialize else ([], 0)

            async with self.async_session_factory() as sess, sess.begin():
                stmt = select(table)

                # Filtering
                if user_id is not None:
                    stmt = stmt.where(table.c.user_id == user_id)
                if agent_id is not None:
                    stmt = stmt.where(table.c.agent_id == agent_id)
                if team_id is not None:
                    stmt = stmt.where(table.c.team_id == team_id)
                if topics is not None:
                    for topic in topics:
                        stmt = stmt.where(func.cast(table.c.topics, String).like(f'%"{topic}"%'))
                if search_content is not None:
                    stmt = stmt.where(table.c.memory.ilike(f"%{search_content}%"))

                # Get total count after applying filtering
                count_stmt = select(func.count()).select_from(stmt.alias())
                total_count = (await sess.execute(count_stmt)).scalar() or 0

                # Sorting
                stmt = apply_sorting(stmt, table, sort_by, sort_order)
                # Paginating
                if limit is not None:
                    stmt = stmt.limit(limit)
                    if page is not None:
                        stmt = stmt.offset((page - 1) * limit)

                result = (await sess.execute(stmt)).fetchall()
                if not result:
                    return [] if deserialize else ([], 0)

                memories_raw = [dict(record._mapping) for record in result]

                if not deserialize:
                    return memories_raw, total_count

            return [UserMemory.from_dict(record) for record in memories_raw]

        except Exception as e:
            log_error(f"Error reading from memory table: {e}")
            raise e

    async def get_user_memory_stats(
        self,
        limit: Optional[int] = None,
        page: Optional[int] = None,
        user_id: Optional[str] = None,
    ) -> Tuple[List[Dict[str, Any]], int]:
        """Get user memories stats.

        Args:
            limit (Optional[int]): The maximum number of user stats to return.
            page (Optional[int]): The page number.
            user_id (Optional[str]): User ID for filtering.

        Returns:
            Tuple[List[Dict[str, Any]], int]: A list of dictionaries containing user stats and total count.

        Example:
        (
            [
                {
                    "user_id": "123",
                    "total_memories": 10,
                    "last_memory_updated_at": 1714560000,
                },
            ],
            total_count: 1,
        )
        """
        try:
            table = await self._get_table(table_type="memories")
            if table is None:
                return [], 0

            async with self.async_session_factory() as sess, sess.begin():
                stmt = select(
                    table.c.user_id,
                    func.count(table.c.memory_id).label("total_memories"),
                    func.max(table.c.updated_at).label("last_memory_updated_at"),
                )

                if user_id is not None:
                    stmt = stmt.where(table.c.user_id == user_id)
                else:
                    stmt = stmt.where(table.c.user_id.is_not(None))
                stmt = stmt.group_by(table.c.user_id)
                stmt = stmt.order_by(func.max(table.c.updated_at).desc())

                count_stmt = select(func.count()).select_from(stmt.alias())
                total_count = (await sess.execute(count_stmt)).scalar() or 0

                # Pagination
                if limit is not None:
                    stmt = stmt.limit(limit)
                    if page is not None:
                        stmt = stmt.offset((page - 1) * limit)

                result = (await sess.execute(stmt)).fetchall()
                if not result:
                    return [], 0

                return [
                    {
                        "user_id": record.user_id,  # type: ignore
                        "total_memories": record.total_memories,
                        "last_memory_updated_at": record.last_memory_updated_at,
                    }
                    for record in result
                ], total_count

        except Exception as e:
            log_error(f"Error getting user memory stats: {e}")
            raise e

    async def upsert_user_memory(
        self, memory: UserMemory, deserialize: Optional[bool] = True
    ) -> Optional[Union[UserMemory, Dict[str, Any]]]:
        """Upsert a user memory in the database.

        Args:
            memory (UserMemory): The user memory to upsert.
            deserialize (Optional[bool]): Whether to serialize the memory. Defaults to True.

        Returns:
            Optional[Union[UserMemory, Dict[str, Any]]]:
                - When deserialize=True: UserMemory object
                - When deserialize=False: UserMemory dictionary

        Raises:
            Exception: If an error occurs during upsert.
        """
        try:
            table = await self._get_table(table_type="memories")
            if table is None:
                return None

            if memory.memory_id is None:
                memory.memory_id = str(uuid4())

            current_time = int(time.time())

            async with self.async_session_factory() as sess:
                async with sess.begin():
                    stmt = sqlite.insert(table).values(
                        user_id=memory.user_id,
                        agent_id=memory.agent_id,
                        team_id=memory.team_id,
                        memory_id=memory.memory_id,
                        memory=memory.memory,
                        topics=memory.topics,
                        input=memory.input,
                        feedback=memory.feedback,
                        created_at=memory.created_at,
                        updated_at=memory.created_at,
                    )
                    stmt = stmt.on_conflict_do_update(  # type: ignore
                        index_elements=["memory_id"],
                        set_=dict(
                            memory=memory.memory,
                            topics=memory.topics,
                            input=memory.input,
                            agent_id=memory.agent_id,
                            team_id=memory.team_id,
                            feedback=memory.feedback,
                            updated_at=current_time,
                            # Preserve created_at on update - don't overwrite existing value
                            created_at=table.c.created_at,
                        ),
                    ).returning(table)

                    result = await sess.execute(stmt)
                    row = result.fetchone()

                if row is None:
                    return None

            memory_raw = dict(row._mapping)
            if not memory_raw or not deserialize:
                return memory_raw

            return UserMemory.from_dict(memory_raw)

        except Exception as e:
            log_error(f"Error upserting user memory: {e}")
            raise e

    async def upsert_memories(
        self,
        memories: List[UserMemory],
        deserialize: Optional[bool] = True,
        preserve_updated_at: bool = False,
    ) -> List[Union[UserMemory, Dict[str, Any]]]:
        """
        Bulk upsert multiple user memories for improved performance on large datasets.

        Args:
            memories (List[UserMemory]): List of memories to upsert.
            deserialize (Optional[bool]): Whether to deserialize the memories. Defaults to True.

        Returns:
            List[Union[UserMemory, Dict[str, Any]]]: List of upserted memories.

        Raises:
            Exception: If an error occurs during bulk upsert.
        """
        if not memories:
            return []

        try:
            table = await self._get_table(table_type="memories")
            if table is None:
                log_info("Memories table not available, falling back to individual upserts")
                return [
                    result
                    for memory in memories
                    if memory is not None
                    for result in [await self.upsert_user_memory(memory, deserialize=deserialize)]
                    if result is not None
                ]
            # Prepare bulk data
            bulk_data = []
            current_time = int(time.time())

            for memory in memories:
                if memory.memory_id is None:
                    memory.memory_id = str(uuid4())

                # Use preserved updated_at if flag is set and value exists, otherwise use current time
                updated_at = memory.updated_at if preserve_updated_at else current_time

                bulk_data.append(
                    {
                        "user_id": memory.user_id,
                        "agent_id": memory.agent_id,
                        "team_id": memory.team_id,
                        "memory_id": memory.memory_id,
                        "memory": memory.memory,
                        "topics": memory.topics,
                        "input": memory.input,
                        "feedback": memory.feedback,
                        "created_at": memory.created_at,
                        "updated_at": updated_at,
                    }
                )

            results: List[Union[UserMemory, Dict[str, Any]]] = []

            async with self.async_session_factory() as sess, sess.begin():
                # Bulk upsert memories using SQLite ON CONFLICT DO UPDATE
                stmt = sqlite.insert(table)
                stmt = stmt.on_conflict_do_update(
                    index_elements=["memory_id"],
                    set_=dict(
                        memory=stmt.excluded.memory,
                        topics=stmt.excluded.topics,
                        input=stmt.excluded.input,
                        agent_id=stmt.excluded.agent_id,
                        team_id=stmt.excluded.team_id,
                        feedback=stmt.excluded.feedback,
                        updated_at=stmt.excluded.updated_at,
                        # Preserve created_at on update
                        created_at=table.c.created_at,
                    ),
                )
                await sess.execute(stmt, bulk_data)

                # Fetch results
                memory_ids = [memory.memory_id for memory in memories if memory.memory_id]
                select_stmt = select(table).where(table.c.memory_id.in_(memory_ids))
                result = (await sess.execute(select_stmt)).fetchall()

                for row in result:
                    memory_dict = dict(row._mapping)
                    if deserialize:
                        results.append(UserMemory.from_dict(memory_dict))
                    else:
                        results.append(memory_dict)

            return results

        except Exception as e:
            log_error(f"Exception during bulk memory upsert, falling back to individual upserts: {e}")

            # Fallback to individual upserts
            return [
                result
                for memory in memories
                if memory is not None
                for result in [await self.upsert_user_memory(memory, deserialize=deserialize)]
                if result is not None
            ]

    async def clear_memories(self) -> None:
        """Delete all memories from the database.

        Raises:
            Exception: If an error occurs during deletion.
        """
        try:
            table = await self._get_table(table_type="memories")
            if table is None:
                return

            async with self.async_session_factory() as sess, sess.begin():
                await sess.execute(table.delete())

        except Exception as e:
            from agno.utils.log import log_warning

            log_warning(f"Exception deleting all memories: {e}")
            raise e

    # -- Metrics methods --

    async def _get_all_sessions_for_metrics_calculation(
        self, start_timestamp: Optional[int] = None, end_timestamp: Optional[int] = None
    ) -> List[Dict[str, Any]]:
        """
        Get all sessions of all types (agent, team, workflow) as raw dictionaries.

         Args:
            start_timestamp (Optional[int]): The start timestamp to filter by. Defaults to None.
            end_timestamp (Optional[int]): The end timestamp to filter by. Defaults to None.

        Returns:
            List[Dict[str, Any]]: List of session dictionaries with session_type field.

        Raises:
            Exception: If an error occurs during retrieval.
        """
        try:
            table = await self._get_table(table_type="sessions")
            if table is None:
                return []

            stmt = select(
                table.c.user_id,
                table.c.session_data,
                table.c.runs,
                table.c.created_at,
                table.c.session_type,
            )

            if start_timestamp is not None:
                stmt = stmt.where(table.c.created_at >= start_timestamp)
            if end_timestamp is not None:
                stmt = stmt.where(table.c.created_at <= end_timestamp)

            async with self.async_session_factory() as sess:
                result = (await sess.execute(stmt)).fetchall()
                return [dict(record._mapping) for record in result]

        except Exception as e:
            log_error(f"Error reading from sessions table: {e}")
            raise e

    async def _get_metrics_calculation_starting_date(self, table: Table) -> Optional[date]:
        """Get the first date for which metrics calculation is needed:

        1. If there are metrics records, return the date of the first day without a complete metrics record.
        2. If there are no metrics records, return the date of the first recorded session.
        3. If there are no metrics records and no sessions records, return None.

        Args:
            table (Table): The table to get the starting date for.

        Returns:
            Optional[date]: The starting date for which metrics calculation is needed.
        """
        async with self.async_session_factory() as sess:
            stmt = select(table).order_by(table.c.date.desc()).limit(1)
            result = (await sess.execute(stmt)).fetchone()

            # 1. Return the date of the first day without a complete metrics record.
            if result is not None:
                if result.completed:
                    return result._mapping["date"] + timedelta(days=1)
                else:
                    return result._mapping["date"]

        # 2. No metrics records. Return the date of the first recorded session.
        first_session, _ = await self.get_sessions(sort_by="created_at", sort_order="asc", limit=1, deserialize=False)
        first_session_date = first_session[0]["created_at"] if first_session else None  # type: ignore

        # 3. No metrics records and no sessions records. Return None.
        if not first_session_date:
            return None

        return datetime.fromtimestamp(first_session_date, tz=timezone.utc).date()

    async def calculate_metrics(self) -> Optional[list[dict]]:
        """Calculate metrics for all dates without complete metrics.

        Returns:
            Optional[list[dict]]: The calculated metrics.

        Raises:
            Exception: If an error occurs during metrics calculation.
        """
        try:
            table = await self._get_table(table_type="metrics")
            if table is None:
                return None

            starting_date = await self._get_metrics_calculation_starting_date(table)
            if starting_date is None:
                log_info("No session data found. Won't calculate metrics.")
                return None

            dates_to_process = get_dates_to_calculate_metrics_for(starting_date)
            if not dates_to_process:
                log_info("Metrics already calculated for all relevant dates.")
                return None

            start_timestamp = int(
                datetime.combine(dates_to_process[0], datetime.min.time()).replace(tzinfo=timezone.utc).timestamp()
            )
            end_timestamp = int(
                datetime.combine(dates_to_process[-1] + timedelta(days=1), datetime.min.time())
                .replace(tzinfo=timezone.utc)
                .timestamp()
            )

            sessions = await self._get_all_sessions_for_metrics_calculation(
                start_timestamp=start_timestamp, end_timestamp=end_timestamp
            )
            all_sessions_data = fetch_all_sessions_data(
                sessions=sessions,
                dates_to_process=dates_to_process,
                start_timestamp=start_timestamp,
            )
            if not all_sessions_data:
                log_info("No new session data found. Won't calculate metrics.")
                return None

            results = []
            metrics_records = []

            for date_to_process in dates_to_process:
                date_key = date_to_process.isoformat()
                sessions_for_date = all_sessions_data.get(date_key, {})

                # Skip dates with no sessions
                if not any(len(sessions) > 0 for sessions in sessions_for_date.values()):
                    continue

                metrics_record = calculate_date_metrics(date_to_process, sessions_for_date)
                metrics_records.append(metrics_record)

            if metrics_records:
                async with self.async_session_factory() as sess, sess.begin():
                    results = await abulk_upsert_metrics(session=sess, table=table, metrics_records=metrics_records)

            log_debug("Updated metrics calculations")

            return results

        except Exception as e:
            log_error(f"Error refreshing metrics: {e}")
            raise e

    async def get_metrics(
        self,
        starting_date: Optional[date] = None,
        ending_date: Optional[date] = None,
    ) -> Tuple[List[dict], Optional[int]]:
        """Get all metrics matching the given date range.

        Args:
            starting_date (Optional[date]): The starting date to filter metrics by.
            ending_date (Optional[date]): The ending date to filter metrics by.

        Returns:
            Tuple[List[dict], Optional[int]]: A tuple containing the metrics and the timestamp of the latest update.

        Raises:
            Exception: If an error occurs during retrieval.
        """
        try:
            table = await self._get_table(table_type="metrics")
            if table is None:
                return [], None

            async with self.async_session_factory() as sess, sess.begin():
                stmt = select(table)
                if starting_date:
                    stmt = stmt.where(table.c.date >= starting_date)
                if ending_date:
                    stmt = stmt.where(table.c.date <= ending_date)
                result = (await sess.execute(stmt)).fetchall()
                if not result:
                    return [], None

                # Get the latest updated_at
                latest_stmt = select(func.max(table.c.updated_at))
                latest_updated_at = (await sess.execute(latest_stmt)).scalar()

            return [dict(row._mapping) for row in result], latest_updated_at

        except Exception as e:
            log_error(f"Error getting metrics: {e}")
            raise e

    # -- Knowledge methods --

    async def delete_knowledge_content(self, id: str):
        """Delete a knowledge row from the database.

        Args:
            id (str): The ID of the knowledge row to delete.

        Raises:
            Exception: If an error occurs during deletion.
        """
        table = await self._get_table(table_type="knowledge")
        if table is None:
            return

        try:
            async with self.async_session_factory() as sess, sess.begin():
                stmt = table.delete().where(table.c.id == id)
                await sess.execute(stmt)

        except Exception as e:
            log_error(f"Error deleting knowledge content: {e}")
            raise e

    async def get_knowledge_content(self, id: str) -> Optional[KnowledgeRow]:
        """Get a knowledge row from the database.

        Args:
            id (str): The ID of the knowledge row to get.

        Returns:
            Optional[KnowledgeRow]: The knowledge row, or None if it doesn't exist.

        Raises:
            Exception: If an error occurs during retrieval.
        """
        table = await self._get_table(table_type="knowledge")
        if table is None:
            return None

        try:
            async with self.async_session_factory() as sess, sess.begin():
                stmt = select(table).where(table.c.id == id)
                result = (await sess.execute(stmt)).fetchone()
                if result is None:
                    return None

                return KnowledgeRow.model_validate(result._mapping)

        except Exception as e:
            log_error(f"Error getting knowledge content: {e}")
            raise e

    async def get_knowledge_contents(
        self,
        limit: Optional[int] = None,
        page: Optional[int] = None,
        sort_by: Optional[str] = None,
        sort_order: Optional[str] = None,
    ) -> Tuple[List[KnowledgeRow], int]:
        """Get all knowledge contents from the database.

        Args:
            limit (Optional[int]): The maximum number of knowledge contents to return.
            page (Optional[int]): The page number.
            sort_by (Optional[str]): The column to sort by.
            sort_order (Optional[str]): The order to sort by.

        Returns:
            Tuple[List[KnowledgeRow], int]: The knowledge contents and total count.

        Raises:
            Exception: If an error occurs during retrieval.
        """
        table = await self._get_table(table_type="knowledge")
        if table is None:
            return [], 0

        try:
            async with self.async_session_factory() as sess, sess.begin():
                stmt = select(table)

                # Apply sorting
                if sort_by is not None:
                    stmt = stmt.order_by(getattr(table.c, sort_by) * (1 if sort_order == "asc" else -1))

                # Get total count before applying limit and pagination
                count_stmt = select(func.count()).select_from(stmt.alias())
                total_count = (await sess.execute(count_stmt)).scalar() or 0

                # Apply pagination after count
                if limit is not None:
                    stmt = stmt.limit(limit)
                    if page is not None:
                        stmt = stmt.offset((page - 1) * limit)

                result = (await sess.execute(stmt)).fetchall()
                return [KnowledgeRow.model_validate(record._mapping) for record in result], total_count

        except Exception as e:
            log_error(f"Error getting knowledge contents: {e}")
            raise e

    async def upsert_knowledge_content(self, knowledge_row: KnowledgeRow):
        """Upsert knowledge content in the database.

        Args:
            knowledge_row (KnowledgeRow): The knowledge row to upsert.

        Returns:
            Optional[KnowledgeRow]: The upserted knowledge row, or None if the operation fails.
        """
        try:
            table = await self._get_table(table_type="knowledge")
            if table is None:
                return None

            async with self.async_session_factory() as sess, sess.begin():
                update_fields = {
                    k: v
                    for k, v in {
                        "name": knowledge_row.name,
                        "description": knowledge_row.description,
                        "metadata": knowledge_row.metadata,
                        "type": knowledge_row.type,
                        "size": knowledge_row.size,
                        "linked_to": knowledge_row.linked_to,
                        "access_count": knowledge_row.access_count,
                        "status": knowledge_row.status,
                        "status_message": knowledge_row.status_message,
                        "created_at": knowledge_row.created_at,
                        "updated_at": knowledge_row.updated_at,
                        "external_id": knowledge_row.external_id,
                    }.items()
                    # Filtering out None fields if updating
                    if v is not None
                }

                stmt = (
                    sqlite.insert(table)
                    .values(knowledge_row.model_dump())
                    .on_conflict_do_update(index_elements=["id"], set_=update_fields)
                )
                await sess.execute(stmt)

            return knowledge_row

        except Exception as e:
            log_error(f"Error upserting knowledge content: {e}")
            raise e

    # -- Eval methods --

    async def create_eval_run(self, eval_run: EvalRunRecord) -> Optional[EvalRunRecord]:
        """Create an EvalRunRecord in the database.

        Args:
            eval_run (EvalRunRecord): The eval run to create.

        Returns:
            Optional[EvalRunRecord]: The created eval run, or None if the operation fails.

        Raises:
            Exception: If an error occurs during creation.
        """
        try:
            table = await self._get_table(table_type="evals")
            if table is None:
                return None

            async with self.async_session_factory() as sess, sess.begin():
                current_time = int(time.time())
                stmt = sqlite.insert(table).values(
                    {
                        "created_at": current_time,
                        "updated_at": current_time,
                        **eval_run.model_dump(),
                    }
                )
                await sess.execute(stmt)

            log_debug(f"Created eval run with id '{eval_run.run_id}'")

            return eval_run

        except Exception as e:
            log_error(f"Error creating eval run: {e}")
            raise e

    async def delete_eval_run(self, eval_run_id: str) -> None:
        """Delete an eval run from the database.

        Args:
            eval_run_id (str): The ID of the eval run to delete.
        """
        try:
            table = await self._get_table(table_type="evals")
            if table is None:
                return

            async with self.async_session_factory() as sess, sess.begin():
                stmt = table.delete().where(table.c.run_id == eval_run_id)
                result = await sess.execute(stmt)
                if result.rowcount == 0:  # type: ignore
                    log_warning(f"No eval run found with ID: {eval_run_id}")
                else:
                    log_debug(f"Deleted eval run with ID: {eval_run_id}")

        except Exception as e:
            log_error(f"Error deleting eval run {eval_run_id}: {e}")
            raise e

    async def delete_eval_runs(self, eval_run_ids: List[str]) -> None:
        """Delete multiple eval runs from the database.

        Args:
            eval_run_ids (List[str]): List of eval run IDs to delete.
        """
        try:
            table = await self._get_table(table_type="evals")
            if table is None:
                return

            async with self.async_session_factory() as sess, sess.begin():
                stmt = table.delete().where(table.c.run_id.in_(eval_run_ids))
                result = await sess.execute(stmt)
                if result.rowcount == 0:  # type: ignore
                    log_debug(f"No eval runs found with IDs: {eval_run_ids}")
                else:
                    log_debug(f"Deleted {result.rowcount} eval runs")  # type: ignore

        except Exception as e:
            log_error(f"Error deleting eval runs {eval_run_ids}: {e}")
            raise e

    async def get_eval_run(
        self, eval_run_id: str, deserialize: Optional[bool] = True
    ) -> Optional[Union[EvalRunRecord, Dict[str, Any]]]:
        """Get an eval run from the database.

        Args:
            eval_run_id (str): The ID of the eval run to get.
            deserialize (Optional[bool]): Whether to serialize the eval run. Defaults to True.

        Returns:
            Optional[Union[EvalRunRecord, Dict[str, Any]]]:
                - When deserialize=True: EvalRunRecord object
                - When deserialize=False: EvalRun dictionary

        Raises:
            Exception: If an error occurs during retrieval.
        """
        try:
            table = await self._get_table(table_type="evals")
            if table is None:
                return None

            async with self.async_session_factory() as sess, sess.begin():
                stmt = select(table).where(table.c.run_id == eval_run_id)
                result = (await sess.execute(stmt)).fetchone()
                if result is None:
                    return None

                eval_run_raw = dict(result._mapping)
                if not eval_run_raw or not deserialize:
                    return eval_run_raw

            return EvalRunRecord.model_validate(eval_run_raw)

        except Exception as e:
            log_error(f"Exception getting eval run {eval_run_id}: {e}")
            raise e

    async def get_eval_runs(
        self,
        limit: Optional[int] = None,
        page: Optional[int] = None,
        sort_by: Optional[str] = None,
        sort_order: Optional[str] = None,
        agent_id: Optional[str] = None,
        team_id: Optional[str] = None,
        workflow_id: Optional[str] = None,
        model_id: Optional[str] = None,
        filter_type: Optional[EvalFilterType] = None,
        eval_type: Optional[List[EvalType]] = None,
        deserialize: Optional[bool] = True,
    ) -> Union[List[EvalRunRecord], Tuple[List[Dict[str, Any]], int]]:
        """Get all eval runs from the database.

        Args:
            limit (Optional[int]): The maximum number of eval runs to return.
            page (Optional[int]): The page number.
            sort_by (Optional[str]): The column to sort by.
            sort_order (Optional[str]): The order to sort by.
            agent_id (Optional[str]): The ID of the agent to filter by.
            team_id (Optional[str]): The ID of the team to filter by.
            workflow_id (Optional[str]): The ID of the workflow to filter by.
            model_id (Optional[str]): The ID of the model to filter by.
            eval_type (Optional[List[EvalType]]): The type(s) of eval to filter by.
            filter_type (Optional[EvalFilterType]): Filter by component type (agent, team, workflow).
            deserialize (Optional[bool]): Whether to serialize the eval runs. Defaults to True.
            create_table_if_not_found (Optional[bool]): Whether to create the table if it doesn't exist.

        Returns:
            Union[List[EvalRunRecord], Tuple[List[Dict[str, Any]], int]]:
                - When deserialize=True: List of EvalRunRecord objects
                - When deserialize=False: List of EvalRun dictionaries and total count

        Raises:
            Exception: If an error occurs during retrieval.
        """
        try:
            table = await self._get_table(table_type="evals")
            if table is None:
                return [] if deserialize else ([], 0)

            async with self.async_session_factory() as sess, sess.begin():
                stmt = select(table)

                # Filtering
                if agent_id is not None:
                    stmt = stmt.where(table.c.agent_id == agent_id)
                if team_id is not None:
                    stmt = stmt.where(table.c.team_id == team_id)
                if workflow_id is not None:
                    stmt = stmt.where(table.c.workflow_id == workflow_id)
                if model_id is not None:
                    stmt = stmt.where(table.c.model_id == model_id)
                if eval_type is not None and len(eval_type) > 0:
                    stmt = stmt.where(table.c.eval_type.in_(eval_type))
                if filter_type is not None:
                    if filter_type == EvalFilterType.AGENT:
                        stmt = stmt.where(table.c.agent_id.is_not(None))
                    elif filter_type == EvalFilterType.TEAM:
                        stmt = stmt.where(table.c.team_id.is_not(None))
                    elif filter_type == EvalFilterType.WORKFLOW:
                        stmt = stmt.where(table.c.workflow_id.is_not(None))

                # Get total count after applying filtering
                count_stmt = select(func.count()).select_from(stmt.alias())
                total_count = (await sess.execute(count_stmt)).scalar() or 0

                # Sorting - apply default sort by created_at desc if no sort parameters provided
                if sort_by is None:
                    stmt = stmt.order_by(table.c.created_at.desc())
                else:
                    stmt = apply_sorting(stmt, table, sort_by, sort_order)
                # Paginating
                if limit is not None:
                    stmt = stmt.limit(limit)
                    if page is not None:
                        stmt = stmt.offset((page - 1) * limit)

                result = (await sess.execute(stmt)).fetchall()
                if not result:
                    return [] if deserialize else ([], 0)

                eval_runs_raw = [dict(row._mapping) for row in result]
                if not deserialize:
                    return eval_runs_raw, total_count

            return [EvalRunRecord.model_validate(row) for row in eval_runs_raw]

        except Exception as e:
            log_error(f"Exception getting eval runs: {e}")
            raise e

    async def rename_eval_run(
        self, eval_run_id: str, name: str, deserialize: Optional[bool] = True
    ) -> Optional[Union[EvalRunRecord, Dict[str, Any]]]:
        """Upsert the name of an eval run in the database, returning raw dictionary.

        Args:
            eval_run_id (str): The ID of the eval run to update.
            name (str): The new name of the eval run.
            deserialize (Optional[bool]): Whether to serialize the eval run. Defaults to True.

        Returns:
            Optional[Union[EvalRunRecord, Dict[str, Any]]]:
                - When deserialize=True: EvalRunRecord object
                - When deserialize=False: EvalRun dictionary

        Raises:
            Exception: If an error occurs during update.
        """
        try:
            table = await self._get_table(table_type="evals")
            if table is None:
                return None

            async with self.async_session_factory() as sess, sess.begin():
                stmt = (
                    table.update().where(table.c.run_id == eval_run_id).values(name=name, updated_at=int(time.time()))
                )
                await sess.execute(stmt)

            eval_run_raw = await self.get_eval_run(eval_run_id=eval_run_id, deserialize=deserialize)

            log_debug(f"Renamed eval run with id '{eval_run_id}' to '{name}'")

            if not eval_run_raw or not deserialize:
                return eval_run_raw

            return EvalRunRecord.model_validate(eval_run_raw)

        except Exception as e:
            log_error(f"Error renaming eval run {eval_run_id}: {e}")
            raise e

    # -- Migrations --

    async def migrate_table_from_v1_to_v2(self, v1_db_schema: str, v1_table_name: str, v1_table_type: str):
        """Migrate all content in the given table to the right v2 table"""

        from agno.db.migrations.v1_to_v2 import (
            get_all_table_content,
            parse_agent_sessions,
            parse_memories,
            parse_team_sessions,
            parse_workflow_sessions,
        )

        # Get all content from the old table
        old_content: list[dict[str, Any]] = get_all_table_content(
            db=self,
            db_schema=v1_db_schema,
            table_name=v1_table_name,
        )
        if not old_content:
            log_info(f"No content to migrate from table {v1_table_name}")
            return

        # Parse the content into the new format
        memories: List[UserMemory] = []
        sessions: Sequence[Union[AgentSession, TeamSession, WorkflowSession]] = []
        if v1_table_type == "agent_sessions":
            sessions = parse_agent_sessions(old_content)
        elif v1_table_type == "team_sessions":
            sessions = parse_team_sessions(old_content)
        elif v1_table_type == "workflow_sessions":
            sessions = parse_workflow_sessions(old_content)
        elif v1_table_type == "memories":
            memories = parse_memories(old_content)
        else:
            raise ValueError(f"Invalid table type: {v1_table_type}")

        # Insert the new content into the new table
        if v1_table_type == "agent_sessions":
            for session in sessions:
                await self.upsert_session(session)
            log_info(f"Migrated {len(sessions)} Agent sessions to table: {self.session_table_name}")

        elif v1_table_type == "team_sessions":
            for session in sessions:
                await self.upsert_session(session)
            log_info(f"Migrated {len(sessions)} Team sessions to table: {self.session_table_name}")

        elif v1_table_type == "workflow_sessions":
            for session in sessions:
                await self.upsert_session(session)
            log_info(f"Migrated {len(sessions)} Workflow sessions to table: {self.session_table_name}")

        elif v1_table_type == "memories":
            for memory in memories:
                await self.upsert_user_memory(memory)
            log_info(f"Migrated {len(memories)} memories to table: {self.memory_table}")

    # -- Culture methods --

    async def clear_cultural_knowledge(self) -> None:
        """Delete all cultural artifacts from the database.

        Raises:
            Exception: If an error occurs during deletion.
        """
        try:
            table = await self._get_table(table_type="culture")
            if table is None:
                return

            async with self.async_session_factory() as sess, sess.begin():
                await sess.execute(table.delete())

        except Exception as e:
            from agno.utils.log import log_warning

            log_warning(f"Exception deleting all cultural artifacts: {e}")
            raise e

    async def delete_cultural_knowledge(self, id: str) -> None:
        """Delete a cultural artifact from the database.

        Args:
            id (str): The ID of the cultural artifact to delete.

        Raises:
            Exception: If an error occurs during deletion.
        """
        try:
            table = await self._get_table(table_type="culture")
            if table is None:
                return

            async with self.async_session_factory() as sess, sess.begin():
                delete_stmt = table.delete().where(table.c.id == id)
                result = await sess.execute(delete_stmt)

                success = result.rowcount > 0  # type: ignore
                if success:
                    log_debug(f"Successfully deleted cultural artifact id: {id}")
                else:
                    log_debug(f"No cultural artifact found with id: {id}")

        except Exception as e:
            log_error(f"Error deleting cultural artifact: {e}")
            raise e

    async def get_cultural_knowledge(
        self, id: str, deserialize: Optional[bool] = True
    ) -> Optional[Union[CulturalKnowledge, Dict[str, Any]]]:
        """Get a cultural artifact from the database.

        Args:
            id (str): The ID of the cultural artifact to get.
            deserialize (Optional[bool]): Whether to serialize the cultural artifact. Defaults to True.

        Returns:
            Optional[CulturalKnowledge]: The cultural artifact, or None if it doesn't exist.

        Raises:
            Exception: If an error occurs during retrieval.
        """
        try:
            table = await self._get_table(table_type="culture")
            if table is None:
                return None

            async with self.async_session_factory() as sess, sess.begin():
                stmt = select(table).where(table.c.id == id)
                result = (await sess.execute(stmt)).fetchone()
                if result is None:
                    return None

                db_row = dict(result._mapping)
                if not db_row or not deserialize:
                    return db_row

            return deserialize_cultural_knowledge_from_db(db_row)

        except Exception as e:
            log_error(f"Exception reading from cultural artifacts table: {e}")
            raise e

    async def get_all_cultural_knowledge(
        self,
        name: Optional[str] = None,
        agent_id: Optional[str] = None,
        team_id: Optional[str] = None,
        limit: Optional[int] = None,
        page: Optional[int] = None,
        sort_by: Optional[str] = None,
        sort_order: Optional[str] = None,
        deserialize: Optional[bool] = True,
    ) -> Union[List[CulturalKnowledge], Tuple[List[Dict[str, Any]], int]]:
        """Get all cultural artifacts from the database as CulturalNotion objects.

        Args:
            name (Optional[str]): The name of the cultural artifact to filter by.
            agent_id (Optional[str]): The ID of the agent to filter by.
            team_id (Optional[str]): The ID of the team to filter by.
            limit (Optional[int]): The maximum number of cultural artifacts to return.
            page (Optional[int]): The page number.
            sort_by (Optional[str]): The column to sort by.
            sort_order (Optional[str]): The order to sort by.
            deserialize (Optional[bool]): Whether to serialize the cultural artifacts. Defaults to True.

        Returns:
            Union[List[CulturalKnowledge], Tuple[List[Dict[str, Any]], int]]:
                - When deserialize=True: List of CulturalNotion objects
                - When deserialize=False: List of CulturalNotion dictionaries and total count

        Raises:
            Exception: If an error occurs during retrieval.
        """
        try:
            table = await self._get_table(table_type="culture")
            if table is None:
                return [] if deserialize else ([], 0)

            async with self.async_session_factory() as sess, sess.begin():
                stmt = select(table)

                # Filtering
                if name is not None:
                    stmt = stmt.where(table.c.name == name)
                if agent_id is not None:
                    stmt = stmt.where(table.c.agent_id == agent_id)
                if team_id is not None:
                    stmt = stmt.where(table.c.team_id == team_id)

                # Get total count after applying filtering
                count_stmt = select(func.count()).select_from(stmt.alias())
                total_count = (await sess.execute(count_stmt)).scalar() or 0

                # Sorting
                stmt = apply_sorting(stmt, table, sort_by, sort_order)
                # Paginating
                if limit is not None:
                    stmt = stmt.limit(limit)
                    if page is not None:
                        stmt = stmt.offset((page - 1) * limit)

                result = (await sess.execute(stmt)).fetchall()
                if not result:
                    return [] if deserialize else ([], 0)

                db_rows = [dict(record._mapping) for record in result]

                if not deserialize:
                    return db_rows, total_count

            return [deserialize_cultural_knowledge_from_db(row) for row in db_rows]

        except Exception as e:
            log_error(f"Error reading from cultural artifacts table: {e}")
            raise e

    async def upsert_cultural_knowledge(
        self, cultural_knowledge: CulturalKnowledge, deserialize: Optional[bool] = True
    ) -> Optional[Union[CulturalKnowledge, Dict[str, Any]]]:
        """Upsert a cultural artifact into the database.

        Args:
            cultural_knowledge (CulturalKnowledge): The cultural artifact to upsert.
            deserialize (Optional[bool]): Whether to serialize the cultural artifact. Defaults to True.

        Returns:
            Optional[Union[CulturalNotion, Dict[str, Any]]]:
                - When deserialize=True: CulturalNotion object
                - When deserialize=False: CulturalNotion dictionary

        Raises:
            Exception: If an error occurs during upsert.
        """
        try:
            table = await self._get_table(table_type="culture")
            if table is None:
                return None

            if cultural_knowledge.id is None:
                cultural_knowledge.id = str(uuid4())

            # Serialize content, categories, and notes into a JSON string for DB storage (SQLite requires strings)
            content_json_str = serialize_cultural_knowledge_for_db(cultural_knowledge)

            async with self.async_session_factory() as sess, sess.begin():
                stmt = sqlite.insert(table).values(
                    id=cultural_knowledge.id,
                    name=cultural_knowledge.name,
                    summary=cultural_knowledge.summary,
                    content=content_json_str,
                    metadata=cultural_knowledge.metadata,
                    input=cultural_knowledge.input,
                    created_at=cultural_knowledge.created_at,
                    updated_at=int(time.time()),
                    agent_id=cultural_knowledge.agent_id,
                    team_id=cultural_knowledge.team_id,
                )
                stmt = stmt.on_conflict_do_update(  # type: ignore
                    index_elements=["id"],
                    set_=dict(
                        name=cultural_knowledge.name,
                        summary=cultural_knowledge.summary,
                        content=content_json_str,
                        metadata=cultural_knowledge.metadata,
                        input=cultural_knowledge.input,
                        updated_at=int(time.time()),
                        agent_id=cultural_knowledge.agent_id,
                        team_id=cultural_knowledge.team_id,
                    ),
                ).returning(table)

                result = await sess.execute(stmt)
                row = result.fetchone()

                if row is None:
                    return None

            db_row: Dict[str, Any] = dict(row._mapping)
            if not db_row or not deserialize:
                return db_row

            return deserialize_cultural_knowledge_from_db(db_row)

        except Exception as e:
            log_error(f"Error upserting cultural knowledge: {e}")
            raise e<|MERGE_RESOLUTION|>--- conflicted
+++ resolved
@@ -140,16 +140,7 @@
         ]
 
         for table_name, table_type in tables_to_create:
-<<<<<<< HEAD
-            if table_name != self.versions_table_name:
-                # Also store the schema version for the created table
-                latest_schema_version = MigrationManager(self).latest_schema_version
-                await self.upsert_schema_version(table_name=table_name, version=latest_schema_version.public)
-
-            await self._get_or_create_table(table_name=table_name, table_type=table_type)
-=======
             await self._create_table(table_name=table_name, table_type=table_type)
->>>>>>> 9f772414
 
     async def _create_table(self, table_name: str, table_type: str) -> Table:
         """
