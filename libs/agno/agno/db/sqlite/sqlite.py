--- conflicted
+++ resolved
@@ -192,10 +192,7 @@
 
                 columns.append(Column(*column_args, **column_kwargs))  # type: ignore
 
-<<<<<<< HEAD
-=======
             # Create the table object
->>>>>>> 3045b23f
             table = Table(table_name, self.metadata, *columns)
 
             # Add multi-column unique constraints with table-specific names
@@ -243,15 +240,9 @@
             return table
 
         except Exception as e:
-<<<<<<< HEAD
-            if "already defined for this MetaData" in str(e):
-                log_debug(f"Table '{table_name}' already exists, skipping creation")
-                return Table(table_name, self.metadata)
-=======
             from traceback import format_exc
 
             print(format_exc())
->>>>>>> 3045b23f
             log_error(f"Could not create table '{table_name}': {e}")
             raise e
 
