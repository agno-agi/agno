--- conflicted
+++ resolved
@@ -31,11 +31,7 @@
     from agno.tracing.schemas import Span, Trace
 
 try:
-<<<<<<< HEAD
-    from sqlalchemy import Column, MetaData, Table, and_, func, select, text, update
-=======
     from sqlalchemy import Column, MetaData, String, Table, func, select, text
->>>>>>> 2b6d5c27
     from sqlalchemy.dialects import sqlite
     from sqlalchemy.engine import Engine, create_engine
     from sqlalchemy.orm import scoped_session, sessionmaker
