--- conflicted
+++ resolved
@@ -87,13 +87,7 @@
         return False
 
 
-<<<<<<< HEAD
-def is_valid_table(
-    db_engine: Union[Engine, AsyncEngine], table_name: str, table_type: str, db_schema: Optional[str] = None
-) -> bool:
-=======
 def is_valid_table(db_engine: Engine, table_name: str, table_type: str, db_schema: Optional[str] = None) -> bool:
->>>>>>> b90ae5c2
     """
     Check if the existing table has the expected column names.
     Note: db_schema parameter is ignored in SQLite but kept for API compatibility.
