import asyncio
from dataclasses import dataclass
from typing import Dict, List, Literal, Optional

from agno.document.base import Document
from agno.document.chunking.strategy import ChunkingStrategy
from agno.document.reader.base import Reader
from agno.utils.log import log_debug, logger

try:
    from firecrawl import FirecrawlApp  # type: ignore[attr-defined]
except ImportError:
    raise ImportError("The `firecrawl` package is not installed. Please install it via `pip install firecrawl-py`.")


@dataclass
class FirecrawlReader(Reader):
    api_key: Optional[str] = None
    params: Optional[Dict] = None
    mode: Literal["scrape", "crawl"] = "scrape"

    def __init__(
        self,
        api_key: Optional[str] = None,
        params: Optional[Dict] = None,
        mode: Literal["scrape", "crawl"] = "scrape",
        chunk: bool = True,
        chunk_size: int = 5000,
        chunking_strategy: Optional[ChunkingStrategy] = None,
    ) -> None:
        # Initialise base Reader (handles chunk_size / strategy)
        super().__init__(chunk=chunk, chunk_size=chunk_size, chunking_strategy=chunking_strategy)

        # Firecrawl-specific attributes
        self.api_key = api_key
        self.params = params
        self.mode = mode

    def scrape(self, url: str) -> List[Document]:
        """
        Scrapes a website and returns a list of documents.

        Args:
            url: The URL of the website to scrape

        Returns:
            A list of documents
        """

        log_debug(f"Scraping: {url}")

        app = FirecrawlApp(api_key=self.api_key)
<<<<<<< HEAD
        # Always pass all params through the params argument
        scraped_data = app.scrape_url(url, params=self.params)
        # print(scraped_data)
        content = scraped_data.get("markdown", "")
=======

        if self.params:
            scraped_data = app.scrape_url(url, **self.params)
        else:
            scraped_data = app.scrape_url(url)
        if isinstance(scraped_data, dict):
            content = scraped_data.get("markdown", "")
        else:
            content = getattr(scraped_data, "markdown", "")
>>>>>>> 2b0b3dca

        # Debug logging
        log_debug(f"Received content type: {type(content)}")
        log_debug(f"Content empty: {not bool(content)}")

        # Ensure content is a string
        if content is None:
            content = ""  # or you could use metadata to create a meaningful message
            logger.warning(f"No content received for URL: {url}")

        documents = []
        if self.chunk and content:  # Only chunk if there's content
            documents.extend(self.chunk_document(Document(name=url, id=url, content=content)))
        else:
            documents.append(Document(name=url, id=url, content=content))
        return documents

    async def async_scrape(self, url: str) -> List[Document]:
        """
        Asynchronously scrapes a website and returns a list of documents.

        Args:
            url: The URL of the website to scrape

        Returns:
            A list of documents
        """
        log_debug(f"Async scraping: {url}")

        # Use asyncio.to_thread to run the synchronous scrape in a thread
        return await asyncio.to_thread(self.scrape, url)

    def crawl(self, url: str) -> List[Document]:
        """
        Crawls a website and returns a list of documents.

        Args:
            url: The URL of the website to crawl

        Returns:
            A list of documents
        """
        log_debug(f"Crawling: {url}")

        app = FirecrawlApp(api_key=self.api_key)

        if self.params:
            crawl_result = app.crawl_url(url, **self.params)
        else:
            crawl_result = app.crawl_url(url)
        documents = []

        if isinstance(crawl_result, dict):
            results_data = crawl_result.get("data", [])
        else:
            results_data = getattr(crawl_result, "data", [])
        for result in results_data:
            # Get markdown content, default to empty string if not found
            if isinstance(result, dict):
                content = result.get("markdown", "")
            else:
                content = getattr(result, "markdown", "")

            if content:  # Only create document if content exists
                if self.chunk:
                    documents.extend(self.chunk_document(Document(name=url, id=url, content=content)))
                else:
                    documents.append(Document(name=url, id=url, content=content))

        return documents

    async def async_crawl(self, url: str) -> List[Document]:
        """
        Asynchronously crawls a website and returns a list of documents.

        Args:
            url: The URL of the website to crawl

        Returns:
            A list of documents
        """
        log_debug(f"Async crawling: {url}")

        # Use asyncio.to_thread to run the synchronous crawl in a thread
        return await asyncio.to_thread(self.crawl, url)

    def read(self, url: str) -> List[Document]:
        """
        Reads from a URL based on the mode setting.

        Args:
            url: The URL of the website to process

        Returns:
            A list of documents
        """
        if self.mode == "scrape":
            return self.scrape(url)
        elif self.mode == "crawl":
            return self.crawl(url)
        else:
            raise NotImplementedError(f"Mode {self.mode} not implemented")

    async def async_read(self, url: str) -> List[Document]:
        """
        Asynchronously reads from a URL based on the mode setting.

        Args:
            url: The URL of the website to process

        Returns:
            A list of documents
        """
        if self.mode == "scrape":
            return await self.async_scrape(url)
        elif self.mode == "crawl":
            return await self.async_crawl(url)
        else:
            raise NotImplementedError(f"Mode {self.mode} not implemented")<|MERGE_RESOLUTION|>--- conflicted
+++ resolved
@@ -50,12 +50,6 @@
         log_debug(f"Scraping: {url}")
 
         app = FirecrawlApp(api_key=self.api_key)
-<<<<<<< HEAD
-        # Always pass all params through the params argument
-        scraped_data = app.scrape_url(url, params=self.params)
-        # print(scraped_data)
-        content = scraped_data.get("markdown", "")
-=======
 
         if self.params:
             scraped_data = app.scrape_url(url, **self.params)
@@ -65,7 +59,6 @@
             content = scraped_data.get("markdown", "")
         else:
             content = getattr(scraped_data, "markdown", "")
->>>>>>> 2b0b3dca
 
         # Debug logging
         log_debug(f"Received content type: {type(content)}")
