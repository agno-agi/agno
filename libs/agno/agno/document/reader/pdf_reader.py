import asyncio
import re
from pathlib import Path
from typing import IO, Any, List, Optional, Tuple, Union
from uuid import uuid4

from agno.document.base import Document
from agno.document.reader.base import Reader
from agno.utils.http import async_fetch_with_retry, fetch_with_retry
from agno.utils.log import log_error, log_info, logger

try:
    from pypdf import PdfReader as DocumentReader  # noqa: F401
    from pypdf.errors import PdfStreamError
except ImportError:
    raise ImportError("`pypdf` not installed. Please install it via `pip install pypdf`.")


PAGE_START_NUMBERING_FORMAT_DEFAULT = "<start page {page_nr}>"
PAGE_END_NUMBERING_FORMAT_DEFAULT = "<end page {page_nr}>"
PAGE_NUMBERING_CORRECTNESS_RATIO_FOR_REMOVAL = 0.4


def _ocr_reader(page: Any) -> str:
    """A single PDF page object."""
    try:
        import rapidocr_onnxruntime as rapidocr
    except ImportError:
        raise ImportError(
            "`rapidocr_onnxruntime` not installed. Please install it via `pip install rapidocr_onnxruntime`."
        )
    ocr = rapidocr.RapidOCR()
    images_text_list = []

    # Extract and process images
    for image_object in page.images:
        image_data = image_object.data

        # Perform OCR on the image
        ocr_result, elapse = ocr(image_data)

        # Extract text from OCR result
        images_text_list += [item[1] for item in ocr_result] if ocr_result else []

    return "\n".join(images_text_list)


async def _async_ocr_reader(page: Any) -> str:
    """page: A single PDF page object."""
    try:
        import rapidocr_onnxruntime as rapidocr
    except ImportError:
        raise ImportError(
            "`rapidocr_onnxruntime` not installed. Please install it via `pip install rapidocr_onnxruntime`."
        )
    ocr = rapidocr.RapidOCR()

    # Process images in parallel
    async def process_image(image_data: bytes) -> List[str]:
        ocr_result, _ = ocr(image_data)
        return [item[1] for item in ocr_result] if ocr_result else []

    image_tasks = [process_image(image.data) for image in page.images]
    images_results = await asyncio.gather(*image_tasks)

    images_text_list: List = []
    for result in images_results:
        images_text_list.extend(result)

    images_text = "\n".join(images_text_list)
    return images_text


def _clean_page_numbers(
    page_content_list: List[str],
    extra_content: List[str] = [],
    page_start_numbering_format: str = PAGE_START_NUMBERING_FORMAT_DEFAULT,
    page_end_numbering_format: str = PAGE_END_NUMBERING_FORMAT_DEFAULT,
) -> Tuple[List[str], Optional[int]]:
    f"""
    Identifies and removes or reformats page numbers from a list of PDF page contents, based on the most consistent sequential numbering.

    Args:
        page_content_list (List[str]): A list of strings where each string represents the content of a PDF page.
        extra_content (List[str]): A list of strings where each string will be appended after the main content. Can be used for appending image information.
        page_start_numbering_format (str): A format string to prepend to the page content, with `{{page_nr}}` as a placeholder for the page number.
            Defaults to {PAGE_START_NUMBERING_FORMAT_DEFAULT}. Make it an empty string to remove the page number.
        page_end_numbering_format (str): A format string to append to the page content, with `{{page_nr}}` as a placeholder for the page number.
            Defaults to {PAGE_END_NUMBERING_FORMAT_DEFAULT}. Make it an empty string to remove the page number.

    Returns:
        List[str]: The list of page contents with page numbers removed or reformatted based on the detected sequence.
        Optional[Int]: The shift for the page numbering. Can be (-2, -1, 0, 1, 2).

    Notes:
        - The function scans for page numbers using a regular expression that matches digits at the start or end of a string.
        - It evaluates several potential starting points for numbering (-2, -1, 0, 1, 2 shifts) to determine the most consistent sequence.
        - If at least a specified ratio of pages (defined by `PAGE_NUMBERING_CORRECTNESS_RATIO_FOR_REMOVAL`) has correct sequential numbering, 
          the page numbers are processed.
        - If page numbers are found, the function will add formatted page numbers to each page's content if `page_start_numbering_format` or 
          `page_end_numbering_format` is provided.
    """
    assert len(extra_content) == 0 or len(extra_content) == len(page_content_list), (
        "Please provide an equally sized list of extra content if provided."
    )

    # Regex to match potential page numbers at the start or end of a string
    page_number_regex = re.compile(r"^\s*(\d+)\s*|\s*(\d+)\s*$")

    def find_page_number(content):
        match = page_number_regex.search(content)
        if match:
            return int(match.group(1) or match.group(2))
        return None

    page_numbers = [find_page_number(content) for content in page_content_list]
    if all(x is None or x > 5 for x in page_numbers):
        # This approach won't work reliably for higher page numbers.
        return page_content_list, None

    # Possible range shifts to detect page numbering
    range_shifts = [-2, -1, 0, 1, 2]
    best_match, best_correct_count, best_shift = _identify_best_page_sequence(page_numbers, range_shifts)

    # Check if at least ..% of the pages have correct sequential numbering
    if best_match and best_correct_count / len(page_numbers) >= PAGE_NUMBERING_CORRECTNESS_RATIO_FOR_REMOVAL:
        # Remove the page numbers from the content
        for i, expected_number in enumerate(best_match):
            page_content_list[i] = re.sub(
                rf"^\s*{expected_number}\s*|\s*{expected_number}\s*$", "", page_content_list[i]
            )

            page_start = (
                page_start_numbering_format.format(page_nr=expected_number) + "\n"
                if page_start_numbering_format
                else ""
            )
            page_end = (
                "\n" + page_end_numbering_format.format(page_nr=expected_number) if page_end_numbering_format else ""
            )
            extra_info = "\n" + extra_content[i] if extra_content else ""

            # Add formatted page numbering if configured.
            page_content_list[i] = page_start + page_content_list[i] + extra_info + page_end
    else:
        best_shift = None

    return page_content_list, best_shift


def _identify_best_page_sequence(page_numbers, range_shifts):
    best_match = None
    best_shift: Optional[int] = None
    best_correct_count = 0

    for shift in range_shifts:
        expected_numbers = [i + shift for i in range(len(page_numbers))]
        # Check if expected number occurs (or that the expected "2" occurs in an incorrectly merged number like 25,
        # where 2 is the page number and 5 is part of the PDF content).
        correct_count = sum(
            1
            for actual, expected in zip(page_numbers, expected_numbers)
            if actual == expected or str(actual).startswith(str(expected)) or str(actual).endswith(str(expected))
        )

        if correct_count > best_correct_count:
            best_correct_count = correct_count
            best_match = expected_numbers
            best_shift = shift

    return best_match, best_correct_count, best_shift


class BasePDFReader(Reader):
    def __init__(
        self,
        split_on_pages: bool = True,
        page_start_numbering_format: Optional[str] = None,
        page_end_numbering_format: Optional[str] = None,
<<<<<<< HEAD
        password: Optional[str] = None,
=======
>>>>>>> 6ab2c3ca
        **kwargs,
    ):
        if page_start_numbering_format is None:
            page_start_numbering_format = PAGE_START_NUMBERING_FORMAT_DEFAULT
        if page_end_numbering_format is None:
            page_end_numbering_format = PAGE_END_NUMBERING_FORMAT_DEFAULT

        self.split_on_pages = split_on_pages
        self.page_start_numbering_format = page_start_numbering_format
        self.page_end_numbering_format = page_end_numbering_format
<<<<<<< HEAD
        self.password = password
=======
>>>>>>> 6ab2c3ca

        super().__init__(**kwargs)

    def _build_chunked_documents(self, documents: List[Document]) -> List[Document]:
        chunked_documents: List[Document] = []
        for document in documents:
            chunked_documents.extend(self.chunk_document(document))
        return chunked_documents

<<<<<<< HEAD
    def _decrypt_pdf(self, doc_reader: DocumentReader, doc_name: str, password: Optional[str] = None) -> bool:
        if not doc_reader.is_encrypted:
            return True

        # Use provided password or fall back to instance password
        pdf_password = password or self.password
        if not pdf_password:
            logger.error(f"PDF {doc_name} is password protected but no password provided")
            return False

        try:
            decrypted_pdf = doc_reader.decrypt(pdf_password)
            if decrypted_pdf:
                log_info(f"Successfully decrypted PDF {doc_name} with user password")
                return True
            else:
                log_error(f"Failed to decrypt PDF {doc_name}: incorrect password")
                return False
        except Exception as e:
            log_error(f"Error decrypting PDF {doc_name}: {e}")
            return False
=======
    def _create_documents(self, pdf_content: List[str], doc_name: str, use_uuid_for_id: bool, page_number_shift):
        if self.split_on_pages:
            shift = page_number_shift if page_number_shift is not None else 1
            documents: List[Document] = []
            for page_number, page_content in enumerate(pdf_content, start=shift):
                documents.append(
                    Document(
                        name=doc_name,
                        id=(str(uuid4()) if use_uuid_for_id else f"{doc_name}_{page_number}"),
                        meta_data={"page": page_number},
                        content=page_content,
                    )
                )
        else:
            pdf_content_str = "\n".join(pdf_content)
            document = Document(
                name=doc_name,
                id=str(uuid4()) if use_uuid_for_id else doc_name,
                meta_data={},
                content=pdf_content_str,
            )
            documents = [document]

        if self.chunk:
            return self._build_chunked_documents(documents)

        return documents

    def _pdf_reader_to_documents(
        self,
        doc_reader: DocumentReader,
        doc_name,
        read_images=False,
        use_uuid_for_id=False,
    ):
        pdf_content = []
        pdf_images_text = []
        for page in doc_reader.pages:
            pdf_content.append(page.extract_text())
            if read_images:
                pdf_images_text.append(_ocr_reader(page))

        pdf_content, shift = _clean_page_numbers(
            page_content_list=pdf_content,
            extra_content=pdf_images_text,
            page_start_numbering_format=self.page_start_numbering_format,
            page_end_numbering_format=self.page_end_numbering_format,
        )
        return self._create_documents(pdf_content, doc_name, use_uuid_for_id, shift)

    async def _async_pdf_reader_to_documents(
        self,
        doc_reader: DocumentReader,
        doc_name: str,
        read_images=False,
        use_uuid_for_id=False,
    ):
        async def _read_pdf_page(page, read_images) -> Tuple[str, str]:
            # We tried "asyncio.to_thread(page.extract_text)", but it maintains state internally, which leads to issues.
            page_text = page.extract_text()

            if read_images:
                pdf_images_text = await _async_ocr_reader(page)
            else:
                pdf_images_text = ""

            return page_text, pdf_images_text

        # Process pages in parallel using asyncio.gather
        pdf_content: List[Tuple[str, str]] = await asyncio.gather(
            *[_read_pdf_page(page, read_images) for page in doc_reader.pages]
        )

        pdf_content_clean, shift = _clean_page_numbers(
            page_content_list=[x[0] for x in pdf_content],
            extra_content=[x[1] for x in pdf_content],
            page_start_numbering_format=self.page_start_numbering_format,
            page_end_numbering_format=self.page_end_numbering_format,
        )

        return self._create_documents(pdf_content_clean, doc_name, use_uuid_for_id, shift)
>>>>>>> 6ab2c3ca


class PDFReader(BasePDFReader):
    """Reader for PDF files"""

    def read(self, pdf: Union[str, Path, IO[Any]], password: Optional[str] = None) -> List[Document]:
        try:
            if isinstance(pdf, str):
                doc_name = pdf.split("/")[-1].split(".")[0].replace(" ", "_")
            else:
                doc_name = pdf.name.split(".")[0]
        except Exception:
            doc_name = "pdf"

        log_info(f"Reading: {doc_name}")

        try:
            pdf_reader = DocumentReader(pdf)
        except PdfStreamError as e:
            logger.error(f"Error reading PDF: {e}")
            return []

<<<<<<< HEAD
        # Handle PDF decryption if needed
        if not self._decrypt_pdf(doc_reader, doc_name, password):
            return []
=======
        # Read and chunk.
        return self._pdf_reader_to_documents(pdf_reader, doc_name, use_uuid_for_id=True)
>>>>>>> 6ab2c3ca

        # Read and chunk.
        return self._pdf_reader_to_documents(pdf_reader, doc_name, use_uuid_for_id=True)

    async def async_read(self, pdf: Union[str, Path, IO[Any]], password: Optional[str] = None) -> List[Document]:
        try:
            if isinstance(pdf, str):
                doc_name = pdf.split("/")[-1].split(".")[0].replace(" ", "_")
            else:
                doc_name = pdf.name.split(".")[0]
        except Exception:
            doc_name = "pdf"

        log_info(f"Reading: {doc_name}")

        try:
            pdf_reader = DocumentReader(pdf)
        except PdfStreamError as e:
            logger.error(f"Error reading PDF: {e}")
            return []

<<<<<<< HEAD
        # Handle PDF decryption if needed
        if not self._decrypt_pdf(doc_reader, doc_name, password):
            return []

=======
>>>>>>> 6ab2c3ca
        # Read and chunk.
        return await self._async_pdf_reader_to_documents(pdf_reader, doc_name, use_uuid_for_id=True)


class PDFUrlReader(BasePDFReader):
    """Reader for PDF files from URL"""

    def __init__(self, proxy: Optional[str] = None, password: Optional[str] = None, **kwargs):
        super().__init__(password=password, **kwargs)
        self.proxy = proxy

    def read(self, url: str, password: Optional[str] = None) -> List[Document]:
        if not url:
            raise ValueError("No url provided")

        from io import BytesIO

        log_info(f"Reading: {url}")

        # Retry the request up to 3 times with exponential backoff
        response = fetch_with_retry(url, proxy=self.proxy)

        doc_name = url.split("/")[-1].split(".")[0].replace("/", "_").replace(" ", "_")
        pdf_reader = DocumentReader(BytesIO(response.content))

<<<<<<< HEAD
        # Handle PDF decryption if needed
        if not self._decrypt_pdf(doc_reader, doc_name, password):
            return []
=======
        # Read and chunk.
        return self._pdf_reader_to_documents(pdf_reader, doc_name, use_uuid_for_id=False)
>>>>>>> 6ab2c3ca

        # Read and chunk.
        return self._pdf_reader_to_documents(pdf_reader, doc_name, use_uuid_for_id=False)

    async def async_read(self, url: str, password: Optional[str] = None) -> List[Document]:
        if not url:
            raise ValueError("No url provided")

        from io import BytesIO

        import httpx

        log_info(f"Reading: {url}")

        client_args = {"proxy": self.proxy} if self.proxy else {}
        async with httpx.AsyncClient(**client_args) as client:  # type: ignore
            response = await async_fetch_with_retry(url, client=client)

        doc_name = url.split("/")[-1].split(".")[0].replace("/", "_").replace(" ", "_")
        pdf_reader = DocumentReader(BytesIO(response.content))

<<<<<<< HEAD
        # Handle PDF decryption if needed
        if not self._decrypt_pdf(doc_reader, doc_name, password):
            return []

=======
>>>>>>> 6ab2c3ca
        # Read and chunk.
        return await self._async_pdf_reader_to_documents(pdf_reader, doc_name, use_uuid_for_id=False)


class PDFImageReader(BasePDFReader):
    """Reader for PDF files with text and images extraction"""

    def read(self, pdf: Union[str, Path, IO[Any]], password: Optional[str] = None) -> List[Document]:
        if not pdf:
            raise ValueError("No pdf provided")

        try:
            if isinstance(pdf, str):
                doc_name = pdf.split("/")[-1].split(".")[0].replace(" ", "_")
            else:
                doc_name = pdf.name.split(".")[0]
        except Exception:
            doc_name = "pdf"

        log_info(f"Reading: {doc_name}")
        pdf_reader = DocumentReader(pdf)

<<<<<<< HEAD
        # Handle PDF decryption if needed
        if not self._decrypt_pdf(doc_reader, doc_name, password):
            return []

=======
>>>>>>> 6ab2c3ca
        # Read and chunk.
        return self._pdf_reader_to_documents(pdf_reader, doc_name, read_images=True, use_uuid_for_id=False)

    async def async_read(self, pdf: Union[str, Path, IO[Any]], password: Optional[str] = None) -> List[Document]:
        if not pdf:
            raise ValueError("No pdf provided")

        try:
            if isinstance(pdf, str):
                doc_name = pdf.split("/")[-1].split(".")[0].replace(" ", "_")
            else:
                doc_name = pdf.name.split(".")[0]
        except Exception:
            doc_name = "pdf"

        log_info(f"Reading: {doc_name}")
        pdf_reader = DocumentReader(pdf)

<<<<<<< HEAD
        # Handle PDF decryption if needed
        if not self._decrypt_pdf(doc_reader, doc_name, password):
            return []

=======
>>>>>>> 6ab2c3ca
        # Read and chunk.
        return await self._async_pdf_reader_to_documents(pdf_reader, doc_name, read_images=True, use_uuid_for_id=False)


class PDFUrlImageReader(BasePDFReader):
    """Reader for PDF files from URL with text and images extraction"""

    def __init__(self, proxy: Optional[str] = None, password: Optional[str] = None, **kwargs):
        super().__init__(password=password, **kwargs)
        self.proxy = proxy

    def read(self, url: str, password: Optional[str] = None) -> List[Document]:
        if not url:
            raise ValueError("No url provided")

        from io import BytesIO

        import httpx

        # Read the PDF from the URL
        log_info(f"Reading: {url}")
        response = httpx.get(url, proxy=self.proxy) if self.proxy else httpx.get(url)

        doc_name = url.split("/")[-1].split(".")[0].replace(" ", "_")
        pdf_reader = DocumentReader(BytesIO(response.content))

<<<<<<< HEAD
        # Handle PDF decryption if needed
        if not self._decrypt_pdf(doc_reader, doc_name, password):
            return []

=======
>>>>>>> 6ab2c3ca
        # Read and chunk.
        return self._pdf_reader_to_documents(pdf_reader, doc_name, read_images=True, use_uuid_for_id=False)

    async def async_read(self, url: str, password: Optional[str] = None) -> List[Document]:
        if not url:
            raise ValueError("No url provided")

        from io import BytesIO

        import httpx

        log_info(f"Reading: {url}")

        client_args = {"proxy": self.proxy} if self.proxy else {}
        async with httpx.AsyncClient(**client_args) as client:  # type: ignore
            response = await client.get(url)
            response.raise_for_status()

        doc_name = url.split("/")[-1].split(".")[0].replace(" ", "_")
        pdf_reader = DocumentReader(BytesIO(response.content))
<<<<<<< HEAD

        # Handle PDF decryption if needed
        if not self._decrypt_pdf(doc_reader, doc_name, password):
            return []
=======
>>>>>>> 6ab2c3ca

        # Read and chunk.
        return await self._async_pdf_reader_to_documents(pdf_reader, doc_name, read_images=True, use_uuid_for_id=False)<|MERGE_RESOLUTION|>--- conflicted
+++ resolved
@@ -177,10 +177,8 @@
         split_on_pages: bool = True,
         page_start_numbering_format: Optional[str] = None,
         page_end_numbering_format: Optional[str] = None,
-<<<<<<< HEAD
         password: Optional[str] = None,
-=======
->>>>>>> 6ab2c3ca
+
         **kwargs,
     ):
         if page_start_numbering_format is None:
@@ -191,10 +189,7 @@
         self.split_on_pages = split_on_pages
         self.page_start_numbering_format = page_start_numbering_format
         self.page_end_numbering_format = page_end_numbering_format
-<<<<<<< HEAD
         self.password = password
-=======
->>>>>>> 6ab2c3ca
 
         super().__init__(**kwargs)
 
@@ -204,7 +199,6 @@
             chunked_documents.extend(self.chunk_document(document))
         return chunked_documents
 
-<<<<<<< HEAD
     def _decrypt_pdf(self, doc_reader: DocumentReader, doc_name: str, password: Optional[str] = None) -> bool:
         if not doc_reader.is_encrypted:
             return True
@@ -226,7 +220,7 @@
         except Exception as e:
             log_error(f"Error decrypting PDF {doc_name}: {e}")
             return False
-=======
+          
     def _create_documents(self, pdf_content: List[str], doc_name: str, use_uuid_for_id: bool, page_number_shift):
         if self.split_on_pages:
             shift = page_number_shift if page_number_shift is not None else 1
@@ -308,7 +302,6 @@
         )
 
         return self._create_documents(pdf_content_clean, doc_name, use_uuid_for_id, shift)
->>>>>>> 6ab2c3ca
 
 
 class PDFReader(BasePDFReader):
@@ -331,14 +324,9 @@
             logger.error(f"Error reading PDF: {e}")
             return []
 
-<<<<<<< HEAD
-        # Handle PDF decryption if needed
-        if not self._decrypt_pdf(doc_reader, doc_name, password):
-            return []
-=======
-        # Read and chunk.
-        return self._pdf_reader_to_documents(pdf_reader, doc_name, use_uuid_for_id=True)
->>>>>>> 6ab2c3ca
+        # Handle PDF decryption if needed
+        if not self._decrypt_pdf(doc_reader, doc_name, password):
+            return []
 
         # Read and chunk.
         return self._pdf_reader_to_documents(pdf_reader, doc_name, use_uuid_for_id=True)
@@ -360,13 +348,10 @@
             logger.error(f"Error reading PDF: {e}")
             return []
 
-<<<<<<< HEAD
-        # Handle PDF decryption if needed
-        if not self._decrypt_pdf(doc_reader, doc_name, password):
-            return []
-
-=======
->>>>>>> 6ab2c3ca
+        # Handle PDF decryption if needed
+        if not self._decrypt_pdf(doc_reader, doc_name, password):
+            return []
+
         # Read and chunk.
         return await self._async_pdf_reader_to_documents(pdf_reader, doc_name, use_uuid_for_id=True)
 
@@ -392,14 +377,9 @@
         doc_name = url.split("/")[-1].split(".")[0].replace("/", "_").replace(" ", "_")
         pdf_reader = DocumentReader(BytesIO(response.content))
 
-<<<<<<< HEAD
-        # Handle PDF decryption if needed
-        if not self._decrypt_pdf(doc_reader, doc_name, password):
-            return []
-=======
-        # Read and chunk.
-        return self._pdf_reader_to_documents(pdf_reader, doc_name, use_uuid_for_id=False)
->>>>>>> 6ab2c3ca
+        # Handle PDF decryption if needed
+        if not self._decrypt_pdf(doc_reader, doc_name, password):
+            return []
 
         # Read and chunk.
         return self._pdf_reader_to_documents(pdf_reader, doc_name, use_uuid_for_id=False)
@@ -421,13 +401,10 @@
         doc_name = url.split("/")[-1].split(".")[0].replace("/", "_").replace(" ", "_")
         pdf_reader = DocumentReader(BytesIO(response.content))
 
-<<<<<<< HEAD
-        # Handle PDF decryption if needed
-        if not self._decrypt_pdf(doc_reader, doc_name, password):
-            return []
-
-=======
->>>>>>> 6ab2c3ca
+        # Handle PDF decryption if needed
+        if not self._decrypt_pdf(doc_reader, doc_name, password):
+            return []
+
         # Read and chunk.
         return await self._async_pdf_reader_to_documents(pdf_reader, doc_name, use_uuid_for_id=False)
 
@@ -450,13 +427,10 @@
         log_info(f"Reading: {doc_name}")
         pdf_reader = DocumentReader(pdf)
 
-<<<<<<< HEAD
-        # Handle PDF decryption if needed
-        if not self._decrypt_pdf(doc_reader, doc_name, password):
-            return []
-
-=======
->>>>>>> 6ab2c3ca
+        # Handle PDF decryption if needed
+        if not self._decrypt_pdf(doc_reader, doc_name, password):
+            return []
+
         # Read and chunk.
         return self._pdf_reader_to_documents(pdf_reader, doc_name, read_images=True, use_uuid_for_id=False)
 
@@ -475,13 +449,10 @@
         log_info(f"Reading: {doc_name}")
         pdf_reader = DocumentReader(pdf)
 
-<<<<<<< HEAD
-        # Handle PDF decryption if needed
-        if not self._decrypt_pdf(doc_reader, doc_name, password):
-            return []
-
-=======
->>>>>>> 6ab2c3ca
+        # Handle PDF decryption if needed
+        if not self._decrypt_pdf(doc_reader, doc_name, password):
+            return []
+
         # Read and chunk.
         return await self._async_pdf_reader_to_documents(pdf_reader, doc_name, read_images=True, use_uuid_for_id=False)
 
@@ -508,13 +479,10 @@
         doc_name = url.split("/")[-1].split(".")[0].replace(" ", "_")
         pdf_reader = DocumentReader(BytesIO(response.content))
 
-<<<<<<< HEAD
-        # Handle PDF decryption if needed
-        if not self._decrypt_pdf(doc_reader, doc_name, password):
-            return []
-
-=======
->>>>>>> 6ab2c3ca
+        # Handle PDF decryption if needed
+        if not self._decrypt_pdf(doc_reader, doc_name, password):
+            return []
+
         # Read and chunk.
         return self._pdf_reader_to_documents(pdf_reader, doc_name, read_images=True, use_uuid_for_id=False)
 
@@ -535,13 +503,10 @@
 
         doc_name = url.split("/")[-1].split(".")[0].replace(" ", "_")
         pdf_reader = DocumentReader(BytesIO(response.content))
-<<<<<<< HEAD
-
-        # Handle PDF decryption if needed
-        if not self._decrypt_pdf(doc_reader, doc_name, password):
-            return []
-=======
->>>>>>> 6ab2c3ca
+
+        # Handle PDF decryption if needed
+        if not self._decrypt_pdf(doc_reader, doc_name, password):
+            return []
 
         # Read and chunk.
         return await self._async_pdf_reader_to_documents(pdf_reader, doc_name, read_images=True, use_uuid_for_id=False)