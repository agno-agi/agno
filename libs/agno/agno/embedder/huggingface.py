--- conflicted
+++ resolved
@@ -16,11 +16,7 @@
 class HuggingfaceCustomEmbedder(Embedder):
     """Huggingface Custom Embedder"""
 
-<<<<<<< HEAD
-    id: str = "thenlper/gte-large"
-=======
     id: str = "intfloat/multilingual-e5-large"
->>>>>>> 554a8d31
     api_key: Optional[str] = getenv("HUGGINGFACE_API_KEY")
     client_params: Optional[Dict[str, Any]] = None
     huggingface_client: Optional[InferenceClient] = None
