from dataclasses import asdict, dataclass, field
from os import getenv
from textwrap import dedent
from typing import TYPE_CHECKING, Callable, List, Optional, Union
from uuid import uuid4

from pydantic import BaseModel, Field

from agno.agent import Agent
from agno.db.base import BaseDb
from agno.db.schemas.evals import EvalType
from agno.eval.utils import async_log_eval_run, log_eval_run, store_result_in_file
from agno.exceptions import EvalError
from agno.models.base import Model
from agno.team.team import Team
from agno.utils.log import logger, set_log_level_to_debug, set_log_level_to_info

if TYPE_CHECKING:
    from rich.console import Console


class AccuracyAgentResponse(BaseModel):
    accuracy_score: int = Field(..., description="Accuracy Score between 1 and 10 assigned to the Agent's answer.")
    accuracy_reason: str = Field(..., description="Detailed reasoning for the accuracy score.")


@dataclass
class AccuracyEvaluation:
    input: str
    output: str
    expected_output: str
    score: int
    reason: str

    def print_eval(self, console: Optional["Console"] = None):
        from rich.box import ROUNDED
        from rich.console import Console
        from rich.markdown import Markdown
        from rich.table import Table

        if console is None:
            console = Console()

        results_table = Table(
            box=ROUNDED,
            border_style="blue",
            show_header=False,
            title="[ Evaluation Result ]",
            title_style="bold sky_blue1",
            title_justify="center",
        )
        results_table.add_row("Input", self.input)
        results_table.add_row("Output", self.output)
        results_table.add_row("Expected Output", self.expected_output)
        results_table.add_row("Accuracy Score", f"{str(self.score)}/10")
        results_table.add_row("Accuracy Reason", Markdown(self.reason))
        console.print(results_table)


@dataclass
class AccuracyResult:
    results: List[AccuracyEvaluation] = field(default_factory=list)
    avg_score: float = field(init=False)
    mean_score: float = field(init=False)
    min_score: float = field(init=False)
    max_score: float = field(init=False)
    std_dev_score: float = field(init=False)

    def __post_init__(self):
        self.compute_stats()

    def compute_stats(self):
        import statistics

        if self.results and len(self.results) > 0:
            _results = [r.score for r in self.results]
            self.avg_score = statistics.mean(_results)
            self.mean_score = statistics.mean(_results)
            self.min_score = min(_results)
            self.max_score = max(_results)
            self.std_dev_score = statistics.stdev(_results) if len(_results) > 1 else 0

    def print_summary(self, console: Optional["Console"] = None):
        from rich.box import ROUNDED
        from rich.console import Console
        from rich.table import Table

        if console is None:
            console = Console()

        summary_table = Table(
            box=ROUNDED,
            border_style="blue",
            show_header=False,
            title="[ Evaluation Summary ]",
            title_style="bold sky_blue1",
            title_justify="center",
        )
        summary_table.add_row("Number of Runs", f"{len(self.results)}")
        summary_table.add_row("Average Score", f"{self.avg_score:.2f}")
        summary_table.add_row("Mean Score", f"{self.mean_score:.2f}")
        summary_table.add_row("Minimum Score", f"{self.min_score:.2f}")
        summary_table.add_row("Maximum Score", f"{self.max_score:.2f}")
        summary_table.add_row("Standard Deviation", f"{self.std_dev_score:.2f}")
        console.print(summary_table)

    def print_results(self, console: Optional["Console"] = None):
        from rich.box import ROUNDED
        from rich.console import Console
        from rich.table import Table

        if console is None:
            console = Console()

        results_table = Table(
            box=ROUNDED,
            border_style="blue",
            show_header=False,
            title="[ Evaluation Result ]",
            title_style="bold sky_blue1",
            title_justify="center",
        )
        for result in self.results:
            results_table.add_row("Input", result.input)
            results_table.add_row("Output", result.output)
            results_table.add_row("Expected Output", result.expected_output)
            results_table.add_row("Accuracy Score", f"{str(result.score)}/10")
            results_table.add_row("Accuracy Reason", result.reason)
        console.print(results_table)


@dataclass
class AccuracyEval:
    """Interface to evaluate the accuracy of an Agent or Team, given a prompt and expected answer"""

    # Input to evaluate
    input: Union[str, Callable]
    # Expected answer to the input
    expected_output: Union[str, Callable]
    # Agent to evaluate
    agent: Optional[Agent] = None
    # Team to evaluate
    team: Optional[Team] = None

    # Evaluation name
    name: Optional[str] = None
    # Evaluation UUID
    eval_id: str = field(default_factory=lambda: str(uuid4()))
    # Number of iterations to run
    num_iterations: int = 1
    # Result of the evaluation
    result: Optional[AccuracyResult] = None

    # Model for the evaluator agent
    model: Optional[Model] = None
    # Agent used to evaluate the answer
    evaluator_agent: Optional[Agent] = None
    # Guidelines for the evaluator agent
    additional_guidelines: Optional[Union[str, List[str]]] = None
    # Additional context to the evaluator agent
    additional_context: Optional[str] = None

    # Print summary of results
    print_summary: bool = False
    # Print detailed results
    print_results: bool = False
    # If set, results will be saved in the given file path
    file_path_to_save_results: Optional[str] = None
    # Enable debug logs
    debug_mode: bool = getenv("AGNO_DEBUG", "false").lower() == "true"
    # The database to store Evaluation results
    db: Optional[BaseDb] = None

    def get_evaluator_agent(self) -> Agent:
        """Return the evaluator agent. If not provided, build it based on the evaluator fields and default instructions."""
        if self.evaluator_agent is not None:
            return self.evaluator_agent

        model = self.model
        if model is None:
            try:
                from agno.models.openai import OpenAIChat

                model = OpenAIChat(id="o4-mini")
            except (ModuleNotFoundError, ImportError) as e:
                logger.exception(e)
                raise EvalError(
                    "Agno uses `openai` as the default model provider. Please run `pip install openai` to use the default evaluator."
                )

        additional_guidelines = ""
        if self.additional_guidelines is not None:
            additional_guidelines = "\n## Additional Guidelines\n"
            if isinstance(self.additional_guidelines, str):
                additional_guidelines += self.additional_guidelines
            else:
                additional_guidelines += "\n- ".join(self.additional_guidelines)
            additional_guidelines += "\n"

        additional_context = ""
        if self.additional_context is not None and len(self.additional_context) > 0:
            additional_context = "\n## Additional Context\n"
            additional_context += self.additional_context
            additional_context += "\n"

        return Agent(
            model=model,
            description=f"""\
You are an expert judge tasked with comparing the quality of an AI Agent’s output to a user-provided expected output. You must assume the expected_output is correct - even if you personally disagree.

## Evaluation Inputs
- agent_input: The original task or query given to the Agent.
- expected_output: The correct response to the task (provided by the user).
    - NOTE: You must assume the expected_output is correct - even if you personally disagree.
- agent_output: The response generated by the Agent.

## Evaluation Criteria
- Accuracy: How closely does the agent_output match the expected_output?
- Completeness: Does the agent_output include all the key elements of the expected_output?

## Instructions
1. Compare the agent_output only to the expected_output, not what you think the expected_output should be.
2. Do not judge the correctness of the expected_output itself. Your role is only to compare the two outputs, the user provided expected_output is correct.
3. Follow the additional guidelines if provided.
4. Provide a detailed analysis including:
    - Specific similarities and differences
    - Important points included or omitted
    - Any inaccuracies, paraphrasing errors, or structural differences
5. Reference the criteria explicitly in your reasoning.
6. Assign a score from 1 to 10 (whole numbers only):
   1-2: Completely incorrect or irrelevant.
   3-4: Major inaccuracies or missing key information.
   5-6: Partially correct, but with significant issues.
   7-8: Mostly accurate and complete, with minor issues
   9-10: Highly accurate and complete, matching the expected answer and given guidelines closely.
{additional_guidelines}{additional_context}
Remember: You must only compare the agent_output to the expected_output. The expected_output is correct as it was provided by the user.
""",
            response_model=AccuracyAgentResponse,
            structured_outputs=True,
        )

    def get_eval_expected_output(self) -> str:
        """Return the eval expected answer. If it is a callable, call it and return the resulting string"""
        if callable(self.expected_output):
            _output = self.expected_output()
            if isinstance(_output, str):
                return _output
            else:
                raise EvalError(f"The expected output needs to be or return a string, but it returned: {type(_output)}")
        return self.expected_output

    def get_eval_input(self) -> str:
        """Return the evaluation input. If it is a callable, call it and return the resulting string"""
        if callable(self.input):
            _input = self.input()
            if isinstance(_input, str):
                return _input
            else:
                raise EvalError(f"The eval input needs to be or return a string, but it returned: {type(_input)}")
        return self.input

    def evaluate_answer(
        self,
        input: str,
        evaluator_agent: Agent,
        evaluation_input: str,
        evaluator_expected_output: str,
        agent_output: str,
    ) -> Optional[AccuracyEvaluation]:
        """Orchestrate the evaluation process."""
        try:
            accuracy_agent_response = evaluator_agent.run(evaluation_input).content
            if accuracy_agent_response is None or not isinstance(accuracy_agent_response, AccuracyAgentResponse):
                raise EvalError(f"Evaluator Agent returned an invalid response: {accuracy_agent_response}")
            return AccuracyEvaluation(
                input=input,
                output=agent_output,
                expected_output=evaluator_expected_output,
                score=accuracy_agent_response.accuracy_score,
                reason=accuracy_agent_response.accuracy_reason,
            )
        except Exception as e:
            logger.exception(f"Failed to evaluate accuracy: {e}")
            return None

    async def aevaluate_answer(
        self,
        input: str,
        evaluator_agent: Agent,
        evaluation_input: str,
        evaluator_expected_output: str,
        agent_output: str,
    ) -> Optional[AccuracyEvaluation]:
        """Orchestrate the evaluation process asynchronously."""
        try:
            response = await evaluator_agent.arun(evaluation_input)
            accuracy_agent_response = response.content
            if accuracy_agent_response is None or not isinstance(accuracy_agent_response, AccuracyAgentResponse):
                raise EvalError(f"Evaluator Agent returned an invalid response: {accuracy_agent_response}")
            return AccuracyEvaluation(
                input=input,
                output=agent_output,
                expected_output=evaluator_expected_output,
                score=accuracy_agent_response.accuracy_score,
                reason=accuracy_agent_response.accuracy_reason,
            )
        except Exception as e:
            logger.exception(f"Failed to evaluate accuracy asynchronously: {e}")
            return None

    def run(
        self,
        *,
        print_summary: bool = True,
        print_results: bool = True,
    ) -> Optional[AccuracyResult]:
        if self.agent is None and self.team is None:
            logger.error("You need to provide one of 'agent' or 'team' to run the evaluation.")
            return None

        if self.agent is not None and self.team is not None:
            logger.error("Provide only one of 'agent' or 'team' to run the evaluation.")
            return None

        from rich.console import Console
        from rich.live import Live
        from rich.status import Status

        set_log_level_to_debug() if self.debug_mode else set_log_level_to_info()

        self.result = AccuracyResult()

        logger.debug(f"************ Evaluation Start: {self.eval_id} ************")

        # Add a spinner while running the evaluations
        console = Console()
        with Live(console=console, transient=True) as live_log:
            evaluator_agent = self.get_evaluator_agent()
            eval_input = self.get_eval_input()
            eval_expected_output = self.get_eval_expected_output()

            for i in range(self.num_iterations):
                status = Status(f"Running evaluation {i + 1}...", spinner="dots", speed=1.0, refresh_per_second=10)
                live_log.update(status)

                if self.agent is not None:
                    output = self.agent.run(input=eval_input).content
                elif self.team is not None:
                    output = self.team.run(input=eval_input).content

                if not output:
                    logger.error(f"Failed to generate a valid answer on iteration {i + 1}: {output}")
                    continue

                evaluation_input = dedent(f"""\
                    <agent_input>
                    {eval_input}
                    </agent_input>

                    <expected_output>
                    {eval_expected_output}
                    </expected_output>

                    <agent_output>
                    {output}
                    </agent_output>\
                    """)
                logger.debug(f"Agent output #{i + 1}: {output}")
                result = self.evaluate_answer(
                    input=eval_input,
                    evaluator_agent=evaluator_agent,
                    evaluation_input=evaluation_input,
                    evaluator_expected_output=eval_expected_output,
                    agent_output=output,
                )
                if result is None:
                    logger.error(f"Failed to evaluate accuracy on iteration {i + 1}")
                    continue

                self.result.results.append(result)
                self.result.compute_stats()
                status.update(f"Eval iteration {i + 1} finished")

            status.stop()

        # Save result to file if requested
        if self.file_path_to_save_results is not None and self.result is not None:
            store_result_in_file(
                file_path=self.file_path_to_save_results,
                name=self.name,
                eval_id=self.eval_id,
                result=self.result,
            )

        # Print results if requested
        if self.print_results or print_results:
            self.result.print_results(console)
        if self.print_summary or print_summary:
            self.result.print_summary(console)

        # Log results to the Agno DB if requested
        if self.agent is not None:
            agent_id = self.agent.id
            team_id = None
            model_id = self.agent.model.id if self.agent.model is not None else None
            model_provider = self.agent.model.provider if self.agent.model is not None else None
            evaluated_component_name = self.agent.name
        elif self.team is not None:
            agent_id = None
            team_id = self.team.id
            model_id = self.team.model.id if self.team.model is not None else None
            model_provider = self.team.model.provider if self.team.model is not None else None
            evaluated_component_name = self.team.name

        if self.db:
            log_eval_run(
                db=self.db,
                run_id=self.eval_id,  # type: ignore
                run_data=asdict(self.result),
                eval_type=EvalType.ACCURACY,
                agent_id=agent_id,
                team_id=team_id,
                model_id=model_id,
                model_provider=model_provider,
                name=self.name if self.name is not None else None,
                evaluated_component_name=evaluated_component_name,
                workflow_id=None,
            )

        logger.debug(f"*********** Evaluation {self.eval_id} Finished ***********")
        return self.result

    async def arun(
        self,
        *,
        print_summary: bool = True,
        print_results: bool = True,
    ) -> Optional[AccuracyResult]:
        if self.agent is None and self.team is None:
            logger.error("You need to provide one of 'agent' or 'team' to run the evaluation.")
            return None

        if self.agent is not None and self.team is not None:
            logger.error("Provide only one of 'agent' or 'team' to run the evaluation.")
            return None

        from rich.console import Console
        from rich.live import Live
        from rich.status import Status

        set_log_level_to_debug() if self.debug_mode else set_log_level_to_info()

        self.result = AccuracyResult()

        logger.debug(f"************ Evaluation Start: {self.eval_id} ************")

        # Add a spinner while running the evaluations
        console = Console()
        with Live(console=console, transient=True) as live_log:
            evaluator_agent = self.get_evaluator_agent()
            eval_input = self.get_eval_input()
            eval_expected_output = self.get_eval_expected_output()

            for i in range(self.num_iterations):
                status = Status(f"Running evaluation {i + 1}...", spinner="dots", speed=1.0, refresh_per_second=10)
                live_log.update(status)

                if self.agent is not None:
                    response = await self.agent.arun(input=eval_input)
                    output = response.content
                elif self.team is not None:
<<<<<<< HEAD
                    response = await self.team.arun(message=eval_input)  # type: ignore
=======
                    response = await self.team.arun(input=eval_input)
>>>>>>> e981ab87
                    output = response.content

                if not output:
                    logger.error(f"Failed to generate a valid answer on iteration {i + 1}: {output}")
                    continue

                evaluation_input = dedent(f"""\
                    <agent_input>
                    {eval_input}
                    </agent_input>

                    <expected_output>
                    {eval_expected_output}
                    </expected_output>

                    <agent_output>
                    {output}
                    </agent_output>\
                    """)
                logger.debug(f"Agent output #{i + 1}: {output}")
                result = await self.aevaluate_answer(
                    input=eval_input,
                    evaluator_agent=evaluator_agent,
                    evaluation_input=evaluation_input,
                    evaluator_expected_output=eval_expected_output,
                    agent_output=output,
                )
                if result is None:
                    logger.error(f"Failed to evaluate accuracy on iteration {i + 1}")
                    continue

                self.result.results.append(result)
                self.result.compute_stats()
                status.update(f"Eval iteration {i + 1} finished")

            status.stop()

        # Save result to file if requested
        if self.file_path_to_save_results is not None and self.result is not None:
            store_result_in_file(
                file_path=self.file_path_to_save_results,
                name=self.name,
                eval_id=self.eval_id,
                result=self.result,
            )

        # Print results if requested
        if self.print_results or print_results:
            self.result.print_results(console)
        if self.print_summary or print_summary:
            self.result.print_summary(console)

        if self.agent is not None:
            agent_id = self.agent.id
            team_id = None
            model_id = self.agent.model.id if self.agent.model is not None else None
            model_provider = self.agent.model.provider if self.agent.model is not None else None
            evaluated_component_name = self.agent.name
        elif self.team is not None:
            agent_id = None
            team_id = self.team.id
            model_id = self.team.model.id if self.team.model is not None else None
            model_provider = self.team.model.provider if self.team.model is not None else None
            evaluated_component_name = self.team.name

        # Log results to the Agno DB if requested
        if self.db:
            await async_log_eval_run(
                db=self.db,
                run_id=self.eval_id,  # type: ignore
                run_data=asdict(self.result),
                eval_type=EvalType.ACCURACY,
                agent_id=agent_id,
                model_id=model_id,
                model_provider=model_provider,
                name=self.name if self.name is not None else None,
                evaluated_component_name=evaluated_component_name,
                team_id=team_id,
                workflow_id=None,
            )

        logger.debug(f"*********** Evaluation {self.eval_id} Finished ***********")
        return self.result

    def run_with_output(
        self,
        *,
        output: str,
        print_summary: bool = True,
        print_results: bool = True,
    ) -> Optional[AccuracyResult]:
        """Run the evaluation logic against the given answer, instead of generating an answer with the Agent"""
        set_log_level_to_debug() if self.debug_mode else set_log_level_to_info()

        self.result = AccuracyResult()

        logger.debug(f"************ Evaluation Start: {self.eval_id} ************")

        evaluator_agent = self.get_evaluator_agent()
        eval_input = self.get_eval_input()
        eval_expected_output = self.get_eval_expected_output()

        evaluation_input = dedent(f"""\
            <agent_input>
            {eval_input}
            </agent_input>

            <expected_output>
            {eval_expected_output}
            </expected_output>

            <agent_output>
            {output}
            </agent_output>\
            """)

        result = self.evaluate_answer(
            input=eval_input,
            evaluator_agent=evaluator_agent,
            evaluation_input=evaluation_input,
            evaluator_expected_output=eval_expected_output,
            agent_output=output,
        )

        if result is not None:
            self.result.results.append(result)
            self.result.compute_stats()

            # Print results if requested
            if self.print_results or print_results:
                self.result.print_results()
            if self.print_summary or print_summary:
                self.result.print_summary()

            # Save result to file if requested
            if self.file_path_to_save_results is not None:
                store_result_in_file(
                    file_path=self.file_path_to_save_results,
                    name=self.name,
                    eval_id=self.eval_id,
                    result=self.result,
                )
        # Log results to the Agno DB if requested
        if self.db:
            if self.agent is not None:
                agent_id = self.agent.id
                team_id = None
                model_id = self.agent.model.id if self.agent.model is not None else None
                model_provider = self.agent.model.provider if self.agent.model is not None else None
                evaluated_component_name = self.agent.name
            elif self.team is not None:
                agent_id = None
                team_id = self.team.id
                model_id = self.team.model.id if self.team.model is not None else None
                model_provider = self.team.model.provider if self.team.model is not None else None
                evaluated_component_name = self.team.name
            else:
                agent_id = None
                team_id = None
                model_id = None
                model_provider = None
                evaluated_component_name = None

            log_eval_run(
                db=self.db,
                run_id=self.eval_id,  # type: ignore
                run_data=asdict(self.result),
                eval_type=EvalType.ACCURACY,
                name=self.name if self.name is not None else None,
                agent_id=agent_id,
                team_id=team_id,
                model_id=model_id,
                model_provider=model_provider,
                evaluated_component_name=evaluated_component_name,
                workflow_id=None,
            )

        logger.debug(f"*********** Evaluation End: {self.eval_id} ***********")
        return self.result

    async def arun_with_output(
        self,
        *,
        output: str,
        print_summary: bool = True,
        print_results: bool = True,
    ) -> Optional[AccuracyResult]:
        """Run the evaluation logic against the given answer, instead of generating an answer with the Agent"""
        set_log_level_to_debug() if self.debug_mode else set_log_level_to_info()

        self.result = AccuracyResult()

        logger.debug(f"************ Evaluation Start: {self.eval_id} ************")

        evaluator_agent = self.get_evaluator_agent()
        eval_input = self.get_eval_input()
        eval_expected_output = self.get_eval_expected_output()

        evaluation_input = dedent(f"""\
            <agent_input>
            {eval_input}
            </agent_input>

            <expected_output>
            {eval_expected_output}
            </expected_output>

            <agent_output>
            {output}
            </agent_output>\
            """)

        result = await self.aevaluate_answer(
            input=eval_input,
            evaluator_agent=evaluator_agent,
            evaluation_input=evaluation_input,
            evaluator_expected_output=eval_expected_output,
            agent_output=output,
        )

        if result is not None:
            self.result.results.append(result)
            self.result.compute_stats()

            # Print results if requested
            if self.print_results or print_results:
                self.result.print_results()
            if self.print_summary or print_summary:
                self.result.print_summary()

            # Save result to file if requested
            if self.file_path_to_save_results is not None:
                store_result_in_file(
                    file_path=self.file_path_to_save_results,
                    name=self.name,
                    eval_id=self.eval_id,
                    result=self.result,
                )
        # Log results to the Agno DB if requested
        if self.db:
            if self.agent is not None:
                agent_id = self.agent.id
                team_id = None
                model_id = self.agent.model.id if self.agent.model is not None else None
                model_provider = self.agent.model.provider if self.agent.model is not None else None
                evaluated_component_name = self.agent.name
            elif self.team is not None:
                agent_id = None
                team_id = self.team.id
                model_id = self.team.model.id if self.team.model is not None else None
                model_provider = self.team.model.provider if self.team.model is not None else None
                evaluated_component_name = self.team.name

            await async_log_eval_run(
                db=self.db,
                run_id=self.eval_id,  # type: ignore
                run_data=asdict(self.result),
                eval_type=EvalType.ACCURACY,
                name=self.name if self.name is not None else None,
                agent_id=agent_id,
                team_id=team_id,
                model_id=model_id,
                model_provider=model_provider,
                evaluated_component_name=evaluated_component_name,
                workflow_id=None,
            )

        logger.debug(f"*********** Evaluation End: {self.eval_id} ***********")
        return self.result<|MERGE_RESOLUTION|>--- conflicted
+++ resolved
@@ -470,11 +470,7 @@
                     response = await self.agent.arun(input=eval_input)
                     output = response.content
                 elif self.team is not None:
-<<<<<<< HEAD
-                    response = await self.team.arun(message=eval_input)  # type: ignore
-=======
                     response = await self.team.arun(input=eval_input)
->>>>>>> e981ab87
                     output = response.content
 
                 if not output:
