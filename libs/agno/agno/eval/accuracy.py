--- conflicted
+++ resolved
@@ -1,19 +1,14 @@
-from dataclasses import dataclass, field
+from dataclasses import asdict, dataclass, field
 from os import getenv
 from typing import TYPE_CHECKING, Callable, List, Optional, Union
 from uuid import uuid4
 
 from pydantic import BaseModel, Field
 
-<<<<<<< HEAD
-from agno.agent import Agent, RunResponse
+from agno.agent import Agent
 from agno.api.schemas.evals import EvalType
-from agno.eval.utils import log_eval_run
-=======
-from agno.agent import Agent
-from agno.eval.utils import store_result_in_file
+from agno.eval.utils import log_eval_run, store_result_in_file
 from agno.exceptions import EvalError
->>>>>>> 2af26a1f
 from agno.models.base import Model
 from agno.utils.log import logger, set_log_level_to_debug, set_log_level_to_info
 
@@ -164,38 +159,15 @@
     print_summary: bool = False
     # Print detailed results
     print_results: bool = False
-<<<<<<< HEAD
-    # Save the result to a file
-    save_result_to_file: Optional[str] = None
-    # Log the results to the Agno platform for monitoring
-    monitoring: bool = getenv("AGNO_MONITOR", "").lower() == "true"
-    # debug_mode=True enables debug logs
-    debug_mode: bool = False
-
-    def set_eval_id(self) -> str:
-        if self.eval_id is None:
-            self.eval_id = str(uuid4())
-        logger.debug(f"*********** Evaluation ID: {self.eval_id} ***********")
-        return self.eval_id
-
-    def set_debug_mode(self) -> None:
-        if self.debug_mode or getenv("AGNO_DEBUG", "false").lower() == "true":
-            self.debug_mode = True
-            set_log_level_to_debug()
-            logger.debug("Debug logs enabled")
-        else:
-            set_log_level_to_info()
-
-    def get_evaluator_agent(self, question: str, expected_answer: str) -> Agent:
-=======
     # If set, results will be saved in the given file path
     file_path_to_save_results: Optional[str] = None
     # Enable debug logs
     debug_mode: bool = getenv("AGNO_DEBUG", "false").lower() == "true"
+    # Log the results to the Agno platform
+    monitoring: bool = getenv("AGNO_MONITOR", "").lower() == "true"
 
     def get_evaluator_agent(self) -> Agent:
         """Return the evaluator agent. If not provided, build it based on the evaluator fields and default instructions."""
->>>>>>> 2af26a1f
         if self.evaluator_agent is not None:
             return self.evaluator_agent
 
@@ -410,8 +382,6 @@
                     eval_id=self.eval_id,
                     result=self.result,
                 )
-
-<<<<<<< HEAD
         # Log results to the Agno platform if requested
         if self.monitoring:
             log_eval_run(
@@ -424,7 +394,4 @@
             )
 
         logger.debug(f"*********** Evaluation End: {self.eval_id} ***********")
-=======
-        logger.debug(f"*********** Evaluation {self.eval_id} Finished ***********")
->>>>>>> 2af26a1f
         return self.result