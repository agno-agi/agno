--- conflicted
+++ resolved
@@ -1444,7 +1444,6 @@
             return []
 
     def get_valid_filters(self) -> Set[str]:
-<<<<<<< HEAD
         if self.contents_db is None:
             log_warning("No contents db provided. This is required for filtering.")
             return set()
@@ -1455,7 +1454,7 @@
                 valid_filters.update(content.metadata.keys())
 
         return valid_filters
-
+    
     async def async_get_valid_filters(self) -> Set[str]:
         if self.contents_db is None:
             log_warning("No contents db provided. This is required for filtering.")
@@ -1468,67 +1467,31 @@
 
         return valid_filters
 
+
     def _validate_filters(
-        self, filters: Optional[Dict[str, Any]], valid_metadata_filters: Set[str]
-    ) -> Tuple[Dict[str, Any], List[str]]:
-=======
-        if self.valid_metadata_filters is None:
-            self.valid_metadata_filters = set()
-        self.valid_metadata_filters.update(self._get_filters_from_db())
-        return self.valid_metadata_filters
-
-    async def aget_valid_filters(self) -> Set[str]:
-        if self.valid_metadata_filters is None:
-            self.valid_metadata_filters = set()
-        self.valid_metadata_filters.update(await self._aget_filters_from_db())
-        return self.valid_metadata_filters
-
-    def _validate_filters(self, filters: Optional[Union[Dict[str, Any], List[FilterExpr]]]) -> Tuple[Any, List[str]]:
-        """Internal method to validate filters against known metadata keys."""
->>>>>>> 0c6f7b04
+        self, filters: Optional[Union[Dict[str, Any], List[FilterExpr]]], valid_metadata_filters: Set[str]
+    ) -> Tuple[Union[Dict[str, Any], List[FilterExpr]], List[str]]:
         if not filters:
             return None, []
 
-        valid_filters: Optional[Dict[str, Any]] = None
+        valid_filters: Optional[Union[Dict[str, Any], List[FilterExpr]]] = None
         invalid_keys = []
-
-<<<<<<< HEAD
-        # If no metadata filters tracked yet, all keys are considered invalid
-        if valid_metadata_filters is None or not valid_metadata_filters:
-            invalid_keys = list(filters.keys())
-            log_warning(f"No valid metadata filters tracked yet. All filter keys considered invalid: {invalid_keys}")
-            return {}, invalid_keys
-
-        for key, value in filters.items():
-            # Handle both normal keys and prefixed keys like meta_data.key
-            base_key = key.split(".")[-1] if "." in key else key
-            if base_key in valid_metadata_filters or key in valid_metadata_filters:
-                valid_filters[key] = value
-            else:
-                invalid_keys.append(key)
-                log_warning(f"Invalid filter key: {key} - not present in knowledge base")
-
-        return valid_filters, invalid_keys
-
-    def validate_filters(self, filters: Optional[Dict[str, Any]]) -> Tuple[Dict[str, Any], List[str]]:
-        valid_filters_from_db = self.get_valid_filters()
-=======
+        
         if isinstance(filters, dict):
             # If no metadata filters tracked yet, all keys are considered invalid
-            if self.valid_metadata_filters is None:
+            if valid_metadata_filters is None or not valid_metadata_filters:
                 invalid_keys = list(filters.keys())
-                log_debug(f"No valid metadata filters tracked yet. All filter keys considered invalid: {invalid_keys}")
-                return None, invalid_keys
-
-            valid_filters = {}
+                log_warning(f"No valid metadata filters tracked yet. All filter keys considered invalid: {invalid_keys}")
+                return {}, invalid_keys
+
             for key, value in filters.items():
                 # Handle both normal keys and prefixed keys like meta_data.key
                 base_key = key.split(".")[-1] if "." in key else key
-                if base_key in self.valid_metadata_filters or key in self.valid_metadata_filters:
+                if base_key in valid_metadata_filters or key in valid_metadata_filters:
                     valid_filters[key] = value
                 else:
                     invalid_keys.append(key)
-                    log_debug(f"Invalid filter key: {key} - not present in knowledge base")
+                    log_warning(f"Invalid filter key: {key} - not present in knowledge base")
 
         elif isinstance(filters, List):
             # Validate that list contains FilterExpr instances
@@ -1540,27 +1503,15 @@
                         f"Use filter expressions like EQ('key', 'value'), IN('key', [values]), "
                         f"AND(...), OR(...), NOT(...) from agno.filters"
                     )
-
             # Filter expressions are already validated, return empty dict/list
             # The actual filtering happens in the vector_db layer
             return filters, []
-
+                    
         return valid_filters, invalid_keys
 
-    def validate_filters(self, filters: Optional[Union[Dict[str, Any], List[FilterExpr]]]) -> Tuple[Any, List[str]]:
-        if self.valid_metadata_filters is None:
-            self.valid_metadata_filters = set()
-        self.valid_metadata_filters.update(self._get_filters_from_db())
-
-        return self._validate_filters(filters)
-
-    async def async_validate_filters(
-        self, filters: Optional[Union[Dict[str, Any], List[FilterExpr]]]
-    ) -> Tuple[Any, List[str]]:
-        if self.valid_metadata_filters is None:
-            self.valid_metadata_filters = set()
-        self.valid_metadata_filters.update(await self._aget_filters_from_db())
->>>>>>> 0c6f7b04
+
+    def validate_filters(self, filters: Optional[Union[Dict[str, Any], List[FilterExpr]]]) -> Tuple[Union[Dict[str, Any], List[FilterExpr]], List[str]]:
+        valid_filters_from_db = self.get_valid_filters()
 
         valid_filters, invalid_keys = self._validate_filters(filters, valid_filters_from_db)
 
