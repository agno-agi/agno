import asyncio
import hashlib
import io
import time
from dataclasses import dataclass
from enum import Enum
from functools import cached_property
from io import BytesIO
from os.path import basename
from pathlib import Path
from typing import Any, Dict, List, Optional, Set, Tuple, Union, cast, overload

from httpx import AsyncClient

from agno.db.base import AsyncBaseDb, BaseDb
from agno.db.schemas.knowledge import KnowledgeRow
from agno.knowledge.content import Content, ContentAuth, ContentStatus, FileData
from agno.knowledge.document import Document
from agno.knowledge.reader import Reader, ReaderFactory
from agno.knowledge.remote_content.remote_content import GCSContent, RemoteContent, S3Content
from agno.utils.http import async_fetch_with_retry
from agno.utils.log import log_debug, log_error, log_info, log_warning
from agno.utils.string import generate_id

ContentDict = Dict[str, Union[str, Dict[str, str]]]


class KnowledgeContentOrigin(Enum):
    PATH = "path"
    URL = "url"
    TOPIC = "topic"
    CONTENT = "content"


@dataclass
class Knowledge:
    """Knowledge class"""

    name: Optional[str] = None
    description: Optional[str] = None
    vector_db: Optional[Any] = None
    contents_db: Optional[Union[BaseDb, AsyncBaseDb]] = None
    max_results: int = 10
    readers: Optional[Dict[str, Reader]] = None

    def __post_init__(self):
        from agno.vectordb import VectorDb

        self.vector_db = cast(VectorDb, self.vector_db)
        if self.vector_db and not self.vector_db.exists():
            self.vector_db.create()

        self.construct_readers()
        self.valid_metadata_filters = set()

    # --- SDK Specific Methods ---

    # --- Add Contents ---
    @overload
    async def add_contents_async(self, contents: List[ContentDict]) -> None: ...

    @overload
    async def add_contents_async(
        self,
        *,
        paths: Optional[List[str]] = None,
        urls: Optional[List[str]] = None,
        metadata: Optional[Dict[str, str]] = None,
        topics: Optional[List[str]] = None,
        text_contents: Optional[List[str]] = None,
        reader: Optional[Reader] = None,
        include: Optional[List[str]] = None,
        exclude: Optional[List[str]] = None,
        upsert: bool = True,
        skip_if_exists: bool = False,
        remote_content: Optional[RemoteContent] = None,
    ) -> None: ...

    async def add_contents_async(self, *args, **kwargs) -> None:
        if args and isinstance(args[0], list):
            arguments = args[0]
            upsert = kwargs.get("upsert", True)
            skip_if_exists = kwargs.get("skip_if_exists", False)
            for argument in arguments:
                await self.add_content_async(
                    name=argument.get("name"),
                    description=argument.get("description"),
                    path=argument.get("path"),
                    url=argument.get("url"),
                    metadata=argument.get("metadata"),
                    topics=argument.get("topics"),
                    text_content=argument.get("text_content"),
                    reader=argument.get("reader"),
                    include=argument.get("include"),
                    exclude=argument.get("exclude"),
                    upsert=argument.get("upsert", upsert),
                    skip_if_exists=argument.get("skip_if_exists", skip_if_exists),
                    remote_content=argument.get("remote_content", None),
                )

        elif kwargs:
            name = kwargs.get("name", [])
            metadata = kwargs.get("metadata", {})
            description = kwargs.get("description", [])
            topics = kwargs.get("topics", [])
            reader = kwargs.get("reader", None)
            paths = kwargs.get("paths", [])
            urls = kwargs.get("urls", [])
            text_contents = kwargs.get("text_contents", [])
            include = kwargs.get("include")
            exclude = kwargs.get("exclude")
            upsert = kwargs.get("upsert", True)
            skip_if_exists = kwargs.get("skip_if_exists", False)
            remote_content = kwargs.get("remote_content", None)
            for path in paths:
                await self.add_content_async(
                    name=name,
                    description=description,
                    path=path,
                    metadata=metadata,
                    include=include,
                    exclude=exclude,
                    upsert=upsert,
                    skip_if_exists=skip_if_exists,
                )
            for url in urls:
                await self.add_content_async(
                    name=name,
                    description=description,
                    url=url,
                    metadata=metadata,
                    include=include,
                    exclude=exclude,
                    upsert=upsert,
                    skip_if_exists=skip_if_exists,
                )
            for i, text_content in enumerate(text_contents):
                content_name = f"{name}_{i}" if name else f"text_content_{i}"
                log_debug(f"Adding text content: {content_name}")
                await self.add_content_async(
                    name=content_name,
                    description=description,
                    text_content=text_content,
                    metadata=metadata,
                    include=include,
                    exclude=exclude,
                    upsert=upsert,
                    skip_if_exists=skip_if_exists,
                )
            if topics:
                await self.add_content_async(
                    name=name,
                    description=description,
                    topics=topics,
                    metadata=metadata,
                    include=include,
                    exclude=exclude,
                    upsert=upsert,
                    skip_if_exists=skip_if_exists,
                    reader=reader,
                )

            if remote_content:
                await self.add_content_async(
                    name=name,
                    metadata=metadata,
                    description=description,
                    remote_content=remote_content,
                    upsert=upsert,
                    skip_if_exists=skip_if_exists,
                )

        else:
            raise ValueError("Invalid usage of add_contents.")

    @overload
    def add_contents(self, contents: List[ContentDict]) -> None: ...

    @overload
    def add_contents(
        self,
        *,
        paths: Optional[List[str]] = None,
        urls: Optional[List[str]] = None,
        metadata: Optional[Dict[str, str]] = None,
        include: Optional[List[str]] = None,
        exclude: Optional[List[str]] = None,
        upsert: bool = True,
        skip_if_exists: bool = False,
    ) -> None: ...

    def add_contents(self, *args, **kwargs) -> None:
        """
        Synchronously add multiple content items to the knowledge base.

        This method wraps the asynchronous add_contents method

        Supports two usage patterns:
        1. Pass a list of content dictionaries as first argument
        2. Pass keyword arguments with paths, urls, metadata, etc.

        Args:
            contents: List of content dictionaries (when used as first overload)
            paths: Optional list of file paths to load content from
            urls: Optional list of URLs to load content from
            metadata: Optional metadata dictionary to apply to all content
            include: Optional list of file patterns to include
            exclude: Optional list of file patterns to exclude
            upsert: Whether to update existing content if it already exists
            skip_if_exists: Whether to skip adding content if it already exists
        """
        asyncio.run(self.add_contents_async(*args, **kwargs))

    # --- Add Content ---

    @overload
    async def add_content_async(
        self,
        *,
        path: Optional[str] = None,
        url: Optional[str] = None,
        text_content: Optional[str] = None,
        metadata: Optional[Dict[str, str]] = None,
        include: Optional[List[str]] = None,
        exclude: Optional[List[str]] = None,
        upsert: bool = True,
        skip_if_exists: bool = False,
        reader: Optional[Reader] = None,
        auth: Optional[ContentAuth] = None,
    ) -> None: ...

    @overload
    async def add_content_async(self, *args, **kwargs) -> None: ...

    async def add_content_async(
        self,
        name: Optional[str] = None,
        description: Optional[str] = None,
        path: Optional[str] = None,
        url: Optional[str] = None,
        text_content: Optional[str] = None,
        metadata: Optional[Dict[str, Any]] = None,
        topics: Optional[List[str]] = None,
        remote_content: Optional[RemoteContent] = None,
        reader: Optional[Reader] = None,
        include: Optional[List[str]] = None,
        exclude: Optional[List[str]] = None,
        upsert: bool = True,
        skip_if_exists: bool = True,
        auth: Optional[ContentAuth] = None,
    ) -> None:
        # Validation: At least one of the parameters must be provided
        if all(argument is None for argument in [path, url, text_content, topics, remote_content]):
            log_warning(
                "At least one of 'path', 'url', 'text_content', 'topics', or 'remote_content' must be provided."
            )
            return

        if not skip_if_exists:
            log_info("skip_if_exists is disabled, disabling upsert")
            upsert = False

        content = None
        file_data = None
        if text_content:
            file_data = FileData(content=text_content, type="Text")

        content = Content(
            name=name,
            description=description,
            path=path,
            url=url,
            file_data=file_data if file_data else None,
            metadata=metadata,
            topics=topics,
            remote_content=remote_content,
            reader=reader,
            auth=auth,
        )
        content.content_hash = self._build_content_hash(content)
        content.id = generate_id(content.content_hash)

        await self._load_content(content, upsert, skip_if_exists, include, exclude)

    @overload
    def add_content(
        self,
        *,
        path: Optional[str] = None,
        url: Optional[str] = None,
        text_content: Optional[str] = None,
        metadata: Optional[Dict[str, str]] = None,
        include: Optional[List[str]] = None,
        exclude: Optional[List[str]] = None,
        upsert: bool = True,
        skip_if_exists: bool = False,
        reader: Optional[Reader] = None,
        auth: Optional[ContentAuth] = None,
    ) -> None: ...

    @overload
    def add_content(self, *args, **kwargs) -> None: ...

    def add_content(
        self,
        name: Optional[str] = None,
        description: Optional[str] = None,
        path: Optional[str] = None,
        url: Optional[str] = None,
        text_content: Optional[str] = None,
        metadata: Optional[Dict[str, Any]] = None,
        topics: Optional[List[str]] = None,
        remote_content: Optional[RemoteContent] = None,
        reader: Optional[Reader] = None,
        include: Optional[List[str]] = None,
        exclude: Optional[List[str]] = None,
        upsert: bool = True,
        skip_if_exists: bool = False,
        auth: Optional[ContentAuth] = None,
    ) -> None:
        """
        Synchronously add content to the knowledge base.

        Args:
            name: Optional name for the content
            description: Optional description for the content
            path: Optional file path to load content from
            url: Optional URL to load content from
            text_content: Optional text content to add directly
            metadata: Optional metadata dictionary
            topics: Optional list of topics
            remote_content: Optional cloud storage configuration
            reader: Optional custom reader for processing the content
            include: Optional list of file patterns to include
            exclude: Optional list of file patterns to exclude
            upsert: Whether to update existing content if it already exists
            skip_if_exists: Whether to skip adding content if it already exists
        """
        asyncio.run(
            self.add_content_async(
                name=name,
                description=description,
                path=path,
                url=url,
                text_content=text_content,
                metadata=metadata,
                topics=topics,
                remote_content=remote_content,
                reader=reader,
                include=include,
                exclude=exclude,
                upsert=upsert,
                skip_if_exists=skip_if_exists,
                auth=auth,
            )
        )

    def _should_skip(self, content_hash: str, skip_if_exists: bool) -> bool:
        """
        Handle the skip_if_exists logic for content that already exists in the vector database.

        Args:
            content_hash: The content hash string to check for existence
            skip_if_exists: Whether to skip if content already exists

        Returns:
            bool: True if should skip processing, False if should continue
        """
        from agno.vectordb import VectorDb

        self.vector_db = cast(VectorDb, self.vector_db)
        if self.vector_db and self.vector_db.content_hash_exists(content_hash) and skip_if_exists:
            log_debug(f"Content already exists: {content_hash}, skipping...")
            return True

        return False

    async def _load_from_path(
        self,
        content: Content,
        upsert: bool,
        skip_if_exists: bool,
        include: Optional[List[str]] = None,
        exclude: Optional[List[str]] = None,
    ):
        from agno.vectordb import VectorDb

        self.vector_db = cast(VectorDb, self.vector_db)

        log_info(f"Adding content from path, {content.id}, {content.name}, {content.path}, {content.description}")
        path = Path(content.path)  # type: ignore

        if path.is_file():
            if self._should_include_file(str(path), include, exclude):
                log_info(f"Adding file {path} due to include/exclude filters")

                await self._add_to_contents_db(content)
                if self._should_skip(content.content_hash, skip_if_exists):  # type: ignore[arg-type]
                    content.status = ContentStatus.COMPLETED
                    await self._aupdate_content(content)
                    return

                # Handle LightRAG special case - read file and upload directly
                if self.vector_db.__class__.__name__ == "LightRag":
                    await self._process_lightrag_content(content, KnowledgeContentOrigin.PATH)
                    return

                if content.reader:
                    # TODO: We will refactor this to eventually pass authorization to all readers
                    import inspect

                    read_signature = inspect.signature(content.reader.read)
                    if "password" in read_signature.parameters and content.auth and content.auth.password:
                        read_documents = content.reader.read(
                            path, name=content.name or path.name, password=content.auth.password
                        )
                    else:
                        read_documents = content.reader.read(path, name=content.name or path.name)

                else:
                    reader = ReaderFactory.get_reader_for_extension(path.suffix)
                    log_info(f"Using Reader: {reader.__class__.__name__}")
                    if reader:
                        # TODO: We will refactor this to eventually pass authorization to all readers
                        import inspect

                        read_signature = inspect.signature(reader.read)
                        if "password" in read_signature.parameters and content.auth and content.auth.password:
                            read_documents = reader.read(
                                path, name=content.name or path.name, password=content.auth.password
                            )
                        else:
                            read_documents = reader.read(path, name=content.name or path.name)

                if not content.file_type:
                    content.file_type = path.suffix

                if not content.size and content.file_data:
                    content.size = len(content.file_data.content)  # type: ignore
                if not content.size:
                    try:
                        content.size = path.stat().st_size
                    except (OSError, IOError) as e:
                        log_warning(f"Could not get file size for {path}: {e}")
                        content.size = 0

                for read_document in read_documents:
                    read_document.content_id = content.id

                await self._handle_vector_db_insert(content, read_documents, upsert)

        elif path.is_dir():
            for file_path in path.iterdir():
                # Apply include/exclude filtering
                if not self._should_include_file(str(file_path), include, exclude):
                    log_debug(f"Skipping file {file_path} due to include/exclude filters")
                    continue

                file_content = Content(
                    name=content.name,
                    path=str(file_path),
                    metadata=content.metadata,
                    description=content.description,
                    reader=content.reader,
                )
                file_content.content_hash = self._build_content_hash(file_content)
                file_content.id = generate_id(file_content.content_hash)

                await self._load_from_path(file_content, upsert, skip_if_exists, include, exclude)
        else:
            log_warning(f"Invalid path: {path}")

    async def _load_from_url(
        self,
        content: Content,
        upsert: bool,
        skip_if_exists: bool,
    ):
        """Load the content in the contextual URL

        1. Set content hash
        2. Validate the URL
        3. Read the content
        4. Prepare and insert the content in the vector database
        """
        from agno.vectordb import VectorDb

        self.vector_db = cast(VectorDb, self.vector_db)

        log_info(f"Adding content from URL {content.url}")
        content.file_type = "url"

        if not content.url:
            raise ValueError("No url provided")

        # 1. Add content to contents database
        await self._add_to_contents_db(content)
        if self._should_skip(content.content_hash, skip_if_exists):  # type: ignore[arg-type]
            content.status = ContentStatus.COMPLETED
            self._update_content(content)
            return

        if self.vector_db.__class__.__name__ == "LightRag":
            await self._process_lightrag_content(content, KnowledgeContentOrigin.URL)
            return

        # 2. Validate URL
        try:
            from urllib.parse import urlparse

            parsed_url = urlparse(content.url)
            if not all([parsed_url.scheme, parsed_url.netloc]):
                content.status = ContentStatus.FAILED
                content.status_message = f"Invalid URL format: {content.url}"
                await self._aupdate_content(content)
                log_warning(f"Invalid URL format: {content.url}")
        except Exception as e:
            content.status = ContentStatus.FAILED
            content.status_message = f"Invalid URL: {content.url} - {str(e)}"
            await self._aupdate_content(content)
            log_warning(f"Invalid URL: {content.url} - {str(e)}")

        # 3. Fetch and load content if file has an extension
        url_path = Path(parsed_url.path)
        file_extension = url_path.suffix.lower()

        bytes_content = None
        if file_extension:
            async with AsyncClient() as client:
                response = await async_fetch_with_retry(content.url, client=client)
            bytes_content = BytesIO(response.content)

        # 4. Select reader
        # If a reader was provided by the user, use it
        reader = content.reader
        name = content.name if content.name else content.url
        # Else select based on file extension
        if reader is None:
            if file_extension == ".csv":
                name = basename(parsed_url.path) or "data.csv"
                reader = self.csv_reader
            elif file_extension == ".pdf":
                reader = self.pdf_reader
            elif file_extension == ".docx":
                reader = self.docx_reader
            elif file_extension == ".json":
                reader = self.json_reader
            elif file_extension == ".markdown":
                reader = self.markdown_reader
            else:
                reader = self.text_reader

        # 5. Read content
        try:
            read_documents = []
            if reader is not None:
                # TODO: We will refactor this to eventually pass authorization to all readers
                import inspect

                read_signature = inspect.signature(reader.read)
                if reader.__class__.__name__ == "YouTubeReader":
                    read_documents = reader.read(content.url, name=name)
                elif "password" in read_signature.parameters and content.auth and content.auth.password:
                    if bytes_content:
                        read_documents = reader.read(bytes_content, name=name, password=content.auth.password)
                    else:
                        read_documents = reader.read(content.url, name=name, password=content.auth.password)
                else:
                    if bytes_content:
                        read_documents = reader.read(bytes_content, name=name)
                    else:
                        read_documents = reader.read(content.url, name=name)

        except Exception as e:
            log_error(f"Error reading URL: {content.url} - {str(e)}")
            content.status = ContentStatus.FAILED
            content.status_message = f"Error reading URL: {content.url} - {str(e)}"
            await self._aupdate_content(content)
            return

        # 6. Chunk documents if needed
        if reader and not reader.chunk:
            read_documents = await reader.chunk_documents_async(read_documents)
        # 7. Prepare and insert the content in the vector database
        file_size = 0
        if read_documents:
            for read_document in read_documents:
                if read_document.size:
                    file_size += read_document.size
                read_document.content_id = content.id
        await self._handle_vector_db_insert(content, read_documents, upsert)

    async def _load_from_content(
        self,
        content: Content,
        upsert: bool = True,
        skip_if_exists: bool = False,
    ):
        from agno.vectordb import VectorDb

        self.vector_db = cast(VectorDb, self.vector_db)

        if content.name:
            name = content.name
        elif content.file_data and content.file_data.content:
            if isinstance(content.file_data.content, bytes):
                name = content.file_data.content[:10].decode("utf-8", errors="ignore")
            elif isinstance(content.file_data.content, str):
                name = (
                    content.file_data.content[:10]
                    if len(content.file_data.content) >= 10
                    else content.file_data.content
                )
            else:
                name = str(content.file_data.content)[:10]
        else:
            name = None

        if name is not None:
            content.name = name

        log_info(f"Adding content from {content.name}")

        await self._add_to_contents_db(content)
        if self._should_skip(content.content_hash, skip_if_exists):  # type: ignore[arg-type]
            content.status = ContentStatus.COMPLETED
            await self._aupdate_content(content)
            return

        if content.file_data and self.vector_db.__class__.__name__ == "LightRag":
            await self._process_lightrag_content(content, KnowledgeContentOrigin.CONTENT)
            return

        read_documents = []

        if isinstance(content.file_data, str):
            content_bytes = content.file_data.encode("utf-8", errors="replace")
            content_io = io.BytesIO(content_bytes)

            if content.reader:
                log_info(f"Using reader: {content.reader.__class__.__name__} to read content")
                read_documents = content.reader.read(content_io, name=name)
            else:
                text_reader = self.text_reader
                if text_reader:
                    read_documents = text_reader.read(content_io, name=name)
                else:
                    content.status = ContentStatus.FAILED
                    content.status_message = "Text reader not available"
                    await self._aupdate_content(content)
                    return

        elif isinstance(content.file_data, FileData):
            if content.file_data.type:
                if isinstance(content.file_data.content, bytes):
                    content_io = io.BytesIO(content.file_data.content)
                elif isinstance(content.file_data.content, str):
                    content_bytes = content.file_data.content.encode("utf-8", errors="replace")
                    content_io = io.BytesIO(content_bytes)
                else:
                    content_io = content.file_data.content  # type: ignore

                # Respect an explicitly provided reader; otherwise select based on file type
                if content.reader:
                    log_info(f"Using reader: {content.reader.__class__.__name__} to read content")
                    reader = content.reader
                else:
                    reader = self._select_reader(content.file_data.type)
                name = content.name if content.name else f"content_{content.file_data.type}"
                read_documents = reader.read(content_io, name=name)
                for read_document in read_documents:
                    if content.metadata:
                        read_document.meta_data.update(content.metadata)
                    read_document.content_id = content.id

                if len(read_documents) == 0:
                    content.status = ContentStatus.FAILED
                    content.status_message = "Content could not be read"
<<<<<<< HEAD
                    await self._aupdate_content(content)
=======
                    self._update_content(content)
                    return
>>>>>>> 3eab8847

        else:
            content.status = ContentStatus.FAILED
            content.status_message = "No content provided"
            await self._aupdate_content(content)
            return

        await self._handle_vector_db_insert(content, read_documents, upsert)

    async def _load_from_topics(
        self,
        content: Content,
        upsert: bool,
        skip_if_exists: bool,
    ):
        from agno.vectordb import VectorDb

        self.vector_db = cast(VectorDb, self.vector_db)
        log_info(f"Adding content from topics: {content.topics}")

        if content.topics is None:
            log_warning("No topics provided for content")
            return

        for topic in content.topics:
            content = Content(
                name=topic,
                metadata=content.metadata,
                reader=content.reader,
                status=ContentStatus.PROCESSING if content.reader else ContentStatus.FAILED,
                file_data=FileData(
                    type="Topic",
                ),
                topics=[topic],
            )
            content.content_hash = self._build_content_hash(content)
            content.id = generate_id(content.content_hash)

            await self._add_to_contents_db(content)
            if self._should_skip(content.content_hash, skip_if_exists):
                content.status = ContentStatus.COMPLETED
                self._update_content(content)
                return

            if self.vector_db.__class__.__name__ == "LightRag":
                await self._process_lightrag_content(content, KnowledgeContentOrigin.TOPIC)
                return

            if self.vector_db and self.vector_db.content_hash_exists(content.content_hash) and skip_if_exists:
                log_info(f"Content {content.content_hash} already exists, skipping")
                continue

            await self._add_to_contents_db(content)
            if content.reader is None:
                log_error(f"No reader available for topic: {topic}")
                content.status = ContentStatus.FAILED
                content.status_message = "No reader available for topic"
                self._update_content(content)
                continue

            read_documents = content.reader.read(topic)
            if len(read_documents) > 0:
                for read_document in read_documents:
                    read_document.content_id = content.id
                    if read_document.content:
                        read_document.size = len(read_document.content.encode("utf-8"))
            else:
                content.status = ContentStatus.FAILED
                content.status_message = "No content found for topic"
                await self._aupdate_content(content)

            await self._handle_vector_db_insert(content, read_documents, upsert)

    async def _load_from_remote_content(
        self,
        content: Content,
        upsert: bool,
        skip_if_exists: bool,
    ):
        if content.remote_content is None:
            log_warning("No remote content provided for content")
            return

        remote_content = content.remote_content

        if isinstance(remote_content, S3Content):
            await self._load_from_s3(content, upsert, skip_if_exists)

        elif isinstance(remote_content, GCSContent):
            await self._load_from_gcs(content, upsert, skip_if_exists)

        else:
            log_warning(f"Unsupported remote content type: {type(remote_content)}")

    async def _load_from_s3(self, content: Content, upsert: bool, skip_if_exists: bool):
        """Load the contextual S3 content.

        1. Identify objects to read
        2. Setup Content object
        3. Hash content and add it to the contents database
        4. Select reader
        5. Fetch and load the content
        6. Read the content
        7. Prepare and insert the content in the vector database
        8. Remove temporary file if needed
        """
        from agno.cloud.aws.s3.object import S3Object

        remote_content: S3Content = cast(S3Content, content.remote_content)

        # 1. Identify objects to read
        objects_to_read: List[S3Object] = []
        if remote_content.bucket is not None:
            if remote_content.key is not None:
                _object = S3Object(bucket_name=remote_content.bucket.name, name=remote_content.key)
                objects_to_read.append(_object)
            elif remote_content.object is not None:
                objects_to_read.append(remote_content.object)
            elif remote_content.prefix is not None:
                objects_to_read.extend(remote_content.bucket.get_objects(prefix=remote_content.prefix))
            else:
                objects_to_read.extend(remote_content.bucket.get_objects())

        for s3_object in objects_to_read:
            # 2. Setup Content object
            content_name = content.name or ""
            content_name += "_" + (s3_object.name or "")
            content_entry = Content(
                name=content_name,
                description=content.description,
                status=ContentStatus.PROCESSING,
                metadata=content.metadata,
                file_type="s3",
            )

            # 3. Hash content and add it to the contents database
            content_entry.content_hash = self._build_content_hash(content_entry)
            content_entry.id = generate_id(content_entry.content_hash)
            await self._add_to_contents_db(content_entry)
            if self._should_skip(content_entry.content_hash, skip_if_exists):
                content_entry.status = ContentStatus.COMPLETED
                await self._aupdate_content(content_entry)
                return

            # 4. Select reader
            reader = content.reader
            if reader is None:
                if s3_object.uri.endswith(".pdf"):
                    reader = self.pdf_reader
                elif s3_object.uri.endswith(".csv"):
                    reader = self.csv_reader
                elif s3_object.uri.endswith(".docx"):
                    reader = self.docx_reader
                elif s3_object.uri.endswith(".json"):
                    reader = self.json_reader
                elif s3_object.uri.endswith(".markdown"):
                    reader = self.markdown_reader
                else:
                    reader = self.text_reader
            reader = cast(Reader, reader)

            # 5. Fetch and load the content
            temporary_file = None
            obj_name = content_name or s3_object.name.split("/")[-1]
            readable_content: Optional[Union[BytesIO, Path]] = None
            if s3_object.uri.endswith(".pdf"):
                readable_content = BytesIO(s3_object.get_resource().get()["Body"].read())
            else:
                temporary_file = Path("storage").joinpath(obj_name)
                readable_content = temporary_file
                s3_object.download(readable_content)  # type: ignore

            # 6. Read the content
            read_documents = reader.read(readable_content, name=obj_name)

            # 7. Prepare and insert the content in the vector database
            for read_document in read_documents:
                read_document.content_id = content.id
            await self._handle_vector_db_insert(content_entry, read_documents, upsert)

            # 8. Remove temporary file if needed
            if temporary_file:
                temporary_file.unlink()

    async def _load_from_gcs(self, content: Content, upsert: bool, skip_if_exists: bool):
        """Load the contextual GCS content.

        1. Identify objects to read
        2. Setup Content object
        3. Hash content and add it to the contents database
        4. Select reader
        5. Fetch and load the content
        6. Read the content
        7. Prepare and insert the content in the vector database
        """
        remote_content: GCSContent = cast(GCSContent, content.remote_content)

        # 1. Identify objects to read
        objects_to_read = []
        if remote_content.blob_name is not None:
            objects_to_read.append(remote_content.bucket.blob(remote_content.blob_name))  # type: ignore
        elif remote_content.prefix is not None:
            objects_to_read.extend(remote_content.bucket.list_blobs(prefix=remote_content.prefix))  # type: ignore
        else:
            objects_to_read.extend(remote_content.bucket.list_blobs())  # type: ignore

        for gcs_object in objects_to_read:
            # 2. Setup Content object
            name = (content.name or "content") + "_" + gcs_object.name
            content_entry = Content(
                name=name,
                description=content.description,
                status=ContentStatus.PROCESSING,
                metadata=content.metadata,
                file_type="gcs",
            )

            # 3. Hash content and add it to the contents database
            content_entry.content_hash = self._build_content_hash(content_entry)
            content_entry.id = generate_id(content_entry.content_hash)
            await self._add_to_contents_db(content_entry)
            if self._should_skip(content_entry.content_hash, skip_if_exists):
                content_entry.status = ContentStatus.COMPLETED
                await self._aupdate_content(content_entry)
                return

            # 4. Select reader
            reader = content.reader
            if reader is None:
                if gcs_object.name.endswith(".pdf"):
                    reader = self.pdf_reader
                elif gcs_object.name.endswith(".csv"):
                    reader = self.csv_reader
                elif gcs_object.name.endswith(".docx"):
                    reader = self.docx_reader
                elif gcs_object.name.endswith(".json"):
                    reader = self.json_reader
                elif gcs_object.name.endswith(".markdown"):
                    reader = self.markdown_reader
                else:
                    reader = self.text_reader
            reader = cast(Reader, reader)

            # 5. Fetch and load the content
            readable_content = BytesIO(gcs_object.download_as_bytes())

            # 6. Read the content
            read_documents = reader.read(readable_content, name=name)

            # 7. Prepare and insert the content in the vector database
            for read_document in read_documents:
                read_document.content_id = content.id
            await self._handle_vector_db_insert(content_entry, read_documents, upsert)

    async def _handle_vector_db_insert(self, content: Content, read_documents, upsert):
        from agno.vectordb import VectorDb

        self.vector_db = cast(VectorDb, self.vector_db)

        if not self.vector_db:
            log_error("No vector database configured")
            content.status = ContentStatus.FAILED
            content.status_message = "No vector database configured"
            await self._aupdate_content(content)
            return

        if self.vector_db.upsert_available() and upsert:
            try:
                await self.vector_db.async_upsert(content.content_hash, read_documents, content.metadata)  # type: ignore[arg-type]
            except Exception as e:
                log_error(f"Error upserting document: {e}")
                content.status = ContentStatus.FAILED
                content.status_message = "Could not upsert embedding"
                await self._aupdate_content(content)
                return
        else:
            try:
                await self.vector_db.async_insert(
                    content.content_hash,  # type: ignore[arg-type]
                    documents=read_documents,
                    filters=content.metadata,  # type: ignore[arg-type]
                )
            except Exception as e:
                log_error(f"Error inserting document: {e}")
                content.status = ContentStatus.FAILED
                content.status_message = "Could not insert embedding"
                await self._aupdate_content(content)
                return

        content.status = ContentStatus.COMPLETED
        await self._aupdate_content(content)

    async def _load_content(
        self,
        content: Content,
        upsert: bool,
        skip_if_exists: bool,
        include: Optional[List[str]] = None,
        exclude: Optional[List[str]] = None,
    ) -> None:
        log_info(f"Loading content: {content.id}")

        if content.metadata:
            self.add_filters(content.metadata)

        if content.path:
            await self._load_from_path(content, upsert, skip_if_exists, include, exclude)

        if content.url:
            await self._load_from_url(content, upsert, skip_if_exists)

        if content.file_data:
            await self._load_from_content(content, upsert, skip_if_exists)

        if content.topics:
            await self._load_from_topics(content, upsert, skip_if_exists)

        if content.remote_content:
            await self._load_from_remote_content(content, upsert, skip_if_exists)

    def _build_content_hash(self, content: Content) -> str:
        """
        Build the content hash from the content.
        """
        if content.path:
            return hashlib.sha256(str(content.path).encode()).hexdigest()
        elif content.url:
            hash = hashlib.sha256(content.url.encode()).hexdigest()
            return hash
        elif content.file_data and content.file_data.content:
            name = content.name or "content"
            return hashlib.sha256(name.encode()).hexdigest()
        elif content.topics and len(content.topics) > 0:
            topic = content.topics[0]
            reader = type(content.reader).__name__ if content.reader else "unknown"
            return hashlib.sha256(f"{topic}-{reader}".encode()).hexdigest()
        else:
            # Fallback for edge cases
            import random
            import string

            fallback = (
                content.name
                or content.id
                or ("unknown_content" + "".join(random.choices(string.ascii_lowercase + string.digits, k=6)))
            )
            return hashlib.sha256(fallback.encode()).hexdigest()

    def _ensure_string_field(self, value: Any, field_name: str, default: str = "") -> str:
        """
        Safely ensure a field is a string, handling various edge cases.

        Args:
            value: The value to convert to string
            field_name: Name of the field for logging purposes
            default: Default string value if conversion fails

        Returns:
            str: A safe string value
        """
        # Handle None/falsy values
        if value is None or value == "":
            return default

        # Handle unexpected list types (the root cause of our Pydantic warning)
        if isinstance(value, list):
            if len(value) == 0:
                log_debug(f"Empty list found for {field_name}, using default: '{default}'")
                return default
            elif len(value) == 1:
                # Single item list, extract the item
                log_debug(f"Single-item list found for {field_name}, extracting: '{value[0]}'")
                return str(value[0]) if value[0] is not None else default
            else:
                # Multiple items, join them
                log_debug(f"Multi-item list found for {field_name}, joining: {value}")
                return " | ".join(str(item) for item in value if item is not None)

        # Handle other unexpected types
        if not isinstance(value, str):
            log_debug(f"Non-string type {type(value)} found for {field_name}, converting: '{value}'")
            try:
                return str(value)
            except Exception as e:
                log_warning(f"Failed to convert {field_name} to string: {e}, using default")
                return default

        # Already a string, return as-is
        return value

    async def _add_to_contents_db(self, content: Content):
        if self.contents_db:
            created_at = content.created_at if content.created_at else int(time.time())
            updated_at = content.updated_at if content.updated_at else int(time.time())

            file_type = (
                content.file_type
                if content.file_type
                else content.file_data.type
                if content.file_data and content.file_data.type
                else None
            )
            # Safely handle string fields with proper type checking
            safe_name = self._ensure_string_field(content.name, "content.name", default="")
            safe_description = self._ensure_string_field(content.description, "content.description", default="")
            safe_linked_to = self._ensure_string_field(self.name, "knowledge.name", default="")
            safe_status_message = self._ensure_string_field(
                content.status_message, "content.status_message", default=""
            )

            content_row = KnowledgeRow(
                id=content.id,
                name=safe_name,
                description=safe_description,
                metadata=content.metadata,
                type=file_type,
                size=content.size
                if content.size
                else len(content.file_data.content)
                if content.file_data and content.file_data.content
                else None,
                linked_to=safe_linked_to,
                access_count=0,
                status=content.status if content.status else ContentStatus.PROCESSING,
                status_message=safe_status_message,
                created_at=created_at,
                updated_at=updated_at,
            )
            if isinstance(self.contents_db, AsyncBaseDb):
                await self.contents_db.upsert_knowledge_content(knowledge_row=content_row)
            else:
                self.contents_db.upsert_knowledge_content(knowledge_row=content_row)

    def _update_content(self, content: Content) -> Optional[Dict[str, Any]]:
        from agno.vectordb import VectorDb

        self.vector_db = cast(VectorDb, self.vector_db)
        if self.contents_db:
            if isinstance(self.contents_db, AsyncBaseDb):
                raise ValueError(
                    "update_content() is not supported with an async DB. Please use aupdate_content() instead."
                )

            if not content.id:
                log_warning("Content id is required to update Knowledge content")
                return None

            # TODO: we shouldn't check for content here, we should trust the upsert method to handle conflicts
            content_row = self.contents_db.get_knowledge_content(content.id)
            if content_row is None:
                log_warning(f"Content row not found for id: {content.id}, cannot update status")
                return None

            # Apply safe string handling for updates as well
            if content.name is not None:
                content_row.name = self._ensure_string_field(content.name, "content.name", default="")
            if content.description is not None:
                content_row.description = self._ensure_string_field(
                    content.description, "content.description", default=""
                )
            if content.metadata is not None:
                content_row.metadata = content.metadata
            if content.status is not None:
                content_row.status = content.status
            if content.status_message is not None:
                content_row.status_message = self._ensure_string_field(
                    content.status_message, "content.status_message", default=""
                )
            if content.external_id is not None:
                content_row.external_id = self._ensure_string_field(
                    content.external_id, "content.external_id", default=""
                )
            content_row.updated_at = int(time.time())
            self.contents_db.upsert_knowledge_content(knowledge_row=content_row)

            if self.vector_db and content.metadata:
                self.vector_db.update_metadata(content_id=content.id, metadata=content.metadata)

            if content.metadata:
                self.add_filters(content.metadata)

            return content_row.to_dict()

        else:
            if self.name:
                log_warning(f"Contents DB not found for knowledge base: {self.name}")
            else:
                log_warning("Contents DB not found for knowledge base")
            return None

    async def _aupdate_content(self, content: Content) -> Optional[Dict[str, Any]]:
        if self.contents_db:
            if not content.id:
                log_warning("Content id is required to update Knowledge content")
                return None

            # TODO: we shouldn't check for content here, we should trust the upsert method to handle conflicts
            if isinstance(self.contents_db, AsyncBaseDb):
                content_row = await self.contents_db.get_knowledge_content(content.id)
            else:
                content_row = self.contents_db.get_knowledge_content(content.id)
            if content_row is None:
                log_warning(f"Content row not found for id: {content.id}, cannot update status")
                return None

            if content.name is not None:
                content_row.name = content.name
            if content.description is not None:
                content_row.description = content.description
            if content.metadata is not None:
                content_row.metadata = content.metadata
            if content.status is not None:
                content_row.status = content.status
            if content.status_message is not None:
                content_row.status_message = content.status_message if content.status_message else ""
            if content.external_id is not None:
                content_row.external_id = content.external_id

            content_row.updated_at = int(time.time())
            if isinstance(self.contents_db, AsyncBaseDb):
                await self.contents_db.upsert_knowledge_content(knowledge_row=content_row)
            else:
                self.contents_db.upsert_knowledge_content(knowledge_row=content_row)

            if self.vector_db and content.metadata:
                self.vector_db.update_metadata(content_id=content.id, metadata=content.metadata)

            if content.metadata:
                self.add_filters(content.metadata)

            return content_row.to_dict()

        else:
            log_warning(f"Contents DB not found for knowledge base: {self.name}")
            return None

    async def _process_lightrag_content(self, content: Content, content_type: KnowledgeContentOrigin) -> None:
        from agno.vectordb import VectorDb

        self.vector_db = cast(VectorDb, self.vector_db)

        await self._add_to_contents_db(content)
        if content_type == KnowledgeContentOrigin.PATH:
            if content.file_data is None:
                log_warning("No file data provided")

            if content.path is None:
                log_error("No path provided for content")
                return

            path = Path(content.path)

            log_info(f"Uploading file to LightRAG from path: {path}")
            try:
                # Read the file content from path
                with open(path, "rb") as f:
                    file_content = f.read()

                # Get file type from extension or content.file_type
                file_type = content.file_type or path.suffix

                if self.vector_db and hasattr(self.vector_db, "insert_file_bytes"):
                    result = await self.vector_db.insert_file_bytes(
                        file_content=file_content,
                        filename=path.name,  # Use the original filename with extension
                        content_type=file_type,
                        send_metadata=True,  # Enable metadata so server knows the file type
                    )

                else:
                    log_error("Vector database does not support file insertion")
                    content.status = ContentStatus.FAILED
                    await self._aupdate_content(content)
                    return
                content.external_id = result
                content.status = ContentStatus.COMPLETED
                await self._aupdate_content(content)
                return

            except Exception as e:
                log_error(f"Error uploading file to LightRAG: {e}")
                content.status = ContentStatus.FAILED
                content.status_message = f"Could not upload to LightRAG: {str(e)}"
                await self._aupdate_content(content)
                return

        elif content_type == KnowledgeContentOrigin.URL:
            log_info(f"Uploading file to LightRAG from URL: {content.url}")
            try:
                reader = content.reader or self.website_reader
                if reader is None:
                    log_error("No URL reader available")
                    content.status = ContentStatus.FAILED
                    await self._aupdate_content(content)
                    return

                reader.chunk = False
                read_documents = reader.read(content.url, name=content.name)

                for read_document in read_documents:
                    read_document.content_id = content.id

                if not read_documents:
                    log_error("No documents read from URL")
                    content.status = ContentStatus.FAILED
                    await self._aupdate_content(content)
                    return

                if self.vector_db and hasattr(self.vector_db, "insert_text"):
                    result = await self.vector_db.insert_text(
                        file_source=content.url,
                        text=read_documents[0].content,
                    )
                else:
                    log_error("Vector database does not support text insertion")
                    content.status = ContentStatus.FAILED
                    await self._aupdate_content(content)
                    return

                content.external_id = result
                content.status = ContentStatus.COMPLETED
                await self._aupdate_content(content)
                return

            except Exception as e:
                log_error(f"Error uploading file to LightRAG: {e}")
                content.status = ContentStatus.FAILED
                content.status_message = f"Could not upload to LightRAG: {str(e)}"
                await self._aupdate_content(content)
                return

        elif content_type == KnowledgeContentOrigin.CONTENT:
            filename = (
                content.file_data.filename if content.file_data and content.file_data.filename else "uploaded_file"
            )
            log_info(f"Uploading file to LightRAG: {filename}")

            # Use the content from file_data
            if content.file_data and content.file_data.content:
                if self.vector_db and hasattr(self.vector_db, "insert_file_bytes"):
                    result = await self.vector_db.insert_file_bytes(
                        file_content=content.file_data.content,
                        filename=filename,
                        content_type=content.file_data.type,
                        send_metadata=True,  # Enable metadata so server knows the file type
                    )
                else:
                    log_error("Vector database does not support file insertion")
                    content.status = ContentStatus.FAILED
                    await self._aupdate_content(content)
                    return
                content.external_id = result
                content.status = ContentStatus.COMPLETED
                await self._aupdate_content(content)
            else:
                log_warning(f"No file data available for LightRAG upload: {content.name}")
            return

        elif content_type == KnowledgeContentOrigin.TOPIC:
            log_info(f"Uploading file to LightRAG: {content.name}")

            if content.reader is None:
                log_error("No reader available for topic content")
                content.status = ContentStatus.FAILED
                await self._aupdate_content(content)
                return

            if not content.topics:
                log_error("No topics available for content")
                content.status = ContentStatus.FAILED
                await self._aupdate_content(content)
                return

            read_documents = content.reader.read(content.topics)
            if len(read_documents) > 0:
                if self.vector_db and hasattr(self.vector_db, "insert_text"):
                    result = await self.vector_db.insert_text(
                        file_source=content.topics[0],
                        text=read_documents[0].content,
                    )
                else:
                    log_error("Vector database does not support text insertion")
                    content.status = ContentStatus.FAILED
                    await self._aupdate_content(content)
                    return
                content.external_id = result
                content.status = ContentStatus.COMPLETED
                await self._aupdate_content(content)
                return
            else:
                log_warning(f"No documents found for LightRAG upload: {content.name}")
                return

    def search(
        self,
        query: str,
        max_results: Optional[int] = None,
        filters: Optional[Dict[str, Any]] = None,
        search_type: Optional[str] = None,
    ) -> List[Document]:
        """Returns relevant documents matching a query"""
        from agno.vectordb import VectorDb
        from agno.vectordb.search import SearchType

        self.vector_db = cast(VectorDb, self.vector_db)

        if (
            hasattr(self.vector_db, "search_type")
            and isinstance(self.vector_db.search_type, SearchType)
            and search_type
        ):
            self.vector_db.search_type = SearchType(search_type)
        try:
            if self.vector_db is None:
                log_warning("No vector db provided")
                return []

            _max_results = max_results or self.max_results
            log_debug(f"Getting {_max_results} relevant documents for query: {query}")
            return self.vector_db.search(query=query, limit=_max_results, filters=filters)
        except Exception as e:
            log_error(f"Error searching for documents: {e}")
            return []

    async def async_search(
        self,
        query: str,
        max_results: Optional[int] = None,
        filters: Optional[Dict[str, Any]] = None,
        search_type: Optional[str] = None,
    ) -> List[Document]:
        """Returns relevant documents matching a query"""
        from agno.vectordb import VectorDb
        from agno.vectordb.search import SearchType

        self.vector_db = cast(VectorDb, self.vector_db)
        if (
            hasattr(self.vector_db, "search_type")
            and isinstance(self.vector_db.search_type, SearchType)
            and search_type
        ):
            self.vector_db.search_type = SearchType(search_type)
        try:
            if self.vector_db is None:
                log_warning("No vector db provided")
                return []

            _max_results = max_results or self.max_results
            log_debug(f"Getting {_max_results} relevant documents for query: {query}")
            try:
                return await self.vector_db.async_search(query=query, limit=_max_results, filters=filters)
            except NotImplementedError:
                log_info("Vector db does not support async search")
                return self.search(query=query, max_results=_max_results, filters=filters)
        except Exception as e:
            log_error(f"Error searching for documents: {e}")
            return []

    def get_valid_filters(self) -> Set[str]:
        if self.valid_metadata_filters is None:
            self.valid_metadata_filters = set()
        self.valid_metadata_filters.update(self._get_filters_from_db)
        return self.valid_metadata_filters

    def validate_filters(self, filters: Optional[Dict[str, Any]]) -> Tuple[Dict[str, Any], List[str]]:
        if self.valid_metadata_filters is None:
            self.valid_metadata_filters = set()
        self.valid_metadata_filters.update(self._get_filters_from_db)

        if not filters:
            return {}, []

        valid_filters: Dict[str, Any] = {}
        invalid_keys = []

        # If no metadata filters tracked yet, all keys are considered invalid
        if self.valid_metadata_filters is None:
            invalid_keys = list(filters.keys())
            log_debug(f"No valid metadata filters tracked yet. All filter keys considered invalid: {invalid_keys}")
            return {}, invalid_keys

        for key, value in filters.items():
            # Handle both normal keys and prefixed keys like meta_data.key
            base_key = key.split(".")[-1] if "." in key else key
            if base_key in self.valid_metadata_filters or key in self.valid_metadata_filters:
                valid_filters[key] = value
            else:
                invalid_keys.append(key)
                log_debug(f"Invalid filter key: {key} - not present in knowledge base")

        return valid_filters, invalid_keys

    def add_filters(self, metadata: Dict[str, Any]) -> None:
        if self.valid_metadata_filters is None:
            self.valid_metadata_filters = set()

        if metadata is not None:
            for key in metadata.keys():
                self.valid_metadata_filters.add(key)

    @cached_property
    def _get_filters_from_db(self) -> Set[str]:
        if self.contents_db is None:
            return set()
        contents, _ = self.get_content()
        valid_filters: Set[str] = set()
        for content in contents:
            if content.metadata:
                valid_filters.update(content.metadata.keys())
        return valid_filters

    def remove_vector_by_id(self, id: str) -> bool:
        from agno.vectordb import VectorDb

        self.vector_db = cast(VectorDb, self.vector_db)
        if self.vector_db is None:
            log_warning("No vector DB provided")
            return False
        return self.vector_db.delete_by_id(id)

    def remove_vectors_by_name(self, name: str) -> bool:
        from agno.vectordb import VectorDb

        self.vector_db = cast(VectorDb, self.vector_db)
        if self.vector_db is None:
            log_warning("No vector DB provided")
            return False
        return self.vector_db.delete_by_name(name)

    def remove_vectors_by_metadata(self, metadata: Dict[str, Any]) -> bool:
        from agno.vectordb import VectorDb

        self.vector_db = cast(VectorDb, self.vector_db)
        if self.vector_db is None:
            log_warning("No vector DB provided")
            return False
        return self.vector_db.delete_by_metadata(metadata)

    # --- API Only Methods ---

    def patch_content(self, content: Content) -> Optional[Dict[str, Any]]:
        return self._update_content(content)

    async def apatch_content(self, content: Content) -> Optional[Dict[str, Any]]:
        return await self._aupdate_content(content)

    def get_content_by_id(self, content_id: str) -> Optional[Content]:
        if self.contents_db is None:
            raise ValueError("No contents db provided")

        if isinstance(self.contents_db, AsyncBaseDb):
            raise ValueError(
                "get_content_by_id() is not supported for async databases. Please use aget_content_by_id() instead."
            )

        content_row = self.contents_db.get_knowledge_content(content_id)

        if content_row is None:
            return None
        content = Content(
            id=content_row.id,
            name=content_row.name,
            description=content_row.description,
            metadata=content_row.metadata,
            file_type=content_row.type,
            size=content_row.size,
            status=ContentStatus(content_row.status) if content_row.status else None,
            status_message=content_row.status_message,
            created_at=content_row.created_at,
            updated_at=content_row.updated_at if content_row.updated_at else content_row.created_at,
            external_id=content_row.external_id,
        )
        return content

    async def aget_content_by_id(self, content_id: str) -> Optional[Content]:
        if self.contents_db is None:
            raise ValueError("No contents db provided")

        if isinstance(self.contents_db, AsyncBaseDb):
            content_row = await self.contents_db.get_knowledge_content(content_id)
        else:
            content_row = self.contents_db.get_knowledge_content(content_id)

        if content_row is None:
            return None
        content = Content(
            id=content_row.id,
            name=content_row.name,
            description=content_row.description,
            metadata=content_row.metadata,
            file_type=content_row.type,
            size=content_row.size,
            status=ContentStatus(content_row.status) if content_row.status else None,
            status_message=content_row.status_message,
            created_at=content_row.created_at,
            updated_at=content_row.updated_at if content_row.updated_at else content_row.created_at,
            external_id=content_row.external_id,
        )
        return content

    def get_content(
        self,
        limit: Optional[int] = None,
        page: Optional[int] = None,
        sort_by: Optional[str] = None,
        sort_order: Optional[str] = None,
    ) -> Tuple[List[Content], int]:
        if self.contents_db is None:
            raise ValueError("No contents db provided")

        if isinstance(self.contents_db, AsyncBaseDb):
            raise ValueError("get_content() is not supported for async databases. Please use aget_content() instead.")

        contents, count = self.contents_db.get_knowledge_contents(
            limit=limit, page=page, sort_by=sort_by, sort_order=sort_order
        )

        result = []
        for content_row in contents:
            # Create Content from database row
            content = Content(
                id=content_row.id,
                name=content_row.name,
                description=content_row.description,
                metadata=content_row.metadata,
                size=content_row.size,
                file_type=content_row.type,
                status=ContentStatus(content_row.status) if content_row.status else None,
                status_message=content_row.status_message,
                created_at=content_row.created_at,
                updated_at=content_row.updated_at if content_row.updated_at else content_row.created_at,
                external_id=content_row.external_id,
            )
            result.append(content)
        return result, count

    async def aget_content(
        self,
        limit: Optional[int] = None,
        page: Optional[int] = None,
        sort_by: Optional[str] = None,
        sort_order: Optional[str] = None,
    ) -> Tuple[List[Content], int]:
        if self.contents_db is None:
            raise ValueError("No contents db provided")

        if isinstance(self.contents_db, AsyncBaseDb):
            contents, count = await self.contents_db.get_knowledge_contents(
                limit=limit, page=page, sort_by=sort_by, sort_order=sort_order
            )
        else:
            contents, count = self.contents_db.get_knowledge_contents(
                limit=limit, page=page, sort_by=sort_by, sort_order=sort_order
            )

        result = []
        for content_row in contents:
            # Create Content from database row
            content = Content(
                id=content_row.id,
                name=content_row.name,
                description=content_row.description,
                metadata=content_row.metadata,
                size=content_row.size,
                file_type=content_row.type,
                status=ContentStatus(content_row.status) if content_row.status else None,
                status_message=content_row.status_message,
                created_at=content_row.created_at,
                updated_at=content_row.updated_at if content_row.updated_at else content_row.created_at,
                external_id=content_row.external_id,
            )
            result.append(content)
        return result, count

    def get_content_status(self, content_id: str) -> Tuple[Optional[ContentStatus], Optional[str]]:
        if self.contents_db is None:
            raise ValueError("No contents db provided")

        if isinstance(self.contents_db, AsyncBaseDb):
            raise ValueError(
                "get_content_status() is not supported for async databases. Please use aget_content_status() instead."
            )

        content_row = self.contents_db.get_knowledge_content(content_id)
        if content_row is None:
            return None, "Content not found"

        # Convert string status to enum, defaulting to PROCESSING if unknown
        status_str = content_row.status
        try:
            status = ContentStatus(status_str.lower()) if status_str else ContentStatus.PROCESSING
        except ValueError:
            # Handle legacy or unknown statuses
            if status_str and "failed" in status_str.lower():
                status = ContentStatus.FAILED
            elif status_str and "completed" in status_str.lower():
                status = ContentStatus.COMPLETED
            else:
                status = ContentStatus.PROCESSING

        return status, content_row.status_message

    async def aget_content_status(self, content_id: str) -> Tuple[Optional[ContentStatus], Optional[str]]:
        if self.contents_db is None:
            raise ValueError("No contents db provided")

        if isinstance(self.contents_db, AsyncBaseDb):
            content_row = await self.contents_db.get_knowledge_content(content_id)
        else:
            content_row = self.contents_db.get_knowledge_content(content_id)

        if content_row is None:
            return None, "Content not found"

        # Convert string status to enum, defaulting to PROCESSING if unknown
        status_str = content_row.status
        try:
            status = ContentStatus(status_str.lower()) if status_str else ContentStatus.PROCESSING
        except ValueError:
            # Handle legacy or unknown statuses
            if status_str and "failed" in status_str.lower():
                status = ContentStatus.FAILED
            elif status_str and "completed" in status_str.lower():
                status = ContentStatus.COMPLETED
            else:
                status = ContentStatus.PROCESSING

        return status, content_row.status_message

    def remove_content_by_id(self, content_id: str):
        from agno.vectordb import VectorDb

        self.vector_db = cast(VectorDb, self.vector_db)
        if self.vector_db is not None:
            if self.vector_db.__class__.__name__ == "LightRag":
                # For LightRAG, get the content first to find the external_id
                content = self.get_content_by_id(content_id)
                if content and content.external_id:
                    self.vector_db.delete_by_external_id(content.external_id)  # type: ignore
                else:
                    log_warning(f"No external_id found for content {content_id}, cannot delete from LightRAG")
            else:
                self.vector_db.delete_by_content_id(content_id)

        if self.contents_db is not None:
            self.contents_db.delete_knowledge_content(content_id)

    async def aremove_content_by_id(self, content_id: str):
        if self.vector_db is not None:
            if self.vector_db.__class__.__name__ == "LightRag":
                # For LightRAG, get the content first to find the external_id
                content = await self.aget_content_by_id(content_id)
                if content and content.external_id:
                    self.vector_db.delete_by_external_id(content.external_id)  # type: ignore
                else:
                    log_warning(f"No external_id found for content {content_id}, cannot delete from LightRAG")
            else:
                self.vector_db.delete_by_content_id(content_id)

        if self.contents_db is not None:
            if isinstance(self.contents_db, AsyncBaseDb):
                await self.contents_db.delete_knowledge_content(content_id)
            else:
                self.contents_db.delete_knowledge_content(content_id)

    def remove_all_content(self):
        contents, _ = self.get_content()
        for content in contents:
            if content.id is not None:
                self.remove_content_by_id(content.id)

    async def aremove_all_content(self):
        contents, _ = await self.aget_content()
        for content in contents:
            if content.id is not None:
                await self.aremove_content_by_id(content.id)

    # --- Reader Factory Integration ---

    def construct_readers(self):
        """Initialize readers dictionary for lazy loading."""
        # Initialize empty readers dict - readers will be created on-demand
        if self.readers is None:
            self.readers = {}

    def add_reader(self, reader: Reader):
        """Add a custom reader to the knowledge base."""
        if self.readers is None:
            self.readers = {}

        # Generate a key for the reader
        reader_key = self._generate_reader_key(reader)
        self.readers[reader_key] = reader
        return reader

    def get_readers(self) -> Dict[str, Reader]:
        """Get all currently loaded readers (only returns readers that have been used)."""
        if self.readers is None:
            self.readers = {}

        return self.readers

    def _generate_reader_key(self, reader: Reader) -> str:
        """Generate a key for a reader instance."""
        if reader.name:
            return f"{reader.name.lower().replace(' ', '_')}"
        else:
            return f"{reader.__class__.__name__.lower().replace(' ', '_')}"

    def _select_reader(self, extension: str) -> Reader:
        """Select the appropriate reader for a file extension."""
        log_info(f"Selecting reader for extension: {extension}")
        return ReaderFactory.get_reader_for_extension(extension)

    def get_filters(self) -> List[str]:
        return [
            "filter_tag_1",
            "filter_tag2",
        ]

    # --- Convenience Properties for Backward Compatibility ---

    def _is_text_mime_type(self, mime_type: str) -> bool:
        """
        Check if a MIME type represents text content that can be safely encoded as UTF-8.

        Args:
            mime_type: The MIME type to check

        Returns:
            bool: True if it's a text type, False if binary
        """
        if not mime_type:
            return False

        text_types = [
            "text/",
            "application/json",
            "application/xml",
            "application/javascript",
            "application/csv",
            "application/sql",
        ]

        return any(mime_type.startswith(t) for t in text_types)

    def _should_include_file(self, file_path: str, include: Optional[List[str]], exclude: Optional[List[str]]) -> bool:
        """
        Determine if a file should be included based on include/exclude patterns.

        Logic:
        1. If include is specified, file must match at least one include pattern
        2. If exclude is specified, file must not match any exclude pattern
        3. If neither specified, include all files

        Args:
            file_path: Path to the file to check
            include: Optional list of include patterns (glob-style)
            exclude: Optional list of exclude patterns (glob-style)

        Returns:
            bool: True if file should be included, False otherwise
        """
        import fnmatch

        # If include patterns specified, file must match at least one
        if include:
            if not any(fnmatch.fnmatch(file_path, pattern) for pattern in include):
                return False

        # If exclude patterns specified, file must not match any
        if exclude:
            if any(fnmatch.fnmatch(file_path, pattern) for pattern in exclude):
                return False

        return True

    def _get_reader(self, reader_type: str) -> Optional[Reader]:
        """Get a cached reader or create it if not cached, handling missing dependencies gracefully."""
        if self.readers is None:
            self.readers = {}

        if reader_type not in self.readers:
            try:
                reader = ReaderFactory.create_reader(reader_type)
                if reader:
                    self.readers[reader_type] = reader
                else:
                    return None

            except Exception as e:
                log_warning(f"Cannot create {reader_type} reader {e}")
                return None

        return self.readers.get(reader_type)

    @property
    def pdf_reader(self) -> Optional[Reader]:
        """PDF reader - lazy loaded via factory."""
        return self._get_reader("pdf")

    @property
    def csv_reader(self) -> Optional[Reader]:
        """CSV reader - lazy loaded via factory."""
        return self._get_reader("csv")

    @property
    def docx_reader(self) -> Optional[Reader]:
        """Docx reader - lazy loaded via factory."""
        return self._get_reader("docx")

    @property
    def json_reader(self) -> Optional[Reader]:
        """JSON reader - lazy loaded via factory."""
        return self._get_reader("json")

    @property
    def markdown_reader(self) -> Optional[Reader]:
        """Markdown reader - lazy loaded via factory."""
        return self._get_reader("markdown")

    @property
    def text_reader(self) -> Optional[Reader]:
        """Text reader - lazy loaded via factory."""
        return self._get_reader("text")

    @property
    def website_reader(self) -> Optional[Reader]:
        """Website reader - lazy loaded via factory."""
        return self._get_reader("website")

    @property
    def firecrawl_reader(self) -> Optional[Reader]:
        """Firecrawl reader - lazy loaded via factory."""
        return self._get_reader("firecrawl")

    @property
    def youtube_reader(self) -> Optional[Reader]:
        """YouTube reader - lazy loaded via factory."""
        return self._get_reader("youtube")<|MERGE_RESOLUTION|>--- conflicted
+++ resolved
@@ -676,12 +676,8 @@
                 if len(read_documents) == 0:
                     content.status = ContentStatus.FAILED
                     content.status_message = "Content could not be read"
-<<<<<<< HEAD
                     await self._aupdate_content(content)
-=======
-                    self._update_content(content)
                     return
->>>>>>> 3eab8847
 
         else:
             content.status = ContentStatus.FAILED
