import asyncio
import hashlib
import io
import time
from dataclasses import dataclass
from enum import Enum
from functools import cached_property
from io import BytesIO
from os.path import basename
from pathlib import Path
from typing import Any, Dict, List, Optional, Set, Tuple, Union, cast, overload
from uuid import uuid4

<<<<<<< HEAD
from agno.db.base import AsyncBaseDb, BaseDb
=======
from httpx import AsyncClient

from agno.db.base import BaseDb
>>>>>>> f9c3593f
from agno.db.schemas.knowledge import KnowledgeRow
from agno.knowledge.content import Content, ContentAuth, ContentStatus, FileData
from agno.knowledge.document import Document
from agno.knowledge.reader import Reader, ReaderFactory
from agno.knowledge.remote_content.remote_content import GCSContent, RemoteContent, S3Content
from agno.utils.http import async_fetch_with_retry
from agno.utils.log import log_debug, log_error, log_info, log_warning
from agno.vectordb import VectorDb

ContentDict = Dict[str, Union[str, Dict[str, str]]]


class KnowledgeContentOrigin(Enum):
    PATH = "path"
    URL = "url"
    TOPIC = "topic"
    CONTENT = "content"


@dataclass
class Knowledge:
    """Knowledge class"""

    name: Optional[str] = None
    description: Optional[str] = None
    vector_db: Optional[VectorDb] = None
    contents_db: Optional[Union[BaseDb, AsyncBaseDb]] = None
    max_results: int = 10
    readers: Optional[Dict[str, Reader]] = None

    def __post_init__(self):
        if self.vector_db and not self.vector_db.exists():
            self.vector_db.create()

        self.construct_readers()
        self.valid_metadata_filters = set()

    # --- SDK Specific Methods ---

    # --- Add Contents ---
    @overload
    async def add_contents_async(self, contents: List[ContentDict]) -> None: ...

    @overload
    async def add_contents_async(
        self,
        *,
        paths: Optional[List[str]] = None,
        urls: Optional[List[str]] = None,
        metadata: Optional[Dict[str, str]] = None,
        include: Optional[List[str]] = None,
        exclude: Optional[List[str]] = None,
        upsert: bool = False,
        skip_if_exists: bool = False,
        remote_content: Optional[RemoteContent] = None,
    ) -> None: ...

    async def add_contents_async(self, *args, **kwargs) -> None:
        if args and isinstance(args[0], list):
            arguments = args[0]
            for argument in arguments:
                await self.add_content_async(
                    name=argument.get("name"),
                    description=argument.get("description"),
                    path=argument.get("path"),
                    url=argument.get("url"),
                    metadata=argument.get("metadata"),
                    topics=argument.get("topics"),
                    reader=argument.get("reader"),
                    include=argument.get("include"),
                    exclude=argument.get("exclude"),
                    upsert=argument.get("upsert", False),
                    skip_if_exists=argument.get("skip_if_exists", False),
                    remote_content=argument.get("remote_content", None),
                )

        elif kwargs:
            name = kwargs.get("name", [])
            metadata = kwargs.get("metadata", {})
            description = kwargs.get("description", [])
            topics = kwargs.get("topics", [])
            paths = kwargs.get("paths", [])
            urls = kwargs.get("urls", [])
            include = kwargs.get("include")
            exclude = kwargs.get("exclude")
            upsert = kwargs.get("upsert", False)
            skip_if_exists = kwargs.get("skip_if_exists", False)
            remote_content = kwargs.get("remote_content", None)

            for path in paths:
                await self.add_content_async(
                    name=name,
                    description=description,
                    path=path,
                    metadata=metadata,
                    include=include,
                    exclude=exclude,
                    upsert=upsert,
                    skip_if_exists=skip_if_exists,
                )
            for url in urls:
                await self.add_content_async(
                    name=name,
                    description=description,
                    url=url,
                    metadata=metadata,
                    include=include,
                    exclude=exclude,
                    upsert=upsert,
                    skip_if_exists=skip_if_exists,
                )
            if topics:
                await self.add_content_async(
                    name=name,
                    description=description,
                    topics=topics,
                    metadata=metadata,
                    include=include,
                    exclude=exclude,
                    upsert=upsert,
                    skip_if_exists=skip_if_exists,
                )

            if remote_content:
                await self.add_content_async(
                    name=name,
                    metadata=metadata,
                    description=description,
                    remote_content=remote_content,
                    upsert=upsert,
                    skip_if_exists=skip_if_exists,
                )

        else:
            raise ValueError("Invalid usage of add_contents.")

    @overload
    def add_contents(self, contents: List[ContentDict]) -> None: ...

    @overload
    def add_contents(
        self,
        *,
        paths: Optional[List[str]] = None,
        urls: Optional[List[str]] = None,
        metadata: Optional[Dict[str, str]] = None,
        include: Optional[List[str]] = None,
        exclude: Optional[List[str]] = None,
        upsert: bool = False,
        skip_if_exists: bool = False,
    ) -> None: ...

    def add_contents(self, *args, **kwargs) -> None:
        """
        Synchronously add multiple content items to the knowledge base.

        This method wraps the asynchronous add_contents method

        Supports two usage patterns:
        1. Pass a list of content dictionaries as first argument
        2. Pass keyword arguments with paths, urls, metadata, etc.

        Args:
            contents: List of content dictionaries (when used as first overload)
            paths: Optional list of file paths to load content from
            urls: Optional list of URLs to load content from
            metadata: Optional metadata dictionary to apply to all content
            include: Optional list of file patterns to include
            exclude: Optional list of file patterns to exclude
            upsert: Whether to update existing content if it already exists
            skip_if_exists: Whether to skip adding content if it already exists
        """
        asyncio.run(self.add_contents_async(*args, **kwargs))

    # --- Add Content ---

    @overload
    async def add_content_async(
        self,
        *,
        path: Optional[str] = None,
        url: Optional[str] = None,
        text_content: Optional[str] = None,
        metadata: Optional[Dict[str, str]] = None,
        include: Optional[List[str]] = None,
        exclude: Optional[List[str]] = None,
        upsert: bool = False,
        skip_if_exists: bool = False,
        reader: Optional[Reader] = None,
        auth: Optional[ContentAuth] = None,
    ) -> None: ...

    @overload
    async def add_content_async(self, *args, **kwargs) -> None: ...

    async def add_content_async(
        self,
        name: Optional[str] = None,
        description: Optional[str] = None,
        path: Optional[str] = None,
        url: Optional[str] = None,
        text_content: Optional[str] = None,
        metadata: Optional[Dict[str, Any]] = None,
        topics: Optional[List[str]] = None,
        remote_content: Optional[RemoteContent] = None,
        reader: Optional[Reader] = None,
        include: Optional[List[str]] = None,
        exclude: Optional[List[str]] = None,
        upsert: bool = True,
        skip_if_exists: bool = True,
        auth: Optional[ContentAuth] = None,
    ) -> None:
        # Validation: At least one of the parameters must be provided
        if all(argument is None for argument in [path, url, text_content, topics, remote_content]):
            log_info("At least one of 'path', 'url', 'text_content', 'topics', or 'remote_content' must be provided.")
            return

        if not skip_if_exists:
            log_info("skip_if_exists is disabled, disabling upsert")
            upsert = False

        content = None
        file_data = None
        if text_content:
            file_data = FileData(content=text_content, type="Text")

        content = Content(
            id=str(uuid4()),
            name=name,
            description=description,
            path=path,
            url=url,
            file_data=file_data if file_data else None,
            metadata=metadata,
            topics=topics,
            remote_content=remote_content,
            reader=reader,
            auth=auth,
        )

        await self._load_content(content, upsert, skip_if_exists, include, exclude)

    @overload
    def add_content(
        self,
        *,
        path: Optional[str] = None,
        url: Optional[str] = None,
        text_content: Optional[str] = None,
        metadata: Optional[Dict[str, str]] = None,
        include: Optional[List[str]] = None,
        exclude: Optional[List[str]] = None,
        upsert: bool = False,
        skip_if_exists: bool = False,
        reader: Optional[Reader] = None,
        auth: Optional[ContentAuth] = None,
    ) -> None: ...

    @overload
    def add_content(self, *args, **kwargs) -> None: ...

    def add_content(
        self,
        name: Optional[str] = None,
        description: Optional[str] = None,
        path: Optional[str] = None,
        url: Optional[str] = None,
        text_content: Optional[str] = None,
        metadata: Optional[Dict[str, Any]] = None,
        topics: Optional[List[str]] = None,
        remote_content: Optional[RemoteContent] = None,
        reader: Optional[Reader] = None,
        include: Optional[List[str]] = None,
        exclude: Optional[List[str]] = None,
        upsert: bool = True,
        skip_if_exists: bool = True,
        auth: Optional[ContentAuth] = None,
    ) -> None:
        """
        Synchronously add content to the knowledge base.

        Args:
            name: Optional name for the content
            description: Optional description for the content
            path: Optional file path to load content from
            url: Optional URL to load content from
            text_content: Optional text content to add directly
            metadata: Optional metadata dictionary
            topics: Optional list of topics
            config: Optional cloud storage configuration
            reader: Optional custom reader for processing the content
            include: Optional list of file patterns to include
            exclude: Optional list of file patterns to exclude
            upsert: Whether to update existing content if it already exists
            skip_if_exists: Whether to skip adding content if it already exists
        """
        asyncio.run(
            self.add_content_async(
                name=name,
                description=description,
                path=path,
                url=url,
                text_content=text_content,
                metadata=metadata,
                topics=topics,
                remote_content=remote_content,
                reader=reader,
                include=include,
                exclude=exclude,
                upsert=upsert,
                skip_if_exists=skip_if_exists,
                auth=auth,
            )
        )

    async def _load_from_path(
        self,
        content: Content,
        upsert: bool,
        skip_if_exists: bool,
        include: Optional[List[str]] = None,
        exclude: Optional[List[str]] = None,
    ):
        log_info(f"Adding content from path, {content.id}, {content.name}, {content.path}, {content.description}")
        path = Path(content.path)  # type: ignore

        if path.is_file():
            if self._should_include_file(str(path), include, exclude):
                log_info(f"Adding file {path} due to include/exclude filters")

                # Handle LightRAG special case - read file and upload directly
                if self.vector_db.__class__.__name__ == "LightRag":
                    await self._process_lightrag_content(content, KnowledgeContentOrigin.PATH)
                    return

                content.content_hash = self._build_content_hash(content)
                if self.vector_db and self.vector_db.content_hash_exists(content.content_hash) and skip_if_exists:
                    log_info(f"Content {content.content_hash} already exists, skipping")
                    return

                await self._add_to_contents_db(content)

                if content.reader:
                    # TODO: We will refactor this to eventually pass authorization to all readers
                    import inspect

                    read_signature = inspect.signature(content.reader.read)
                    if "password" in read_signature.parameters and content.auth and content.auth.password:
                        read_documents = content.reader.read(
                            path, name=content.name or path.name, password=content.auth.password
                        )
                    else:
                        read_documents = content.reader.read(path, name=content.name or path.name)

                else:
                    reader = ReaderFactory.get_reader_for_extension(path.suffix)
                    log_info(f"Using Reader: {reader.__class__.__name__}")
                    if reader:
                        # TODO: We will refactor this to eventually pass authorization to all readers
                        import inspect

                        read_signature = inspect.signature(reader.read)
                        if "password" in read_signature.parameters and content.auth and content.auth.password:
                            read_documents = reader.read(
                                path, name=content.name or path.name, password=content.auth.password
                            )
                        else:
                            read_documents = reader.read(path, name=content.name or path.name)

                if not content.file_type:
                    content.file_type = path.suffix

                if not content.size and content.file_data:
                    content.size = len(content.file_data.content)  # type: ignore
                if not content.size:
                    try:
                        content.size = path.stat().st_size
                    except (OSError, IOError) as e:
                        log_warning(f"Could not get file size for {path}: {e}")
                        content.size = 0

                for read_document in read_documents:
                    read_document.content_id = content.id

                await self._handle_vector_db_insert(content, read_documents, upsert)

        elif path.is_dir():
            for file_path in path.iterdir():
                # Apply include/exclude filtering
                if not self._should_include_file(str(file_path), include, exclude):
                    log_debug(f"Skipping file {file_path} due to include/exclude filters")
                    continue

                id = str(uuid4())
                file_content = Content(
                    id=id,
                    name=content.name,
                    path=str(file_path),
                    metadata=content.metadata,
                    description=content.description,
                    reader=content.reader,
                )
                await self._load_from_path(file_content, upsert, skip_if_exists, include, exclude)
        else:
            log_warning(f"Invalid path: {path}")

    async def _load_from_url(
        self,
        content: Content,
        upsert: bool,
        skip_if_exists: bool,
    ):
        """Load the content in the contextual URL

        1. Set content hash
        2. Validate the URL
        3. Read the content
        4. Prepare and insert the content in the vector database
        """
        log_info(f"Adding content from URL {content.url}")
        content.file_type = "url"

        if not content.url:
            raise ValueError("No url provided")

        if self.vector_db.__class__.__name__ == "LightRag":
            await self._process_lightrag_content(content, KnowledgeContentOrigin.URL)
            return

        # 1. Set content hash
        content.content_hash = self._build_content_hash(content)
        if self.vector_db and self.vector_db.content_hash_exists(content.content_hash) and skip_if_exists:
            log_info(f"Content {content.content_hash} already exists, skipping")
            return
        await self._add_to_contents_db(content)

        # 2. Validate URL
        try:
            from urllib.parse import urlparse

            parsed_url = urlparse(content.url)
            if not all([parsed_url.scheme, parsed_url.netloc]):
                content.status = ContentStatus.FAILED
                content.status_message = f"Invalid URL format: {content.url}"
                await self._aupdate_content(content)
                log_warning(f"Invalid URL format: {content.url}")
        except Exception as e:
            content.status = ContentStatus.FAILED
            content.status_message = f"Invalid URL: {content.url} - {str(e)}"
            await self._aupdate_content(content)
            log_warning(f"Invalid URL: {content.url} - {str(e)}")

        # 3. Fetch and load content
        async with AsyncClient() as client:
            response = await async_fetch_with_retry(content.url, client=client)
        bytes_content = BytesIO(response.content)

        # 4. Select reader
        # If a reader was provided by the user, use it
        reader = content.reader
        name = content.name
        # Else select based on file extension
        if reader is None:
            url_path = Path(parsed_url.path)
            file_extension = url_path.suffix.lower()
            if file_extension == ".csv":
                name = basename(parsed_url.path) or "data.csv"
                reader = self.csv_reader
            elif file_extension == ".pdf":
                reader = self.pdf_reader
            elif file_extension == ".docx":
                reader = self.docx_reader
            elif file_extension == ".json":
                reader = self.json_reader
            elif file_extension == ".markdown":
                reader = self.markdown_reader
            else:
                reader = self.text_reader

        # 5. Read content
        try:
            read_documents = []
            if reader is not None:
                # TODO: We will refactor this to eventually pass authorization to all readers
                import inspect

                read_signature = inspect.signature(reader.read)
                if reader.__class__.__name__ == "YouTubeReader":
                    read_documents = reader.read(content.url, name=name)
                elif "password" in read_signature.parameters and content.auth and content.auth.password:
                    read_documents = reader.read(bytes_content, name=name, password=content.auth.password)
                else:
                    read_documents = reader.read(bytes_content, name=name)
        except Exception as e:
            log_error(f"Error reading URL: {content.url} - {str(e)}")
            content.status = ContentStatus.FAILED
            content.status_message = f"Error reading URL: {content.url} - {str(e)}"
            await self._aupdate_content(content)
            return

        # 6. Chunk documents if needed
        if reader and not reader.chunk:
            read_documents = await reader.chunk_documents_async(read_documents)

        # 7. Prepare and insert the content in the vector database
        file_size = 0
        if read_documents:
            for read_document in read_documents:
                if read_document.size:
                    file_size += read_document.size
                read_document.content_id = content.id
        await self._handle_vector_db_insert(content, read_documents, upsert)

    async def _load_from_content(
        self,
        content: Content,
        upsert: bool = True,
        skip_if_exists: bool = True,
    ):
        if content.name:
            name = content.name
        elif content.file_data and content.file_data.content:
            if isinstance(content.file_data.content, bytes):
                name = content.file_data.content[:10].decode("utf-8", errors="ignore")
            elif isinstance(content.file_data.content, str):
                name = (
                    content.file_data.content[:10]
                    if len(content.file_data.content) >= 10
                    else content.file_data.content
                )
            else:
                name = str(content.file_data.content)[:10]
        else:
            name = None

        if name is not None:
            content.name = name

        log_info(f"Adding content from {content.name}")

        if content.file_data and self.vector_db.__class__.__name__ == "LightRag":
            await self._process_lightrag_content(content, KnowledgeContentOrigin.CONTENT)
            return

        content.content_hash = self._build_content_hash(content)
        if self.vector_db and self.vector_db.content_hash_exists(content.content_hash) and skip_if_exists:
            log_info(f"Content {content.content_hash} already exists, skipping")

            return
        await self._add_to_contents_db(content)

        read_documents = []

        if isinstance(content.file_data, str):
            try:
                content_bytes = content.file_data.encode("utf-8")
            except UnicodeEncodeError:
                content_bytes = content.file_data.encode("latin-1")
            content_io = io.BytesIO(content_bytes)

            if content.reader:
                log_info(f"Using reader: {content.reader.__class__.__name__} to read content")
                read_documents = content.reader.read(content_io, name=name)
            else:
                text_reader = self.text_reader
                if text_reader:
                    read_documents = text_reader.read(content_io, name=name)
                else:
                    content.status = ContentStatus.FAILED
                    content.status_message = "Text reader not available"
                    await self._aupdate_content(content)
                    return

        elif isinstance(content.file_data, FileData):
            if content.file_data.type:
                if isinstance(content.file_data.content, bytes):
                    content_io = io.BytesIO(content.file_data.content)
                elif isinstance(content.file_data.content, str):
                    if self._is_text_mime_type(content.file_data.type):
                        try:
                            content_bytes = content.file_data.content.encode("utf-8")
                        except UnicodeEncodeError:
                            log_debug(f"UTF-8 encoding failed for {content.file_data.type}, using latin-1")
                            content_bytes = content.file_data.content.encode("latin-1")
                    else:
                        content_bytes = content.file_data.content.encode("latin-1")
                    content_io = io.BytesIO(content_bytes)
                else:
                    content_io = content.file_data.content  # type: ignore

                # Respect an explicitly provided reader; otherwise select based on file type
                if content.reader:
                    log_info(f"Using reader: {content.reader.__class__.__name__} to read content")
                    reader = content.reader
                else:
                    reader = self._select_reader(content.file_data.type)
                name = content.name if content.name else f"content_{content.file_data.type}"
                read_documents = reader.read(content_io, name=name)

                for read_document in read_documents:
                    if content.metadata:
                        read_document.meta_data.update(content.metadata)
                    read_document.content_id = content.id

                if len(read_documents) == 0:
                    content.status = ContentStatus.FAILED
                    content.status_message = "Content could not be read"
                    await self._aupdate_content(content)

        else:
            content.status = ContentStatus.FAILED
            content.status_message = "No content provided"
            await self._aupdate_content(content)
            return

        await self._handle_vector_db_insert(content, read_documents, upsert)

    async def _load_from_topics(
        self,
        content: Content,
        upsert: bool,
        skip_if_exists: bool,
    ):
        log_info(f"Adding content from topics: {content.topics}")

        if content.topics is None:
            log_warning("No topics provided for content")
            return

        for topic in content.topics:
            id = str(uuid4())
            content = Content(
                id=id,
                name=topic,
                metadata=content.metadata,
                reader=content.reader,
                status=ContentStatus.PROCESSING if content.reader else ContentStatus.FAILED,
                file_data=FileData(
                    type="Topic",
                ),
                topics=[topic],
            )

            if self.vector_db.__class__.__name__ == "LightRag":
                await self._process_lightrag_content(content, KnowledgeContentOrigin.TOPIC)
                return

            content.content_hash = self._build_content_hash(content)
            if self.vector_db and self.vector_db.content_hash_exists(content.content_hash) and skip_if_exists:
                log_info(f"Content {content.content_hash} already exists, skipping")
                continue

            await self._add_to_contents_db(content)
            if content.reader is None:
                log_error(f"No reader available for topic: {topic}")
                continue
            read_documents = content.reader.read(topic)
            if len(read_documents) > 0:
                for read_document in read_documents:
                    read_document.content_id = id
                    if read_document.content:
                        read_document.size = len(read_document.content.encode("utf-8"))
            else:
                content.status = ContentStatus.FAILED
                content.status_message = "No content found for topic"
                await self._aupdate_content(content)

            await self._handle_vector_db_insert(content, read_documents, upsert)

    async def _load_from_remote_content(
        self,
        content: Content,
        upsert: bool,
        skip_if_exists: bool,
    ):
        if content.remote_content is None:
            log_warning("No remote content provided for content")
            return

        remote_content = content.remote_content

        if isinstance(remote_content, S3Content):
            await self._load_from_s3(content, upsert, skip_if_exists)

        elif isinstance(remote_content, GCSContent):
            await self._load_from_gcs(content, upsert, skip_if_exists)

        else:
            log_warning(f"Unsupported remote content type: {type(remote_content)}")

    async def _load_from_s3(self, content: Content, upsert: bool, skip_if_exists: bool):
        """Load the contextual S3 content.

        1. Identify objects to read
        2. Setup Content object
        3. Hash content and add it to the contents database
        4. Select reader
        5. Fetch and load the content
        6. Read the content
        7. Prepare and insert the content in the vector database
        8. Remove temporary file if needed
        """
        from agno.cloud.aws.s3.object import S3Object

        remote_content: S3Content = cast(S3Content, content.remote_content)

        # 1. Identify objects to read
        objects_to_read: List[S3Object] = []
        if remote_content.bucket is not None:
            if remote_content.key is not None:
                _object = S3Object(bucket_name=remote_content.bucket.name, name=remote_content.key)
                objects_to_read.append(_object)
            elif remote_content.object is not None:
                objects_to_read.append(remote_content.object)
            elif remote_content.prefix is not None:
                objects_to_read.extend(remote_content.bucket.get_objects(prefix=remote_content.prefix))
            else:
                objects_to_read.extend(remote_content.bucket.get_objects())

        for s3_object in objects_to_read:
            # 2. Setup Content object
            id = str(uuid4())
            content_name = content.name or ""
            content_name += "_" + (s3_object.name or "")
            content_entry = Content(
                id=id,
                name=content_name,
                description=content.description,
                status=ContentStatus.PROCESSING,
                metadata=content.metadata,
                file_type="s3",
            )

            # 3. Hash content and add it to the contents database
            content_hash = self._build_content_hash(content_entry)
            if self.vector_db and self.vector_db.content_hash_exists(content_hash) and skip_if_exists:
                log_info(f"Content {content_hash} already exists, skipping")
                continue
<<<<<<< HEAD

            await self._add_to_contents_db(content_entry)
=======
            self._add_to_contents_db(content_entry)
>>>>>>> f9c3593f

            # 4. Select reader
            reader = content.reader
            if reader is None:
                if s3_object.uri.endswith(".pdf"):
                    reader = self.pdf_reader
                elif s3_object.uri.endswith(".csv"):
                    reader = self.csv_reader
                elif s3_object.uri.endswith(".docx"):
                    reader = self.docx_reader
                elif s3_object.uri.endswith(".json"):
                    reader = self.json_reader
                elif s3_object.uri.endswith(".markdown"):
                    reader = self.markdown_reader
                else:
                    reader = self.text_reader
            reader = cast(Reader, reader)

            # 5. Fetch and load the content
            temporary_file = None
            obj_name = content_name or s3_object.name.split("/")[-1]
            readable_content: Optional[Union[BytesIO, Path]] = None
            if s3_object.uri.endswith(".pdf"):
                readable_content = BytesIO(s3_object.get_resource().get()["Body"].read())
            else:
                temporary_file = Path("storage").joinpath(obj_name)
                readable_content = temporary_file
                s3_object.download(readable_content)  # type: ignore

            # 6. Read the content
            read_documents = reader.read(readable_content, name=obj_name)

            # 7. Prepare and insert the content in the vector database
            for read_document in read_documents:
                read_document.content_id = content.id
            await self._handle_vector_db_insert(content_entry, read_documents, upsert)

            # 8. Remove temporary file if needed
            if temporary_file:
                temporary_file.unlink()

    async def _load_from_gcs(self, content: Content, upsert: bool, skip_if_exists: bool):
        """Load the contextual GCS content.

        1. Identify objects to read
        2. Setup Content object
        3. Hash content and add it to the contents database
        4. Select reader
        5. Fetch and load the content
        6. Read the content
        7. Prepare and insert the content in the vector database
        """
        remote_content: GCSContent = cast(GCSContent, content.remote_content)

        # 1. Identify objects to read
        objects_to_read = []
        if remote_content.blob_name is not None:
            objects_to_read.append(remote_content.bucket.blob(remote_content.blob_name))  # type: ignore
        elif remote_content.prefix is not None:
            objects_to_read.extend(remote_content.bucket.list_blobs(prefix=remote_content.prefix))  # type: ignore
        else:
            objects_to_read.extend(remote_content.bucket.list_blobs())  # type: ignore

        for gcs_object in objects_to_read:
            # 2. Setup Content object
            id = str(uuid4())
            name = (content.name or "content") + "_" + gcs_object.name
            content_entry = Content(
                id=id,
                name=name,
                description=content.description,
                status=ContentStatus.PROCESSING,
                metadata=content.metadata,
                file_type="gcs",
            )

            # 3. Hash content and add it to the contents database
            content_hash = self._build_content_hash(content_entry)
            if self.vector_db and self.vector_db.content_hash_exists(content_hash) and skip_if_exists:
                log_info(f"Content {content_hash} already exists, skipping")
                continue

<<<<<<< HEAD
            await self._add_to_contents_db(content_entry)
=======
            # 4. Add it to the contents database
            self._add_to_contents_db(content_entry)
>>>>>>> f9c3593f

            # 5. Select reader
            reader = content.reader
            if reader is None:
                if gcs_object.name.endswith(".pdf"):
                    reader = self.pdf_reader
                elif gcs_object.name.endswith(".csv"):
                    reader = self.csv_reader
                elif gcs_object.name.endswith(".docx"):
                    reader = self.docx_reader
                elif gcs_object.name.endswith(".json"):
                    reader = self.json_reader
                elif gcs_object.name.endswith(".markdown"):
                    reader = self.markdown_reader
                else:
                    reader = self.text_reader
            reader = cast(Reader, reader)

            # 5. Fetch and load the content
            readable_content = BytesIO(gcs_object.download_as_bytes())

            # 6. Read the content
            read_documents = reader.read(readable_content, name=name)

            # 7. Prepare and insert the content in the vector database
            for read_document in read_documents:
                read_document.content_id = content.id
            await self._handle_vector_db_insert(content_entry, read_documents, upsert)

    async def _handle_vector_db_insert(self, content, read_documents, upsert):
        if not self.vector_db:
            log_error("No vector database configured")
            content.status = ContentStatus.FAILED
            content.status_message = "No vector database configured"
            await self._aupdate_content(content)
            return

        if self.vector_db.upsert_available() and upsert:
            try:
                await self.vector_db.async_upsert(content.content_hash, read_documents, content.metadata)
            except Exception as e:
                log_error(f"Error upserting document: {e}")
                content.status = ContentStatus.FAILED
                content.status_message = "Could not upsert embedding"
                await self._aupdate_content(content)
                return
        else:
            try:
                await self.vector_db.async_insert(
                    content.content_hash, documents=read_documents, filters=content.metadata
                )
            except Exception as e:
                log_error(f"Error inserting document: {e}")
                content.status = ContentStatus.FAILED
                content.status_message = "Could not insert embedding"
                await self._aupdate_content(content)
                return

        content.status = ContentStatus.COMPLETED
        await self._aupdate_content(content)

    async def _load_content(
        self,
        content: Content,
        upsert: bool,
        skip_if_exists: bool,
        include: Optional[List[str]] = None,
        exclude: Optional[List[str]] = None,
    ) -> None:
        log_info(f"Loading content: {content.id}")

        if content.metadata:
            self.add_filters(content.metadata)

        if content.path:
            await self._load_from_path(content, upsert, skip_if_exists, include, exclude)

        if content.url:
            await self._load_from_url(content, upsert, skip_if_exists)

        if content.file_data:
            await self._load_from_content(content, upsert, skip_if_exists)

        if content.topics:
            await self._load_from_topics(content, upsert, skip_if_exists)

        if content.remote_content:
            await self._load_from_remote_content(content, upsert, skip_if_exists)

    def _build_content_hash(self, content: Content) -> str:
        """
        Build the content hash from the content.
        """
        if content.path:
            return hashlib.sha256(str(content.path).encode()).hexdigest()
        elif content.url:
            hash = hashlib.sha256(content.url.encode()).hexdigest()
            return hash
        elif content.file_data and content.file_data.content:
            name = content.name or "content"
            return hashlib.sha256(name.encode()).hexdigest()
        elif content.topics and len(content.topics) > 0:
            topic = content.topics[0]
            reader = type(content.reader).__name__ if content.reader else "unknown"
            return hashlib.sha256(f"{topic}-{reader}".encode()).hexdigest()
        else:
            # Fallback for edge cases
            import random
            import string

            fallback = (
                content.name
                or content.id
                or ("unknown_content" + "".join(random.choices(string.ascii_lowercase + string.digits, k=6)))
            )
            return hashlib.sha256(fallback.encode()).hexdigest()

    async def _add_to_contents_db(self, content: Content):
        if self.contents_db:
            created_at = content.created_at if content.created_at else int(time.time())
            updated_at = content.updated_at if content.updated_at else int(time.time())

            file_type = (
                content.file_type
                if content.file_type
                else content.file_data.type
                if content.file_data and content.file_data.type
                else None
            )
            content_row = KnowledgeRow(
                id=content.id,
                name=content.name if content.name else "",
                description=content.description if content.description else "",
                metadata=content.metadata,
                type=file_type,
                size=content.size
                if content.size
                else len(content.file_data.content)
                if content.file_data and content.file_data.content
                else None,
                linked_to=self.name,
                access_count=0,
                status=content.status if content.status else ContentStatus.PROCESSING,
                status_message="",
                created_at=created_at,
                updated_at=updated_at,
            )
            if isinstance(self.contents_db, AsyncBaseDb):
                await self.contents_db.upsert_knowledge_content(knowledge_row=content_row)
            else:
                self.contents_db.upsert_knowledge_content(knowledge_row=content_row)

    def _update_content(self, content: Content) -> Optional[Dict[str, Any]]:
        if self.contents_db:
            if isinstance(self.contents_db, AsyncBaseDb):
                raise ValueError(
                    "update_content() is not supported with an async DB. Please use aupdate_content() instead."
                )

            if not content.id:
                log_warning("Content id is required to update Knowledge content")
                return None

            # TODO: we shouldn't check for content here, we should trust the upsert method to handle conflicts
            content_row = self.contents_db.get_knowledge_content(content.id)
            if content_row is None:
                log_warning(f"Content row not found for id: {content.id}, cannot update status")
                return None

            if content.name is not None:
                content_row.name = content.name
            if content.description is not None:
                content_row.description = content.description
            if content.metadata is not None:
                content_row.metadata = content.metadata
            if content.status is not None:
                content_row.status = content.status
            if content.status_message is not None:
                content_row.status_message = content.status_message if content.status_message else ""
            if content.external_id is not None:
                content_row.external_id = content.external_id

            content_row.updated_at = int(time.time())
            self.contents_db.upsert_knowledge_content(knowledge_row=content_row)

            if self.vector_db and content.metadata:
                self.vector_db.update_metadata(content_id=content.id, metadata=content.metadata)

            if content.metadata:
                self.add_filters(content.metadata)

            return content_row.to_dict()

        else:
            log_warning(f"Contents DB not found for knowledge base: {self.name}")
            return None

    async def _aupdate_content(self, content: Content) -> Optional[Dict[str, Any]]:
        if self.contents_db:
            if not content.id:
                log_warning("Content id is required to update Knowledge content")
                return None

            # TODO: we shouldn't check for content here, we should trust the upsert method to handle conflicts
            if isinstance(self.contents_db, AsyncBaseDb):
                content_row = await self.contents_db.get_knowledge_content(content.id)
            else:
                content_row = self.contents_db.get_knowledge_content(content.id)
            if content_row is None:
                log_warning(f"Content row not found for id: {content.id}, cannot update status")
                return None

            if content.name is not None:
                content_row.name = content.name
            if content.description is not None:
                content_row.description = content.description
            if content.metadata is not None:
                content_row.metadata = content.metadata
            if content.status is not None:
                content_row.status = content.status
            if content.status_message is not None:
                content_row.status_message = content.status_message if content.status_message else ""
            if content.external_id is not None:
                content_row.external_id = content.external_id

            content_row.updated_at = int(time.time())
            if isinstance(self.contents_db, AsyncBaseDb):
                await self.contents_db.upsert_knowledge_content(knowledge_row=content_row)
            else:
                self.contents_db.upsert_knowledge_content(knowledge_row=content_row)

            if self.vector_db and content.metadata:
                self.vector_db.update_metadata(content_id=content.id, metadata=content.metadata)

            if content.metadata:
                self.add_filters(content.metadata)

            return content_row.to_dict()

        else:
            log_warning(f"Contents DB not found for knowledge base: {self.name}")
            return None

    async def _process_lightrag_content(self, content: Content, content_type: KnowledgeContentOrigin) -> None:
        await self._add_to_contents_db(content)
        if content_type == KnowledgeContentOrigin.PATH:
            if content.file_data is None:
                log_warning("No file data provided")

            if content.path is None:
                log_error("No path provided for content")
                return

            path = Path(content.path)

            log_info(f"Uploading file to LightRAG from path: {path}")
            try:
                # Read the file content from path
                with open(path, "rb") as f:
                    file_content = f.read()

                # Get file type from extension or content.file_type
                file_type = content.file_type or path.suffix

                if self.vector_db and hasattr(self.vector_db, "insert_file_bytes"):
                    result = await self.vector_db.insert_file_bytes(
                        file_content=file_content,
                        filename=path.name,  # Use the original filename with extension
                        content_type=file_type,
                        send_metadata=True,  # Enable metadata so server knows the file type
                    )

                else:
                    log_error("Vector database does not support file insertion")
                    content.status = ContentStatus.FAILED
                    await self._aupdate_content(content)
                    return
                content.external_id = result
                content.status = ContentStatus.COMPLETED
                await self._aupdate_content(content)
                return

            except Exception as e:
                log_error(f"Error uploading file to LightRAG: {e}")
                content.status = ContentStatus.FAILED
                content.status_message = f"Could not upload to LightRAG: {str(e)}"
                await self._aupdate_content(content)
                return

        elif content_type == KnowledgeContentOrigin.URL:
            log_info(f"Uploading file to LightRAG from URL: {content.url}")
            try:
                reader = content.reader or self.website_reader
                if reader is None:
                    log_error("No URL reader available")
                    content.status = ContentStatus.FAILED
                    await self._aupdate_content(content)
                    return

                reader.chunk = False
                read_documents = reader.read(content.url, name=content.name)

                for read_document in read_documents:
                    read_document.content_id = content.id

                if not read_documents:
                    log_error("No documents read from URL")
                    content.status = ContentStatus.FAILED
                    await self._aupdate_content(content)
                    return

                if self.vector_db and hasattr(self.vector_db, "insert_text"):
                    result = await self.vector_db.insert_text(
                        file_source=content.url,
                        text=read_documents[0].content,
                    )
                else:
                    log_error("Vector database does not support text insertion")
                    content.status = ContentStatus.FAILED
                    await self._aupdate_content(content)
                    return

                content.external_id = result
                content.status = ContentStatus.COMPLETED
                await self._aupdate_content(content)
                return

            except Exception as e:
                log_error(f"Error uploading file to LightRAG: {e}")
                content.status = ContentStatus.FAILED
                content.status_message = f"Could not upload to LightRAG: {str(e)}"
                await self._aupdate_content(content)
                return

        elif content_type == KnowledgeContentOrigin.CONTENT:
            filename = (
                content.file_data.filename if content.file_data and content.file_data.filename else "uploaded_file"
            )
            log_info(f"Uploading file to LightRAG: {filename}")

            # Use the content from file_data
            if content.file_data and content.file_data.content:
                if self.vector_db and hasattr(self.vector_db, "insert_file_bytes"):
                    result = await self.vector_db.insert_file_bytes(
                        file_content=content.file_data.content,
                        filename=filename,
                        content_type=content.file_data.type,
                        send_metadata=True,  # Enable metadata so server knows the file type
                    )
                else:
                    log_error("Vector database does not support file insertion")
                    content.status = ContentStatus.FAILED
                    await self._aupdate_content(content)
                    return
                content.external_id = result
                content.status = ContentStatus.COMPLETED
                await self._aupdate_content(content)
            else:
                log_warning(f"No file data available for LightRAG upload: {content.name}")
            return

        elif content_type == KnowledgeContentOrigin.TOPIC:
            log_info(f"Uploading file to LightRAG: {content.name}")

            if content.reader is None:
                log_error("No reader available for topic content")
                content.status = ContentStatus.FAILED
                await self._aupdate_content(content)
                return

            if not content.topics:
                log_error("No topics available for content")
                content.status = ContentStatus.FAILED
                await self._aupdate_content(content)
                return

            read_documents = content.reader.read(content.topics)
            if len(read_documents) > 0:
                print("READ DOCUMENTS: ", len(read_documents))
                print("READ DOCUMENTS: ", read_documents[0])

                if self.vector_db and hasattr(self.vector_db, "insert_text"):
                    result = await self.vector_db.insert_text(
                        file_source=content.topics[0],
                        text=read_documents[0].content,
                    )
                else:
                    log_error("Vector database does not support text insertion")
                    content.status = ContentStatus.FAILED
                    await self._aupdate_content(content)
                    return
                content.external_id = result
                content.status = ContentStatus.COMPLETED
                await self._aupdate_content(content)
                return
            else:
                log_warning(f"No documents found for LightRAG upload: {content.name}")
                return

    def search(
        self, query: str, max_results: Optional[int] = None, filters: Optional[Dict[str, Any]] = None
    ) -> List[Document]:
        """Returns relevant documents matching a query"""

        try:
            if self.vector_db is None:
                log_warning("No vector db provided")
                return []

            _max_results = max_results or self.max_results
            log_debug(f"Getting {_max_results} relevant documents for query: {query}")
            return self.vector_db.search(query=query, limit=_max_results, filters=filters)
        except Exception as e:
            log_error(f"Error searching for documents: {e}")
            return []

    async def async_search(
        self, query: str, max_results: Optional[int] = None, filters: Optional[Dict[str, Any]] = None
    ) -> List[Document]:
        """Returns relevant documents matching a query"""

        try:
            if self.vector_db is None:
                log_warning("No vector db provided")
                return []

            _max_results = max_results or self.max_results
            log_debug(f"Getting {_max_results} relevant documents for query: {query}")
            try:
                return await self.vector_db.async_search(query=query, limit=_max_results, filters=filters)
            except NotImplementedError:
                log_info("Vector db does not support async search")
                return self.search(query=query, max_results=_max_results, filters=filters)
        except Exception as e:
            log_error(f"Error searching for documents: {e}")
            return []

    def validate_filters(self, filters: Optional[Dict[str, Any]]) -> Tuple[Dict[str, Any], List[str]]:
        if self.valid_metadata_filters is None:
            self.valid_metadata_filters = set()
        self.valid_metadata_filters.update(self._get_filters_from_db)

        if not filters:
            return {}, []

        valid_filters: Dict[str, Any] = {}
        invalid_keys = []

        # If no metadata filters tracked yet, all keys are considered invalid
        if self.valid_metadata_filters is None:
            invalid_keys = list(filters.keys())
            log_debug(f"No valid metadata filters tracked yet. All filter keys considered invalid: {invalid_keys}")
            return {}, invalid_keys

        for key, value in filters.items():
            # Handle both normal keys and prefixed keys like meta_data.key
            base_key = key.split(".")[-1] if "." in key else key
            if base_key in self.valid_metadata_filters or key in self.valid_metadata_filters:
                valid_filters[key] = value
            else:
                invalid_keys.append(key)
                log_debug(f"Invalid filter key: {key} - not present in knowledge base")

        return valid_filters, invalid_keys

    def add_filters(self, metadata: Dict[str, Any]) -> None:
        if self.valid_metadata_filters is None:
            self.valid_metadata_filters = set()

        if metadata is not None:
            for key in metadata.keys():
                self.valid_metadata_filters.add(key)

    @cached_property
    def _get_filters_from_db(self) -> Set[str]:
        if self.contents_db is None:
            return set()
        contents, _ = self.get_content()
        valid_filters: Set[str] = set()
        for content in contents:
            if content.metadata:
                valid_filters.update(content.metadata.keys())
        return valid_filters

    def remove_vector_by_id(self, id: str) -> bool:
        if self.vector_db is None:
            log_warning("No vector DB provided")
            return False
        return self.vector_db.delete_by_id(id)

    def remove_vectors_by_name(self, name: str) -> bool:
        if self.vector_db is None:
            log_warning("No vector DB provided")
            return False
        return self.vector_db.delete_by_name(name)

    def remove_vectors_by_metadata(self, metadata: Dict[str, Any]) -> bool:
        if self.vector_db is None:
            log_warning("No vector DB provided")
            return False
        return self.vector_db.delete_by_metadata(metadata)

    # --- API Only Methods ---

    def patch_content(self, content: Content) -> Optional[Dict[str, Any]]:
        return self._update_content(content)

    async def apatch_content(self, content: Content) -> Optional[Dict[str, Any]]:
        return await self._aupdate_content(content)

    def get_content_by_id(self, content_id: str) -> Optional[Content]:
        if self.contents_db is None:
            raise ValueError("No contents db provided")

        if isinstance(self.contents_db, AsyncBaseDb):
            raise ValueError(
                "get_content_by_id() is not supported for async databases. Please use aget_content_by_id() instead."
            )

        content_row = self.contents_db.get_knowledge_content(content_id)

        if content_row is None:
            return None
        content = Content(
            id=content_row.id,
            name=content_row.name,
            description=content_row.description,
            metadata=content_row.metadata,
            file_type=content_row.type,
            size=content_row.size,
            status=ContentStatus(content_row.status) if content_row.status else None,
            status_message=content_row.status_message,
            created_at=content_row.created_at,
            updated_at=content_row.updated_at if content_row.updated_at else content_row.created_at,
            external_id=content_row.external_id,
        )
        return content

    async def aget_content_by_id(self, content_id: str) -> Optional[Content]:
        if self.contents_db is None:
            raise ValueError("No contents db provided")

        if isinstance(self.contents_db, AsyncBaseDb):
            content_row = await self.contents_db.get_knowledge_content(content_id)
        else:
            content_row = self.contents_db.get_knowledge_content(content_id)

        if content_row is None:
            return None
        content = Content(
            id=content_row.id,
            name=content_row.name,
            description=content_row.description,
            metadata=content_row.metadata,
            file_type=content_row.type,
            size=content_row.size,
            status=ContentStatus(content_row.status) if content_row.status else None,
            status_message=content_row.status_message,
            created_at=content_row.created_at,
            updated_at=content_row.updated_at if content_row.updated_at else content_row.created_at,
            external_id=content_row.external_id,
        )
        return content

    def get_content(
        self,
        limit: Optional[int] = None,
        page: Optional[int] = None,
        sort_by: Optional[str] = None,
        sort_order: Optional[str] = None,
    ) -> Tuple[List[Content], int]:
        if self.contents_db is None:
            raise ValueError("No contents db provided")

        if isinstance(self.contents_db, AsyncBaseDb):
            raise ValueError("get_content() is not supported for async databases. Please use aget_content() instead.")

        contents, count = self.contents_db.get_knowledge_contents(
            limit=limit, page=page, sort_by=sort_by, sort_order=sort_order
        )

        result = []
        for content_row in contents:
            # Create Content from database row
            content = Content(
                id=content_row.id,
                name=content_row.name,
                description=content_row.description,
                metadata=content_row.metadata,
                size=content_row.size,
                file_type=content_row.type,
                status=ContentStatus(content_row.status) if content_row.status else None,
                status_message=content_row.status_message,
                created_at=content_row.created_at,
                updated_at=content_row.updated_at if content_row.updated_at else content_row.created_at,
                external_id=content_row.external_id,
            )
            result.append(content)
        return result, count

    async def aget_content(
        self,
        limit: Optional[int] = None,
        page: Optional[int] = None,
        sort_by: Optional[str] = None,
        sort_order: Optional[str] = None,
    ) -> Tuple[List[Content], int]:
        if self.contents_db is None:
            raise ValueError("No contents db provided")

        if isinstance(self.contents_db, AsyncBaseDb):
            contents, count = await self.contents_db.get_knowledge_contents(
                limit=limit, page=page, sort_by=sort_by, sort_order=sort_order
            )
        else:
            contents, count = self.contents_db.get_knowledge_contents(
                limit=limit, page=page, sort_by=sort_by, sort_order=sort_order
            )

        result = []
        for content_row in contents:
            # Create Content from database row
            content = Content(
                id=content_row.id,
                name=content_row.name,
                description=content_row.description,
                metadata=content_row.metadata,
                size=content_row.size,
                file_type=content_row.type,
                status=ContentStatus(content_row.status) if content_row.status else None,
                status_message=content_row.status_message,
                created_at=content_row.created_at,
                updated_at=content_row.updated_at if content_row.updated_at else content_row.created_at,
                external_id=content_row.external_id,
            )
            result.append(content)
        return result, count

    def get_content_status(self, content_id: str) -> Tuple[Optional[ContentStatus], Optional[str]]:
        if self.contents_db is None:
            raise ValueError("No contents db provided")

        if isinstance(self.contents_db, AsyncBaseDb):
            raise ValueError(
                "get_content_status() is not supported for async databases. Please use aget_content_status() instead."
            )

        content_row = self.contents_db.get_knowledge_content(content_id)
        if content_row is None:
            return None, "Content not found"

        # Convert string status to enum, defaulting to PROCESSING if unknown
        status_str = content_row.status
        try:
            status = ContentStatus(status_str.lower()) if status_str else ContentStatus.PROCESSING
        except ValueError:
            # Handle legacy or unknown statuses
            if status_str and "failed" in status_str.lower():
                status = ContentStatus.FAILED
            elif status_str and "completed" in status_str.lower():
                status = ContentStatus.COMPLETED
            else:
                status = ContentStatus.PROCESSING

        return status, content_row.status_message

    async def aget_content_status(self, content_id: str) -> Tuple[Optional[ContentStatus], Optional[str]]:
        if self.contents_db is None:
            raise ValueError("No contents db provided")

        if isinstance(self.contents_db, AsyncBaseDb):
            content_row = await self.contents_db.get_knowledge_content(content_id)
        else:
            content_row = self.contents_db.get_knowledge_content(content_id)

        if content_row is None:
            return None, "Content not found"

        # Convert string status to enum, defaulting to PROCESSING if unknown
        status_str = content_row.status
        try:
            status = ContentStatus(status_str.lower()) if status_str else ContentStatus.PROCESSING
        except ValueError:
            # Handle legacy or unknown statuses
            if status_str and "failed" in status_str.lower():
                status = ContentStatus.FAILED
            elif status_str and "completed" in status_str.lower():
                status = ContentStatus.COMPLETED
            else:
                status = ContentStatus.PROCESSING

        return status, content_row.status_message

    def remove_content_by_id(self, content_id: str):
        if self.vector_db is not None:
            if self.vector_db.__class__.__name__ == "LightRag":
                # For LightRAG, get the content first to find the external_id
                content = self.get_content_by_id(content_id)
                if content and content.external_id:
                    self.vector_db.delete_by_external_id(content.external_id)  # type: ignore
                else:
                    log_warning(f"No external_id found for content {content_id}, cannot delete from LightRAG")
            else:
                self.vector_db.delete_by_content_id(content_id)

        if self.contents_db is not None:
            self.contents_db.delete_knowledge_content(content_id)

    async def aremove_content_by_id(self, content_id: str):
        if self.vector_db is not None:
            if self.vector_db.__class__.__name__ == "LightRag":
                # For LightRAG, get the content first to find the external_id
                content = await self.aget_content_by_id(content_id)
                if content and content.external_id:
                    self.vector_db.delete_by_external_id(content.external_id)  # type: ignore
                else:
                    log_warning(f"No external_id found for content {content_id}, cannot delete from LightRAG")
            else:
                self.vector_db.delete_by_content_id(content_id)

        if self.contents_db is not None:
            if isinstance(self.contents_db, AsyncBaseDb):
                await self.contents_db.delete_knowledge_content(content_id)
            else:
                self.contents_db.delete_knowledge_content(content_id)

    def remove_all_content(self):
        contents, _ = self.get_content()
        for content in contents:
            if content.id is not None:
                self.remove_content_by_id(content.id)

    async def aremove_all_content(self):
        contents, _ = await self.aget_content()
        for content in contents:
            if content.id is not None:
                await self.aremove_content_by_id(content.id)

    # --- Reader Factory Integration ---

    def construct_readers(self):
        """Initialize readers dictionary for lazy loading."""
        # Initialize empty readers dict - readers will be created on-demand
        if self.readers is None:
            self.readers = {}

    def add_reader(self, reader: Reader):
        """Add a custom reader to the knowledge base."""
        if self.readers is None:
            self.readers = {}

        # Generate a key for the reader
        reader_key = self._generate_reader_key(reader)
        self.readers[reader_key] = reader
        return reader

    def get_readers(self) -> Dict[str, Reader]:
        """Get all currently loaded readers (only returns readers that have been used)."""
        if self.readers is None:
            self.readers = {}

        return self.readers

    def _generate_reader_key(self, reader: Reader) -> str:
        """Generate a key for a reader instance."""
        if reader.name:
            return f"{reader.name.lower().replace(' ', '_')}"
        else:
            return f"{reader.__class__.__name__.lower().replace(' ', '_')}"

    def _select_reader(self, extension: str) -> Reader:
        """Select the appropriate reader for a file extension."""
        log_info(f"Selecting reader for extension: {extension}")
        return ReaderFactory.get_reader_for_extension(extension)

    def get_filters(self) -> List[str]:
        return [
            "filter_tag_1",
            "filter_tag2",
        ]

    # --- Convenience Properties for Backward Compatibility ---

    def _is_text_mime_type(self, mime_type: str) -> bool:
        """
        Check if a MIME type represents text content that can be safely encoded as UTF-8.

        Args:
            mime_type: The MIME type to check

        Returns:
            bool: True if it's a text type, False if binary
        """
        if not mime_type:
            return False

        text_types = [
            "text/",
            "application/json",
            "application/xml",
            "application/javascript",
            "application/csv",
            "application/sql",
        ]

        return any(mime_type.startswith(t) for t in text_types)

    def _should_include_file(self, file_path: str, include: Optional[List[str]], exclude: Optional[List[str]]) -> bool:
        """
        Determine if a file should be included based on include/exclude patterns.

        Logic:
        1. If include is specified, file must match at least one include pattern
        2. If exclude is specified, file must not match any exclude pattern
        3. If neither specified, include all files

        Args:
            file_path: Path to the file to check
            include: Optional list of include patterns (glob-style)
            exclude: Optional list of exclude patterns (glob-style)

        Returns:
            bool: True if file should be included, False otherwise
        """
        import fnmatch

        # If include patterns specified, file must match at least one
        if include:
            if not any(fnmatch.fnmatch(file_path, pattern) for pattern in include):
                return False

        # If exclude patterns specified, file must not match any
        if exclude:
            if any(fnmatch.fnmatch(file_path, pattern) for pattern in exclude):
                return False

        return True

    def _get_reader(self, reader_type: str) -> Optional[Reader]:
        """Get a cached reader or create it if not cached, handling missing dependencies gracefully."""
        if self.readers is None:
            self.readers = {}

        if reader_type not in self.readers:
            try:
                reader = ReaderFactory.create_reader(reader_type)
                if reader:
                    self.readers[reader_type] = reader
                else:
                    return None

            except Exception as e:
                log_warning(f"Cannot create {reader_type} reader {e}")
                return None

        return self.readers.get(reader_type)

    @property
    def pdf_reader(self) -> Optional[Reader]:
        """PDF reader - lazy loaded via factory."""
        return self._get_reader("pdf")

    @property
    def csv_reader(self) -> Optional[Reader]:
        """CSV reader - lazy loaded via factory."""
        return self._get_reader("csv")

    @property
    def docx_reader(self) -> Optional[Reader]:
        """Docx reader - lazy loaded via factory."""
        return self._get_reader("docx")

    @property
    def json_reader(self) -> Optional[Reader]:
        """JSON reader - lazy loaded via factory."""
        return self._get_reader("json")

    @property
    def markdown_reader(self) -> Optional[Reader]:
        """Markdown reader - lazy loaded via factory."""
        return self._get_reader("markdown")

    @property
    def text_reader(self) -> Optional[Reader]:
        """Text reader - lazy loaded via factory."""
        return self._get_reader("text")

    @property
    def website_reader(self) -> Optional[Reader]:
        """Website reader - lazy loaded via factory."""
        return self._get_reader("website")

    @property
    def firecrawl_reader(self) -> Optional[Reader]:
        """Firecrawl reader - lazy loaded via factory."""
        return self._get_reader("firecrawl")

    @property
    def youtube_reader(self) -> Optional[Reader]:
        """YouTube reader - lazy loaded via factory."""
        return self._get_reader("youtube")<|MERGE_RESOLUTION|>--- conflicted
+++ resolved
@@ -11,13 +11,9 @@
 from typing import Any, Dict, List, Optional, Set, Tuple, Union, cast, overload
 from uuid import uuid4
 
-<<<<<<< HEAD
+from httpx import AsyncClient
+
 from agno.db.base import AsyncBaseDb, BaseDb
-=======
-from httpx import AsyncClient
-
-from agno.db.base import BaseDb
->>>>>>> f9c3593f
 from agno.db.schemas.knowledge import KnowledgeRow
 from agno.knowledge.content import Content, ContentAuth, ContentStatus, FileData
 from agno.knowledge.document import Document
@@ -756,12 +752,7 @@
             if self.vector_db and self.vector_db.content_hash_exists(content_hash) and skip_if_exists:
                 log_info(f"Content {content_hash} already exists, skipping")
                 continue
-<<<<<<< HEAD
-
             await self._add_to_contents_db(content_entry)
-=======
-            self._add_to_contents_db(content_entry)
->>>>>>> f9c3593f
 
             # 4. Select reader
             reader = content.reader
@@ -844,12 +835,7 @@
                 log_info(f"Content {content_hash} already exists, skipping")
                 continue
 
-<<<<<<< HEAD
             await self._add_to_contents_db(content_entry)
-=======
-            # 4. Add it to the contents database
-            self._add_to_contents_db(content_entry)
->>>>>>> f9c3593f
 
             # 5. Select reader
             reader = content.reader
