--- conflicted
+++ resolved
@@ -90,12 +90,8 @@
 
 class Audio(BaseModel):
     content: Optional[Any] = None  # Actual audio bytes content
-<<<<<<< HEAD
-    filepath: Optional[Union[Path, str]] = None  # Absolute local location for audio 
-=======
     filepath: Optional[Union[Path, str]] = None  # Absolute local location for audio
     url: Optional[str] = None  # Remote location for audio
->>>>>>> 299827b1
     format: Optional[str] = None
 
     @model_validator(mode="before")
