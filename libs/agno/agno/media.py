from pathlib import Path
from typing import Any, Dict, List, Optional, Tuple, Union
from uuid import uuid4

from pydantic import BaseModel, field_validator, model_validator


class Image(BaseModel):
    """Unified Image class for all use cases (input, output, artifacts)"""

    # Core content fields (exactly one required)
    url: Optional[str] = None  # Remote location
    filepath: Optional[Union[Path, str]] = None  # Local file path
    content: Optional[bytes] = None  # Raw image bytes (standardized to bytes)

    # Metadata fields
    id: Optional[str] = None  # For tracking/referencing
    format: Optional[str] = None  # E.g. 'png', 'jpeg', 'webp', 'gif'
    mime_type: Optional[str] = None  # E.g. 'image/png', 'image/jpeg'

    # Input-specific fields
    detail: Optional[str] = (
        None  # low, medium, high or auto (per OpenAI spec https://platform.openai.com/docs/guides/vision?lang=node#low-or-high-fidelity-image-understanding)
    )

    # Output-specific fields (from tools/LLMs)
    original_prompt: Optional[str] = None  # Original generation prompt
    revised_prompt: Optional[str] = None  # Revised generation prompt
    alt_text: Optional[str] = None  # Alt text description

    @model_validator(mode="before")
    def validate_and_normalize_content(cls, data: Any):
        """Ensure exactly one content source and normalize to bytes"""
        if isinstance(data, dict):
            url = data.get("url")
            filepath = data.get("filepath")
            content = data.get("content")

            # Count non-None sources
            sources = [x for x in [url, filepath, content] if x is not None]
            if len(sources) == 0:
                raise ValueError("One of 'url', 'filepath', or 'content' must be provided")
            elif len(sources) > 1:
                raise ValueError("Only one of 'url', 'filepath', or 'content' should be provided")

            # Auto-generate ID if not provided
            if data.get("id") is None:
                data["id"] = str(uuid4())

        return data

    def get_content_bytes(self) -> Optional[bytes]:
        """Get image content as raw bytes, loading from URL/file if needed"""
        if self.content:
            return self.content
        elif self.url:
            import httpx

            return httpx.get(self.url).content
        elif self.filepath:
            with open(self.filepath, "rb") as f:
                return f.read()
        return None

    def to_base64(self) -> Optional[str]:
        """Convert content to base64 string for transmission/storage"""
        content_bytes = self.get_content_bytes()
        if content_bytes:
            import base64

            return base64.b64encode(content_bytes).decode("utf-8")
        return None

    @classmethod
    def from_base64(
        cls,
        base64_content: str,
        id: Optional[str] = None,
        mime_type: Optional[str] = None,
        format: Optional[str] = None,
        **kwargs,
    ) -> "Image":
        """Create Image from base64 content"""
        import base64

        try:
            content_bytes = base64.b64decode(base64_content)
        except Exception:
            content_bytes = base64_content.encode("utf-8")

        return cls(content=content_bytes, id=id or str(uuid4()), mime_type=mime_type, format=format, **kwargs)

    def to_dict(self, include_base64_content: bool = True) -> Dict[str, Any]:
        """Convert to dict, optionally including base64-encoded content"""
        result = {
            "id": self.id,
            "url": self.url,
            "filepath": str(self.filepath) if self.filepath else None,
            "format": self.format,
            "mime_type": self.mime_type,
            "detail": self.detail,
            "original_prompt": self.original_prompt,
            "revised_prompt": self.revised_prompt,
            "alt_text": self.alt_text,
        }

        if include_base64_content and self.content:
            result["content"] = self.to_base64()

        return {k: v for k, v in result.items() if v is not None}


class Audio(BaseModel):
    """Unified Audio class for all use cases (input, output, artifacts)"""

    # Core content fields (exactly one required)
    url: Optional[str] = None
    filepath: Optional[Union[Path, str]] = None
    content: Optional[bytes] = None  # Raw audio bytes (standardized to bytes)

    # Metadata fields
    id: Optional[str] = None
    format: Optional[str] = None  # E.g. 'mp3', 'wav', 'ogg'
    mime_type: Optional[str] = None  # E.g. 'audio/mpeg', 'audio/wav'

    # Audio-specific metadata
    duration: Optional[float] = None  # Duration in seconds
    sample_rate: Optional[int] = 24000  # Sample rate in Hz
    channels: Optional[int] = 1  # Number of audio channels

    # Output-specific fields (from LLMs)
    transcript: Optional[str] = None  # Text transcript of audio
    expires_at: Optional[int] = None  # Expiration timestamp for temporary URLs

    @model_validator(mode="before")
    def validate_and_normalize_content(cls, data: Any):
        """Ensure exactly one content source and normalize to bytes"""
        if isinstance(data, dict):
            url = data.get("url")
            filepath = data.get("filepath")
            content = data.get("content")

            sources = [x for x in [url, filepath, content] if x is not None]
            if len(sources) == 0:
                raise ValueError("One of 'url', 'filepath', or 'content' must be provided")
            elif len(sources) > 1:
                raise ValueError("Only one of 'url', 'filepath', or 'content' should be provided")

            if data.get("id") is None:
                data["id"] = str(uuid4())

        return data

    def get_content_bytes(self) -> Optional[bytes]:
        """Get audio content as raw bytes"""
        if self.content:
            return self.content
        elif self.url:
            import httpx

            return httpx.get(self.url).content
        elif self.filepath:
            with open(self.filepath, "rb") as f:
                return f.read()
        return None

    def to_base64(self) -> Optional[str]:
        """Convert content to base64 string"""
        content_bytes = self.get_content_bytes()
        if content_bytes:
            import base64

            return base64.b64encode(content_bytes).decode("utf-8")
        return None

    @classmethod
<<<<<<< HEAD
    def from_artifact(cls, artifact: AudioArtifact) -> "Audio":
        return cls(url=artifact.url, content=artifact.base64_audio, format=artifact.mime_type)


class AudioResponse(BaseModel):
    id: Optional[str] = None
    content: Optional[bytes] = None  # Raw binary audio data
    expires_at: Optional[int] = None
    transcript: Optional[str] = None

    mime_type: Optional[str] = None
    sample_rate: Optional[int] = 24000
    channels: Optional[int] = 1

    @property
    def binary_data(self) -> bytes:
        """Get audio data as binary bytes."""
        return self.content or b""

    def to_dict(self) -> Dict[str, Any]:
        import base64

        # Serialize audio content
        content_value = None
        if self.content:
            content_value = base64.b64encode(self.content).decode("utf-8")

        response_dict = {
            "id": self.id,
            "content": content_value,
            "expires_at": self.expires_at,
            "transcript": self.transcript,
=======
    def from_base64(
        cls,
        base64_content: str,
        id: Optional[str] = None,
        mime_type: Optional[str] = None,
        transcript: Optional[str] = None,
        expires_at: Optional[int] = None,
        sample_rate: Optional[int] = 24000,
        channels: Optional[int] = 1,
        **kwargs,
    ) -> "Audio":
        """Create Audio from base64 content (useful for API responses)"""
        import base64

        try:
            content_bytes = base64.b64decode(base64_content)
        except Exception:
            # If not valid base64, encode as UTF-8 bytes
            content_bytes = base64_content.encode("utf-8")

        return cls(
            content=content_bytes,
            id=id or str(uuid4()),
            mime_type=mime_type,
            transcript=transcript,
            expires_at=expires_at,
            sample_rate=sample_rate,
            channels=channels,
            **kwargs,
        )

    def to_dict(self, include_base64_content: bool = True) -> Dict[str, Any]:
        """Convert to dict, optionally including base64-encoded content"""
        result = {
            "id": self.id,
            "url": self.url,
            "filepath": str(self.filepath) if self.filepath else None,
            "format": self.format,
>>>>>>> 056f3533
            "mime_type": self.mime_type,
            "duration": self.duration,
            "sample_rate": self.sample_rate,
            "channels": self.channels,
            "transcript": self.transcript,
            "expires_at": self.expires_at,
        }

        if include_base64_content and self.content:
            result["content"] = self.to_base64()

        return {k: v for k, v in result.items() if v is not None}


class Video(BaseModel):
    """Unified Video class for all use cases (input, output, artifacts)"""

    # Core content fields (exactly one required)
    url: Optional[str] = None
    filepath: Optional[Union[Path, str]] = None
    content: Optional[bytes] = None  # Raw video bytes (standardized to bytes)

    # Metadata fields
    id: Optional[str] = None
    format: Optional[str] = None  # E.g. 'mp4', 'mov', 'avi', 'webm'
    mime_type: Optional[str] = None  # E.g. 'video/mp4', 'video/quicktime'

    # Video-specific metadata
    duration: Optional[float] = None  # Duration in seconds
    width: Optional[int] = None  # Video width in pixels
    height: Optional[int] = None  # Video height in pixels
    fps: Optional[float] = None  # Frames per second

    # Output-specific fields (from tools)
    eta: Optional[str] = None  # Estimated time for generation
    original_prompt: Optional[str] = None
    revised_prompt: Optional[str] = None

    @model_validator(mode="before")
    def validate_and_normalize_content(cls, data: Any):
        """Ensure exactly one content source and normalize to bytes"""
        if isinstance(data, dict):
            url = data.get("url")
            filepath = data.get("filepath")
            content = data.get("content")

            sources = [x for x in [url, filepath, content] if x is not None]
            if len(sources) == 0:
                raise ValueError("One of 'url', 'filepath', or 'content' must be provided")
            elif len(sources) > 1:
                raise ValueError("Only one of 'url', 'filepath', or 'content' should be provided")

            if data.get("id") is None:
                data["id"] = str(uuid4())

        return data

    def get_content_bytes(self) -> Optional[bytes]:
        """Get video content as raw bytes"""
        if self.content:
            return self.content
        elif self.url:
            import httpx

            return httpx.get(self.url).content
        elif self.filepath:
            with open(self.filepath, "rb") as f:
                return f.read()
        return None

    def to_base64(self) -> Optional[str]:
        """Convert content to base64 string"""
        content_bytes = self.get_content_bytes()
        if content_bytes:
            import base64

            return base64.b64encode(content_bytes).decode("utf-8")
        return None

    @classmethod
    def from_base64(
        cls,
        base64_content: str,
        id: Optional[str] = None,
        mime_type: Optional[str] = None,
        format: Optional[str] = None,
        **kwargs,
    ) -> "Video":
        """Create Image from base64 content"""
        import base64

        try:
            content_bytes = base64.b64decode(base64_content)
        except Exception:
            content_bytes = base64_content.encode("utf-8")

        return cls(content=content_bytes, id=id or str(uuid4()), mime_type=mime_type, format=format, **kwargs)

    def to_dict(self, include_base64_content: bool = True) -> Dict[str, Any]:
        """Convert to dict, optionally including base64-encoded content"""
        result = {
            "id": self.id,
            "url": self.url,
            "filepath": str(self.filepath) if self.filepath else None,
            "format": self.format,
            "mime_type": self.mime_type,
            "duration": self.duration,
            "width": self.width,
            "height": self.height,
            "fps": self.fps,
            "eta": self.eta,
            "original_prompt": self.original_prompt,
            "revised_prompt": self.revised_prompt,
        }

        if include_base64_content and self.content:
            result["content"] = self.to_base64()

        return {k: v for k, v in result.items() if v is not None}


class File(BaseModel):
    url: Optional[str] = None
    filepath: Optional[Union[Path, str]] = None
    # Raw bytes content of a file
    content: Optional[Any] = None
    mime_type: Optional[str] = None
    # External file object (e.g. GeminiFile, must be a valid object as expected by the model you are using)
    external: Optional[Any] = None
    format: Optional[str] = None  # E.g. `pdf`, `txt`, `csv`, `xml`, etc.
    name: Optional[str] = None  # Name of the file, mandatory for AWS Bedrock document input

    @model_validator(mode="before")
    @classmethod
    def check_at_least_one_source(cls, data):
        """Ensure at least one of url, filepath, or content is provided."""
        if isinstance(data, dict) and not any(data.get(field) for field in ["url", "filepath", "content", "external"]):
            raise ValueError("At least one of url, filepath, content or external must be provided")
        return data

    @field_validator("mime_type")
    @classmethod
    def validate_mime_type(cls, v):
        """Validate that the mime_type is one of the allowed types."""
        if v is not None and v not in cls.valid_mime_types():
            raise ValueError(f"Invalid MIME type: {v}. Must be one of: {cls.valid_mime_types()}")
        return v

    @classmethod
    def valid_mime_types(cls) -> List[str]:
        return [
            "application/pdf",
            "application/x-javascript",
            "text/javascript",
            "application/x-python",
            "text/x-python",
            "text/plain",
            "text/html",
            "text/css",
            "text/md",
            "text/csv",
            "text/xml",
            "text/rtf",
        ]

    @property
    def file_url_content(self) -> Optional[Tuple[bytes, str]]:
        import httpx

        if self.url:
            response = httpx.get(self.url)
            content = response.content
            mime_type = response.headers.get("Content-Type", "").split(";")[0]
            return content, mime_type
        else:
            return None<|MERGE_RESOLUTION|>--- conflicted
+++ resolved
@@ -174,7 +174,6 @@
         return None
 
     @classmethod
-<<<<<<< HEAD
     def from_artifact(cls, artifact: AudioArtifact) -> "Audio":
         return cls(url=artifact.url, content=artifact.base64_audio, format=artifact.mime_type)
 
@@ -207,7 +206,7 @@
             "content": content_value,
             "expires_at": self.expires_at,
             "transcript": self.transcript,
-=======
+          
     def from_base64(
         cls,
         base64_content: str,
@@ -246,7 +245,6 @@
             "url": self.url,
             "filepath": str(self.filepath) if self.filepath else None,
             "format": self.format,
->>>>>>> 056f3533
             "mime_type": self.mime_type,
             "duration": self.duration,
             "sample_rate": self.sample_rate,
