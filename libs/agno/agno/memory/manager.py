--- conflicted
+++ resolved
@@ -312,13 +312,9 @@
                 "clear_user_memories() is not supported with an async DB. Please use aclear_user_memories() instead."
             )
 
-<<<<<<< HEAD
-        # Get all memories for the user
-=======
         # TODO: This is inefficient - we fetch all memories just to get their IDs.
         # Extend delete_user_memories() to accept just user_id and delete all memories
         # for that user directly without requiring a list of memory_ids.
->>>>>>> 0060f5db
         memories = self.get_user_memories(user_id=user_id)
         if not memories:
             log_debug(f"No memories found for user {user_id}")
@@ -349,11 +345,7 @@
             memories = await self.aget_user_memories(user_id=user_id)
         else:
             memories = self.get_user_memories(user_id=user_id)
-<<<<<<< HEAD
-
-=======
-        
->>>>>>> 0060f5db
+
         if not memories:
             log_debug(f"No memories found for user {user_id}")
             return
@@ -888,11 +880,7 @@
             memories = await self.aget_user_memories(user_id=user_id)
         else:
             memories = self.get_user_memories(user_id=user_id)
-<<<<<<< HEAD
-
-=======
-        
->>>>>>> 0060f5db
+
         if not memories:
             log_debug("No memories to optimize")
             return []
