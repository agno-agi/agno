from copy import deepcopy
from dataclasses import dataclass
from typing import Any, Callable, Dict, List, Optional, cast

from agno.memory.v2.db.base import MemoryDb
from agno.memory.v2.db.schema import MemoryRow
from agno.memory.v2.schema import UserMemory
from agno.models.base import Model
from agno.models.message import Message
from agno.tools.function import Function
from agno.utils.log import log_debug, log_error, log_warning

# class MemoryUpdate(BaseModel):
#     """Model for updates to the user's memory."""

#     memory: str = Field(
#         ...,
#         description="The user memory to be stored or updated.",
#     )
#     topics: Optional[List[str]] = Field(None, description="The topics of the memory.")
#     id: Optional[str] = Field(
#         None, description="The id of the memory to update. ONLY use if you want to update an existing memory."
#     )


# class MemoryUpdatesResponse(BaseModel):
#     """Model for updates to the user's memory."""

#     updates: List[MemoryUpdate] = Field(
#         ...,
#         description="The updates to the user's memory.",
#     )


@dataclass
class MemoryManager:
    """Model for Memory Manager"""

    # Model used for memory management
    model: Optional[Model] = None

    # Provide the system prompt for the manager as a string. If not provided, a default prompt will be used.
    system_prompt: Optional[str] = None
<<<<<<< HEAD

    # Whether memories were created in the last run
    memories_updated: bool = False
=======
>>>>>>> 878be6f4

    def __init__(self, model: Optional[Model] = None, system_prompt: Optional[str] = None):
        self.model = model
        if self.model is not None and isinstance(self.model, str):
            raise ValueError("Model must be a Model object, not a string")
        self.system_prompt = system_prompt

    def add_tools_to_model(self, model: Model, tools: List[Callable]) -> None:
        model = cast(Model, model)
        model.reset_tools_and_functions()

        _tools_for_model = []
        _functions_for_model = {}

        for tool in tools:
            try:
                function_name = tool.__name__
                if function_name not in _functions_for_model:
                    func = Function.from_callable(tool, strict=True)  # type: ignore
                    func.strict = True
                    _functions_for_model[func.name] = func
                    _tools_for_model.append({"type": "function", "function": func.to_dict()})
                    log_debug(f"Added function {func.name}")
            except Exception as e:
                log_warning(f"Could not add function {tool}: {e}")

        # Set tools on the model
        model.set_tools(tools=_tools_for_model)
        # Set functions on the model
        model.set_functions(functions=_functions_for_model)

    # def update_model(self) -> None:
    #     self.model = cast(Model, self.model)
    #     self.model.reset_tools_and_functions()

    #     if self.use_json_mode is not None and self.use_json_mode is True:
    #         self.model.response_format = {"type": "json_object"}

    #     elif self.model.supports_native_structured_outputs:
    #         self.model.response_format = MemoryUpdatesResponse
    #         self.model.structured_outputs = True

    #     elif self.model.supports_json_schema_outputs:
    #         self.model.response_format = {
    #             "type": "json_schema",
    #             "json_schema": {
    #                 "name": MemoryUpdatesResponse.__name__,
    #                 "schema": MemoryUpdatesResponse.model_json_schema(),
    #             },
    #         }
    #     else:
    #         self.model.response_format = {"type": "json_object"}

    # def get_update_memories_system_message(
    #     self, messages: List[Message], existing_memories: Optional[List[Dict[str, Any]]] = None
    # ) -> Message:
    #     if self.system_prompt is not None:
    #         return Message(role="system", content=self.system_prompt)
    #     self.model = cast(Model, self.model)

    #     # -*- Return a system message for the memory manager
    #     system_prompt_lines = [
    #         "Your task is to generate concise memories for the user's messages. "
    #         "You can also decide that no new memories are needed."
    #         "If you do create new memories, create one or more memories that captures the key information provided by the user, as if you were storing it for future reference. "
    #         "Each memory should be a brief, third-person statement that encapsulates the most important aspect of the user's input, without adding any extraneous information. "
    #         "Memories should include details that could personalize ongoing interactions with the user, such as:\n"
    #         "  - Personal facts: name, age, occupation, location, interests, preferences, etc.\n"
    #         "  - Significant life events or experiences shared by the user\n"
    #         "  - Important context about the user's current situation, challenges or goals\n"
    #         "  - What the user likes or dislikes, their opinions, beliefs, values, etc.\n"
    #         "  - Any other details that provide valuable insights into the user's personality, perspective or needs",
    #         "You will also be provided with a list of existing memories. You may:",
    #         "  1. Decide to make no changes to the existing memories.",
    #         "  2. Decide to add new memories.",
    #         "  3. Decide to update existing memories.",
    #     ]

    #     system_prompt_lines.append("<user_messages>")
    #     user_messages = []
    #     for message in messages:
    #         if message.role == "user":
    #             user_messages.append(message.get_content_string())
    #     system_prompt_lines.append("\n".join(user_messages))
    #     system_prompt_lines.append("</user_messages>")

    #     if existing_memories and len(existing_memories) > 0:
    #         system_prompt_lines.append("<existing_memories>")
    #         for existing_memory in existing_memories:
    #             system_prompt_lines.append(f"ID: {existing_memory['memory_id']}")
    #             system_prompt_lines.append(f"Memory: {existing_memory['memory']}")
    #             system_prompt_lines.append("\n")
    #         system_prompt_lines.append("</existing_memories>")

    #     if self.model.response_format == {"type": "json_object"}:
    #         system_prompt_lines.append(get_json_output_prompt(MemoryUpdatesResponse))  # type: ignore

    #     return Message(role="system", content="\n".join(system_prompt_lines))

    def get_system_message(
        self,
        existing_memories: Optional[List[Dict[str, Any]]] = None,
        messages: Optional[List[Message]] = None,
        enable_delete_memory: bool = True,
        enable_clear_memory: bool = True,
    ) -> Message:
        # -*- Return a system message for the memory manager
        system_prompt_lines = [
            "Your task is to add, update, or delete memories based on the user's task. "
            "You can also decide that no new memories or other changes are needed. "
            "If you do create new memories, create one or more memories that captures the key information provided by the user, as if you were storing it for future reference. "
            "Memories should be a brief, third-person statement that encapsulates the most important aspect of the user's input, without adding any extraneous information. "
            "Don't make a single memory too long, but do create multiple memories if needed to capture all the information. "
            "When updating a memory, append the existing memory with new information rather than completely overwriting it. "
            "Memories should include details that could personalize ongoing interactions with the user, such as:"
            "  - Personal facts: name, age, occupation, location, interests, preferences, etc."
            "  - Significant life events or experiences shared by the user"
            "  - Important context about the user's current situation, challenges or goals"
            "  - What the user likes or dislikes, their opinions, beliefs, values, etc."
            "  - Any other details that provide valuable insights into the user's personality, perspective or needs",
            "You will also be provided with a list of existing memories. You may:",
            "  1. Decide to make no changes to the existing memories.",
            "  2. Decide to add a new memory using the `add_memory` tool.",
            "  3. Decide to update an existing memory using the `update_memory` tool.",
        ]
        if enable_delete_memory:
            system_prompt_lines.append("  4. Decide to delete an existing memory using the `delete_memory` tool.")
        if enable_clear_memory:
            system_prompt_lines.append("  5. Decide to clear all memories using the `clear_memory` tool.")
        system_prompt_lines += [
            "You can call multiple of these tools in a single response if needed. ",
            "Only add or update memories if it is necessary to capture key information provided by the user.",
        ]

        if messages:
            system_prompt_lines.append("\n<user_messages>")
            user_messages = []
            for message in messages:
                if message.role == "user":
                    user_messages.append(message.get_content_string())
            system_prompt_lines.append("\n".join(user_messages))
            system_prompt_lines.append("</user_messages>")

        if existing_memories and len(existing_memories) > 0:
            system_prompt_lines.append("<existing_memories>")
            for existing_memory in existing_memories:
                system_prompt_lines.append(f"ID: {existing_memory['memory_id']}")
                system_prompt_lines.append(f"Memory: {existing_memory['memory']}")
                system_prompt_lines.append("\n")
            system_prompt_lines.append("</existing_memories>")

        return Message(role="system", content="\n".join(system_prompt_lines))

    def create_or_update_memories(
        self,
        messages: List[Message],
        existing_memories: List[Dict[str, Any]],
        user_id: str,
        db: MemoryDb,
    ) -> str:
        if self.model is None:
            log_error("No model provided for memory manager")
            return "No model provided for memory manager"

        log_debug("MemoryManager Start", center=True)

        if len(messages) == 1:
            input_string = messages[0].get_content_string()
        else:
            input_string = (
                f"[{', '.join([m.get_content_string() for m in messages if m.role == 'user' and m.content])}]"
            )

        model_copy = deepcopy(self.model)
        # Update the Model (set defaults, add logit etc.)
        self.add_tools_to_model(
            model_copy,
            self._get_db_tools(user_id, db, input_string, enable_delete_memory=False, enable_clear_memory=False),
        )

        # Prepare the List of messages to send to the Model
        messages_for_model: List[Message] = [
            self.get_system_message(
                existing_memories, messages=messages, enable_delete_memory=False, enable_clear_memory=False
            ),
            # For models that require a non-system message
            Message(role="user", content="Create or update memories based on the user's messages."),
        ]

        # Generate a response from the Model (includes running function calls)
        response = model_copy.response(messages=messages_for_model)

        if response.tool_calls is not None and len(response.tool_calls) > 0:
            self.memories_updated = True
        log_debug("MemoryManager End", center=True)

        return response.content or "No response from model"

    async def acreate_or_update_memories(
        self,
        messages: List[Message],
        existing_memories: List[Dict[str, Any]],
        user_id: str,
        db: MemoryDb,
    ) -> str:
        if self.model is None:
            log_error("No model provided for memory manager")
            return "No model provided for memory manager"

        log_debug("MemoryManager Start", center=True)

        if len(messages) == 1:
            input_string = messages[0].get_content_string()
        else:
            input_string = (
                f"[{', '.join([m.get_content_string() for m in messages if m.role == 'user' and m.content])}]"
            )

        model_copy = deepcopy(self.model)
        # Update the Model (set defaults, add logit etc.)
        self.add_tools_to_model(
            model_copy,
            self._get_db_tools(user_id, db, input_string, enable_delete_memory=False, enable_clear_memory=False),
        )

        # Prepare the List of messages to send to the Model
        messages_for_model: List[Message] = [
            self.get_system_message(existing_memories, messages=messages),
            # For models that require a non-system message
            Message(role="user", content="Create or update memories based on the user's messages."),
        ]

        # Generate a response from the Model (includes running function calls)
        response = await model_copy.aresponse(messages=messages_for_model)

        if response.tool_calls is not None and len(response.tool_calls) > 0:
            self.memories_updated = True
        log_debug("MemoryManager End", center=True)

        return response.content or "No response from model"

    def run_memory_task(
        self,
        task: str,
        existing_memories: List[Dict[str, Any]],
        user_id: str,
        db: MemoryDb,
    ) -> str:
        if self.model is None:
            log_error("No model provided for memory manager")
            return "No model provided for memory manager"

        log_debug("MemoryManager Start", center=True)

        model_copy = deepcopy(self.model)
        # Update the Model (set defaults, add logit etc.)
        self.add_tools_to_model(model_copy, self._get_db_tools(user_id, db, task))

        # Prepare the List of messages to send to the Model
        messages_for_model: List[Message] = [
            self.get_system_message(existing_memories),
            # For models that require a non-system message
            Message(role="user", content=task),
        ]

        # Generate a response from the Model (includes running function calls)
        response = model_copy.response(messages=messages_for_model)

        if response.tool_calls is not None and len(response.tool_calls) > 0:
            self.memories_updated = True
        log_debug("MemoryManager End", center=True)

        return response.content or "No response from model"

    async def arun_memory_task(
        self,
        task: str,
        existing_memories: List[Dict[str, Any]],
        user_id: str,
        db: MemoryDb,
    ) -> str:
        if self.model is None:
            log_error("No model provided for memory manager")
            return "No model provided for memory manager"

        log_debug("MemoryManager Start", center=True)

        model_copy = deepcopy(self.model)
        # Update the Model (set defaults, add logit etc.)
        self.add_tools_to_model(model_copy, self._get_db_tools(user_id, db, task))

        # Prepare the List of messages to send to the Model
        messages_for_model: List[Message] = [
            self.get_system_message(existing_memories),
            # For models that require a non-system message
            Message(role="user", content=task),
        ]

        # Generate a response from the Model (includes running function calls)
        response = await model_copy.aresponse(messages=messages_for_model)

        if response.tool_calls is not None and len(response.tool_calls) > 0:
            self.memories_updated = True
        log_debug("MemoryManager End", center=True)

        return response.content or "No response from model"

    # -*- DB Functions
    def _get_db_tools(
        self,
        user_id: str,
        db: MemoryDb,
        input_string: str,
        enable_add_memory: bool = True,
        enable_update_memory: bool = True,
        enable_delete_memory: bool = True,
        enable_clear_memory: bool = True,
    ) -> List[Callable]:
        from datetime import datetime

        def add_memory(memory: str, topics: Optional[List[str]] = None) -> str:
            """Use this function to add a memory to the database.
            Args:
                memory (str): The memory to be added.
                topics (Optional[List[str]]): The topics of the memory.
            Returns:
                str: A message indicating if the memory was added successfully or not.
            """
            from uuid import uuid4

            try:
                last_updated = datetime.now()
                memory_id = str(uuid4())
                db.upsert_memory(
                    MemoryRow(
                        id=memory_id,
                        user_id=user_id,
                        memory=UserMemory(
                            memory_id=memory_id,
                            memory=memory,
                            topics=topics,
                            last_updated=last_updated,
                            input=input_string,
                        ).to_dict(),
                        last_updated=last_updated,
                    )
                )
                log_debug(f"Memory added: {memory_id}")
                return "Memory added successfully"
            except Exception as e:
                log_warning(f"Error storing memory in db: {e}")
                return f"Error adding memory: {e}"

        def update_memory(memory_id: str, memory: str, topics: Optional[List[str]] = None) -> str:
            """Use this function to update a memory in the database.
            Args:
                memory_id (str): The id of the memory to be updated.
                memory (str): The updated memory.
                topics (Optional[List[str]]): The topics of the memory.
            Returns:
                str: A message indicating if the memory was updated successfully or not.
            """
            try:
                last_updated = datetime.now()
                db.upsert_memory(
                    MemoryRow(
                        id=memory_id,
                        user_id=user_id,
                        memory=UserMemory(
                            memory_id=memory_id,
                            memory=memory,
                            topics=topics,
                            last_updated=last_updated,
                            input=input_string,
                        ).to_dict(),
                        last_updated=last_updated,
                    )
                )
                log_debug("Memory updated")
                return "Memory updated successfully"
            except Exception as e:
                log_warning("Error storing memory in db: {e}")
                return f"Error adding memory: {e}"

        def delete_memory(memory_id: str) -> str:
            """Use this function to delete a memory from the database.
            Args:
                memory_id (str): The id of the memory to be deleted.
            Returns:
                str: A message indicating if the memory was deleted successfully or not.
            """
            try:
                db.delete_memory(memory_id=memory_id)
                log_debug("Memory deleted")
                return "Memory deleted successfully"
            except Exception as e:
                log_warning(f"Error deleting memory in db: {e}")
                return f"Error deleting memory: {e}"

        def clear_memory() -> str:
            """Use this function to clear all memories from the database.
            Returns:
                str: A message indicating if the memory was cleared successfully or not.
            """
            db.clear()
            log_debug("Memory cleared")
            return "Memory cleared successfully"

        functions: List[Callable] = []
        if enable_add_memory:
            functions.append(add_memory)
        if enable_update_memory:
            functions.append(update_memory)
        if enable_delete_memory:
            functions.append(delete_memory)
        if enable_clear_memory:
            functions.append(clear_memory)
        return functions<|MERGE_RESOLUTION|>--- conflicted
+++ resolved
@@ -41,12 +41,9 @@
 
     # Provide the system prompt for the manager as a string. If not provided, a default prompt will be used.
     system_prompt: Optional[str] = None
-<<<<<<< HEAD
 
     # Whether memories were created in the last run
     memories_updated: bool = False
-=======
->>>>>>> 878be6f4
 
     def __init__(self, model: Optional[Model] = None, system_prompt: Optional[str] = None):
         self.model = model
