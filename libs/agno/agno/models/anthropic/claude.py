--- conflicted
+++ resolved
@@ -403,11 +403,7 @@
     def count_tokens(
         self,
         messages: List[Message],
-<<<<<<< HEAD
-        tools: Optional[List[Union[Function, dict]]] = None,
-=======
         tools: Optional[List[Union[Function, Dict[str, Any]]]] = None,
->>>>>>> be4e3c18
     ) -> int:
         anthropic_messages, system_prompt = format_messages(messages, compress_tool_results=True)
         anthropic_tools = None
@@ -1039,7 +1035,7 @@
                     else:
                         model_response.provider_data["context_management"] = context_mgmt
 
-        if hasattr(response.message, "usage") and response.message.usage is not None:  # type: ignore
+        if hasattr(response, "message") and hasattr(response.message, "usage") and response.message.usage is not None:  # type: ignore
             model_response.response_usage = self._get_metrics(response.message.usage)  # type: ignore
 
         # Capture the Beta response
