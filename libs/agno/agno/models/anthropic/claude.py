import json
from collections.abc import AsyncIterator
from dataclasses import asdict, dataclass
from os import getenv
from typing import Any, Dict, List, Optional, Type, Union

from pydantic import BaseModel

from agno.exceptions import ModelProviderError, ModelRateLimitError
from agno.models.base import Model
from agno.models.message import Citations, DocumentCitation, Message, UrlCitation
from agno.models.metrics import Metrics
from agno.models.response import ModelResponse
from agno.run.agent import RunOutput
from agno.utils.log import log_debug, log_error, log_warning
from agno.utils.models.claude import MCPServerConfiguration, format_messages, format_tools_for_model

try:
    from anthropic import Anthropic as AnthropicClient
    from anthropic import (
        APIConnectionError,
        APIStatusError,
        RateLimitError,
    )
    from anthropic import (
        AsyncAnthropic as AsyncAnthropicClient,
    )
    from anthropic.types import (
        CitationPageLocation,
        CitationsWebSearchResultLocation,
        ContentBlockDeltaEvent,
        ContentBlockStartEvent,
        ContentBlockStopEvent,
        MessageDeltaUsage,
        # MessageDeltaEvent,  # Currently broken
        MessageStopEvent,
        Usage,
    )
    from anthropic.types import (
        Message as AnthropicMessage,
    )
except ImportError as e:
    raise ImportError("`anthropic` not installed. Please install it with `pip install anthropic`") from e

# Import Beta types
try:
    from anthropic.types.beta import BetaRawContentBlockDeltaEvent, BetaTextDelta
    from anthropic.types.beta.beta_message import BetaMessage
    from anthropic.types.beta.beta_usage import BetaUsage
except ImportError as e:
    raise ImportError(
        "`anthropic` not installed or missing beta components. Please install with `pip install anthropic`"
    ) from e


@dataclass
class Claude(Model):
    """
    A class representing Anthropic Claude model.

    For more information, see: https://docs.anthropic.com/en/api/messages
    """

    # Models that DO NOT support extended thinking
    # All future models are assumed to support thinking
    # Based on official Anthropic documentation: https://docs.claude.com/en/docs/about-claude/models/overview
    NON_THINKING_MODELS = {
        # Claude Haiku 3 family (does not support thinking)
        "claude-3-haiku-20240307",
        # Claude Haiku 3.5 family (does not support thinking)
        "claude-3-5-haiku-20241022",
        "claude-3-5-haiku-latest",
    }

    id: str = "claude-sonnet-4-5-20250929"
    name: str = "Claude"
    provider: str = "Anthropic"

    # Request parameters
    max_tokens: Optional[int] = 8192
    thinking: Optional[Dict[str, Any]] = None
    temperature: Optional[float] = None
    stop_sequences: Optional[List[str]] = None
    top_p: Optional[float] = None
    top_k: Optional[int] = None
    cache_system_prompt: Optional[bool] = False
    extended_cache_time: Optional[bool] = False
    context_management: Optional[Dict[str, Any]] = None
    request_params: Optional[Dict[str, Any]] = None
    mcp_servers: Optional[List[MCPServerConfiguration]] = None

    # Skills configuration
    skills: Optional[List[Dict[str, str]]] = (
        None  # e.g., [{"type": "anthropic", "skill_id": "pptx", "version": "latest"}]
    )
    betas: Optional[List[str]] = None  # Enables specific experimental or newly released features.

    # Client parameters
    api_key: Optional[str] = None
    default_headers: Optional[Dict[str, Any]] = None
    timeout: Optional[float] = None
    client_params: Optional[Dict[str, Any]] = None

    client: Optional[AnthropicClient] = None
    async_client: Optional[AsyncAnthropicClient] = None

    def __post_init__(self):
        """Validate model configuration after initialization"""
        # Validate thinking support immediately at model creation
        if self.thinking:
            self._validate_thinking_support()
        # Set up skills configuration if skills are enabled
        if self.skills:
            self._setup_skills_configuration()

    def _get_client_params(self) -> Dict[str, Any]:
        client_params: Dict[str, Any] = {}

        self.api_key = self.api_key or getenv("ANTHROPIC_API_KEY")
        if not self.api_key:
            log_error("ANTHROPIC_API_KEY not set. Please set the ANTHROPIC_API_KEY environment variable.")

        # Add API key to client parameters
        client_params["api_key"] = self.api_key
        if self.timeout is not None:
            client_params["timeout"] = self.timeout

        # Add additional client parameters
        if self.client_params is not None:
            client_params.update(self.client_params)
        if self.default_headers is not None:
            client_params["default_headers"] = self.default_headers
        return client_params

    def get_client(self) -> AnthropicClient:
        """
        Returns an instance of the Anthropic client.
        """
        if self.client and not self.client.is_closed():
            return self.client

        _client_params = self._get_client_params()
        self.client = AnthropicClient(**_client_params)
        return self.client

    def get_async_client(self) -> AsyncAnthropicClient:
        """
        Returns an instance of the async Anthropic client.
        """
        if self.async_client and not self.async_client.is_closed():
            return self.async_client

        _client_params = self._get_client_params()
        self.async_client = AsyncAnthropicClient(**_client_params)
        return self.async_client

    def _validate_thinking_support(self) -> None:
        """
        Validate that the current model supports extended thinking.

        Raises:
            ValueError: If thinking is enabled but the model doesn't support it
        """
        if self.thinking and self.id in self.NON_THINKING_MODELS:
            non_thinking_models = "\n  - ".join(sorted(self.NON_THINKING_MODELS))
            raise ValueError(
                f"Model '{self.id}' does not support extended thinking.\n\n"
                f"The following models do NOT support thinking:\n  - {non_thinking_models}\n\n"
                f"All other Claude models support extended thinking by default.\n"
                f"For more information, see: https://docs.anthropic.com/en/docs/about-claude/models/overview"
            )

    def _setup_skills_configuration(self) -> None:
        """
        Set up configuration for Claude Agent Skills.
        Automatically configures betas array with required values.

        Skills enable document creation capabilities (PowerPoint, Excel, Word, PDF).
        For more information, see: https://docs.claude.com/en/docs/agents-and-tools/agent-skills/quickstart
        """
        # Required betas for skills
        required_betas = ["code-execution-2025-08-25", "skills-2025-10-02"]

        # Initialize or merge betas
        if self.betas is None:
            self.betas = required_betas
        else:
            # Add required betas if not present
            for beta in required_betas:
                if beta not in self.betas:
                    self.betas.append(beta)

    def get_request_params(self) -> Dict[str, Any]:
        """
        Generate keyword arguments for API requests.
        """
        # Validate thinking support if thinking is enabled
        if self.thinking:
            self._validate_thinking_support()

        _request_params: Dict[str, Any] = {}
        if self.max_tokens:
            _request_params["max_tokens"] = self.max_tokens
        if self.thinking:
            _request_params["thinking"] = self.thinking
        if self.temperature:
            _request_params["temperature"] = self.temperature
        if self.stop_sequences:
            _request_params["stop_sequences"] = self.stop_sequences
        if self.top_p:
            _request_params["top_p"] = self.top_p
        if self.top_k:
            _request_params["top_k"] = self.top_k
        if self.context_management:
            _request_params["context_management"] = self.context_management
        if self.mcp_servers:
            _request_params["mcp_servers"] = [
                {k: v for k, v in asdict(server).items() if v is not None} for server in self.mcp_servers
            ]
        if self.skills:
            _request_params["betas"] = self.betas
            _request_params["container"] = {"skills": self.skills}
        if self.request_params:
            _request_params.update(self.request_params)

        return _request_params

    def _prepare_request_kwargs(
        self, system_message: str, tools: Optional[List[Dict[str, Any]]] = None
    ) -> Dict[str, Any]:
        """
        Prepare the request keyword arguments for the API call.

        Args:
            system_message (str): The concatenated system messages.

        Returns:
            Dict[str, Any]: The request keyword arguments.
        """
        request_kwargs = self.get_request_params().copy()
        if system_message:
            if self.cache_system_prompt:
                cache_control = (
                    {"type": "ephemeral", "ttl": "1h"}
                    if self.extended_cache_time is not None and self.extended_cache_time is True
                    else {"type": "ephemeral"}
                )
                request_kwargs["system"] = [{"text": system_message, "type": "text", "cache_control": cache_control}]
            else:
                request_kwargs["system"] = [{"text": system_message, "type": "text"}]

        # Add code execution tool if skills are enabled
        if self.skills:
            code_execution_tool = {"type": "code_execution_20250825", "name": "code_execution"}
            if tools:
                # Add code_execution to existing tools, code execution is needed for generating and processing files
                tools = tools + [code_execution_tool]
            else:
                tools = [code_execution_tool]

        if tools:
            request_kwargs["tools"] = format_tools_for_model(tools)

        if request_kwargs:
            log_debug(f"Calling {self.provider} with request parameters: {request_kwargs}", log_level=2)
        return request_kwargs

    def invoke(
        self,
        messages: List[Message],
        assistant_message: Message,
        response_format: Optional[Union[Dict, Type[BaseModel]]] = None,
        tools: Optional[List[Dict[str, Any]]] = None,
        tool_choice: Optional[Union[str, Dict[str, Any]]] = None,
        run_response: Optional[RunOutput] = None,
    ) -> ModelResponse:
        """
        Send a request to the Anthropic API to generate a response.
        """
        try:
            if run_response and run_response.metrics:
                run_response.metrics.set_time_to_first_token()

            chat_messages, system_message = format_messages(messages)
            request_kwargs = self._prepare_request_kwargs(system_message, tools)

<<<<<<< HEAD
            if self.mcp_servers is not None or self.context_management is not None:
=======
            if self.mcp_servers is not None or self.skills is not None:
>>>>>>> fbacebff
                assistant_message.metrics.start_timer()
                provider_response = self.get_client().beta.messages.create(
                    model=self.id,
                    messages=chat_messages,  # type: ignore
                    **request_kwargs,
                )
            else:
                assistant_message.metrics.start_timer()
                provider_response = self.get_client().messages.create(
                    model=self.id,
                    messages=chat_messages,  # type: ignore
                    **request_kwargs,
                )

            assistant_message.metrics.stop_timer()

            # Parse the response into an Agno ModelResponse object
            model_response = self._parse_provider_response(provider_response, response_format=response_format)  # type: ignore

            return model_response

        except APIConnectionError as e:
            log_error(f"Connection error while calling Claude API: {str(e)}")
            raise ModelProviderError(message=e.message, model_name=self.name, model_id=self.id) from e
        except RateLimitError as e:
            log_warning(f"Rate limit exceeded: {str(e)}")
            raise ModelRateLimitError(message=e.message, model_name=self.name, model_id=self.id) from e
        except APIStatusError as e:
            log_error(f"Claude API error (status {e.status_code}): {str(e)}")
            raise ModelProviderError(
                message=e.message, status_code=e.status_code, model_name=self.name, model_id=self.id
            ) from e
        except Exception as e:
            log_error(f"Unexpected error calling Claude API: {str(e)}")
            raise ModelProviderError(message=str(e), model_name=self.name, model_id=self.id) from e

    def invoke_stream(
        self,
        messages: List[Message],
        assistant_message: Message,
        response_format: Optional[Union[Dict, Type[BaseModel]]] = None,
        tools: Optional[List[Dict[str, Any]]] = None,
        tool_choice: Optional[Union[str, Dict[str, Any]]] = None,
        run_response: Optional[RunOutput] = None,
    ) -> Any:
        """
        Stream a response from the Anthropic API.

        Args:
            messages (List[Message]): A list of messages to send to the model.

        Returns:
            Any: The streamed response from the model.

        Raises:
            APIConnectionError: If there are network connectivity issues
            RateLimitError: If the API rate limit is exceeded
            APIStatusError: For other API-related errors
        """
        chat_messages, system_message = format_messages(messages)
        request_kwargs = self._prepare_request_kwargs(system_message, tools)

        try:
            if run_response and run_response.metrics:
                run_response.metrics.set_time_to_first_token()

<<<<<<< HEAD
            if self.mcp_servers is not None or self.context_management is not None:
=======
            if self.mcp_servers is not None or self.skills is not None:
>>>>>>> fbacebff
                assistant_message.metrics.start_timer()
                with self.get_client().beta.messages.stream(
                    model=self.id,
                    messages=chat_messages,  # type: ignore
                    **request_kwargs,
                ) as stream:
                    for chunk in stream:
                        yield self._parse_provider_response_delta(chunk)  # type: ignore
            else:
                assistant_message.metrics.start_timer()
                with self.get_client().messages.stream(
                    model=self.id,
                    messages=chat_messages,  # type: ignore
                    **request_kwargs,
                ) as stream:
                    for chunk in stream:  # type: ignore
                        yield self._parse_provider_response_delta(chunk)  # type: ignore

            assistant_message.metrics.stop_timer()

        except APIConnectionError as e:
            log_error(f"Connection error while calling Claude API: {str(e)}")
            raise ModelProviderError(message=e.message, model_name=self.name, model_id=self.id) from e
        except RateLimitError as e:
            log_warning(f"Rate limit exceeded: {str(e)}")
            raise ModelRateLimitError(message=e.message, model_name=self.name, model_id=self.id) from e
        except APIStatusError as e:
            log_error(f"Claude API error (status {e.status_code}): {str(e)}")
            raise ModelProviderError(
                message=e.message, status_code=e.status_code, model_name=self.name, model_id=self.id
            ) from e
        except Exception as e:
            log_error(f"Unexpected error calling Claude API: {str(e)}")
            raise ModelProviderError(message=str(e), model_name=self.name, model_id=self.id) from e

    async def ainvoke(
        self,
        messages: List[Message],
        assistant_message: Message,
        response_format: Optional[Union[Dict, Type[BaseModel]]] = None,
        tools: Optional[List[Dict[str, Any]]] = None,
        tool_choice: Optional[Union[str, Dict[str, Any]]] = None,
        run_response: Optional[RunOutput] = None,
    ) -> ModelResponse:
        """
        Send an asynchronous request to the Anthropic API to generate a response.
        """
        try:
            if run_response and run_response.metrics:
                run_response.metrics.set_time_to_first_token()

            chat_messages, system_message = format_messages(messages)
            request_kwargs = self._prepare_request_kwargs(system_message, tools)

<<<<<<< HEAD
            if self.mcp_servers is not None or self.context_management is not None:
=======
            if self.mcp_servers is not None or self.skills is not None:
>>>>>>> fbacebff
                assistant_message.metrics.start_timer()
                provider_response = await self.get_async_client().beta.messages.create(
                    model=self.id,
                    messages=chat_messages,  # type: ignore
                    **request_kwargs,
                )
            else:
                assistant_message.metrics.start_timer()
                provider_response = await self.get_async_client().messages.create(
                    model=self.id,
                    messages=chat_messages,  # type: ignore
                    **request_kwargs,
                )

            assistant_message.metrics.stop_timer()

            # Parse the response into an Agno ModelResponse object
            model_response = self._parse_provider_response(provider_response, response_format=response_format)  # type: ignore

            return model_response

        except APIConnectionError as e:
            log_error(f"Connection error while calling Claude API: {str(e)}")
            raise ModelProviderError(message=e.message, model_name=self.name, model_id=self.id) from e
        except RateLimitError as e:
            log_warning(f"Rate limit exceeded: {str(e)}")
            raise ModelRateLimitError(message=e.message, model_name=self.name, model_id=self.id) from e
        except APIStatusError as e:
            log_error(f"Claude API error (status {e.status_code}): {str(e)}")
            raise ModelProviderError(
                message=e.message, status_code=e.status_code, model_name=self.name, model_id=self.id
            ) from e
        except Exception as e:
            log_error(f"Unexpected error calling Claude API: {str(e)}")
            raise ModelProviderError(message=str(e), model_name=self.name, model_id=self.id) from e

    async def ainvoke_stream(
        self,
        messages: List[Message],
        assistant_message: Message,
        response_format: Optional[Union[Dict, Type[BaseModel]]] = None,
        tools: Optional[List[Dict[str, Any]]] = None,
        tool_choice: Optional[Union[str, Dict[str, Any]]] = None,
        run_response: Optional[RunOutput] = None,
    ) -> AsyncIterator[ModelResponse]:
        """
        Stream an asynchronous response from the Anthropic API.
        Args:
            messages (List[Message]): A list of messages to send to the model.
        Returns:
            AsyncIterator[ModelResponse]: An async iterator of processed model responses.
        Raises:
            APIConnectionError: If there are network connectivity issues
            RateLimitError: If the API rate limit is exceeded
            APIStatusError: For other API-related errors
        """
        try:
            if run_response and run_response.metrics:
                run_response.metrics.set_time_to_first_token()

            chat_messages, system_message = format_messages(messages)
            request_kwargs = self._prepare_request_kwargs(system_message, tools)

<<<<<<< HEAD
            if self.mcp_servers is not None or self.context_management is not None:
=======
            if self.mcp_servers is not None or self.skills is not None:
>>>>>>> fbacebff
                assistant_message.metrics.start_timer()
                async with self.get_async_client().beta.messages.stream(
                    model=self.id,
                    messages=chat_messages,  # type: ignore
                    **request_kwargs,
                ) as stream:
                    async for chunk in stream:
                        yield self._parse_provider_response_delta(chunk)  # type: ignore
            else:
                assistant_message.metrics.start_timer()
                async with self.get_async_client().messages.stream(
                    model=self.id,
                    messages=chat_messages,  # type: ignore
                    **request_kwargs,
                ) as stream:
                    async for chunk in stream:  # type: ignore
                        yield self._parse_provider_response_delta(chunk)  # type: ignore

            assistant_message.metrics.stop_timer()

        except APIConnectionError as e:
            log_error(f"Connection error while calling Claude API: {str(e)}")
            raise ModelProviderError(message=e.message, model_name=self.name, model_id=self.id) from e
        except RateLimitError as e:
            log_warning(f"Rate limit exceeded: {str(e)}")
            raise ModelRateLimitError(message=e.message, model_name=self.name, model_id=self.id) from e
        except APIStatusError as e:
            log_error(f"Claude API error (status {e.status_code}): {str(e)}")
            raise ModelProviderError(
                message=e.message, status_code=e.status_code, model_name=self.name, model_id=self.id
            ) from e
        except Exception as e:
            log_error(f"Unexpected error calling Claude API: {str(e)}")
            raise ModelProviderError(message=str(e), model_name=self.name, model_id=self.id) from e

    def get_system_message_for_model(self, tools: Optional[List[Any]] = None) -> Optional[str]:
        if tools is not None and len(tools) > 0:
            tool_call_prompt = "Do not reflect on the quality of the returned search results in your response\n\n"
            return tool_call_prompt
        return None

    def _parse_provider_response(self, response: Union[AnthropicMessage, BetaMessage], **kwargs) -> ModelResponse:
        """
        Parse the Claude response into a ModelResponse.

        Args:
            response: Raw response from Anthropic

        Returns:
            ModelResponse: Parsed response data
        """
        model_response = ModelResponse()

        # Add role (Claude always uses 'assistant')
        model_response.role = response.role or "assistant"

        if response.content:
            for block in response.content:
                if block.type == "text":
                    if model_response.content is None:
                        model_response.content = block.text
                    else:
                        model_response.content += block.text

                    # Capture citations from the response
                    if block.citations is not None:
                        if model_response.citations is None:
                            model_response.citations = Citations(raw=[], urls=[], documents=[])
                        for citation in block.citations:
                            model_response.citations.raw.append(citation.model_dump())  # type: ignore
                            # Web search citations
                            if isinstance(citation, CitationsWebSearchResultLocation):
                                model_response.citations.urls.append(  # type: ignore
                                    UrlCitation(url=citation.url, title=citation.cited_text)
                                )
                            # Document citations
                            elif isinstance(citation, CitationPageLocation):
                                model_response.citations.documents.append(  # type: ignore
                                    DocumentCitation(
                                        document_title=citation.document_title,
                                        cited_text=citation.cited_text,
                                    )
                                )
                elif block.type == "thinking":
                    model_response.reasoning_content = block.thinking
                    model_response.provider_data = {
                        "signature": block.signature,
                    }
                elif block.type == "redacted_thinking":
                    model_response.redacted_reasoning_content = block.data

        # Extract tool calls from the response
        if response.stop_reason == "tool_use":
            for block in response.content:
                if block.type == "tool_use":
                    tool_name = block.name
                    tool_input = block.input

                    function_def = {"name": tool_name}
                    if tool_input:
                        function_def["arguments"] = json.dumps(tool_input)

                    model_response.extra = model_response.extra or {}

                    model_response.tool_calls.append(
                        {
                            "id": block.id,
                            "type": "function",
                            "function": function_def,
                        }
                    )

        # Add usage metrics
        if response.usage is not None:
            model_response.response_usage = self._get_metrics(response.usage)

<<<<<<< HEAD
        # Capture context management information if present
        if self.context_management is not None and hasattr(response, "context_management"):
            if response.context_management is not None:  # type: ignore
                model_response.provider_data = model_response.provider_data or {}
                if hasattr(response.context_management, "model_dump"):
                    model_response.provider_data["context_management"] = response.context_management.model_dump()  # type: ignore
                else:
                    model_response.provider_data["context_management"] = response.context_management  # type: ignore
=======
        # Extract file IDs if skills are enabled
        if self.skills and response.content:
            file_ids: List[str] = []
            for block in response.content:
                if block.type == "bash_code_execution_tool_result":
                    if hasattr(block, "content") and hasattr(block.content, "content"):
                        if isinstance(block.content.content, list):
                            for output_block in block.content.content:
                                if hasattr(output_block, "file_id"):
                                    file_ids.append(output_block.file_id)

            if file_ids:
                if model_response.provider_data is None:
                    model_response.provider_data = {}
                model_response.provider_data["file_ids"] = file_ids
>>>>>>> fbacebff

        return model_response

    def _parse_provider_response_delta(
        self,
        response: Union[
            ContentBlockStartEvent,
            ContentBlockDeltaEvent,
            ContentBlockStopEvent,
            MessageStopEvent,
            BetaRawContentBlockDeltaEvent,
        ],
    ) -> ModelResponse:
        """
        Parse the Claude streaming response into ModelProviderResponse objects.

        Args:
            response: Raw response chunk from Anthropic

        Returns:
            ModelResponse: Iterator of parsed response data
        """
        model_response = ModelResponse()

        if isinstance(response, ContentBlockStartEvent):
            if response.content_block.type == "redacted_reasoning_content":
                model_response.redacted_reasoning_content = response.content_block.data

        if isinstance(response, ContentBlockDeltaEvent):
            # Handle text content
            if response.delta.type == "text_delta":
                model_response.content = response.delta.text
            # Handle thinking content
            elif response.delta.type == "thinking_delta":
                model_response.reasoning_content = response.delta.thinking
            elif response.delta.type == "signature_delta":
                model_response.provider_data = {
                    "signature": response.delta.signature,
                }

        elif isinstance(response, ContentBlockStopEvent):
            if response.content_block.type == "tool_use":  # type: ignore
                tool_use = response.content_block  # type: ignore
                tool_name = tool_use.name
                tool_input = tool_use.input

                function_def = {"name": tool_name}
                if tool_input:
                    function_def["arguments"] = json.dumps(tool_input)

                model_response.extra = model_response.extra or {}

                model_response.tool_calls = [
                    {
                        "id": tool_use.id,
                        "type": "function",
                        "function": function_def,
                    }
                ]

        # Capture citations from the final response
        elif isinstance(response, MessageStopEvent):
            model_response.content = ""
            model_response.citations = Citations(raw=[], urls=[], documents=[])
            for block in response.message.content:  # type: ignore
                citations = getattr(block, "citations", None)
                if not citations:
                    continue
                for citation in citations:
                    model_response.citations.raw.append(citation.model_dump())  # type: ignore
                    # Web search citations
                    if isinstance(citation, CitationsWebSearchResultLocation):
                        model_response.citations.urls.append(UrlCitation(url=citation.url, title=citation.cited_text))  # type: ignore
                    # Document citations
                    elif isinstance(citation, CitationPageLocation):
                        model_response.citations.documents.append(  # type: ignore
                            DocumentCitation(document_title=citation.document_title, cited_text=citation.cited_text)
                        )

            # Capture context management information if present
            if self.context_management is not None and hasattr(response.message, "context_management"):  # type: ignore
                context_mgmt = response.message.context_management  # type: ignore
                if context_mgmt is not None:
                    model_response.provider_data = model_response.provider_data or {}
                    if hasattr(context_mgmt, "model_dump"):
                        model_response.provider_data["context_management"] = context_mgmt.model_dump()
                    else:
                        model_response.provider_data["context_management"] = context_mgmt

        if hasattr(response, "message") and hasattr(response.message, "usage") and response.message.usage is not None:  # type: ignore
            model_response.response_usage = self._get_metrics(response.message.usage)  # type: ignore

        # Capture the Beta response
        try:
            if (
                isinstance(response, BetaRawContentBlockDeltaEvent)
                and isinstance(response.delta, BetaTextDelta)
                and response.delta.text is not None
            ):
                model_response.content = response.delta.text
        except Exception as e:
            log_error(f"Error parsing Beta response: {e}")

        return model_response

    def _get_metrics(self, response_usage: Union[Usage, MessageDeltaUsage, BetaUsage]) -> Metrics:
        """
        Parse the given Anthropic-specific usage into an Agno Metrics object.

        Args:
            response_usage: Usage data from Anthropic

        Returns:
            Metrics: Parsed metrics data
        """
        metrics = Metrics()

        metrics.input_tokens = response_usage.input_tokens or 0
        metrics.output_tokens = response_usage.output_tokens or 0
        metrics.total_tokens = metrics.input_tokens + metrics.output_tokens
        metrics.cache_read_tokens = response_usage.cache_read_input_tokens or 0
        metrics.cache_write_tokens = response_usage.cache_creation_input_tokens or 0

        # Anthropic-specific additional fields
        if response_usage.server_tool_use:
            metrics.provider_metrics = {"server_tool_use": response_usage.server_tool_use.model_dump()}
        if isinstance(response_usage, Usage):
            if response_usage.service_tier:
                metrics.provider_metrics = metrics.provider_metrics or {}
                metrics.provider_metrics["service_tier"] = response_usage.service_tier

        return metrics<|MERGE_RESOLUTION|>--- conflicted
+++ resolved
@@ -284,11 +284,8 @@
             chat_messages, system_message = format_messages(messages)
             request_kwargs = self._prepare_request_kwargs(system_message, tools)
 
-<<<<<<< HEAD
             if self.mcp_servers is not None or self.context_management is not None:
-=======
             if self.mcp_servers is not None or self.skills is not None:
->>>>>>> fbacebff
                 assistant_message.metrics.start_timer()
                 provider_response = self.get_client().beta.messages.create(
                     model=self.id,
@@ -355,11 +352,8 @@
             if run_response and run_response.metrics:
                 run_response.metrics.set_time_to_first_token()
 
-<<<<<<< HEAD
             if self.mcp_servers is not None or self.context_management is not None:
-=======
             if self.mcp_servers is not None or self.skills is not None:
->>>>>>> fbacebff
                 assistant_message.metrics.start_timer()
                 with self.get_client().beta.messages.stream(
                     model=self.id,
@@ -414,11 +408,8 @@
             chat_messages, system_message = format_messages(messages)
             request_kwargs = self._prepare_request_kwargs(system_message, tools)
 
-<<<<<<< HEAD
             if self.mcp_servers is not None or self.context_management is not None:
-=======
             if self.mcp_servers is not None or self.skills is not None:
->>>>>>> fbacebff
                 assistant_message.metrics.start_timer()
                 provider_response = await self.get_async_client().beta.messages.create(
                     model=self.id,
@@ -482,11 +473,8 @@
             chat_messages, system_message = format_messages(messages)
             request_kwargs = self._prepare_request_kwargs(system_message, tools)
 
-<<<<<<< HEAD
             if self.mcp_servers is not None or self.context_management is not None:
-=======
             if self.mcp_servers is not None or self.skills is not None:
->>>>>>> fbacebff
                 assistant_message.metrics.start_timer()
                 async with self.get_async_client().beta.messages.stream(
                     model=self.id,
@@ -603,7 +591,6 @@
         if response.usage is not None:
             model_response.response_usage = self._get_metrics(response.usage)
 
-<<<<<<< HEAD
         # Capture context management information if present
         if self.context_management is not None and hasattr(response, "context_management"):
             if response.context_management is not None:  # type: ignore
@@ -612,7 +599,6 @@
                     model_response.provider_data["context_management"] = response.context_management.model_dump()  # type: ignore
                 else:
                     model_response.provider_data["context_management"] = response.context_management  # type: ignore
-=======
         # Extract file IDs if skills are enabled
         if self.skills and response.content:
             file_ids: List[str] = []
@@ -628,7 +614,6 @@
                 if model_response.provider_data is None:
                     model_response.provider_data = {}
                 model_response.provider_data["file_ids"] = file_ids
->>>>>>> fbacebff
 
         return model_response
 
