--- conflicted
+++ resolved
@@ -421,7 +421,6 @@
             log_error(f"Unexpected error calling Claude API: {str(e)}")
             raise ModelProviderError(message=str(e), model_name=self.name, model_id=self.id) from e
 
-<<<<<<< HEAD
     def format_function_call_results(
         self, messages: List[Message], function_call_results: List[Message], tool_ids: List[str]
     ) -> None:
@@ -448,11 +447,9 @@
     def get_system_message_for_model(self) -> Optional[str]:
         if self._functions is not None and len(self._functions) > 0:
             tool_call_prompt = "Do not reflect on the quality of the returned search results in your response"
-=======
     def get_system_message_for_model(self, tools: Optional[List[Any]] = None) -> Optional[str]:
         if tools is not None and len(tools) > 0:
             tool_call_prompt = "Do not reflect on the quality of the returned search results in your response\n\n"
->>>>>>> a6b8dca4
             return tool_call_prompt
         return None
 
