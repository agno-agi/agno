import json
from dataclasses import dataclass
from os import getenv
from typing import Any, Dict, Iterator, List, Optional, Tuple

from agno.exceptions import AgnoError, ModelProviderError
from agno.models.base import MessageData, Model
from agno.models.message import Message
from agno.models.response import ModelResponse
from agno.utils.log import logger

try:
    from boto3 import client as AwsClient
    from boto3.session import Session
    from botocore.exceptions import ClientError
except ImportError:
    logger.error("`boto3` not installed. Please install it via `pip install boto3`.")
    raise


@dataclass
class AwsBedrock(Model):
    """
    AWS Bedrock model.

    To use this model, you need to either:
    1. Set the following environment variables:
       - AWS_ACCESS_KEY_ID
       - AWS_SECRET_ACCESS_KEY
       - AWS_REGION
    2. Or provide a boto3 Session object

    Not all Bedrock models support all features. See this documentation for more information: https://docs.aws.amazon.com/bedrock/latest/userguide/conversation-inference-supported-models-features.html

    Args:
        aws_region (Optional[str]): The AWS region to use.
        aws_access_key_id (Optional[str]): The AWS access key ID to use.
        aws_secret_access_key (Optional[str]): The AWS secret access key to use.
        session (Optional[Session]): A boto3 Session object to use for authentication.
    """

    id: str = "mistral.mistral-small-2402-v1:0"
    name: str = "AwsBedrock"
    provider: str = "AwsBedrock"

    aws_region: Optional[str] = None
    aws_access_key_id: Optional[str] = None
    aws_secret_access_key: Optional[str] = None
    session: Optional[Session] = None

    # Request parameters
    max_tokens: Optional[int] = None
    temperature: Optional[float] = None
    top_p: Optional[float] = None
    stop_sequences: Optional[List[str]] = None
    request_params: Optional[Dict[str, Any]] = None

    client: Optional[AwsClient] = None

    def get_client(self) -> AwsClient:
        if self.client is not None:
            return self.client

        if self.session:
            self.client = self.session.client("bedrock-runtime")
            return self.client

        self.aws_access_key_id = self.aws_access_key_id or getenv("AWS_ACCESS_KEY_ID")
        self.aws_secret_access_key = self.aws_secret_access_key or getenv("AWS_SECRET_ACCESS_KEY")
        self.aws_region = self.aws_region or getenv("AWS_REGION")

        if not self.aws_access_key_id or not self.aws_secret_access_key:
            raise AgnoError(
                message="AWS credentials not found. Please set AWS_ACCESS_KEY_ID and AWS_SECRET_ACCESS_KEY environment variables or provide a boto3 session.",
                status_code=400,
            )

        self.client = AwsClient(
            service_name="bedrock-runtime",
            region_name=self.aws_region,
            aws_access_key_id=self.aws_access_key_id,
            aws_secret_access_key=self.aws_secret_access_key,
        )
        return self.client

    def _format_tools_for_request(self) -> List[Dict[str, Any]]:
        tools = []
        if self._functions is not None:
            for f_name, function in self._functions.items():
                properties = {}
                required = []

                for param_name, param_info in function.parameters.get("properties", {}).items():
                    param_type = param_info.get("type")
                    if isinstance(param_type, list):
                        param_type = [t for t in param_type if t != "null"][0]

                    properties[param_name] = {
                        "type": param_type or "string",
                        "description": param_info.get("description") or "",
                    }

                    if "null" not in (
                        param_info.get("type") if isinstance(param_info.get("type"), list) else [param_info.get("type")]
                    ):
                        required.append(param_name)

                tools.append(
                    {
                        "toolSpec": {
                            "name": f_name,
                            "description": function.description or "",
                            "inputSchema": {"json": {"type": "object", "properties": properties, "required": required}},
                        }
                    }
                )

        return tools

    def _get_inference_config(self) -> Dict[str, Any]:
        request_kwargs = {
            "maxTokens": self.max_tokens,
            "temperature": self.temperature,
            "topP": self.top_p,
            "stopSequences": self.stop_sequences,
        }

        request_kwargs = {k: v for k, v in request_kwargs.items() if v is not None}
        return request_kwargs

    def _format_messages(self, messages: List[Message]) -> Tuple[List[Dict[str, Any]], Optional[List[Dict[str, Any]]]]:
        formatted_messages: List[Dict[str, Any]] = []
        system_message = None
        for message in messages:
            if message.role == "system":
                system_message = [{"text": message.content}]
            else:
                formatted_message: Dict[str, Any] = {"role": message.role}
                formatted_message["content"] = []
                # Handle tool results
                if isinstance(message.content, list):
                    formatted_message["content"].extend(message.content)
                elif message.tool_calls:
                    formatted_message["content"].extend(
                        [
                            {
                                "toolUse": {
                                    "toolUseId": tool_call["id"],
                                    "name": tool_call["function"]["name"],
                                    "input": json.loads(tool_call["function"]["arguments"]),
                                }
                            }
                            for tool_call in message.tool_calls
                        ]
                    )
                else:
                    formatted_message["content"].append({"text": message.content})

                if message.images:
                    for image in message.images:
                        # Only supported via bytes for now
                        if image.content and image.format:
                            if image.format not in ["png", "jpeg", "webp", "gif"]:
                                raise ValueError(f"Unsupported image format: {image.format}")

                            formatted_message["content"].append(
                                {
                                    "image": {
                                        "format": image.format,
                                        "source": {
                                            "bytes": image.content,
                                        },
                                    }
                                }
                            )
                        else:
                            raise ValueError("Image content and format are required.")

                if message.audio:
                    logger.warning("Audio input is currently unsupported.")

                if message.videos:
                    for video in message.videos:
                        if video.content and video.format:
                            if video.format not in [
                                "mp4",
                                "mov",
                                "mkv",
                                "webm",
                                "flv",
                                "mpeg",
                                "mpg",
                                "wmv",
                                "three_gp",
                            ]:
                                raise ValueError(f"Unsupported video format: {video.format}")

                            formatted_message["content"].append(
                                {
                                    "video": {
                                        "format": video.format,
                                        "source": {
                                            "bytes": video.content,
                                        },
                                    }
                                }
                            )
                        else:
                            raise ValueError("Video content and format are required.")
                formatted_messages.append(formatted_message)
        # TODO: Add caching: https://docs.aws.amazon.com/bedrock/latest/userguide/conversation-inference-call.html
        return formatted_messages, system_message

    def invoke(self, messages: List[Message]) -> Dict[str, Any]:
        """
        Invoke the Bedrock API.

        Args:
            messages (List[Message]): The messages to include in the request.

        Returns:
            Dict[str, Any]: The response from the Bedrock API.
        """
        try:
            formatted_messages, system_message = self._format_messages(messages)
            inference_config = self._get_inference_config()

            tool_config = None
            if self._functions is not None:
                tool_config = {"tools": self._format_tools_for_request()}

            body = {
                "system": system_message,
                "toolConfig": tool_config,
                "inferenceConfig": inference_config,
            }
            body = {k: v for k, v in body.items() if v is not None}

            return self.get_client().converse(modelId=self.id, messages=formatted_messages, **body)
        except ClientError as e:
            logger.error(f"Unexpected error calling Bedrock API: {str(e)}")
            raise ModelProviderError(message=str(e.response), model_name=self.name, model_id=self.id) from e
        except Exception as e:
            logger.error(f"Unexpected error calling Bedrock API: {str(e)}")
            raise ModelProviderError(message=str(e), model_name=self.name, model_id=self.id) from e

    def invoke_stream(self, messages: List[Message]) -> Iterator[Dict[str, Any]]:
        """
        Invoke the Bedrock API with streaming.

        Args:
            messages (List[Message]): The messages to include in the request.

        Returns:
            Iterator[Dict[str, Any]]: The streamed response.
        """
        try:
            formatted_messages, system_message = self._format_messages(messages)
            inference_config = self._get_inference_config()

            tool_config = None
            if self._functions is not None:
                tool_config = {"tools": self._format_tools_for_request()}

            body = {
                "system": system_message,
                "toolConfig": tool_config,
                "inferenceConfig": inference_config,
            }
            body = {k: v for k, v in body.items() if v is not None}

            return self.get_client().converse_stream(modelId=self.id, messages=formatted_messages, **body)["stream"]
        except ClientError as e:
            logger.error(f"Unexpected error calling Bedrock API: {str(e)}")
            raise ModelProviderError(message=str(e.response), model_name=self.name, model_id=self.id) from e
        except Exception as e:
            logger.error(f"Unexpected error calling Bedrock API: {str(e)}")
            raise ModelProviderError(message=str(e), model_name=self.name, model_id=self.id) from e

    # Overwrite the default from the base model
    def format_function_call_results(
        self, messages: List[Message], function_call_results: List[Message], tool_ids: List[str]
    ) -> None:
        """
        Handle the results of function calls.

        Args:
            messages (List[Message]): The list of conversation messages.
            function_call_results (List[Message]): The results of the function calls.
            tool_ids (List[str]): The tool ids.
        """
        if len(function_call_results) > 0:
            tool_result_content: List = []

            for _fc_message_index, _fc_message in enumerate(function_call_results):
                tool_result = {
                    "toolUseId": tool_ids[_fc_message_index],
                    "content": [{"json": {"result": _fc_message.content}}],
                }
                tool_result_content.append({"toolResult": tool_result})

            messages.append(Message(role="user", content=tool_result_content))

    def parse_provider_response(self, response: Dict[str, Any]) -> ModelResponse:
        model_response = ModelResponse()

        if "output" in response and "message" in response["output"]:
            message = response["output"]["message"]
            # Set the role of the message
            model_response.role = message["role"]

            # Get the content of the message
            content = message["content"]

            # Tools
            if "stopReason" in response and response["stopReason"] == "tool_use":
                model_response.tool_calls = []
                model_response.extra = model_response.extra or {}
                model_response.extra["tool_ids"] = []
                for tool in content:
                    if "toolUse" in tool:
                        model_response.extra["tool_ids"].append(tool["toolUse"]["toolUseId"])
                        model_response.tool_calls.append(
                            {
                                "id": tool["toolUse"]["toolUseId"],
                                "type": "function",
                                "function": {
                                    "name": tool["toolUse"]["name"],
                                    "arguments": json.dumps(tool["toolUse"]["input"]),
                                },
                            }
                        )

            # Extract text content if it's a list of dictionaries
            if isinstance(content, list) and content and isinstance(content[0], dict):
                content = [item.get("text", "") for item in content if "text" in item]
                content = "\n".join(content)  # Join multiple text items if present

            model_response.content = content

        if "usage" in response:
            model_response.response_usage = {
                "input_tokens": response["usage"]["inputTokens"],
                "output_tokens": response["usage"]["outputTokens"],
                "total_tokens": response["usage"]["totalTokens"],
            }

        return model_response

    def process_response_stream(
        self, messages: List[Message], assistant_message: Message, stream_data: MessageData
    ) -> Iterator[ModelResponse]:
        """Process the synchronous response stream."""
        tool_use: Dict[str, Any] = {}
        content = []
        tool_ids = []

        for response_delta in self.invoke_stream(messages=messages):
            model_response = ModelResponse(role="assistant")
            should_yield = False
            if "contentBlockStart" in response_delta:
                # Handle tool use requests
                tool = response_delta["contentBlockStart"]["start"].get("toolUse")
                if tool:
                    tool_use["toolUseId"] = tool["toolUseId"]
                    tool_use["name"] = tool["name"]

            elif "contentBlockDelta" in response_delta:
                delta = response_delta["contentBlockDelta"]["delta"]
                if "toolUse" in delta:
                    if "input" not in tool_use:
                        tool_use["input"] = ""
                    tool_use["input"] += delta["toolUse"]["input"]
                elif "text" in delta:
                    model_response.content = delta["text"]

            elif "contentBlockStop" in response_delta:
                if "input" in tool_use:
                    # Finish collecting tool use input
                    try:
                        tool_use["input"] = json.loads(tool_use["input"])
                    except json.JSONDecodeError as e:
                        logger.error(f"Failed to parse tool input as JSON: {e}")
                        tool_use["input"] = {}
                    content.append({"toolUse": tool_use})
                    tool_ids.append(tool_use["toolUseId"])
                    # Prepare the tool call
                    tool_call = {
                        "id": tool_use["toolUseId"],
                        "type": "function",
                        "function": {
                            "name": tool_use["name"],
                            "arguments": json.dumps(tool_use["input"]),
                        },
                    }
                    # Append the tool call to the list of "done" tool calls
                    model_response.tool_calls.append(tool_call)
                    # Reset the tool use
                    tool_use = {}
                else:
                    # Finish collecting text content
                    content.append({"text": stream_data.response_content})

<<<<<<< HEAD
            elif "messageStop" in response_delta:
                if "usage" in response_delta["messageStop"]:
                    usage = response_delta["messageStop"]["usage"]
                    model_response.response_usage = {
                        "input_tokens": usage.get("inputTokens", 0),
                        "output_tokens": usage.get("outputTokens", 0),
                        "total_tokens": usage.get("totalTokens", 0),
                    }
=======
            elif "messageStop" in response_delta or "metadata" in response_delta:
                body = response_delta.get("metadata") or response_delta.get("messageStop") or {}
                if "usage" in body:
                    usage = body["usage"]
                    model_response.response_usage = AwsBedrockResponseUsage(
                        input_tokens=usage.get("inputTokens", 0),
                        output_tokens=usage.get("outputTokens", 0),
                        total_tokens=usage.get("totalTokens", 0),
                    )
>>>>>>> 99dc540e

            # Update metrics
            if not assistant_message.metrics.time_to_first_token:
                assistant_message.metrics.set_time_to_first_token()

            if model_response.content:
                stream_data.response_content += model_response.content
                should_yield = True

            if model_response.tool_calls:
                if stream_data.response_tool_calls is None:
                    stream_data.response_tool_calls = []
                stream_data.response_tool_calls.extend(model_response.tool_calls)
                should_yield = True

            if model_response.response_usage is not None:
                self._add_usage_metrics_to_assistant_message(
                    assistant_message=assistant_message, response_usage=model_response.response_usage
                )

            if should_yield:
                yield model_response

        if tool_ids:
            stream_data.extra["tool_ids"] = tool_ids

    def parse_provider_response_delta(self, response_delta: Dict[str, Any]) -> ModelResponse:  # type: ignore
        pass

    async def ainvoke(self, *args, **kwargs) -> Any:
        raise NotImplementedError(f"Async not supported on {self.name}.")

    async def ainvoke_stream(self, *args, **kwargs) -> Any:
        raise NotImplementedError(f"Async not supported on {self.name}.")<|MERGE_RESOLUTION|>--- conflicted
+++ resolved
@@ -401,26 +401,15 @@
                     # Finish collecting text content
                     content.append({"text": stream_data.response_content})
 
-<<<<<<< HEAD
-            elif "messageStop" in response_delta:
-                if "usage" in response_delta["messageStop"]:
-                    usage = response_delta["messageStop"]["usage"]
+            elif "messageStop" in response_delta or "metadata" in response_delta:
+                body = response_delta.get("metadata") or response_delta.get("messageStop") or {}
+                if "usage" in body:
+                    usage = body["usage"]
                     model_response.response_usage = {
                         "input_tokens": usage.get("inputTokens", 0),
                         "output_tokens": usage.get("outputTokens", 0),
                         "total_tokens": usage.get("totalTokens", 0),
                     }
-=======
-            elif "messageStop" in response_delta or "metadata" in response_delta:
-                body = response_delta.get("metadata") or response_delta.get("messageStop") or {}
-                if "usage" in body:
-                    usage = body["usage"]
-                    model_response.response_usage = AwsBedrockResponseUsage(
-                        input_tokens=usage.get("inputTokens", 0),
-                        output_tokens=usage.get("outputTokens", 0),
-                        total_tokens=usage.get("totalTokens", 0),
-                    )
->>>>>>> 99dc540e
 
             # Update metrics
             if not assistant_message.metrics.time_to_first_token:
