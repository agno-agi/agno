import json
from dataclasses import dataclass
from os import getenv
from typing import Any, Dict, Iterator, List, Optional, Tuple

from agno.exceptions import ModelProviderError
from agno.models.base import MessageData, Model
from agno.models.message import Message
from agno.models.response import ModelResponse
from agno.utils.log import logger

try:
    from boto3 import client as AwsClient
    from botocore.exceptions import ClientError
except ImportError:
    logger.error("`boto3` not installed. Please install it via `pip install boto3`.")
    raise


@dataclass
class AwsBedrockResponseUsage:
    input_tokens: int = 0
    output_tokens: int = 0
    total_tokens: int = 0


@dataclass
class AwsBedrock(Model):
    """
    AWS Bedrock model.

    To use this model, you need to set the following environment variables:
    - AWS_ACCESS_KEY_ID
    - AWS_SECRET_ACCESS_KEY
    - AWS_REGION

    Not all Bedrock models support all features. See this documentation for more information: https://docs.aws.amazon.com/bedrock/latest/userguide/conversation-inference-supported-models-features.html

    Args:
        aws_region (Optional[str]): The AWS region to use.
        aws_access_key_id (Optional[str]): The AWS access key ID to use.
        aws_secret_access_key (Optional[str]): The AWS secret access key to use.
    """

    id: str = "mistral.mistral-small-2402-v1:0"
    name: str = "AwsBedrock"
    provider: str = "AwsBedrock"

    aws_region: Optional[str] = None
    aws_access_key_id: Optional[str] = None
    aws_secret_access_key: Optional[str] = None

    # Request parameters
    max_tokens: Optional[int] = None
    temperature: Optional[float] = None
    top_p: Optional[float] = None
    stop_sequences: Optional[List[str]] = None
    request_params: Optional[Dict[str, Any]] = None

    client: Optional[AwsClient] = None

    def get_client(self) -> AwsClient:
        if self.client is not None:
            return self.client

        self.aws_access_key_id = self.aws_access_key_id or getenv("AWS_ACCESS_KEY_ID")
        self.aws_secret_access_key = self.aws_secret_access_key or getenv("AWS_SECRET_ACCESS_KEY")
        self.aws_region = self.aws_region or getenv("AWS_REGION")

        if not self.aws_access_key_id or not self.aws_secret_access_key:
            raise ModelProviderError(
                "AWS credentials not found. Please set AWS_ACCESS_KEY_ID and AWS_SECRET_ACCESS_KEY environment variables.",
                model_name=self.name,
                model_id=self.id,
            )

        self.client = AwsClient(
            service_name="bedrock-runtime",
            region_name=self.aws_region,
            aws_access_key_id=self.aws_access_key_id,
            aws_secret_access_key=self.aws_secret_access_key,
        )
        return self.client

    def _format_tools_for_request(self) -> List[Dict[str, Any]]:
        tools = []
        if self._functions is not None:
            for f_name, function in self._functions.items():
                properties = {}
                required = []

                for param_name, param_info in function.parameters.get("properties", {}).items():
                    param_type = param_info.get("type")
                    if isinstance(param_type, list):
                        param_type = [t for t in param_type if t != "null"][0]

                    properties[param_name] = {
                        "type": param_type or "string",
                        "description": param_info.get("description") or "",
                    }

                    if "null" not in (
                        param_info.get("type") if isinstance(param_info.get("type"), list) else [param_info.get("type")]
                    ):
                        required.append(param_name)

                tools.append(
                    {
                        "toolSpec": {
                            "name": f_name,
                            "description": function.description or "",
                            "inputSchema": {"json": {"type": "object", "properties": properties, "required": required}},
                        }
                    }
                )

        return tools

    def _get_inference_config(self) -> Dict[str, Any]:
        request_kwargs = {
            "maxTokens": self.max_tokens,
            "temperature": self.temperature,
            "topP": self.top_p,
            "stopSequences": self.stop_sequences,
        }

        request_kwargs = {k: v for k, v in request_kwargs.items() if v is not None}
        return request_kwargs

    def _format_messages(self, messages: List[Message]) -> Tuple[List[Dict[str, Any]], Optional[List[Dict[str, Any]]]]:
        formatted_messages: List[Dict[str, Any]] = []
        system_message = None
        for message in messages:
            if message.role == "system":
                system_message = [{"text": message.content}]
            else:
                formatted_message: Dict[str, Any] = {"role": message.role}
                formatted_message["content"] = []
                # Handle tool results
                if isinstance(message.content, list):
                    formatted_message["content"].extend(message.content)
                elif message.tool_calls:
                    formatted_message["content"].extend(
                        [
                            {
                                "toolUse": {
                                    "toolUseId": tool_call["id"],
                                    "name": tool_call["function"]["name"],
                                    "input": json.loads(tool_call["function"]["arguments"]),
                                }
                            }
                            for tool_call in message.tool_calls
                        ]
                    )
                else:
                    formatted_message["content"].append({"text": message.content})

                if message.images:
                    for image in message.images:
                        # Only supported via bytes for now
                        if image.content and image.format:
                            if image.format not in ["png", "jpeg", "webp", "gif"]:
                                raise ValueError(f"Unsupported image format: {image.format}")

                            formatted_message["content"].append(
                                {
                                    "image": {
                                        "format": image.format,
                                        "source": {
                                            "bytes": image.content,
                                        },
                                    }
                                }
                            )
                        else:
                            raise ValueError("Image content and format are required.")

                if message.audio:
                    logger.warning("Audio input is currently unsupported.")

                if message.videos:
                    for video in message.videos:
                        if video.content and video.format:
                            if video.format not in [
                                "mp4",
                                "mov",
                                "mkv",
                                "webm",
                                "flv",
                                "mpeg",
                                "mpg",
                                "wmv",
                                "three_gp",
                            ]:
                                raise ValueError(f"Unsupported video format: {video.format}")

                            formatted_message["content"].append(
                                {
                                    "video": {
                                        "format": video.format,
                                        "source": {
                                            "bytes": video.content,
                                        },
                                    }
                                }
                            )
                        else:
                            raise ValueError("Video content and format are required.")
                formatted_messages.append(formatted_message)
        # TODO: Add caching: https://docs.aws.amazon.com/bedrock/latest/userguide/conversation-inference-call.html
        return formatted_messages, system_message

    def invoke(self, messages: List[Message]) -> Dict[str, Any]:
        """
        Invoke the Bedrock API.

        Args:
            messages (List[Message]): The messages to include in the request.

        Returns:
            Dict[str, Any]: The response from the Bedrock API.
        """
        try:
            formatted_messages, system_message = self._format_messages(messages)
            inference_config = self._get_inference_config()

            tool_config = None
            if self._functions is not None:
                tool_config = {"tools": self._format_tools_for_request()}

            body = {
                "system": system_message,
                "toolConfig": tool_config,
                "inferenceConfig": inference_config,
            }
            body = {k: v for k, v in body.items() if v is not None}

            return self.get_client().converse(modelId=self.id, messages=formatted_messages, **body)
        except ClientError as e:
            logger.error(f"Unexpected error calling Bedrock API: {str(e)}")
            raise ModelProviderError(e, self.name, self.id) from e
        except Exception as e:
            logger.error(f"Unexpected error calling Bedrock API: {str(e)}")
            raise ModelProviderError(e, self.name, self.id) from e

    def invoke_stream(self, messages: List[Message]) -> Iterator[Dict[str, Any]]:
        """
        Invoke the Bedrock API with streaming.

        Args:
            messages (List[Message]): The messages to include in the request.

        Returns:
            Iterator[Dict[str, Any]]: The streamed response.
        """
        try:
            formatted_messages, system_message = self._format_messages(messages)
            inference_config = self._get_inference_config()

            tool_config = None
            if self._functions is not None:
                tool_config = {"tools": self._format_tools_for_request()}

            body = {
                "system": system_message,
                "toolConfig": tool_config,
                "inferenceConfig": inference_config,
            }
            body = {k: v for k, v in body.items() if v is not None}

            return self.get_client().converse_stream(modelId=self.id, messages=formatted_messages, **body)["stream"]
        except ClientError as e:
            logger.error(f"Unexpected error calling Bedrock API: {str(e)}")
            raise ModelProviderError(e, self.name, self.id) from e
        except Exception as e:
            logger.error(f"Unexpected error calling Bedrock API: {str(e)}")
            raise ModelProviderError(e, self.name, self.id) from e

    # Overwrite the default from the base model
    def format_function_call_results(
        self, messages: List[Message], function_call_results: List[Message], tool_ids: List[str]
    ) -> None:
        """
        Handle the results of function calls.

        Args:
            messages (List[Message]): The list of conversation messages.
            function_call_results (List[Message]): The results of the function calls.
            tool_ids (List[str]): The tool ids.
        """
        if len(function_call_results) > 0:
            tool_result_content: List = []

            for _fc_message_index, _fc_message in enumerate(function_call_results):
                tool_result = {
                    "toolUseId": tool_ids[_fc_message_index],
                    "content": [{"json": {"result": _fc_message.content}}],
                }
                tool_result_content.append({"toolResult": tool_result})

            messages.append(Message(role="user", content=tool_result_content))

    def parse_provider_response(self, response: Dict[str, Any]) -> ModelResponse:
        model_response = ModelResponse()

        if "output" in response and "message" in response["output"]:
            message = response["output"]["message"]
            # Set the role of the message
            model_response.role = message["role"]

            # Get the content of the message
            content = message["content"]

            # Tools
            if "stopReason" in response and response["stopReason"] == "tool_use":
                model_response.tool_calls = []
                model_response.extra["tool_ids"] = []
                for tool in content:
                    if "toolUse" in tool:
                        model_response.extra["tool_ids"].append(tool["toolUse"]["toolUseId"])
                        model_response.tool_calls.append(
                            {
                                "id": tool["toolUse"]["toolUseId"],
                                "type": "function",
                                "function": {
                                    "name": tool["toolUse"]["name"],
                                    "arguments": json.dumps(tool["toolUse"]["input"]),
                                },
                            }
                        )

            # Extract text content if it's a list of dictionaries
            if isinstance(content, list) and content and isinstance(content[0], dict):
                content = [item.get("text", "") for item in content if "text" in item]
                content = "\n".join(content)  # Join multiple text items if present

            model_response.content = content

        if "usage" in response:
            model_response.response_usage = AwsBedrockResponseUsage(
                input_tokens=response["usage"]["inputTokens"],
                output_tokens=response["usage"]["outputTokens"],
                total_tokens=response["usage"]["totalTokens"],
            )

        return model_response

    def process_response_stream(
        self, messages: List[Message], assistant_message: Message, stream_data: MessageData
    ) -> Iterator[ModelResponse]:
        """Process the synchronous response stream."""
        tool_use: Dict[str, Any] = {}
        content = []
        tool_ids = []

        for response_delta in self.invoke_stream(messages=messages):
            model_response = ModelResponse(role="assistant")
            should_yield = False

            if "contentBlockStart" in response_delta:
                # Handle tool use requests
                tool = response_delta["contentBlockStart"]["start"].get("toolUse")
                if tool:
                    tool_use["toolUseId"] = tool["toolUseId"]
                    tool_use["name"] = tool["name"]

            elif "contentBlockDelta" in response_delta:
                delta = response_delta["contentBlockDelta"]["delta"]
                if "toolUse" in delta:
                    if "input" not in tool_use:
                        tool_use["input"] = ""
                    tool_use["input"] += delta["toolUse"]["input"]
                elif "text" in delta:
                    model_response.content = delta["text"]

            elif "contentBlockStop" in response_delta:
                if "input" in tool_use:
                    # Finish collecting tool use input
                    try:
                        tool_use["input"] = json.loads(tool_use["input"])
                    except json.JSONDecodeError as e:
                        logger.error(f"Failed to parse tool input as JSON: {e}")
                        tool_use["input"] = {}
                    content.append({"toolUse": tool_use})
                    tool_ids.append(tool_use["toolUseId"])
                    # Prepare the tool call
                    tool_call = {
                        "id": tool_use["toolUseId"],
                        "type": "function",
                        "function": {
                            "name": tool_use["name"],
                            "arguments": json.dumps(tool_use["input"]),
                        },
                    }
                    # Append the tool call to the list of "done" tool calls
                    model_response.tool_calls.append(tool_call)
                    # Reset the tool use
                    tool_use = {}
                else:
                    # Finish collecting text content
                    content.append({"text": stream_data.response_content})

            elif "messageStop" in response_delta:
                if "usage" in response_delta["messageStop"]:
                    usage = response_delta["messageStop"]["usage"]
                    model_response.response_usage = AwsBedrockResponseUsage(
                        input_tokens=usage.get("inputTokens", 0),
                        output_tokens=usage.get("outputTokens", 0),
                        total_tokens=usage.get("totalTokens", 0),
                    )

            # Update metrics
            assistant_message.metrics.completion_tokens += 1
            if not assistant_message.metrics.time_to_first_token:
                assistant_message.metrics.set_time_to_first_token()

            if model_response.content:
                stream_data.response_content += model_response.content
                should_yield = True

            if model_response.tool_calls:
                if stream_data.response_tool_calls is None:
                    stream_data.response_tool_calls = []
                stream_data.response_tool_calls.extend(model_response.tool_calls)
                should_yield = True

            if model_response.response_usage is not None:
                self._add_usage_metrics_to_assistant_message(
                    assistant_message=assistant_message, response_usage=model_response.response_usage
                )

            if should_yield:
                yield model_response

        if tool_ids:
            stream_data.extra["tool_ids"] = tool_ids

    def parse_provider_response_delta(self, response_delta: Dict[str, Any]) -> ModelResponse:  # type: ignore
        pass

    async def ainvoke(self, *args, **kwargs) -> Any:
        raise NotImplementedError(f"Async not supported on {self.name}.")

    async def ainvoke_stream(self, *args, **kwargs) -> Any:
<<<<<<< HEAD
        raise NotImplementedError(f"Async not supported on {self.name}.")

    def parse_model_provider_response_stream(self, response: Any) -> Iterator[ProviderResponse]:
        pass
=======
        raise NotImplementedError(f"Async not supported on {self.name}.")
>>>>>>> 88025bbb
<|MERGE_RESOLUTION|>--- conflicted
+++ resolved
@@ -442,11 +442,4 @@
         raise NotImplementedError(f"Async not supported on {self.name}.")
 
     async def ainvoke_stream(self, *args, **kwargs) -> Any:
-<<<<<<< HEAD
-        raise NotImplementedError(f"Async not supported on {self.name}.")
-
-    def parse_model_provider_response_stream(self, response: Any) -> Iterator[ProviderResponse]:
-        pass
-=======
-        raise NotImplementedError(f"Async not supported on {self.name}.")
->>>>>>> 88025bbb
+        raise NotImplementedError(f"Async not supported on {self.name}.")