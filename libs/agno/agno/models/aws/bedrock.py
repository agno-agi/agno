import json
from dataclasses import dataclass
from os import getenv
from typing import Any, AsyncIterator, Dict, Iterator, List, Optional, Tuple, Type, Union

from pydantic import BaseModel

from agno.exceptions import ModelProviderError
from agno.models.base import Model
from agno.models.message import Message
from agno.models.metrics import Metrics
from agno.models.response import ModelResponse
from agno.run.agent import RunOutput
from agno.utils.log import log_debug, log_error, log_warning

try:
    from boto3 import client as AwsClient
    from boto3.session import Session
    from botocore.exceptions import ClientError
except ImportError:
    raise ImportError("`boto3` not installed. Please install using `pip install boto3`")

try:
    import aioboto3

    AIOBOTO3_AVAILABLE = True
except ImportError:
    aioboto3 = None
    AIOBOTO3_AVAILABLE = False


BEDROCK_SUPPORTED_IMAGE_FORMATS = ["png", "jpeg", "webp", "gif"]
BEDROCK_SUPPORTED_VIDEO_FORMATS = ["mp4", "mov", "mkv", "webm", "flv", "mpeg", "mpg", "wmv", "three_gp"]
BEDROCK_SUPPORTED_FILE_FORMATS = ["pdf", "csv", "doc", "docx", "xls", "xlsx", "html", "txt", "md"]


@dataclass
class AwsBedrock(Model):
    """
    AWS Bedrock model.

    To use this model, you need to either:
    1. Set the following environment variables:
       - AWS_ACCESS_KEY_ID
       - AWS_SECRET_ACCESS_KEY
       - AWS_REGION
    2. Or provide a boto3 Session object

    For async support, you also need aioboto3 installed:
       pip install aioboto3

    Not all Bedrock models support all features. See this documentation for more information: https://docs.aws.amazon.com/bedrock/latest/userguide/conversation-inference-supported-models-features.html

    Args:
        aws_region (Optional[str]): The AWS region to use.
        aws_access_key_id (Optional[str]): The AWS access key ID to use.
        aws_secret_access_key (Optional[str]): The AWS secret access key to use.
        aws_sso_auth (Optional[str]): Removes the need for an access and secret access key by leveraging the current profile's authentication
        session (Optional[Session]): A boto3 Session object to use for authentication.
    """

    id: str = "mistral.mistral-small-2402-v1:0"
    name: str = "AwsBedrock"
    provider: str = "AwsBedrock"

    aws_sso_auth: Optional[bool] = False
    aws_region: Optional[str] = None
    aws_access_key_id: Optional[str] = None
    aws_secret_access_key: Optional[str] = None
    session: Optional[Session] = None

    # Request parameters
    max_tokens: Optional[int] = None
    temperature: Optional[float] = None
    top_p: Optional[float] = None
    stop_sequences: Optional[List[str]] = None
    request_params: Optional[Dict[str, Any]] = None

    client: Optional[AwsClient] = None
    async_client: Optional[Any] = None
    async_session: Optional[Any] = None

    def get_client(self) -> AwsClient:
        """
        Get the Bedrock client.

        Returns:
            AwsClient: The Bedrock client.
        """
        if self.client is not None:
            return self.client

        if self.session:
            self.client = self.session.client("bedrock-runtime")
            return self.client

        self.aws_access_key_id = self.aws_access_key_id or getenv("AWS_ACCESS_KEY_ID")
        self.aws_secret_access_key = self.aws_secret_access_key or getenv("AWS_SECRET_ACCESS_KEY")
        self.aws_region = self.aws_region or getenv("AWS_REGION")

        if self.aws_sso_auth:
            self.client = AwsClient(service_name="bedrock-runtime", region_name=self.aws_region)
        else:
            if not self.aws_access_key_id or not self.aws_secret_access_key:
                log_error(
                    "AWS credentials not found. Please set AWS_ACCESS_KEY_ID and AWS_SECRET_ACCESS_KEY environment variables or provide a boto3 session."
                )

            self.client = AwsClient(
                service_name="bedrock-runtime",
                region_name=self.aws_region,
                aws_access_key_id=self.aws_access_key_id,
                aws_secret_access_key=self.aws_secret_access_key,
            )
        return self.client

    def get_async_client(self):
        """
        Get the async Bedrock client context manager.

        Returns:
            The async Bedrock client context manager.
        """
        if not AIOBOTO3_AVAILABLE:
            raise ImportError(
                "`aioboto3` not installed. Please install using `pip install aioboto3` for async support."
            )

        if self.async_session is None:
            self.aws_access_key_id = self.aws_access_key_id or getenv("AWS_ACCESS_KEY_ID")
            self.aws_secret_access_key = self.aws_secret_access_key or getenv("AWS_SECRET_ACCESS_KEY")
            self.aws_region = self.aws_region or getenv("AWS_REGION")

            self.async_session = aioboto3.Session()

        client_kwargs = {
            "service_name": "bedrock-runtime",
            "region_name": self.aws_region,
        }

        if self.aws_sso_auth:
            pass
        else:
            if not self.aws_access_key_id or not self.aws_secret_access_key:
                import os

                env_access_key = os.environ.get("AWS_ACCESS_KEY_ID")
                env_secret_key = os.environ.get("AWS_SECRET_ACCESS_KEY")
                env_region = os.environ.get("AWS_REGION")

                if env_access_key and env_secret_key:
                    self.aws_access_key_id = env_access_key
                    self.aws_secret_access_key = env_secret_key
                    if env_region:
                        self.aws_region = env_region
                        client_kwargs["region_name"] = self.aws_region

            if self.aws_access_key_id and self.aws_secret_access_key:
                client_kwargs.update(
                    {
                        "aws_access_key_id": self.aws_access_key_id,
                        "aws_secret_access_key": self.aws_secret_access_key,
                    }
                )

        return self.async_session.client(**client_kwargs)

    def _format_tools_for_request(self, tools: Optional[List[Dict[str, Any]]]) -> List[Dict[str, Any]]:
        """
        Format the tools for the request.

        Returns:
            List[Dict[str, Any]]: The formatted tools.
        """
        parsed_tools = []
        if tools is not None:
            for tool_def in tools:
                func_def = tool_def.get("function", {})
                properties = {}
                required = []

                for param_name, param_info in func_def.get("parameters", {}).get("properties", {}).items():
                    properties[param_name] = param_info.copy()

                    if "description" not in properties[param_name]:
                        properties[param_name]["description"] = ""

                    if "null" not in (
                        param_info.get("type") if isinstance(param_info.get("type"), list) else [param_info.get("type")]
                    ):
                        required.append(param_name)

                parsed_tools.append(
                    {
                        "toolSpec": {
                            "name": func_def.get("name") or "",
                            "description": func_def.get("description") or "",
                            "inputSchema": {"json": {"type": "object", "properties": properties, "required": required}},
                        }
                    }
                )

        return parsed_tools

    def _get_inference_config(self) -> Dict[str, Any]:
        """
        Get the inference config.

        Returns:
            Dict[str, Any]: The inference config.
        """
        request_kwargs = {
            "maxTokens": self.max_tokens,
            "temperature": self.temperature,
            "topP": self.top_p,
            "stopSequences": self.stop_sequences,
        }

        return {k: v for k, v in request_kwargs.items() if v is not None}

    def _format_messages(
        self, messages: List[Message], compress_tool_results: bool = False
    ) -> Tuple[List[Dict[str, Any]], Optional[List[Dict[str, Any]]]]:
        """
        Format the messages for the request.

        Args:
            messages: List of messages to format
            compress_tool_results: Whether to compress tool results

        Returns:
            Tuple[List[Dict[str, Any]], Optional[List[Dict[str, Any]]]]: The formatted messages.
        """

        formatted_messages: List[Dict[str, Any]] = []
        system_message = None
        for message in messages:
            if message.role == "system":
                system_message = [{"text": message.content}]
            elif message.role == "tool":
                content = message.get_content(use_compressed_content=compress_tool_results)
                tool_result = {
                    "toolUseId": message.tool_call_id,
                    "content": [{"json": {"result": content}}],
                }
                formatted_message: Dict[str, Any] = {"role": "user", "content": [{"toolResult": tool_result}]}
                formatted_messages.append(formatted_message)
            else:
                formatted_message = {"role": message.role, "content": []}
                if isinstance(message.content, list):
                    formatted_message["content"].extend(message.content)
                elif message.tool_calls:
                    tool_use_content = []
                    for tool_call in message.tool_calls:
                        try:
                            # Parse arguments with error handling for empty or invalid JSON
                            arguments = tool_call["function"]["arguments"]
                            if not arguments or arguments.strip() == "":
                                tool_input = {}
                            else:
                                tool_input = json.loads(arguments)
                        except (json.JSONDecodeError, KeyError) as e:
                            log_warning(f"Failed to parse tool call arguments: {e}")
                            tool_input = {}

                        tool_use_content.append(
                            {
                                "toolUse": {
                                    "toolUseId": tool_call["id"],
                                    "name": tool_call["function"]["name"],
                                    "input": tool_input,
                                }
                            }
                        )
                    formatted_message["content"].extend(tool_use_content)
                else:
                    formatted_message["content"].append({"text": message.content})

                if message.images:
                    for image in message.images:
                        if not image.content:
                            raise ValueError("Image content is required for AWS Bedrock.")
                        if not image.format:
                            raise ValueError("Image format is required for AWS Bedrock.")

                        if image.format not in BEDROCK_SUPPORTED_IMAGE_FORMATS:
                            raise ValueError(
                                f"Unsupported image format: {image.format}. "
                                f"Supported formats: {BEDROCK_SUPPORTED_IMAGE_FORMATS}"
                            )

                        formatted_message["content"].append(
                            {
                                "image": {
                                    "format": image.format,
                                    "source": {
                                        "bytes": image.content,
                                    },
                                }
                            }
                        )
                if message.audio:
                    log_warning("Audio input is currently unsupported.")

                if message.videos:
                    for video in message.videos:
                        if not video.content:
                            raise ValueError("Video content is required for AWS Bedrock.")
                        if not video.format:
                            raise ValueError("Video format is required for AWS Bedrock.")

                        if video.format not in BEDROCK_SUPPORTED_VIDEO_FORMATS:
                            raise ValueError(
                                f"Unsupported video format: {video.format}. "
                                f"Supported formats: {BEDROCK_SUPPORTED_VIDEO_FORMATS}"
                            )

                        formatted_message["content"].append(
                            {
                                "video": {
                                    "format": video.format,
                                    "source": {
                                        "bytes": video.content,
                                    },
                                }
                            }
                        )

                if message.files:
                    for file in message.files:
                        if not file.content:
                            raise ValueError("File content is required for AWS Bedrock document input.")
                        if not file.format:
                            raise ValueError("File format is required for AWS Bedrock document input.")
                        if not file.name:
                            raise ValueError("File name is required for AWS Bedrock document input.")

                        if file.format not in BEDROCK_SUPPORTED_FILE_FORMATS:
                            raise ValueError(
                                f"Unsupported file format: {file.format}. "
                                f"Supported formats: {BEDROCK_SUPPORTED_FILE_FORMATS}"
                            )

                        formatted_message["content"].append(
                            {
                                "document": {
                                    "format": file.format,
                                    "name": file.name,
                                    "source": {
                                        "bytes": file.content,
                                    },
                                }
                            }
                        )

                formatted_messages.append(formatted_message)
        # TODO: Add caching: https://docs.aws.amazon.com/bedrock/latest/userguide/conversation-inference-call.html
        return formatted_messages, system_message

    def count_tokens(
        self,
        messages: List[Message],
        tools: Optional[List[Dict[str, Any]]] = None,
    ) -> int:
        try:
            formatted_messages, system_message = self._format_messages(messages, compress_tool_results=True)
            converse_input: Dict[str, Any] = {"messages": formatted_messages}
            if system_message:
                converse_input["system"] = system_message

            response = self.get_client().count_tokens(modelId=self.id, input={"converse": converse_input})
<<<<<<< HEAD
            return response.get("inputTokens", 0)
=======
            tokens = response.get("inputTokens", 0)

            # Count tool tokens
            if tools:
                from agno.utils.tokens import _count_tool_tokens

                includes_system = any(m.role == "system" for m in messages)
                tokens += _count_tool_tokens(tools, self.id, includes_system)

            return tokens
>>>>>>> be4e3c18
        except Exception as e:
            log_warning(f"Failed to count tokens via Bedrock API: {e}")
            return super().count_tokens(messages, tools)

    def invoke(
        self,
        messages: List[Message],
        assistant_message: Message,
        response_format: Optional[Union[Dict, Type[BaseModel]]] = None,
        tools: Optional[List[Dict[str, Any]]] = None,
        tool_choice: Optional[Union[str, Dict[str, Any]]] = None,
        run_response: Optional[RunOutput] = None,
        compress_tool_results: bool = False,
    ) -> ModelResponse:
        """
        Invoke the Bedrock API.
        """
        try:
            formatted_messages, system_message = self._format_messages(messages, compress_tool_results)

            tool_config = None
            if tools:
                tool_config = {"tools": self._format_tools_for_request(tools)}

            body = {
                "system": system_message,
                "toolConfig": tool_config,
                "inferenceConfig": self._get_inference_config(),
            }
            body = {k: v for k, v in body.items() if v is not None}

            if self.request_params:
                log_debug(f"Calling {self.provider} with request parameters: {self.request_params}", log_level=2)
                body.update(**self.request_params)

            if run_response and run_response.metrics:
                run_response.metrics.set_time_to_first_token()

            assistant_message.metrics.start_timer()
            response = self.get_client().converse(modelId=self.id, messages=formatted_messages, **body)
            assistant_message.metrics.stop_timer()

            model_response = self._parse_provider_response(response, response_format=response_format)

            return model_response

        except ClientError as e:
            log_error(f"Unexpected error calling Bedrock API: {str(e)}")
            raise ModelProviderError(message=str(e.response), model_name=self.name, model_id=self.id) from e
        except Exception as e:
            log_error(f"Unexpected error calling Bedrock API: {str(e)}")
            raise ModelProviderError(message=str(e), model_name=self.name, model_id=self.id) from e

    def invoke_stream(
        self,
        messages: List[Message],
        assistant_message: Message,
        response_format: Optional[Union[Dict, Type[BaseModel]]] = None,
        tools: Optional[List[Dict[str, Any]]] = None,
        tool_choice: Optional[Union[str, Dict[str, Any]]] = None,
        run_response: Optional[RunOutput] = None,
        compress_tool_results: bool = False,
    ) -> Iterator[ModelResponse]:
        """
        Invoke the Bedrock API with streaming.
        """
        try:
            formatted_messages, system_message = self._format_messages(messages, compress_tool_results)

            tool_config = None
            if tools:
                tool_config = {"tools": self._format_tools_for_request(tools)}

            body = {
                "system": system_message,
                "toolConfig": tool_config,
                "inferenceConfig": self._get_inference_config(),
            }
            body = {k: v for k, v in body.items() if v is not None}

            if self.request_params:
                body.update(**self.request_params)

            if run_response and run_response.metrics:
                run_response.metrics.set_time_to_first_token()

            assistant_message.metrics.start_timer()

            # Track current tool being built across chunks
            current_tool: Dict[str, Any] = {}

            for chunk in self.get_client().converse_stream(modelId=self.id, messages=formatted_messages, **body)[
                "stream"
            ]:
                model_response, current_tool = self._parse_provider_response_delta(chunk, current_tool)
                yield model_response

            assistant_message.metrics.stop_timer()

        except ClientError as e:
            log_error(f"Unexpected error calling Bedrock API: {str(e)}")
            raise ModelProviderError(message=str(e.response), model_name=self.name, model_id=self.id) from e
        except Exception as e:
            log_error(f"Unexpected error calling Bedrock API: {str(e)}")
            raise ModelProviderError(message=str(e), model_name=self.name, model_id=self.id) from e

    async def ainvoke(
        self,
        messages: List[Message],
        assistant_message: Message,
        response_format: Optional[Union[Dict, Type[BaseModel]]] = None,
        tools: Optional[List[Dict[str, Any]]] = None,
        tool_choice: Optional[Union[str, Dict[str, Any]]] = None,
        run_response: Optional[RunOutput] = None,
        compress_tool_results: bool = False,
    ) -> ModelResponse:
        """
        Async invoke the Bedrock API.
        """
        try:
            formatted_messages, system_message = self._format_messages(messages, compress_tool_results)

            tool_config = None
            if tools:
                tool_config = {"tools": self._format_tools_for_request(tools)}

            body = {
                "system": system_message,
                "toolConfig": tool_config,
                "inferenceConfig": self._get_inference_config(),
            }
            body = {k: v for k, v in body.items() if v is not None}

            if self.request_params:
                log_debug(f"Calling {self.provider} with request parameters: {self.request_params}", log_level=2)
                body.update(**self.request_params)

            if run_response and run_response.metrics:
                run_response.metrics.set_time_to_first_token()

            assistant_message.metrics.start_timer()

            async with self.get_async_client() as client:
                response = await client.converse(modelId=self.id, messages=formatted_messages, **body)

            assistant_message.metrics.stop_timer()

            model_response = self._parse_provider_response(response, response_format=response_format)

            return model_response

        except ClientError as e:
            log_error(f"Unexpected error calling Bedrock API: {str(e)}")
            raise ModelProviderError(message=str(e.response), model_name=self.name, model_id=self.id) from e
        except Exception as e:
            log_error(f"Unexpected error calling Bedrock API: {str(e)}")
            raise ModelProviderError(message=str(e), model_name=self.name, model_id=self.id) from e

    async def ainvoke_stream(
        self,
        messages: List[Message],
        assistant_message: Message,
        response_format: Optional[Union[Dict, Type[BaseModel]]] = None,
        tools: Optional[List[Dict[str, Any]]] = None,
        tool_choice: Optional[Union[str, Dict[str, Any]]] = None,
        run_response: Optional[RunOutput] = None,
        compress_tool_results: bool = False,
    ) -> AsyncIterator[ModelResponse]:
        """
        Async invoke the Bedrock API with streaming.
        """
        try:
            formatted_messages, system_message = self._format_messages(messages, compress_tool_results)

            tool_config = None
            if tools:
                tool_config = {"tools": self._format_tools_for_request(tools)}

            body = {
                "system": system_message,
                "toolConfig": tool_config,
                "inferenceConfig": self._get_inference_config(),
            }
            body = {k: v for k, v in body.items() if v is not None}

            if self.request_params:
                body.update(**self.request_params)

            if run_response and run_response.metrics:
                run_response.metrics.set_time_to_first_token()

            assistant_message.metrics.start_timer()

            # Track current tool being built across chunks
            current_tool: Dict[str, Any] = {}

            async with self.get_async_client() as client:
                response = await client.converse_stream(modelId=self.id, messages=formatted_messages, **body)
                async for chunk in response["stream"]:
                    model_response, current_tool = self._parse_provider_response_delta(chunk, current_tool)
                    yield model_response

            assistant_message.metrics.stop_timer()

        except ClientError as e:
            log_error(f"Unexpected error calling Bedrock API: {str(e)}")
            raise ModelProviderError(message=str(e.response), model_name=self.name, model_id=self.id) from e
        except Exception as e:
            log_error(f"Unexpected error calling Bedrock API: {str(e)}")
            raise ModelProviderError(message=str(e), model_name=self.name, model_id=self.id) from e

    # Overwrite the default from the base model
    def format_function_call_results(
        self,
        messages: List[Message],
        function_call_results: List[Message],
        compress_tool_results: bool = False,
        **kwargs,
    ) -> None:
        """
        Handle the results of function calls for Bedrock.
        Uses compressed_content if compress_tool_results is True.

        Args:
            messages (List[Message]): The list of conversation messages.
            function_call_results (List[Message]): The results of the function calls.
            compress_tool_results: Whether to compress tool results.
            **kwargs: Additional arguments including tool_ids.
        """

        if function_call_results:
            tool_ids = kwargs.get("tool_ids", [])

            for _fc_message_index, _fc_message in enumerate(function_call_results):
                # Use tool_call_id from message if tool_ids list is insufficient
                tool_id = tool_ids[_fc_message_index] if _fc_message_index < len(tool_ids) else _fc_message.tool_call_id
                if not _fc_message.tool_call_id:
                    _fc_message.tool_call_id = tool_id

                # Append as standard role="tool" message
                messages.append(_fc_message)

    def _parse_provider_response(self, response: Dict[str, Any], **kwargs) -> ModelResponse:
        """
        Parse the provider response.

        Args:
            response (Dict[str, Any]): The response from the provider.

        Returns:
            ModelResponse: The parsed response.
        """
        model_response = ModelResponse()

        if "output" in response and "message" in response["output"]:
            message = response["output"]["message"]
            # Set the role of the message
            model_response.role = message["role"]

            # Get the content of the message
            content = message["content"]

            # Tools
            if "stopReason" in response and response["stopReason"] == "tool_use":
                model_response.tool_calls = []
                model_response.extra = model_response.extra or {}
                model_response.extra["tool_ids"] = []
                for tool in content:
                    if "toolUse" in tool:
                        model_response.extra["tool_ids"].append(tool["toolUse"]["toolUseId"])
                        model_response.tool_calls.append(
                            {
                                "id": tool["toolUse"]["toolUseId"],
                                "type": "function",
                                "function": {
                                    "name": tool["toolUse"]["name"],
                                    "arguments": json.dumps(tool["toolUse"]["input"]),
                                },
                            }
                        )

            # Extract text content if it's a list of dictionaries
            if isinstance(content, list) and content and isinstance(content[0], dict):
                content = [item.get("text", "") for item in content if "text" in item]
                content = "\n".join(content)  # Join multiple text items if present

            model_response.content = content

        if "usage" in response:
            model_response.response_usage = self._get_metrics(response["usage"])

        return model_response

    def _parse_provider_response_delta(
        self, response_delta: Dict[str, Any], current_tool: Dict[str, Any]
    ) -> Tuple[ModelResponse, Dict[str, Any]]:
        """Parse the provider response delta for streaming.

        Args:
            response_delta: The streaming response delta from AWS Bedrock
            current_tool: The current tool being built across chunks

        Returns:
            Tuple[ModelResponse, Dict[str, Any]]: The parsed model response delta and updated current_tool
        """
        model_response = ModelResponse(role="assistant")

        # Handle contentBlockStart - tool use start
        if "contentBlockStart" in response_delta:
            start = response_delta["contentBlockStart"]["start"]
            if "toolUse" in start:
                # Start a new tool
                tool_use_data = start["toolUse"]
                current_tool = {
                    "id": tool_use_data.get("toolUseId", ""),
                    "type": "function",
                    "function": {
                        "name": tool_use_data.get("name", ""),
                        "arguments": "",  # Will be filled in subsequent deltas
                    },
                }

        # Handle contentBlockDelta - text content or tool input
        elif "contentBlockDelta" in response_delta:
            delta = response_delta["contentBlockDelta"]["delta"]
            if "text" in delta:
                model_response.content = delta["text"]
            elif "toolUse" in delta and current_tool:
                # Accumulate tool input
                tool_input = delta["toolUse"].get("input", "")
                if tool_input:
                    current_tool["function"]["arguments"] += tool_input

        # Handle contentBlockStop - tool use complete
        elif "contentBlockStop" in response_delta and current_tool:
            # Tool is complete, add it to model response
            model_response.tool_calls = [current_tool]
            # Track tool_id in extra for format_function_call_results
            model_response.extra = {"tool_ids": [current_tool["id"]]}
            # Reset current_tool for next tool
            current_tool = {}

        # Handle metadata/usage information
        elif "metadata" in response_delta or "messageStop" in response_delta:
            body = response_delta.get("metadata") or response_delta.get("messageStop") or {}
            if "usage" in body:
                model_response.response_usage = self._get_metrics(body["usage"])

        return model_response, current_tool

    def _get_metrics(self, response_usage: Dict[str, Any]) -> Metrics:
        """
        Parse the given AWS Bedrock usage into an Agno Metrics object.

        Args:
            response_usage: Usage data from AWS Bedrock

        Returns:
            Metrics: Parsed metrics data
        """
        metrics = Metrics()

        metrics.input_tokens = response_usage.get("inputTokens", 0) or 0
        metrics.output_tokens = response_usage.get("outputTokens", 0) or 0
        metrics.total_tokens = metrics.input_tokens + metrics.output_tokens

        log_debug(
            f"Bedrock response metrics: input_tokens={metrics.input_tokens}, "
            f"output_tokens={metrics.output_tokens}, total_tokens={metrics.total_tokens}"
        )

        return metrics<|MERGE_RESOLUTION|>--- conflicted
+++ resolved
@@ -369,9 +369,6 @@
                 converse_input["system"] = system_message
 
             response = self.get_client().count_tokens(modelId=self.id, input={"converse": converse_input})
-<<<<<<< HEAD
-            return response.get("inputTokens", 0)
-=======
             tokens = response.get("inputTokens", 0)
 
             # Count tool tokens
@@ -382,7 +379,6 @@
                 tokens += _count_tool_tokens(tools, self.id, includes_system)
 
             return tokens
->>>>>>> be4e3c18
         except Exception as e:
             log_warning(f"Failed to count tokens via Bedrock API: {e}")
             return super().count_tokens(messages, tools)
