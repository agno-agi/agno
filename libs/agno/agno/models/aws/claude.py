--- conflicted
+++ resolved
@@ -6,12 +6,8 @@
 from agno.exceptions import ModelProviderError, ModelRateLimitError
 from agno.media import Image
 from agno.models.anthropic import Claude as AnthropicClaude
-<<<<<<< HEAD
 from agno.utils.log import get_logger
-=======
 from agno.models.message import Message
-from agno.utils.log import logger
->>>>>>> ba0e6921
 
 try:
     from anthropic import AnthropicBedrock, APIConnectionError, APIStatusError, AsyncAnthropicBedrock, RateLimitError
@@ -45,9 +41,9 @@
     """
     import base64
     import imghdr
+    logger = get_logger()
 
     type_mapping = {"jpeg": "image/jpeg", "png": "image/png", "gif": "image/gif", "webp": "image/webp"}
-
     try:
         # Case 1: Image is a URL
         if image.url is not None:
@@ -107,6 +103,7 @@
     Returns:
         Tuple[List[Dict[str, str]], str]: A tuple containing the list of API messages and the concatenated system messages.
     """
+    logger = get_logger()
     chat_messages: List[Dict[str, str]] = []
     system_messages: List[str] = []
 
@@ -298,6 +295,7 @@
             RateLimitError: If the API rate limit is exceeded
             APIStatusError: For other API-related errors
         """
+        logger = get_logger()
         try:
             chat_messages, system_message = _format_messages(messages)
             request_kwargs = self._prepare_request_kwargs(system_message)
@@ -332,6 +330,7 @@
         Returns:
             Any: The streamed response from the model.
         """
+        logger = get_logger()
         chat_messages, system_message = _format_messages(messages)
         request_kwargs = self._prepare_request_kwargs(system_message)
 
@@ -375,6 +374,7 @@
             RateLimitError: If the API rate limit is exceeded
             APIStatusError: For other API-related errors
         """
+        logger = get_logger()
         try:
             chat_messages, system_message = _format_messages(messages)
             request_kwargs = self._prepare_request_kwargs(system_message)
@@ -409,6 +409,7 @@
         Returns:
             Any: The streamed response from the model.
         """
+        logger = get_logger()
         try:
             chat_messages, system_message = _format_messages(messages)
             request_kwargs = self._prepare_request_kwargs(system_message)
