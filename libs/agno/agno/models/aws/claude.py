--- conflicted
+++ resolved
@@ -79,18 +79,11 @@
                     "aws_access_key": self.aws_access_key,
                     "aws_region": self.aws_region,
                 }
-<<<<<<< HEAD
-        if not (self.api_key or (self.aws_access_key and self.aws_secret_key)):
-            log_error(
-                "AWS credentials not found. Please either set the AWS_BEDROCK_API_KEY or AWS_ACCESS_KEY and AWS_SECRET_KEY environment variables."
-            )
-=======
 
             if not (self.api_key or (self.aws_access_key and self.aws_secret_key)):
                 log_warning(
                     "AWS credentials not found. Please set AWS_BEDROCK_API_KEY or AWS_ACCESS_KEY_ID and AWS_SECRET_ACCESS_KEY environment variables or provide a boto3 session."
                 )
->>>>>>> dc2e4bd5
 
         if self.timeout is not None:
             client_params["timeout"] = self.timeout
