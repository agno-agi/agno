from dataclasses import dataclass
from os import getenv
from typing import Any, Dict, List, Optional, Type, Union

import httpx
from pydantic import BaseModel

from agno.models.anthropic import Claude as AnthropicClaude
from agno.utils.http import get_default_async_client, get_default_sync_client
from agno.utils.log import log_debug, log_warning
from agno.utils.models.claude import format_tools_for_model

try:
    from anthropic import AnthropicBedrock, AsyncAnthropicBedrock
except ImportError:
    raise ImportError("`anthropic[bedrock]` not installed. Please install using `pip install anthropic[bedrock]`")

try:
    from boto3.session import Session
except ImportError:
    raise ImportError("`boto3` not installed. Please install using `pip install boto3`")


@dataclass
class Claude(AnthropicClaude):
    """
    AWS Bedrock Claude model.

    For more information, see: https://docs.aws.amazon.com/bedrock/latest/userguide/model-parameters-anthropic.html
    """

    id: str = "global.anthropic.claude-sonnet-4-5-20250929-v1:0"
    name: str = "AwsBedrockAnthropicClaude"
    provider: str = "AwsBedrock"

    aws_access_key: Optional[str] = None
    aws_secret_key: Optional[str] = None
    aws_region: Optional[str] = None
    api_key: Optional[str] = None
    session: Optional[Session] = None

    client: Optional[AnthropicBedrock] = None  # type: ignore
    async_client: Optional[AsyncAnthropicBedrock] = None  # type: ignore

    def __post_init__(self):
        """Validate model configuration after initialization"""
        # Validate thinking support immediately at model creation
        if self.thinking:
            self._validate_thinking_support()
        # Overwrite output schema support for AWS Bedrock Claude
        self.supports_native_structured_outputs = False
        self.supports_json_schema_outputs = False

    def _get_client_params(self) -> Dict[str, Any]:
        if self.session:
            credentials = self.session.get_credentials()
            client_params: Dict[str, Any] = {
                "aws_access_key": credentials.access_key,
                "aws_secret_key": credentials.secret_key,
                "aws_session_token": credentials.token,
                "aws_region": self.session.region_name,
            }
        else:
            self.api_key = self.api_key or getenv("AWS_BEDROCK_API_KEY")
            if self.api_key:
                self.aws_region = self.aws_region or getenv("AWS_REGION")
                client_params = {
                    "api_key": self.api_key,
                }
                if self.aws_region:
                    client_params["aws_region"] = self.aws_region
            else:
                self.aws_access_key = self.aws_access_key or getenv("AWS_ACCESS_KEY_ID") or getenv("AWS_ACCESS_KEY")
                self.aws_secret_key = self.aws_secret_key or getenv("AWS_SECRET_ACCESS_KEY") or getenv("AWS_SECRET_KEY")
                self.aws_region = self.aws_region or getenv("AWS_REGION")

                client_params = {
                    "aws_secret_key": self.aws_secret_key,
                    "aws_access_key": self.aws_access_key,
                    "aws_region": self.aws_region,
                }
<<<<<<< HEAD

            if not (self.api_key or (self.aws_access_key and self.aws_secret_key)):
                log_warning(
                    "AWS credentials not found. Please set AWS_BEDROCK_API_KEY or AWS_ACCESS_KEY_ID and AWS_SECRET_ACCESS_KEY environment variables or provide a boto3 session."
                )
=======
        if not (self.api_key or (self.aws_access_key and self.aws_secret_key)):
            log_error(
                "AWS credentials not found. Please either set the AWS_BEDROCK_API_KEY or AWS_ACCESS_KEY and AWS_SECRET_KEY environment variables."
            )
>>>>>>> 4229a571

        if self.timeout is not None:
            client_params["timeout"] = self.timeout

        if self.client_params:
            client_params.update(self.client_params)

        return client_params

    def get_client(self):
        """
        Get the Bedrock client.

        Returns:
            AnthropicBedrock: The Bedrock client.
        """
        if self.client is not None and not self.client.is_closed():
            return self.client

        client_params = self._get_client_params()

        if self.http_client:
            if isinstance(self.http_client, httpx.Client):
                client_params["http_client"] = self.http_client
            else:
                log_warning("http_client is not an instance of httpx.Client. Using default global httpx.Client.")
                # Use global sync client when user http_client is invalid
                client_params["http_client"] = get_default_sync_client()
        else:
            # Use global sync client when no custom http_client is provided
            client_params["http_client"] = get_default_sync_client()

        self.client = AnthropicBedrock(
            **client_params,  # type: ignore
        )
        return self.client

    def get_async_client(self):
        """
        Get the Bedrock async client.

        Returns:
            AsyncAnthropicBedrock: The Bedrock async client.
        """
        if self.async_client is not None:
            return self.async_client

        client_params = self._get_client_params()

        if self.http_client:
            if isinstance(self.http_client, httpx.AsyncClient):
                client_params["http_client"] = self.http_client
            else:
                log_warning(
                    "http_client is not an instance of httpx.AsyncClient. Using default global httpx.AsyncClient."
                )
                # Use global async client when user http_client is invalid
                client_params["http_client"] = get_default_async_client()
        else:
            # Use global async client when no custom http_client is provided
            client_params["http_client"] = get_default_async_client()

        self.async_client = AsyncAnthropicBedrock(
            **client_params,  # type: ignore
        )
        return self.async_client

    def get_request_params(
        self,
        response_format: Optional[Union[Dict, Type[BaseModel]]] = None,
        tools: Optional[List[Dict[str, Any]]] = None,
    ) -> Dict[str, Any]:
        """
        Generate keyword arguments for API requests.

        Returns:
            Dict[str, Any]: The keyword arguments for API requests.
        """
        # Validate thinking support if thinking is enabled
        if self.thinking:
            self._validate_thinking_support()

        _request_params: Dict[str, Any] = {}
        if self.max_tokens:
            _request_params["max_tokens"] = self.max_tokens
        if self.thinking:
            _request_params["thinking"] = self.thinking
        if self.temperature:
            _request_params["temperature"] = self.temperature
        if self.stop_sequences:
            _request_params["stop_sequences"] = self.stop_sequences
        if self.top_p:
            _request_params["top_p"] = self.top_p
        if self.top_k:
            _request_params["top_k"] = self.top_k
        if self.timeout:
            _request_params["timeout"] = self.timeout

        # Build betas list - include existing betas and add new one if needed
        betas_list = list(self.betas) if self.betas else []

        # Include betas if any are present
        if betas_list:
            _request_params["betas"] = betas_list

        if self.request_params:
            _request_params.update(self.request_params)

        if _request_params:
            log_debug(f"Calling {self.provider} with request parameters: {_request_params}", log_level=2)
        return _request_params

    def _prepare_request_kwargs(
        self,
        system_message: str,
        tools: Optional[List[Dict[str, Any]]] = None,
        response_format: Optional[Union[Dict, Type[BaseModel]]] = None,
    ) -> Dict[str, Any]:
        """
        Prepare the request keyword arguments for the API call.

        Args:
            system_message (str): The concatenated system messages.
            tools: Optional list of tools
            response_format: Optional response format (Pydantic model or dict)

        Returns:
            Dict[str, Any]: The request keyword arguments.
        """
        # Pass response_format and tools to get_request_params for beta header handling
        request_kwargs = self.get_request_params(response_format=response_format, tools=tools).copy()
        if system_message:
            if self.cache_system_prompt:
                cache_control = (
                    {"type": "ephemeral", "ttl": "1h"}
                    if self.extended_cache_time is not None and self.extended_cache_time is True
                    else {"type": "ephemeral"}
                )
                request_kwargs["system"] = [{"text": system_message, "type": "text", "cache_control": cache_control}]
            else:
                request_kwargs["system"] = [{"text": system_message, "type": "text"}]

        # Format tools (this will handle strict mode)
        if tools:
            request_kwargs["tools"] = format_tools_for_model(tools)

        if request_kwargs:
            log_debug(f"Calling {self.provider} with request parameters: {request_kwargs}", log_level=2)
        return request_kwargs<|MERGE_RESOLUTION|>--- conflicted
+++ resolved
@@ -7,7 +7,7 @@
 
 from agno.models.anthropic import Claude as AnthropicClaude
 from agno.utils.http import get_default_async_client, get_default_sync_client
-from agno.utils.log import log_debug, log_warning
+from agno.utils.log import log_debug, log_error, log_warning
 from agno.utils.models.claude import format_tools_for_model
 
 try:
@@ -79,18 +79,10 @@
                     "aws_access_key": self.aws_access_key,
                     "aws_region": self.aws_region,
                 }
-<<<<<<< HEAD
-
-            if not (self.api_key or (self.aws_access_key and self.aws_secret_key)):
-                log_warning(
-                    "AWS credentials not found. Please set AWS_BEDROCK_API_KEY or AWS_ACCESS_KEY_ID and AWS_SECRET_ACCESS_KEY environment variables or provide a boto3 session."
-                )
-=======
         if not (self.api_key or (self.aws_access_key and self.aws_secret_key)):
             log_error(
                 "AWS credentials not found. Please either set the AWS_BEDROCK_API_KEY or AWS_ACCESS_KEY and AWS_SECRET_KEY environment variables."
             )
->>>>>>> 4229a571
 
         if self.timeout is not None:
             client_params["timeout"] = self.timeout
