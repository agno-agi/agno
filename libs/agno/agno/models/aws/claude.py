from dataclasses import dataclass
from os import getenv
<<<<<<< HEAD
from typing import Any, AsyncIterator, Dict, List, Optional, Tuple, Type, Union

from pydantic import BaseModel
=======
from typing import Any, AsyncIterator, Dict, List, Optional
>>>>>>> 92bfb00a

from agno.exceptions import ModelProviderError, ModelRateLimitError
from agno.models.anthropic import Claude as AnthropicClaude
from agno.models.message import Message
from agno.utils.log import log_error, log_warning
from agno.utils.models.aws_claude import format_messages

try:
    from anthropic import AnthropicBedrock, APIConnectionError, APIStatusError, AsyncAnthropicBedrock, RateLimitError
    from anthropic.types import Message as AnthropicMessage
except ImportError:
    log_error("`anthropic[bedrock]` not installed. Please install it via `pip install anthropic[bedrock]`.")
    raise

try:
    from boto3.session import Session
except ImportError:
    log_error("`boto3` not installed. Please install it via `pip install boto3`.")
    raise


@dataclass
class Claude(AnthropicClaude):
    """
    AWS Bedrock Claude model.

    For more information, see: https://docs.aws.amazon.com/bedrock/latest/userguide/model-parameters-anthropic.html
    """

    id: str = "anthropic.claude-3-5-sonnet-20240620-v1:0"
    name: str = "AwsBedrockAnthropicClaude"
    provider: str = "AwsBedrock"

    aws_access_key: Optional[str] = None
    aws_secret_key: Optional[str] = None
    aws_region: Optional[str] = None
    session: Optional[Session] = None

    # -*- Request parameters
    max_tokens: int = 4096
    temperature: Optional[float] = None
    top_p: Optional[float] = None
    top_k: Optional[int] = None
    stop_sequences: Optional[List[str]] = None

    # -*- Request parameters
    request_params: Optional[Dict[str, Any]] = None
    # -*- Client parameters
    client_params: Optional[Dict[str, Any]] = None

    def to_dict(self) -> Dict[str, Any]:
        """
        Convert the model to a dictionary.

        Returns:
            Dict[str, Any]: The dictionary representation of the model.
        """
        _dict = super().to_dict()
        _dict["max_tokens"] = self.max_tokens
        _dict["temperature"] = self.temperature
        _dict["top_p"] = self.top_p
        _dict["top_k"] = self.top_k
        _dict["stop_sequences"] = self.stop_sequences
        return _dict

    client: Optional[AnthropicBedrock] = None  # type: ignore
    async_client: Optional[AsyncAnthropicBedrock] = None  # type: ignore

    def get_client(self):
<<<<<<< HEAD
        if self.client is not None and not self.client.is_closed():
=======
        """
        Get the Bedrock client.

        Returns:
            AnthropicBedrock: The Bedrock client.
        """
        if self.client is not None:
>>>>>>> 92bfb00a
            return self.client

        if self.session:
            credentials = self.session.get_credentials()
            client_params = {
                "aws_access_key": credentials.access_key,
                "aws_secret_key": credentials.secret_key,
                "aws_session_token": credentials.token,
                "aws_region": self.session.region_name,
            }
        else:
            self.aws_access_key = self.aws_access_key or getenv("AWS_ACCESS_KEY")
            self.aws_secret_key = self.aws_secret_key or getenv("AWS_SECRET_KEY")
            self.aws_region = self.aws_region or getenv("AWS_REGION")

            client_params = {
                "aws_secret_key": self.aws_secret_key,
                "aws_access_key": self.aws_access_key,
                "aws_region": self.aws_region,
            }

        if self.client_params:
            client_params.update(self.client_params)

        self.client = AnthropicBedrock(
            **client_params,  # type: ignore
        )
        return self.client

    def get_async_client(self):
        """
        Get the Bedrock async client.

        Returns:
            AsyncAnthropicBedrock: The Bedrock async client.
        """
        if self.async_client is not None:
            return self.async_client

        if self.session:
            credentials = self.session.get_credentials()
            client_params = {
                "aws_access_key": credentials.access_key,
                "aws_secret_key": credentials.secret_key,
                "aws_session_token": credentials.token,
                "aws_region": self.session.region_name,
            }
        else:
            client_params = {
                "aws_secret_key": self.aws_secret_key,
                "aws_access_key": self.aws_access_key,
                "aws_region": self.aws_region,
            }

        if self.client_params:
            client_params.update(self.client_params)

        self.async_client = AsyncAnthropicBedrock(
            **client_params,  # type: ignore
        )
        return self.async_client

    @property
    def request_kwargs(self) -> Dict[str, Any]:
        """
        Generate keyword arguments for API requests.

        Returns:
            Dict[str, Any]: The keyword arguments for API requests.
        """
        _request_params: Dict[str, Any] = {}
        if self.max_tokens:
            _request_params["max_tokens"] = self.max_tokens
        if self.temperature:
            _request_params["temperature"] = self.temperature
        if self.stop_sequences:
            _request_params["stop_sequences"] = self.stop_sequences
        if self.top_p:
            _request_params["top_p"] = self.top_p
        if self.top_k:
            _request_params["top_k"] = self.top_k
        if self.request_params:
            _request_params.update(self.request_params)
        return _request_params

    def invoke(
        self,
        messages: List[Message],
        response_format: Optional[Union[Dict, Type[BaseModel]]] = None,
        tools: Optional[List[Dict[str, Any]]] = None,
        tool_choice: Optional[str] = None,
    ) -> AnthropicMessage:
        """
        Send a request to the Anthropic API to generate a response.
        """

        try:
<<<<<<< HEAD
            chat_messages, system_message = _format_messages(messages)
            request_kwargs = self._prepare_request_kwargs(system_message, tools)
=======
            chat_messages, system_message = format_messages(messages)
            request_kwargs = self._prepare_request_kwargs(system_message)
>>>>>>> 92bfb00a

            return self.get_client().messages.create(
                model=self.id,
                messages=chat_messages,  # type: ignore
                **request_kwargs,
            )
        except APIConnectionError as e:
            log_error(f"Connection error while calling Claude API: {str(e)}")
            raise ModelProviderError(message=e.message, model_name=self.name, model_id=self.id) from e
        except RateLimitError as e:
            log_warning(f"Rate limit exceeded: {str(e)}")
            raise ModelRateLimitError(message=e.message, model_name=self.name, model_id=self.id) from e
        except APIStatusError as e:
            log_error(f"Claude API error (status {e.status_code}): {str(e)}")
            raise ModelProviderError(
                message=e.message, status_code=e.status_code, model_name=self.name, model_id=self.id
            ) from e
        except Exception as e:
            log_error(f"Unexpected error calling Claude API: {str(e)}")
            raise ModelProviderError(message=str(e), model_name=self.name, model_id=self.id) from e

    def invoke_stream(
        self,
        messages: List[Message],
        response_format: Optional[Union[Dict, Type[BaseModel]]] = None,
        tools: Optional[List[Dict[str, Any]]] = None,
        tool_choice: Optional[str] = None,
    ) -> Any:
        """
        Stream a response from the Anthropic API.
<<<<<<< HEAD
        """

        chat_messages, system_message = _format_messages(messages)
        request_kwargs = self._prepare_request_kwargs(system_message, tools)
=======

        Args:
            messages (List[Message]): A list of messages to send to the model.

        Returns:
            Any: The streamed response from the model.

        Raises:
            APIConnectionError: If there are network connectivity issues
            RateLimitError: If the API rate limit is exceeded
            APIStatusError: For other API-related errors
        """

        chat_messages, system_message = format_messages(messages)
        request_kwargs = self._prepare_request_kwargs(system_message)
>>>>>>> 92bfb00a

        try:
            return (
                self.get_client()
                .messages.stream(
                    model=self.id,
                    messages=chat_messages,  # type: ignore
                    **request_kwargs,
                )
                .__enter__()
            )
        except APIConnectionError as e:
            log_error(f"Connection error while calling Claude API: {str(e)}")
            raise ModelProviderError(message=e.message, model_name=self.name, model_id=self.id) from e
        except RateLimitError as e:
            log_warning(f"Rate limit exceeded: {str(e)}")
            raise ModelRateLimitError(message=e.message, model_name=self.name, model_id=self.id) from e
        except APIStatusError as e:
            log_error(f"Claude API error (status {e.status_code}): {str(e)}")
            raise ModelProviderError(
                message=e.message, status_code=e.status_code, model_name=self.name, model_id=self.id
            ) from e
        except Exception as e:
            log_error(f"Unexpected error calling Claude API: {str(e)}")
            raise ModelProviderError(message=str(e), model_name=self.name, model_id=self.id) from e

    async def ainvoke(
        self,
        messages: List[Message],
        response_format: Optional[Union[Dict, Type[BaseModel]]] = None,
        tools: Optional[List[Dict[str, Any]]] = None,
        tool_choice: Optional[str] = None,
    ) -> AnthropicMessage:
        """
        Send an asynchronous request to the Anthropic API to generate a response.
        """

        try:
<<<<<<< HEAD
            chat_messages, system_message = _format_messages(messages)
            request_kwargs = self._prepare_request_kwargs(system_message, tools)
=======
            chat_messages, system_message = format_messages(messages)
            request_kwargs = self._prepare_request_kwargs(system_message)
>>>>>>> 92bfb00a

            return await self.get_async_client().messages.create(
                model=self.id,
                messages=chat_messages,  # type: ignore
                **request_kwargs,
            )
        except APIConnectionError as e:
            log_error(f"Connection error while calling Claude API: {str(e)}")
            raise ModelProviderError(message=e.message, model_name=self.name, model_id=self.id) from e
        except RateLimitError as e:
            log_warning(f"Rate limit exceeded: {str(e)}")
            raise ModelRateLimitError(message=e.message, model_name=self.name, model_id=self.id) from e
        except APIStatusError as e:
            log_error(f"Claude API error (status {e.status_code}): {str(e)}")
            raise ModelProviderError(
                message=e.message, status_code=e.status_code, model_name=self.name, model_id=self.id
            ) from e
        except Exception as e:
            log_error(f"Unexpected error calling Claude API: {str(e)}")
            raise ModelProviderError(message=str(e), model_name=self.name, model_id=self.id) from e

    async def ainvoke_stream(
        self,
        messages: List[Message],
        response_format: Optional[Union[Dict, Type[BaseModel]]] = None,
        tools: Optional[List[Dict[str, Any]]] = None,
        tool_choice: Optional[str] = None,
    ) -> AsyncIterator[Any]:
        """
        Stream an asynchronous response from the Anthropic API.
<<<<<<< HEAD
        """

        try:
            chat_messages, system_message = _format_messages(messages)
            request_kwargs = self._prepare_request_kwargs(system_message, tools)
=======

        Args:
            messages (List[Message]): A list of messages to send to the model.

        Returns:
            Any: The streamed response from the model.

        Raises:
            APIConnectionError: If there are network connectivity issues
            RateLimitError: If the API rate limit is exceeded
            APIStatusError: For other API-related errors
        """

        try:
            chat_messages, system_message = format_messages(messages)
            request_kwargs = self._prepare_request_kwargs(system_message)
>>>>>>> 92bfb00a
            async with self.get_async_client().messages.stream(
                model=self.id,
                messages=chat_messages,  # type: ignore
                **request_kwargs,
            ) as stream:
                async for chunk in stream:
                    yield chunk
        except APIConnectionError as e:
            log_error(f"Connection error while calling Claude API: {str(e)}")
            raise ModelProviderError(message=e.message, model_name=self.name, model_id=self.id) from e
        except RateLimitError as e:
            log_warning(f"Rate limit exceeded: {str(e)}")
            raise ModelRateLimitError(message=e.message, model_name=self.name, model_id=self.id) from e
        except APIStatusError as e:
            log_error(f"Claude API error (status {e.status_code}): {str(e)}")
            raise ModelProviderError(
                message=e.message, status_code=e.status_code, model_name=self.name, model_id=self.id
            ) from e
        except Exception as e:
            log_error(f"Unexpected error calling Claude API: {str(e)}")
            raise ModelProviderError(message=str(e), model_name=self.name, model_id=self.id) from e<|MERGE_RESOLUTION|>--- conflicted
+++ resolved
@@ -1,12 +1,8 @@
 from dataclasses import dataclass
 from os import getenv
-<<<<<<< HEAD
-from typing import Any, AsyncIterator, Dict, List, Optional, Tuple, Type, Union
+from typing import Any, AsyncIterator, Dict, List, Optional, Union, Type
 
 from pydantic import BaseModel
-=======
-from typing import Any, AsyncIterator, Dict, List, Optional
->>>>>>> 92bfb00a
 
 from agno.exceptions import ModelProviderError, ModelRateLimitError
 from agno.models.anthropic import Claude as AnthropicClaude
@@ -76,17 +72,13 @@
     async_client: Optional[AsyncAnthropicBedrock] = None  # type: ignore
 
     def get_client(self):
-<<<<<<< HEAD
+        """
+        Get the Bedrock client.
+
+        Returns:
+            AnthropicBedrock: The Bedrock client.
+        """
         if self.client is not None and not self.client.is_closed():
-=======
-        """
-        Get the Bedrock client.
-
-        Returns:
-            AnthropicBedrock: The Bedrock client.
-        """
-        if self.client is not None:
->>>>>>> 92bfb00a
             return self.client
 
         if self.session:
@@ -184,13 +176,8 @@
         """
 
         try:
-<<<<<<< HEAD
-            chat_messages, system_message = _format_messages(messages)
+            chat_messages, system_message = format_messages(messages)
             request_kwargs = self._prepare_request_kwargs(system_message, tools)
-=======
-            chat_messages, system_message = format_messages(messages)
-            request_kwargs = self._prepare_request_kwargs(system_message)
->>>>>>> 92bfb00a
 
             return self.get_client().messages.create(
                 model=self.id,
@@ -221,12 +208,6 @@
     ) -> Any:
         """
         Stream a response from the Anthropic API.
-<<<<<<< HEAD
-        """
-
-        chat_messages, system_message = _format_messages(messages)
-        request_kwargs = self._prepare_request_kwargs(system_message, tools)
-=======
 
         Args:
             messages (List[Message]): A list of messages to send to the model.
@@ -241,8 +222,7 @@
         """
 
         chat_messages, system_message = format_messages(messages)
-        request_kwargs = self._prepare_request_kwargs(system_message)
->>>>>>> 92bfb00a
+        request_kwargs = self._prepare_request_kwargs(system_message, tools)
 
         try:
             return (
@@ -281,13 +261,8 @@
         """
 
         try:
-<<<<<<< HEAD
-            chat_messages, system_message = _format_messages(messages)
+            chat_messages, system_message = format_messages(messages)
             request_kwargs = self._prepare_request_kwargs(system_message, tools)
-=======
-            chat_messages, system_message = format_messages(messages)
-            request_kwargs = self._prepare_request_kwargs(system_message)
->>>>>>> 92bfb00a
 
             return await self.get_async_client().messages.create(
                 model=self.id,
@@ -318,13 +293,6 @@
     ) -> AsyncIterator[Any]:
         """
         Stream an asynchronous response from the Anthropic API.
-<<<<<<< HEAD
-        """
-
-        try:
-            chat_messages, system_message = _format_messages(messages)
-            request_kwargs = self._prepare_request_kwargs(system_message, tools)
-=======
 
         Args:
             messages (List[Message]): A list of messages to send to the model.
@@ -341,7 +309,6 @@
         try:
             chat_messages, system_message = format_messages(messages)
             request_kwargs = self._prepare_request_kwargs(system_message)
->>>>>>> 92bfb00a
             async with self.get_async_client().messages.stream(
                 model=self.id,
                 messages=chat_messages,  # type: ignore
