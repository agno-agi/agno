from dataclasses import dataclass
from os import getenv
from typing import Any, AsyncIterator, Dict, Iterator, List, Optional, Type, Union

import httpx
from pydantic import BaseModel

from agno.exceptions import ModelProviderError, ModelRateLimitError
from agno.models.anthropic import Claude as AnthropicClaude
from agno.models.message import Message
from agno.models.response import ModelResponse
from agno.run.agent import RunOutput
from agno.utils.http import get_default_async_client, get_default_sync_client
from agno.utils.log import log_debug, log_error, log_warning
from agno.utils.models.claude import format_messages, format_tools_for_model

try:
    from anthropic import AnthropicBedrock, APIConnectionError, APIStatusError, AsyncAnthropicBedrock, RateLimitError
except ImportError:
    raise ImportError("`anthropic[bedrock]` not installed. Please install using `pip install anthropic[bedrock]`")

try:
    from boto3.session import Session
except ImportError:
    raise ImportError("`boto3` not installed. Please install using `pip install boto3`")


@dataclass
class Claude(AnthropicClaude):
    """
    AWS Bedrock Claude model.

    For more information, see: https://docs.aws.amazon.com/bedrock/latest/userguide/model-parameters-anthropic.html
    """

    id: str = "anthropic.claude-sonnet-4-20250514-v1:0"
    name: str = "AwsBedrockAnthropicClaude"
    provider: str = "AwsBedrock"

    aws_access_key: Optional[str] = None
    aws_secret_key: Optional[str] = None
    aws_region: Optional[str] = None
    api_key: Optional[str] = None
    session: Optional[Session] = None

    # -*- Request parameters
    max_tokens: int = 4096
    temperature: Optional[float] = None
    top_p: Optional[float] = None
    top_k: Optional[int] = None
    stop_sequences: Optional[List[str]] = None

    # -*- Request parameters
    request_params: Optional[Dict[str, Any]] = None
    # -*- Client parameters
    client_params: Optional[Dict[str, Any]] = None

    def __post_init__(self):
        """Validate model configuration after initialization"""
        # Validate thinking support immediately at model creation
        if self.thinking:
            self._validate_thinking_support()
        # Overwrite output schema support for AWS Bedrock Claude
        self.supports_native_structured_outputs = False
        self.supports_json_schema_outputs = False

    def to_dict(self) -> Dict[str, Any]:
        """
        Convert the model to a dictionary.

        Returns:
            Dict[str, Any]: The dictionary representation of the model.
        """
        _dict = super().to_dict()
        _dict["max_tokens"] = self.max_tokens
        _dict["temperature"] = self.temperature
        _dict["top_p"] = self.top_p
        _dict["top_k"] = self.top_k
        _dict["stop_sequences"] = self.stop_sequences
        return _dict

    client: Optional[AnthropicBedrock] = None  # type: ignore
    async_client: Optional[AsyncAnthropicBedrock] = None  # type: ignore

    def _build_client_params(self) -> Dict[str, Any]:
        if self.session:
            credentials = self.session.get_credentials()
            client_params: Dict[str, Any] = {
                "aws_access_key": credentials.access_key,
                "aws_secret_key": credentials.secret_key,
                "aws_session_token": credentials.token,
                "aws_region": self.session.region_name,
            }
        else:
            self.api_key = self.api_key or getenv("AWS_BEDROCK_API_KEY")
            if self.api_key:
                self.aws_region = self.aws_region or getenv("AWS_REGION")
                client_params = {
                    "api_key": self.api_key,
                }
                if self.aws_region:
                    client_params["aws_region"] = self.aws_region
            else:
                self.aws_access_key = self.aws_access_key or getenv("AWS_ACCESS_KEY")
                self.aws_secret_key = self.aws_secret_key or getenv("AWS_SECRET_KEY")
                self.aws_region = self.aws_region or getenv("AWS_REGION")

                client_params = {
                    "aws_secret_key": self.aws_secret_key,
                    "aws_access_key": self.aws_access_key,
                    "aws_region": self.aws_region,
                }

        if self.timeout is not None:
            client_params["timeout"] = self.timeout

        if self.client_params:
            client_params.update(self.client_params)

        return client_params

    def get_client(self):
        """
        Get the Bedrock client.

        Returns:
            AnthropicBedrock: The Bedrock client.
        """
        if self.client is not None and not self.client.is_closed():
            return self.client

        client_params = self._build_client_params()

        if self.http_client:
            if isinstance(self.http_client, httpx.Client):
                client_params["http_client"] = self.http_client
            else:
                log_warning("http_client is not an instance of httpx.Client. Using default global httpx.Client.")
                # Use global sync client when user http_client is invalid
                client_params["http_client"] = get_default_sync_client()
        else:
            # Use global sync client when no custom http_client is provided
            client_params["http_client"] = get_default_sync_client()

        self.client = AnthropicBedrock(
            **client_params,  # type: ignore
        )
        return self.client

    def get_async_client(self):
        """
        Get the Bedrock async client.

        Returns:
            AsyncAnthropicBedrock: The Bedrock async client.
        """
        if self.async_client is not None:
            return self.async_client

        client_params = self._build_client_params()

        if self.http_client:
            if isinstance(self.http_client, httpx.AsyncClient):
                client_params["http_client"] = self.http_client
            else:
                log_warning(
                    "http_client is not an instance of httpx.AsyncClient. Using default global httpx.AsyncClient."
                )
                # Use global async client when user http_client is invalid
                client_params["http_client"] = get_default_async_client()
        else:
            # Use global async client when no custom http_client is provided
            client_params["http_client"] = get_default_async_client()

        self.async_client = AsyncAnthropicBedrock(
            **client_params,  # type: ignore
        )
        return self.async_client

    def get_request_params(
        self,
        response_format: Optional[Union[Dict, Type[BaseModel]]] = None,
        tools: Optional[List[Dict[str, Any]]] = None,
    ) -> Dict[str, Any]:
        """
        Generate keyword arguments for API requests.

        Returns:
            Dict[str, Any]: The keyword arguments for API requests.
        """
        _request_params: Dict[str, Any] = {}
        if self.max_tokens:
            _request_params["max_tokens"] = self.max_tokens
        if self.temperature:
            _request_params["temperature"] = self.temperature
        if self.stop_sequences:
            _request_params["stop_sequences"] = self.stop_sequences
        if self.top_p:
            _request_params["top_p"] = self.top_p
        if self.top_k:
            _request_params["top_k"] = self.top_k
        if self.request_params:
            _request_params.update(self.request_params)

        if _request_params:
            log_debug(f"Calling {self.provider} with request parameters: {_request_params}", log_level=2)
        return _request_params

    def _prepare_request_kwargs(
        self,
        system_message: str,
        tools: Optional[List[Dict[str, Any]]] = None,
        response_format: Optional[Union[Dict, Type[BaseModel]]] = None,
    ) -> Dict[str, Any]:
        """
        Prepare the request keyword arguments for the API call.

        Args:
            system_message (str): The concatenated system messages.
            tools: Optional list of tools
            response_format: Optional response format (Pydantic model or dict)

        Returns:
            Dict[str, Any]: The request keyword arguments.
        """
        # Validate structured outputs usage
        self._validate_structured_outputs_usage(response_format, tools)

        # Pass response_format and tools to get_request_params for beta header handling
        request_kwargs = self.get_request_params(response_format=response_format, tools=tools).copy()
        if system_message:
            if self.cache_system_prompt:
                cache_control = (
                    {"type": "ephemeral", "ttl": "1h"}
                    if self.extended_cache_time is not None and self.extended_cache_time is True
                    else {"type": "ephemeral"}
                )
                request_kwargs["system"] = [{"text": system_message, "type": "text", "cache_control": cache_control}]
            else:
                request_kwargs["system"] = [{"text": system_message, "type": "text"}]

        # Add code execution tool if skills are enabled
        if self.skills:
            code_execution_tool = {"type": "code_execution_20250825", "name": "code_execution"}
            if tools:
                # Add code_execution to existing tools, code execution is needed for generating and processing files
                tools = tools + [code_execution_tool]
            else:
                tools = [code_execution_tool]

        # Format tools (this will handle strict mode)
        if tools:
            request_kwargs["tools"] = format_tools_for_model(tools)

        if request_kwargs:
            log_debug(f"Calling {self.provider} with request parameters: {request_kwargs}", log_level=2)
        return request_kwargs

    def invoke(
        self,
        messages: List[Message],
        assistant_message: Message,
        response_format: Optional[Union[Dict, Type[BaseModel]]] = None,
        tools: Optional[List[Dict[str, Any]]] = None,
        tool_choice: Optional[Union[str, Dict[str, Any]]] = None,
        run_response: Optional[RunOutput] = None,
        compress_tool_results: bool = False,
    ) -> ModelResponse:
        """
        Send a request to the Anthropic API to generate a response.
        """

        try:
<<<<<<< HEAD
            chat_messages, system_message = format_messages(messages)
            request_kwargs = self._prepare_request_kwargs(system_message, tools=tools, response_format=response_format)
=======
            chat_messages, system_message = format_messages(messages, compress_tool_results)
            request_kwargs = self._prepare_request_kwargs(system_message, tools)
>>>>>>> 8bfb1a0e

            if run_response and run_response.metrics:
                run_response.metrics.set_time_to_first_token()

            assistant_message.metrics.start_timer()
            response = self.get_client().messages.create(
                model=self.id,
                messages=chat_messages,  # type: ignore
                **request_kwargs,
            )
            assistant_message.metrics.stop_timer()

            model_response = self._parse_provider_response(response, response_format=response_format)

            return model_response

        except APIConnectionError as e:
            log_error(f"Connection error while calling Claude API: {str(e)}")
            raise ModelProviderError(message=e.message, model_name=self.name, model_id=self.id) from e
        except RateLimitError as e:
            log_warning(f"Rate limit exceeded: {str(e)}")
            raise ModelRateLimitError(message=e.message, model_name=self.name, model_id=self.id) from e
        except APIStatusError as e:
            log_error(f"Claude API error (status {e.status_code}): {str(e)}")
            raise ModelProviderError(
                message=e.message, status_code=e.status_code, model_name=self.name, model_id=self.id
            ) from e
        except Exception as e:
            log_error(f"Unexpected error calling Claude API: {str(e)}")
            raise ModelProviderError(message=str(e), model_name=self.name, model_id=self.id) from e

    def invoke_stream(
        self,
        messages: List[Message],
        assistant_message: Message,
        response_format: Optional[Union[Dict, Type[BaseModel]]] = None,
        tools: Optional[List[Dict[str, Any]]] = None,
        tool_choice: Optional[Union[str, Dict[str, Any]]] = None,
        run_response: Optional[RunOutput] = None,
        compress_tool_results: bool = False,
    ) -> Iterator[ModelResponse]:
        """
        Stream a response from the Anthropic API.

        Args:
            messages (List[Message]): A list of messages to send to the model.

        Returns:
            Any: The streamed response from the model.

        Raises:
            APIConnectionError: If there are network connectivity issues
            RateLimitError: If the API rate limit is exceeded
            APIStatusError: For other API-related errors
        """

        chat_messages, system_message = format_messages(messages, compress_tool_results)
        request_kwargs = self._prepare_request_kwargs(system_message, tools)

        try:
            if run_response and run_response.metrics:
                run_response.metrics.set_time_to_first_token()

            assistant_message.metrics.start_timer()

            with self.get_client().messages.stream(
                model=self.id,
                messages=chat_messages,  # type: ignore
                **request_kwargs,
            ) as stream:
                for chunk in stream:
                    yield self._parse_provider_response_delta(chunk)

            assistant_message.metrics.stop_timer()

        except APIConnectionError as e:
            log_error(f"Connection error while calling Claude API: {str(e)}")
            raise ModelProviderError(message=e.message, model_name=self.name, model_id=self.id) from e
        except RateLimitError as e:
            log_warning(f"Rate limit exceeded: {str(e)}")
            raise ModelRateLimitError(message=e.message, model_name=self.name, model_id=self.id) from e
        except APIStatusError as e:
            log_error(f"Claude API error (status {e.status_code}): {str(e)}")
            raise ModelProviderError(
                message=e.message, status_code=e.status_code, model_name=self.name, model_id=self.id
            ) from e
        except Exception as e:
            log_error(f"Unexpected error calling Claude API: {str(e)}")
            raise ModelProviderError(message=str(e), model_name=self.name, model_id=self.id) from e

    async def ainvoke(
        self,
        messages: List[Message],
        assistant_message: Message,
        response_format: Optional[Union[Dict, Type[BaseModel]]] = None,
        tools: Optional[List[Dict[str, Any]]] = None,
        tool_choice: Optional[Union[str, Dict[str, Any]]] = None,
        run_response: Optional[RunOutput] = None,
        compress_tool_results: bool = False,
    ) -> ModelResponse:
        """
        Send an asynchronous request to the Anthropic API to generate a response.
        """

        try:
            chat_messages, system_message = format_messages(messages, compress_tool_results)
            request_kwargs = self._prepare_request_kwargs(system_message, tools)

            if run_response and run_response.metrics:
                run_response.metrics.set_time_to_first_token()

            assistant_message.metrics.start_timer()

            response = await self.get_async_client().messages.create(
                model=self.id,
                messages=chat_messages,  # type: ignore
                **request_kwargs,
            )

            assistant_message.metrics.stop_timer()

            model_response = self._parse_provider_response(response, response_format=response_format)

            return model_response

        except APIConnectionError as e:
            log_error(f"Connection error while calling Claude API: {str(e)}")
            raise ModelProviderError(message=e.message, model_name=self.name, model_id=self.id) from e
        except RateLimitError as e:
            log_warning(f"Rate limit exceeded: {str(e)}")
            raise ModelRateLimitError(message=e.message, model_name=self.name, model_id=self.id) from e
        except APIStatusError as e:
            log_error(f"Claude API error (status {e.status_code}): {str(e)}")
            raise ModelProviderError(
                message=e.message, status_code=e.status_code, model_name=self.name, model_id=self.id
            ) from e
        except Exception as e:
            log_error(f"Unexpected error calling Claude API: {str(e)}")
            raise ModelProviderError(message=str(e), model_name=self.name, model_id=self.id) from e

    async def ainvoke_stream(
        self,
        messages: List[Message],
        assistant_message: Message,
        response_format: Optional[Union[Dict, Type[BaseModel]]] = None,
        tools: Optional[List[Dict[str, Any]]] = None,
        tool_choice: Optional[Union[str, Dict[str, Any]]] = None,
        run_response: Optional[RunOutput] = None,
        compress_tool_results: bool = False,
    ) -> AsyncIterator[ModelResponse]:
        """
        Stream an asynchronous response from the Anthropic API.

        Args:
            messages (List[Message]): A list of messages to send to the model.

        Returns:
            Any: The streamed response from the model.

        Raises:
            APIConnectionError: If there are network connectivity issues
            RateLimitError: If the API rate limit is exceeded
            APIStatusError: For other API-related errors
        """

        try:
            chat_messages, system_message = format_messages(messages, compress_tool_results)
            request_kwargs = self._prepare_request_kwargs(system_message, tools)

            if run_response and run_response.metrics:
                run_response.metrics.set_time_to_first_token()

            assistant_message.metrics.start_timer()

            async with self.get_async_client().messages.stream(
                model=self.id,
                messages=chat_messages,  # type: ignore
                **request_kwargs,
            ) as stream:
                async for chunk in stream:
                    yield self._parse_provider_response_delta(chunk)

            assistant_message.metrics.stop_timer()

        except APIConnectionError as e:
            log_error(f"Connection error while calling Claude API: {str(e)}")
            raise ModelProviderError(message=e.message, model_name=self.name, model_id=self.id) from e
        except RateLimitError as e:
            log_warning(f"Rate limit exceeded: {str(e)}")
            raise ModelRateLimitError(message=e.message, model_name=self.name, model_id=self.id) from e
        except APIStatusError as e:
            log_error(f"Claude API error (status {e.status_code}): {str(e)}")
            raise ModelProviderError(
                message=e.message, status_code=e.status_code, model_name=self.name, model_id=self.id
            ) from e
        except Exception as e:
            log_error(f"Unexpected error calling Claude API: {str(e)}")
            raise ModelProviderError(message=str(e), model_name=self.name, model_id=self.id) from e<|MERGE_RESOLUTION|>--- conflicted
+++ resolved
@@ -271,13 +271,8 @@
         """
 
         try:
-<<<<<<< HEAD
             chat_messages, system_message = format_messages(messages)
             request_kwargs = self._prepare_request_kwargs(system_message, tools=tools, response_format=response_format)
-=======
-            chat_messages, system_message = format_messages(messages, compress_tool_results)
-            request_kwargs = self._prepare_request_kwargs(system_message, tools)
->>>>>>> 8bfb1a0e
 
             if run_response and run_response.metrics:
                 run_response.metrics.set_time_to_first_token()
