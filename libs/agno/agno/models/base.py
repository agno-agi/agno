--- conflicted
+++ resolved
@@ -337,12 +337,7 @@
                         function_call_response.event
                         in [
                             ModelResponseEvent.tool_call_completed.value,
-<<<<<<< HEAD
                             ModelResponseEvent.tool_call_paused.value,
-=======
-                            ModelResponseEvent.tool_call_confirmation_required.value,
-                            ModelResponseEvent.tool_call_external_execution_required.value,
->>>>>>> 669d3275
                         ]
                         and function_call_response.tool_executions is not None
                     ):
@@ -376,13 +371,10 @@
                 if any(tc.external_execution_required for tc in model_response.tool_executions or []):
                     break
 
-<<<<<<< HEAD
                 # If we have any tool calls that require user input, break the loop
                 if any(tc.requires_user_input for tc in model_response.tool_executions or []):
                     break
 
-=======
->>>>>>> 669d3275
                 # Continue loop to get next response
                 continue
 
@@ -441,12 +433,7 @@
                         function_call_response.event
                         in [
                             ModelResponseEvent.tool_call_completed.value,
-<<<<<<< HEAD
                             ModelResponseEvent.tool_call_paused.value,
-=======
-                            ModelResponseEvent.tool_call_confirmation_required.value,
-                            ModelResponseEvent.tool_call_external_execution_required.value,
->>>>>>> 669d3275
                         ]
                         and function_call_response.tool_executions is not None
                     ):
@@ -479,13 +466,10 @@
                 if any(tc.external_execution_required for tc in model_response.tool_executions or []):
                     break
 
-<<<<<<< HEAD
                 # If we have any tool calls that require user input, break the loop
                 if any(tc.requires_user_input for tc in model_response.tool_executions or []):
                     break
 
-=======
->>>>>>> 669d3275
                 # Continue loop to get next response
                 continue
 
@@ -806,13 +790,10 @@
                 if any(fc.function.external_execution for fc in function_calls_to_run):
                     break
 
-<<<<<<< HEAD
                 # If we have any tool calls that require user input, break the loop
                 if any(fc.function.requires_user_input for fc in function_calls_to_run):
                     break
 
-=======
->>>>>>> 669d3275
                 # Continue loop to get next response
                 continue
 
@@ -937,13 +918,10 @@
                 if any(fc.function.external_execution for fc in function_calls_to_run):
                     break
 
-<<<<<<< HEAD
                 # If we have any tool calls that require user input, break the loop
                 if any(fc.function.requires_user_input for fc in function_calls_to_run):
                     break
 
-=======
->>>>>>> 669d3275
                 # Continue loop to get next response
                 continue
 
@@ -1372,24 +1350,6 @@
                 # We don't execute the function calls here
                 continue
 
-<<<<<<< HEAD
-=======
-            # If the function requires external execution, we yield a message to the user
-            if fc.function.external_execution:
-                yield ModelResponse(
-                    tool_executions=[
-                        ToolExecution(
-                            tool_call_id=fc.call_id,
-                            tool_name=fc.function.name,
-                            tool_args=fc.arguments,
-                            external_execution_required=True,
-                        )
-                    ],
-                    event=ModelResponseEvent.tool_call_external_execution_required.value,
-                )
-                # We don't execute the function call here, it is executed outside of the agent's control
-                continue
->>>>>>> 669d3275
 
             yield ModelResponse(
                 content=fc.get_call_str(),
@@ -1404,7 +1364,6 @@
             )
 
         # Create and run all function calls in parallel (skip ones that need confirmation)
-<<<<<<< HEAD
         if skip_pause_check:
             function_calls_to_run = function_calls
         else:
@@ -1418,11 +1377,6 @@
                 )
             ]
 
-=======
-        function_calls_to_run = [
-            fc for fc in function_calls if not (fc.function.requires_confirmation or fc.function.external_execution)
-        ]
->>>>>>> 669d3275
         results = await asyncio.gather(
             *(self.arun_function_call(fc) for fc in function_calls_to_run), return_exceptions=True
         )
