import asyncio
import collections.abc
import json
from abc import ABC, abstractmethod
from dataclasses import dataclass, field
from hashlib import md5
from pathlib import Path
from time import sleep, time
from types import AsyncGeneratorType, GeneratorType
from typing import (
    TYPE_CHECKING,
    Any,
    AsyncIterator,
    Dict,
    Iterator,
    List,
    Literal,
    Optional,
    Sequence,
    Tuple,
    Type,
    Union,
    get_args,
)

if TYPE_CHECKING:
    from agno.compression.manager import CompressionManager
from uuid import uuid4

from pydantic import BaseModel

from agno.exceptions import AgentRunException, ModelProviderError, RetryableModelProviderError
from agno.media import Audio, File, Image, Video
from agno.models.message import Citations, Message
from agno.models.metrics import Metrics
from agno.models.response import ModelResponse, ModelResponseEvent, ToolExecution
from agno.run.agent import CustomEvent, RunContentEvent, RunOutput, RunOutputEvent
from agno.run.requirement import RunRequirement
from agno.run.team import RunContentEvent as TeamRunContentEvent
from agno.run.team import TeamRunOutput, TeamRunOutputEvent
from agno.run.workflow import WorkflowRunOutputEvent
from agno.tools.function import Function, FunctionCall, FunctionExecutionResult, UserInputField
from agno.utils.log import log_debug, log_error, log_info, log_warning
from agno.utils.timer import Timer
from agno.utils.tools import get_function_call_for_tool_call, get_function_call_for_tool_execution


@dataclass
class MessageData:
    response_role: Optional[Literal["system", "user", "assistant", "tool"]] = None
    response_content: Any = ""
    response_reasoning_content: Any = ""
    response_redacted_reasoning_content: Any = ""
    response_citations: Optional[Citations] = None
    response_tool_calls: List[Dict[str, Any]] = field(default_factory=list)

    response_audio: Optional[Audio] = None
    response_image: Optional[Image] = None
    response_video: Optional[Video] = None
    response_file: Optional[File] = None

    response_metrics: Optional[Metrics] = None

    # Data from the provider that we might need on subsequent messages
    response_provider_data: Optional[Dict[str, Any]] = None

    extra: Optional[Dict[str, Any]] = None


def _log_messages(messages: List[Message]) -> None:
    """
    Log messages for debugging.
    """
    for m in messages:
        # Don't log metrics for input messages
        m.log(metrics=False)


def _handle_agent_exception(a_exc: AgentRunException, additional_input: Optional[List[Message]] = None) -> None:
    """Handle AgentRunException and collect additional messages."""
    if additional_input is None:
        additional_input = []
    if a_exc.user_message is not None:
        msg = (
            Message(role="user", content=a_exc.user_message)
            if isinstance(a_exc.user_message, str)
            else a_exc.user_message
        )
        additional_input.append(msg)

    if a_exc.agent_message is not None:
        msg = (
            Message(role="assistant", content=a_exc.agent_message)
            if isinstance(a_exc.agent_message, str)
            else a_exc.agent_message
        )
        additional_input.append(msg)

    if a_exc.messages:
        for m in a_exc.messages:
            if isinstance(m, Message):
                additional_input.append(m)
            elif isinstance(m, dict):
                try:
                    additional_input.append(Message(**m))
                except Exception as e:
                    log_warning(f"Failed to convert dict to Message: {e}")

    if a_exc.stop_execution:
        for m in additional_input:
            m.stop_after_tool_call = True


@dataclass
class Model(ABC):
    # ID of the model to use.
    id: str
    # Name for this Model. This is not sent to the Model API.
    name: Optional[str] = None
    # Provider for this Model. This is not sent to the Model API.
    provider: Optional[str] = None

    # -*- Do not set the following attributes directly -*-
    # -*- Set them on the Agent instead -*-

    # True if the Model supports structured outputs natively (e.g. OpenAI)
    supports_native_structured_outputs: bool = False
    # True if the Model requires a json_schema for structured outputs (e.g. LMStudio)
    supports_json_schema_outputs: bool = False

    # Controls which (if any) function is called by the model.
    # "none" means the model will not call a function and instead generates a message.
    # "auto" means the model can pick between generating a message or calling a function.
    # Specifying a particular function via {"type: "function", "function": {"name": "my_function"}}
    #   forces the model to call that function.
    # "none" is the default when no functions are present. "auto" is the default if functions are present.
    _tool_choice: Optional[Union[str, Dict[str, Any]]] = None

    # System prompt from the model added to the Agent.
    system_prompt: Optional[str] = None
    # Instructions from the model added to the Agent.
    instructions: Optional[List[str]] = None

    # The role of the tool message.
    tool_message_role: str = "tool"
    # The role of the assistant message.
    assistant_message_role: str = "assistant"

    # Cache model responses to avoid redundant API calls during development
    cache_response: bool = False
    cache_ttl: Optional[int] = None
    cache_dir: Optional[str] = None

    # Retry configuration for model provider errors
    # Number of retries to attempt when a ModelProviderError occurs
    retries: int = 0
    # Delay between retries (in seconds)
    delay_between_retries: int = 1
    # Exponential backoff: if True, the delay between retries is doubled each time
    exponential_backoff: bool = False
    # Enable retrying a model invocation once with a guidance message.
    # This is useful for known errors avoidable with extra instructions.
    retry_with_guidance: bool = True
<<<<<<< HEAD
=======
    # Set the number of times to retry the model invocation with guidance.
    retry_with_guidance_limit: int = 1
>>>>>>> dc2e4bd5

    def __post_init__(self):
        if self.provider is None and self.name is not None:
            self.provider = f"{self.name} ({self.id})"

    def _get_retry_delay(self, attempt: int) -> float:
        """Calculate the delay before the next retry attempt."""
        if self.exponential_backoff:
            return self.delay_between_retries * (2**attempt)
        return self.delay_between_retries

    def _invoke_with_retry(self, **kwargs) -> ModelResponse:
        """
        Invoke the model with retry logic for ModelProviderError.

        This method wraps the invoke() call and retries on ModelProviderError
        with optional exponential backoff.
        """
        last_exception: Optional[ModelProviderError] = None

        for attempt in range(self.retries + 1):
            try:
                retries_with_guidance_count = kwargs.pop("retries_with_guidance_count", 0)
                return self.invoke(**kwargs)
            except ModelProviderError as e:
                last_exception = e
                if attempt < self.retries:
                    delay = self._get_retry_delay(attempt)
                    log_warning(
                        f"Model provider error (attempt {attempt + 1}/{self.retries + 1}): {e}. Retrying in {delay}s..."
                    )
                    sleep(delay)
                else:
                    log_error(f"Model provider error after {self.retries + 1} attempts: {e}")
            except RetryableModelProviderError as e:
<<<<<<< HEAD
                kwargs["messages"].append(Message(role="user", content=e.retry_guidance_message, temporary=True))
                return self._invoke_with_retry(**kwargs, retrying_with_guidance=True)
=======
                current_count = retries_with_guidance_count
                if current_count >= self.retry_with_guidance_limit:
                    raise ModelProviderError(
                        message=f"Max retries with guidance reached. Error: {e.original_error}",
                        model_name=self.name,
                        model_id=self.id,
                    )
                kwargs.pop("retry_with_guidance", None)
                kwargs["retries_with_guidance_count"] = current_count + 1

                # Append the guidance message to help the model avoid the error in the next invoke.
                kwargs["messages"].append(Message(role="user", content=e.retry_guidance_message, temporary=True))

                return self._invoke_with_retry(**kwargs, retry_with_guidance=True)
>>>>>>> dc2e4bd5

        # If we've exhausted all retries, raise the last exception
        raise last_exception  # type: ignore

    async def _ainvoke_with_retry(self, **kwargs) -> ModelResponse:
        """
        Asynchronously invoke the model with retry logic for ModelProviderError.

        This method wraps the ainvoke() call and retries on ModelProviderError
        with optional exponential backoff.
        """
        last_exception: Optional[ModelProviderError] = None

        for attempt in range(self.retries + 1):
            try:
                retries_with_guidance_count = kwargs.pop("retries_with_guidance_count", 0)
                return await self.ainvoke(**kwargs)
            except ModelProviderError as e:
                last_exception = e
                if attempt < self.retries:
                    delay = self._get_retry_delay(attempt)
                    log_warning(
                        f"Model provider error (attempt {attempt + 1}/{self.retries + 1}): {e}. Retrying in {delay}s..."
                    )
                    await asyncio.sleep(delay)
                else:
                    log_error(f"Model provider error after {self.retries + 1} attempts: {e}")
            except RetryableModelProviderError as e:
<<<<<<< HEAD
                kwargs["messages"].append(Message(role="user", content=e.retry_guidance_message, temporary=True))
                return await self._ainvoke_with_retry(**kwargs, retrying_with_guidance=True)
=======
                current_count = retries_with_guidance_count
                if current_count >= self.retry_with_guidance_limit:
                    raise ModelProviderError(
                        message=f"Max retries with guidance reached. Error: {e.original_error}",
                        model_name=self.name,
                        model_id=self.id,
                    )

                kwargs.pop("retry_with_guidance", None)
                kwargs["retries_with_guidance_count"] = current_count + 1

                # Append the guidance message to help the model avoid the error in the next invoke.
                kwargs["messages"].append(Message(role="user", content=e.retry_guidance_message, temporary=True))

                return await self._ainvoke_with_retry(**kwargs, retry_with_guidance=True)
>>>>>>> dc2e4bd5

        # If we've exhausted all retries, raise the last exception
        raise last_exception  # type: ignore

    def _invoke_stream_with_retry(self, **kwargs) -> Iterator[ModelResponse]:
        """
        Invoke the model stream with retry logic for ModelProviderError.

        This method wraps the invoke_stream() call and retries on ModelProviderError
        with optional exponential backoff. Note that retries restart the entire stream.
        """
        last_exception: Optional[ModelProviderError] = None

        for attempt in range(self.retries + 1):
            try:
                retries_with_guidance_count = kwargs.pop("retries_with_guidance_count", 0)
                yield from self.invoke_stream(**kwargs)
                return  # Success, exit the retry loop
            except ModelProviderError as e:
                last_exception = e
                if attempt < self.retries:
                    delay = self._get_retry_delay(attempt)
                    log_warning(
                        f"Model provider error during stream (attempt {attempt + 1}/{self.retries + 1}): {e}. "
                        f"Retrying in {delay}s..."
                    )
                    sleep(delay)
                else:
                    log_error(f"Model provider error after {self.retries + 1} attempts: {e}")
            except RetryableModelProviderError as e:
<<<<<<< HEAD
                kwargs["messages"].append(Message(role="user", content=e.retry_guidance_message, temporary=True))
                yield from self._invoke_stream_with_retry(**kwargs, retrying_with_guidance=True)
=======
                current_count = retries_with_guidance_count
                if current_count >= self.retry_with_guidance_limit:
                    raise ModelProviderError(
                        message=f"Max retries with guidance reached. Error: {e.original_error}",
                        model_name=self.name,
                        model_id=self.id,
                    )

                kwargs.pop("retry_with_guidance", None)
                kwargs["retries_with_guidance_count"] = current_count + 1

                # Append the guidance message to help the model avoid the error in the next invoke.
                kwargs["messages"].append(Message(role="user", content=e.retry_guidance_message, temporary=True))

                yield from self._invoke_stream_with_retry(**kwargs, retry_with_guidance=True)
>>>>>>> dc2e4bd5
                return  # Success, exit after regeneration

        # If we've exhausted all retries, raise the last exception
        raise last_exception  # type: ignore

    async def _ainvoke_stream_with_retry(self, **kwargs) -> AsyncIterator[ModelResponse]:
        """
        Asynchronously invoke the model stream with retry logic for ModelProviderError.

        This method wraps the ainvoke_stream() call and retries on ModelProviderError
        with optional exponential backoff. Note that retries restart the entire stream.
        """
        last_exception: Optional[ModelProviderError] = None

        for attempt in range(self.retries + 1):
            try:
                retries_with_guidance_count = kwargs.pop("retries_with_guidance_count", 0)
                async for response in self.ainvoke_stream(**kwargs):
                    yield response
                return  # Success, exit the retry loop
            except ModelProviderError as e:
                last_exception = e
                if attempt < self.retries:
                    delay = self._get_retry_delay(attempt)
                    log_warning(
                        f"Model provider error during stream (attempt {attempt + 1}/{self.retries + 1}): {e}. "
                        f"Retrying in {delay}s..."
                    )
                    await asyncio.sleep(delay)
                else:
                    log_error(f"Model provider error after {self.retries + 1} attempts: {e}")
            except RetryableModelProviderError as e:
<<<<<<< HEAD
                kwargs["messages"].append(Message(role="user", content=e.retry_guidance_message, temporary=True))
                async for response in self._ainvoke_stream_with_retry(**kwargs, retrying_with_guidance=True):
=======
                current_count = retries_with_guidance_count
                if current_count >= self.retry_with_guidance_limit:
                    raise ModelProviderError(
                        message=f"Max retries with guidance reached. Error: {e.original_error}",
                        model_name=self.name,
                        model_id=self.id,
                    )

                kwargs.pop("retry_with_guidance", None)
                kwargs["retries_with_guidance_count"] = current_count + 1

                # Append the guidance message to help the model avoid the error in the next invoke.
                kwargs["messages"].append(Message(role="user", content=e.retry_guidance_message, temporary=True))

                async for response in self._ainvoke_stream_with_retry(**kwargs, retry_with_guidance=True):
>>>>>>> dc2e4bd5
                    yield response
                return  # Success, exit after regeneration

        # If we've exhausted all retries, raise the last exception
        raise last_exception  # type: ignore

    def to_dict(self) -> Dict[str, Any]:
        fields = {"name", "id", "provider"}
        _dict = {field: getattr(self, field) for field in fields if getattr(self, field) is not None}
        return _dict

<<<<<<< HEAD
    def _remove_temporarys(self, messages: List[Message]) -> None:
        """Remove temporal messages from the given list.
=======
    def _remove_temporary_messages(self, messages: List[Message]) -> None:
        """Remove temporary messages from the given list.
>>>>>>> dc2e4bd5

        Args:
            messages: The list of messages to filter (modified in place).
        """
        messages[:] = [m for m in messages if not m.temporary]

    def get_provider(self) -> str:
        return self.provider or self.name or self.__class__.__name__

    def _get_model_cache_key(self, messages: List[Message], stream: bool, **kwargs: Any) -> str:
        """Generate a cache key based on model messages and core parameters."""
        message_data = []
        for msg in messages:
            msg_dict = {
                "role": msg.role,
                "content": msg.content,
            }
            message_data.append(msg_dict)

        # Include tools parameter in cache key
        has_tools = bool(kwargs.get("tools"))

        cache_data = {
            "model_id": self.id,
            "messages": message_data,
            "has_tools": has_tools,
            "response_format": kwargs.get("response_format"),
            "stream": stream,
        }

        cache_str = json.dumps(cache_data, sort_keys=True)
        return md5(cache_str.encode()).hexdigest()

    def _get_model_cache_file_path(self, cache_key: str) -> Path:
        """Get the file path for a cache key."""
        if self.cache_dir:
            cache_dir = Path(self.cache_dir)
        else:
            cache_dir = Path.home() / ".agno" / "cache" / "model_responses"

        cache_dir.mkdir(parents=True, exist_ok=True)
        return cache_dir / f"{cache_key}.json"

    def _get_cached_model_response(self, cache_key: str) -> Optional[Dict[str, Any]]:
        """Retrieve a cached response if it exists and is not expired."""
        cache_file = self._get_model_cache_file_path(cache_key)

        if not cache_file.exists():
            return None

        try:
            with open(cache_file, "r") as f:
                cached_data = json.load(f)

            # Check TTL if set (None means no expiration)
            if self.cache_ttl is not None:
                if time() - cached_data["timestamp"] > self.cache_ttl:
                    return None

            return cached_data
        except Exception:
            return None

    def _save_model_response_to_cache(self, cache_key: str, result: ModelResponse, is_streaming: bool = False) -> None:
        """Save a model response to cache."""
        try:
            cache_file = self._get_model_cache_file_path(cache_key)

            cache_data = {
                "timestamp": int(time()),
                "is_streaming": is_streaming,
                "result": result.to_dict(),
            }
            with open(cache_file, "w") as f:
                json.dump(cache_data, f)
        except Exception:
            pass

    def _save_streaming_responses_to_cache(self, cache_key: str, responses: List[ModelResponse]) -> None:
        """Save streaming responses to cache."""
        cache_file = self._get_model_cache_file_path(cache_key)

        cache_data = {
            "timestamp": int(time()),
            "is_streaming": True,
            "streaming_responses": [r.to_dict() for r in responses],
        }

        try:
            with open(cache_file, "w") as f:
                json.dump(cache_data, f)
        except Exception:
            pass

    def _model_response_from_cache(self, cached_data: Dict[str, Any]) -> ModelResponse:
        """Reconstruct a ModelResponse from cached data."""
        return ModelResponse.from_dict(cached_data["result"])

    def _streaming_responses_from_cache(self, cached_data: list) -> Iterator[ModelResponse]:
        """Reconstruct streaming responses from cached data."""
        for cached_response in cached_data:
            yield ModelResponse.from_dict(cached_response)

    @abstractmethod
    def invoke(self, *args, **kwargs) -> ModelResponse:
        pass

    @abstractmethod
    async def ainvoke(self, *args, **kwargs) -> ModelResponse:
        pass

    @abstractmethod
    def invoke_stream(self, *args, **kwargs) -> Iterator[ModelResponse]:
        pass

    @abstractmethod
    def ainvoke_stream(self, *args, **kwargs) -> AsyncIterator[ModelResponse]:
        pass

    @abstractmethod
    def _parse_provider_response(self, response: Any, **kwargs) -> ModelResponse:
        """
        Parse the raw response from the model provider into a ModelResponse.

        Args:
            response: Raw response from the model provider

        Returns:
            ModelResponse: Parsed response data
        """
        pass

    @abstractmethod
    def _parse_provider_response_delta(self, response: Any) -> ModelResponse:
        """
        Parse the streaming response from the model provider into ModelResponse objects.

        Args:
            response: Raw response chunk from the model provider

        Returns:
            ModelResponse: Parsed response delta
        """
        pass

    def _format_tools(self, tools: Optional[List[Union[Function, dict]]]) -> List[Dict[str, Any]]:
        _tool_dicts = []
        for tool in tools or []:
            if isinstance(tool, Function):
                _tool_dicts.append({"type": "function", "function": tool.to_dict()})
            else:
                # If a dict is passed, it is a builtin tool
                _tool_dicts.append(tool)
        return _tool_dicts

    def count_tokens(
        self,
        messages: List[Message],
        tools: Optional[Sequence[Union[Function, Dict[str, Any]]]] = None,
        output_schema: Optional[Union[Dict, Type[BaseModel]]] = None,
    ) -> int:
        from agno.utils.tokens import count_tokens

        return count_tokens(
            messages,
            tools=list(tools) if tools else None,
            model_id=self.id,
            output_schema=output_schema,
        )

    async def acount_tokens(
        self,
        messages: List[Message],
        tools: Optional[Sequence[Union[Function, Dict[str, Any]]]] = None,
        output_schema: Optional[Union[Dict, Type[BaseModel]]] = None,
    ) -> int:
        return self.count_tokens(messages, tools, output_schema=output_schema)

    def response(
        self,
        messages: List[Message],
        response_format: Optional[Union[Dict, Type[BaseModel]]] = None,
        tools: Optional[List[Union[Function, dict]]] = None,
        tool_choice: Optional[Union[str, Dict[str, Any]]] = None,
        tool_call_limit: Optional[int] = None,
        run_response: Optional[Union[RunOutput, TeamRunOutput]] = None,
        send_media_to_model: bool = True,
        compression_manager: Optional["CompressionManager"] = None,
    ) -> ModelResponse:
        """
        Generate a response from the model.

        Args:
            messages: List of messages to send to the model
            response_format: Response format to use
            tools: List of tools to use. This includes the original Function objects and dicts for built-in tools.
            tool_choice: Tool choice to use
            tool_call_limit: Tool call limit
            run_response: Run response to use
            send_media_to_model: Whether to send media to the model
        """
        try:
            # Check cache if enabled
            if self.cache_response:
                cache_key = self._get_model_cache_key(
                    messages, stream=False, response_format=response_format, tools=tools
                )
                cached_data = self._get_cached_model_response(cache_key)

                if cached_data:
                    log_info("Cache hit for model response")
                    return self._model_response_from_cache(cached_data)

            log_debug(f"{self.get_provider()} Response Start", center=True, symbol="-")
            log_debug(f"Model: {self.id}", center=True, symbol="-")

            _log_messages(messages)
            model_response = ModelResponse()

            function_call_count = 0

            _tool_dicts = self._format_tools(tools) if tools is not None else []
            _functions = {tool.name: tool for tool in tools if isinstance(tool, Function)} if tools is not None else {}

            _compress_tool_results = compression_manager is not None and compression_manager.compress_tool_results
            _compression_manager = compression_manager if _compress_tool_results else None

            while True:
                # Compress tool results if compression is enabled and threshold is met
                if _compression_manager is not None and _compression_manager.should_compress(
                    messages, tools, model=self, response_format=response_format
                ):
                    _compression_manager.compress(messages)

                # Get response from model
                assistant_message = Message(role=self.assistant_message_role)
                self._process_model_response(
                    messages=messages,
                    assistant_message=assistant_message,
                    model_response=model_response,
                    response_format=response_format,
                    tools=_tool_dicts,
                    tool_choice=tool_choice or self._tool_choice,
                    run_response=run_response,
                    compress_tool_results=_compress_tool_results,
                )

                # Add assistant message to messages
                messages.append(assistant_message)

                # Log response and metrics
                assistant_message.log(metrics=True, use_compressed_content=_compress_tool_results)

                # Handle tool calls if present
                if assistant_message.tool_calls:
                    # Prepare function calls
                    function_calls_to_run = self._prepare_function_calls(
                        assistant_message=assistant_message,
                        messages=messages,
                        model_response=model_response,
                        functions=_functions,
                    )
                    function_call_results: List[Message] = []

                    # Execute function calls
                    for function_call_response in self.run_function_calls(
                        function_calls=function_calls_to_run,
                        function_call_results=function_call_results,
                        current_function_call_count=function_call_count,
                        function_call_limit=tool_call_limit,
                    ):
                        if isinstance(function_call_response, ModelResponse):
                            # The session state is updated by the function call
                            if function_call_response.updated_session_state is not None:
                                model_response.updated_session_state = function_call_response.updated_session_state

                            # Media artifacts are generated by the function call
                            if function_call_response.images is not None:
                                if model_response.images is None:
                                    model_response.images = []
                                model_response.images.extend(function_call_response.images)

                            if function_call_response.audios is not None:
                                if model_response.audios is None:
                                    model_response.audios = []
                                model_response.audios.extend(function_call_response.audios)

                            if function_call_response.videos is not None:
                                if model_response.videos is None:
                                    model_response.videos = []
                                model_response.videos.extend(function_call_response.videos)

                            if function_call_response.files is not None:
                                if model_response.files is None:
                                    model_response.files = []
                                model_response.files.extend(function_call_response.files)

                            if (
                                function_call_response.event
                                in [
                                    ModelResponseEvent.tool_call_completed.value,
                                    ModelResponseEvent.tool_call_paused.value,
                                ]
                                and function_call_response.tool_executions is not None
                            ):
                                # Record the tool execution in the model response
                                if model_response.tool_executions is None:
                                    model_response.tool_executions = []
                                model_response.tool_executions.extend(function_call_response.tool_executions)

                                # If the tool is currently paused (HITL flow), add the requirement to the run response
                                if (
                                    function_call_response.event == ModelResponseEvent.tool_call_paused.value
                                    and run_response is not None
                                ):
                                    current_tool_execution = function_call_response.tool_executions[-1]
                                    if run_response.requirements is None:
                                        run_response.requirements = []
                                    run_response.requirements.append(
                                        RunRequirement(tool_execution=current_tool_execution)
                                    )

                            elif function_call_response.event not in [
                                ModelResponseEvent.tool_call_started.value,
                                ModelResponseEvent.tool_call_completed.value,
                            ]:
                                if function_call_response.content:
                                    model_response.content += function_call_response.content  # type: ignore

                    # Add a function call for each successful execution
                    function_call_count += len(function_call_results)

                    # Format and add results to messages
                    self.format_function_call_results(
                        messages=messages,
                        function_call_results=function_call_results,
                        compress_tool_results=_compress_tool_results,
                        **model_response.extra or {},
                    )

                    if any(msg.images or msg.videos or msg.audio or msg.files for msg in function_call_results):
                        # Handle function call media
                        self._handle_function_call_media(
                            messages=messages,
                            function_call_results=function_call_results,
                            send_media_to_model=send_media_to_model,
                        )

                    for function_call_result in function_call_results:
                        function_call_result.log(metrics=True, use_compressed_content=_compress_tool_results)

                    # Check if we should stop after tool calls
                    if any(m.stop_after_tool_call for m in function_call_results):
                        break

                    # If we have any tool calls that require confirmation, break the loop
                    if any(tc.requires_confirmation for tc in model_response.tool_executions or []):
                        break

                    # If we have any tool calls that require external execution, break the loop
                    if any(tc.external_execution_required for tc in model_response.tool_executions or []):
                        break

                    # If we have any tool calls that require user input, break the loop
                    if any(tc.requires_user_input for tc in model_response.tool_executions or []):
                        break

                    # Continue loop to get next response
                    continue

                # No tool calls or finished processing them
                break

            log_debug(f"{self.get_provider()} Response End", center=True, symbol="-")

            # Save to cache if enabled
            if self.cache_response:
                self._save_model_response_to_cache(cache_key, model_response, is_streaming=False)
        finally:
            # Close the Gemini client
            if self.__class__.__name__ == "Gemini" and self.client is not None:  # type: ignore
                try:
                    self.client.close()  # type: ignore
                    self.client = None
                except AttributeError:
                    log_warning(
                        "Your Gemini client is outdated. For Agno to properly handle the lifecycle of the client,"
                        " please upgrade Gemini to the latest version: pip install -U google-genai"
                    )

        return model_response

    async def aresponse(
        self,
        messages: List[Message],
        response_format: Optional[Union[Dict, Type[BaseModel]]] = None,
        tools: Optional[List[Union[Function, dict]]] = None,
        tool_choice: Optional[Union[str, Dict[str, Any]]] = None,
        tool_call_limit: Optional[int] = None,
        run_response: Optional[Union[RunOutput, TeamRunOutput]] = None,
        send_media_to_model: bool = True,
        compression_manager: Optional["CompressionManager"] = None,
    ) -> ModelResponse:
        """
        Generate an asynchronous response from the model.
        """

        try:
            # Check cache if enabled
            if self.cache_response:
                cache_key = self._get_model_cache_key(
                    messages, stream=False, response_format=response_format, tools=tools
                )
                cached_data = self._get_cached_model_response(cache_key)

                if cached_data:
                    log_info("Cache hit for model response")
                    return self._model_response_from_cache(cached_data)

            log_debug(f"{self.get_provider()} Async Response Start", center=True, symbol="-")
            log_debug(f"Model: {self.id}", center=True, symbol="-")
            _log_messages(messages)
            model_response = ModelResponse()

            _tool_dicts = self._format_tools(tools) if tools is not None else []
            _functions = {tool.name: tool for tool in tools if isinstance(tool, Function)} if tools is not None else {}

            _compress_tool_results = compression_manager is not None and compression_manager.compress_tool_results
            _compression_manager = compression_manager if _compress_tool_results else None

            function_call_count = 0

            while True:
                # Compress existing tool results BEFORE making API call to avoid context overflow
                if _compression_manager is not None and await _compression_manager.ashould_compress(
                    messages, tools, model=self, response_format=response_format
                ):
                    await _compression_manager.acompress(messages)

                # Get response from model
                assistant_message = Message(role=self.assistant_message_role)
                await self._aprocess_model_response(
                    messages=messages,
                    assistant_message=assistant_message,
                    model_response=model_response,
                    response_format=response_format,
                    tools=_tool_dicts,
                    tool_choice=tool_choice or self._tool_choice,
                    run_response=run_response,
                    compress_tool_results=_compress_tool_results,
                )

                # Add assistant message to messages
                messages.append(assistant_message)

                # Log response and metrics
                assistant_message.log(metrics=True)

                # Handle tool calls if present
                if assistant_message.tool_calls:
                    # Prepare function calls
                    function_calls_to_run = self._prepare_function_calls(
                        assistant_message=assistant_message,
                        messages=messages,
                        model_response=model_response,
                        functions=_functions,
                    )
                    function_call_results: List[Message] = []

                    # Execute function calls
                    async for function_call_response in self.arun_function_calls(
                        function_calls=function_calls_to_run,
                        function_call_results=function_call_results,
                        current_function_call_count=function_call_count,
                        function_call_limit=tool_call_limit,
                    ):
                        if isinstance(function_call_response, ModelResponse):
                            # The session state is updated by the function call
                            if function_call_response.updated_session_state is not None:
                                model_response.updated_session_state = function_call_response.updated_session_state

                            # Media artifacts are generated by the function call
                            if function_call_response.images is not None:
                                if model_response.images is None:
                                    model_response.images = []
                                model_response.images.extend(function_call_response.images)

                            if function_call_response.audios is not None:
                                if model_response.audios is None:
                                    model_response.audios = []
                                model_response.audios.extend(function_call_response.audios)

                            if function_call_response.videos is not None:
                                if model_response.videos is None:
                                    model_response.videos = []
                                model_response.videos.extend(function_call_response.videos)

                            if function_call_response.files is not None:
                                if model_response.files is None:
                                    model_response.files = []
                                model_response.files.extend(function_call_response.files)

                            if (
                                function_call_response.event
                                in [
                                    ModelResponseEvent.tool_call_completed.value,
                                    ModelResponseEvent.tool_call_paused.value,
                                ]
                                and function_call_response.tool_executions is not None
                            ):
                                if model_response.tool_executions is None:
                                    model_response.tool_executions = []
                                model_response.tool_executions.extend(function_call_response.tool_executions)

                                # If the tool is currently paused (HITL flow), add the requirement to the run response
                                if (
                                    function_call_response.event == ModelResponseEvent.tool_call_paused.value
                                    and run_response is not None
                                ):
                                    current_tool_execution = function_call_response.tool_executions[-1]
                                    if run_response.requirements is None:
                                        run_response.requirements = []
                                    run_response.requirements.append(
                                        RunRequirement(tool_execution=current_tool_execution)
                                    )

                            elif function_call_response.event not in [
                                ModelResponseEvent.tool_call_started.value,
                                ModelResponseEvent.tool_call_completed.value,
                            ]:
                                if function_call_response.content:
                                    model_response.content += function_call_response.content  # type: ignore

                    # Add a function call for each successful execution
                    function_call_count += len(function_call_results)

                    # Format and add results to messages
                    self.format_function_call_results(
                        messages=messages,
                        function_call_results=function_call_results,
                        compress_tool_results=_compress_tool_results,
                        **model_response.extra or {},
                    )

                    if any(msg.images or msg.videos or msg.audio or msg.files for msg in function_call_results):
                        # Handle function call media
                        self._handle_function_call_media(
                            messages=messages,
                            function_call_results=function_call_results,
                            send_media_to_model=send_media_to_model,
                        )

                    for function_call_result in function_call_results:
                        function_call_result.log(metrics=True, use_compressed_content=_compress_tool_results)

                    # Check if we should stop after tool calls
                    if any(m.stop_after_tool_call for m in function_call_results):
                        break

                    # If we have any tool calls that require confirmation, break the loop
                    if any(tc.requires_confirmation for tc in model_response.tool_executions or []):
                        break

                    # If we have any tool calls that require external execution, break the loop
                    if any(tc.external_execution_required for tc in model_response.tool_executions or []):
                        break

                    # If we have any tool calls that require user input, break the loop
                    if any(tc.requires_user_input for tc in model_response.tool_executions or []):
                        break

                    # Continue loop to get next response
                    continue

                # No tool calls or finished processing them
                break

            log_debug(f"{self.get_provider()} Async Response End", center=True, symbol="-")

            # Save to cache if enabled
            if self.cache_response:
                self._save_model_response_to_cache(cache_key, model_response, is_streaming=False)
        finally:
            # Close the Gemini client
            if self.__class__.__name__ == "Gemini" and self.client is not None:
                try:
                    await self.client.aio.aclose()  # type: ignore
                    self.client = None
                except AttributeError:
                    log_warning(
                        "Your Gemini client is outdated. For Agno to properly handle the lifecycle of the client,"
                        " please upgrade Gemini to the latest version: pip install -U google-genai"
                    )

        return model_response

    def _process_model_response(
        self,
        messages: List[Message],
        assistant_message: Message,
        model_response: ModelResponse,
        response_format: Optional[Union[Dict, Type[BaseModel]]] = None,
        tools: Optional[List[Dict[str, Any]]] = None,
        tool_choice: Optional[Union[str, Dict[str, Any]]] = None,
        run_response: Optional[Union[RunOutput, TeamRunOutput]] = None,
        compress_tool_results: bool = False,
    ) -> None:
        """
        Process a single model response and return the assistant message and whether to continue.

        Returns:
            Tuple[Message, bool]: (assistant_message, should_continue)
        """
        # Generate response with retry logic for ModelProviderError
        provider_response = self._invoke_with_retry(
            assistant_message=assistant_message,
            messages=messages,
            response_format=response_format,
            tools=tools,
            tool_choice=tool_choice or self._tool_choice,
            run_response=run_response,
            compress_tool_results=compress_tool_results,
        )

        # Populate the assistant message
        self._populate_assistant_message(assistant_message=assistant_message, provider_response=provider_response)

        # Update model response with assistant message content and audio
        if assistant_message.content is not None:
            if model_response.content is None:
                model_response.content = assistant_message.get_content_string()
            else:
                model_response.content += assistant_message.get_content_string()
        if assistant_message.reasoning_content is not None:
            model_response.reasoning_content = assistant_message.reasoning_content
        if assistant_message.redacted_reasoning_content is not None:
            model_response.redacted_reasoning_content = assistant_message.redacted_reasoning_content
        if assistant_message.citations is not None:
            model_response.citations = assistant_message.citations
        if assistant_message.audio_output is not None:
            if isinstance(assistant_message.audio_output, Audio):
                model_response.audio = assistant_message.audio_output
        if assistant_message.image_output is not None:
            model_response.images = [assistant_message.image_output]
        if assistant_message.video_output is not None:
            model_response.videos = [assistant_message.video_output]
        if provider_response.extra is not None:
            if model_response.extra is None:
                model_response.extra = {}
            model_response.extra.update(provider_response.extra)
        if provider_response.provider_data is not None:
            model_response.provider_data = provider_response.provider_data

    async def _aprocess_model_response(
        self,
        messages: List[Message],
        assistant_message: Message,
        model_response: ModelResponse,
        response_format: Optional[Union[Dict, Type[BaseModel]]] = None,
        tools: Optional[List[Dict[str, Any]]] = None,
        tool_choice: Optional[Union[str, Dict[str, Any]]] = None,
        run_response: Optional[Union[RunOutput, TeamRunOutput]] = None,
        compress_tool_results: bool = False,
    ) -> None:
        """
        Process a single async model response and return the assistant message and whether to continue.

        Returns:
            Tuple[Message, bool]: (assistant_message, should_continue)
        """
        # Generate response with retry logic for ModelProviderError
        provider_response = await self._ainvoke_with_retry(
            messages=messages,
            response_format=response_format,
            tools=tools,
            tool_choice=tool_choice or self._tool_choice,
            assistant_message=assistant_message,
            run_response=run_response,
            compress_tool_results=compress_tool_results,
        )

        # Populate the assistant message
        self._populate_assistant_message(assistant_message=assistant_message, provider_response=provider_response)

        # Update model response with assistant message content and audio
        if assistant_message.content is not None:
            if model_response.content is None:
                model_response.content = assistant_message.get_content_string()
            else:
                model_response.content += assistant_message.get_content_string()
        if assistant_message.reasoning_content is not None:
            model_response.reasoning_content = assistant_message.reasoning_content
        if assistant_message.redacted_reasoning_content is not None:
            model_response.redacted_reasoning_content = assistant_message.redacted_reasoning_content
        if assistant_message.citations is not None:
            model_response.citations = assistant_message.citations
        if assistant_message.audio_output is not None:
            if isinstance(assistant_message.audio_output, Audio):
                model_response.audio = assistant_message.audio_output
        if assistant_message.image_output is not None:
            model_response.images = [assistant_message.image_output]
        if assistant_message.video_output is not None:
            model_response.videos = [assistant_message.video_output]
        if provider_response.extra is not None:
            if model_response.extra is None:
                model_response.extra = {}
            model_response.extra.update(provider_response.extra)
        if provider_response.provider_data is not None:
            model_response.provider_data = provider_response.provider_data

    def _populate_assistant_message(
        self,
        assistant_message: Message,
        provider_response: ModelResponse,
    ) -> Message:
        """
        Populate an assistant message with the provider response data.

        Args:
            assistant_message: The assistant message to populate
            provider_response: Parsed response from the model provider

        Returns:
            Message: The populated assistant message
        """
        if provider_response.role is not None:
            assistant_message.role = provider_response.role

        # Add content to assistant message
        if provider_response.content is not None:
            assistant_message.content = provider_response.content

        # Add tool calls to assistant message
        if provider_response.tool_calls is not None and len(provider_response.tool_calls) > 0:
            assistant_message.tool_calls = provider_response.tool_calls

        # Add audio to assistant message
        if provider_response.audio is not None:
            assistant_message.audio_output = provider_response.audio

        # Add image to assistant message
        if provider_response.images is not None:
            if provider_response.images:
                assistant_message.image_output = provider_response.images[-1]  # Taking last (most recent) image

        # Add video to assistant message
        if provider_response.videos is not None:
            if provider_response.videos:
                assistant_message.video_output = provider_response.videos[-1]  # Taking last (most recent) video

        if provider_response.files is not None:
            if provider_response.files:
                assistant_message.file_output = provider_response.files[-1]  # Taking last (most recent) file

        if provider_response.audios is not None:
            if provider_response.audios:
                assistant_message.audio_output = provider_response.audios[-1]  # Taking last (most recent) audio

        # Add redacted thinking content to assistant message
        if provider_response.redacted_reasoning_content is not None:
            assistant_message.redacted_reasoning_content = provider_response.redacted_reasoning_content

        # Add reasoning content to assistant message
        if provider_response.reasoning_content is not None:
            assistant_message.reasoning_content = provider_response.reasoning_content

        # Add provider data to assistant message
        if provider_response.provider_data is not None:
            assistant_message.provider_data = provider_response.provider_data

        # Add citations to assistant message
        if provider_response.citations is not None:
            assistant_message.citations = provider_response.citations

        # Add usage metrics if provided
        if provider_response.response_usage is not None:
            assistant_message.metrics += provider_response.response_usage

        return assistant_message

    def process_response_stream(
        self,
        messages: List[Message],
        assistant_message: Message,
        stream_data: MessageData,
        response_format: Optional[Union[Dict, Type[BaseModel]]] = None,
        tools: Optional[List[Dict[str, Any]]] = None,
        tool_choice: Optional[Union[str, Dict[str, Any]]] = None,
        run_response: Optional[Union[RunOutput, TeamRunOutput]] = None,
        compress_tool_results: bool = False,
    ) -> Iterator[ModelResponse]:
        """
        Process a streaming response from the model with retry logic for ModelProviderError.
        """

        for response_delta in self._invoke_stream_with_retry(
            messages=messages,
            assistant_message=assistant_message,
            response_format=response_format,
            tools=tools,
            tool_choice=tool_choice or self._tool_choice,
            run_response=run_response,
            compress_tool_results=compress_tool_results,
        ):
            for model_response_delta in self._populate_stream_data(
                stream_data=stream_data,
                model_response_delta=response_delta,
            ):
                yield model_response_delta

        # Populate assistant message from stream data after the stream ends
        self._populate_assistant_message_from_stream_data(assistant_message=assistant_message, stream_data=stream_data)

    def response_stream(
        self,
        messages: List[Message],
        response_format: Optional[Union[Dict, Type[BaseModel]]] = None,
        tools: Optional[List[Union[Function, dict]]] = None,
        tool_choice: Optional[Union[str, Dict[str, Any]]] = None,
        tool_call_limit: Optional[int] = None,
        stream_model_response: bool = True,
        run_response: Optional[Union[RunOutput, TeamRunOutput]] = None,
        send_media_to_model: bool = True,
        compression_manager: Optional["CompressionManager"] = None,
    ) -> Iterator[Union[ModelResponse, RunOutputEvent, TeamRunOutputEvent]]:
        """
        Generate a streaming response from the model.
        """
        try:
            # Check cache if enabled - capture key BEFORE streaming to avoid mismatch
            cache_key = None
            if self.cache_response:
                cache_key = self._get_model_cache_key(
                    messages, stream=True, response_format=response_format, tools=tools
                )
                cached_data = self._get_cached_model_response(cache_key)

                if cached_data:
                    log_info("Cache hit for streaming model response")
                    # Yield cached responses
                    for response in self._streaming_responses_from_cache(cached_data["streaming_responses"]):
                        yield response
                    return

                log_info("Cache miss for streaming model response")

            # Track streaming responses for caching
            streaming_responses: List[ModelResponse] = []

            log_debug(f"{self.get_provider()} Response Stream Start", center=True, symbol="-")
            log_debug(f"Model: {self.id}", center=True, symbol="-")
            _log_messages(messages)

            _tool_dicts = self._format_tools(tools) if tools is not None else []
            _functions = {tool.name: tool for tool in tools if isinstance(tool, Function)} if tools is not None else {}

            _compress_tool_results = compression_manager is not None and compression_manager.compress_tool_results
            _compression_manager = compression_manager if _compress_tool_results else None

            function_call_count = 0

            while True:
                # Compress existing tool results BEFORE invoke
                if _compression_manager is not None and _compression_manager.should_compress(
                    messages, tools, model=self, response_format=response_format
                ):
                    _compression_manager.compress(messages)

                assistant_message = Message(role=self.assistant_message_role)
                # Create assistant message and stream data
                stream_data = MessageData()
                model_response = ModelResponse()
                if stream_model_response:
                    # Generate response
                    for response in self.process_response_stream(
                        messages=messages,
                        assistant_message=assistant_message,
                        stream_data=stream_data,
                        response_format=response_format,
                        tools=_tool_dicts,
                        tool_choice=tool_choice or self._tool_choice,
                        run_response=run_response,
                        compress_tool_results=_compress_tool_results,
                    ):
                        if self.cache_response and isinstance(response, ModelResponse):
                            streaming_responses.append(response)
                        yield response

                else:
                    self._process_model_response(
                        messages=messages,
                        assistant_message=assistant_message,
                        model_response=model_response,
                        response_format=response_format,
                        tools=_tool_dicts,
                        tool_choice=tool_choice or self._tool_choice,
                        run_response=run_response,
                        compress_tool_results=_compress_tool_results,
                    )
                    if self.cache_response:
                        streaming_responses.append(model_response)
                    yield model_response

                # Add assistant message to messages
                messages.append(assistant_message)
                assistant_message.log(metrics=True)

                # Handle tool calls if present
                if assistant_message.tool_calls is not None:
                    # Prepare function calls
                    function_calls_to_run: List[FunctionCall] = self.get_function_calls_to_run(
                        assistant_message=assistant_message, messages=messages, functions=_functions
                    )
                    function_call_results: List[Message] = []

                    # Execute function calls
                    for function_call_response in self.run_function_calls(
                        function_calls=function_calls_to_run,
                        function_call_results=function_call_results,
                        current_function_call_count=function_call_count,
                        function_call_limit=tool_call_limit,
                    ):
                        if self.cache_response and isinstance(function_call_response, ModelResponse):
                            streaming_responses.append(function_call_response)
                        yield function_call_response

                    # Add a function call for each successful execution
                    function_call_count += len(function_call_results)

                    # Format and add results to messages
                    if stream_data and stream_data.extra is not None:
                        self.format_function_call_results(
                            messages=messages,
                            function_call_results=function_call_results,
                            compress_tool_results=_compress_tool_results,
                            **stream_data.extra,
                        )
                    elif model_response and model_response.extra is not None:
                        self.format_function_call_results(
                            messages=messages,
                            function_call_results=function_call_results,
                            compress_tool_results=_compress_tool_results,
                            **model_response.extra,
                        )
                    else:
                        self.format_function_call_results(
                            messages=messages,
                            function_call_results=function_call_results,
                            compress_tool_results=_compress_tool_results,
                        )

                    # Handle function call media
                    if any(msg.images or msg.videos or msg.audio or msg.files for msg in function_call_results):
                        self._handle_function_call_media(
                            messages=messages,
                            function_call_results=function_call_results,
                            send_media_to_model=send_media_to_model,
                        )

                    for function_call_result in function_call_results:
                        function_call_result.log(metrics=True, use_compressed_content=_compress_tool_results)

                    # Check if we should stop after tool calls
                    if any(m.stop_after_tool_call for m in function_call_results):
                        break

                    # If we have any tool calls that require confirmation, break the loop
                    if any(fc.function.requires_confirmation for fc in function_calls_to_run):
                        break

                    # If we have any tool calls that require external execution, break the loop
                    if any(fc.function.external_execution for fc in function_calls_to_run):
                        break

                    # If we have any tool calls that require user input, break the loop
                    if any(fc.function.requires_user_input for fc in function_calls_to_run):
                        break

                    # Continue loop to get next response
                    continue

                # No tool calls or finished processing them
                break

            log_debug(f"{self.get_provider()} Response Stream End", center=True, symbol="-")

            # Save streaming responses to cache if enabled
            if self.cache_response and cache_key and streaming_responses:
                self._save_streaming_responses_to_cache(cache_key, streaming_responses)
        finally:
            # Close the Gemini client
            if self.__class__.__name__ == "Gemini" and self.client is not None:
                try:
                    self.client.close()  # type: ignore
                    self.client = None
                except AttributeError:
                    log_warning(
                        "Your Gemini client is outdated. For Agno to properly handle the lifecycle of the client,"
                        " please upgrade Gemini to the latest version: pip install -U google-genai"
                    )

    async def aprocess_response_stream(
        self,
        messages: List[Message],
        assistant_message: Message,
        stream_data: MessageData,
        response_format: Optional[Union[Dict, Type[BaseModel]]] = None,
        tools: Optional[List[Dict[str, Any]]] = None,
        tool_choice: Optional[Union[str, Dict[str, Any]]] = None,
        run_response: Optional[Union[RunOutput, TeamRunOutput]] = None,
        compress_tool_results: bool = False,
    ) -> AsyncIterator[ModelResponse]:
        """
        Process a streaming response from the model with retry logic for ModelProviderError.
        """
        async for response_delta in self._ainvoke_stream_with_retry(
            messages=messages,
            assistant_message=assistant_message,
            response_format=response_format,
            tools=tools,
            tool_choice=tool_choice or self._tool_choice,
            run_response=run_response,
            compress_tool_results=compress_tool_results,
        ):
            for model_response_delta in self._populate_stream_data(
                stream_data=stream_data,
                model_response_delta=response_delta,
            ):
                yield model_response_delta

        # Populate assistant message from stream data after the stream ends
        self._populate_assistant_message_from_stream_data(assistant_message=assistant_message, stream_data=stream_data)

    async def aresponse_stream(
        self,
        messages: List[Message],
        response_format: Optional[Union[Dict, Type[BaseModel]]] = None,
        tools: Optional[List[Union[Function, dict]]] = None,
        tool_choice: Optional[Union[str, Dict[str, Any]]] = None,
        tool_call_limit: Optional[int] = None,
        stream_model_response: bool = True,
        run_response: Optional[Union[RunOutput, TeamRunOutput]] = None,
        send_media_to_model: bool = True,
        compression_manager: Optional["CompressionManager"] = None,
    ) -> AsyncIterator[Union[ModelResponse, RunOutputEvent, TeamRunOutputEvent]]:
        """
        Generate an asynchronous streaming response from the model.
        """
        try:
            # Check cache if enabled - capture key BEFORE streaming to avoid mismatch
            cache_key = None
            if self.cache_response:
                cache_key = self._get_model_cache_key(
                    messages, stream=True, response_format=response_format, tools=tools
                )
                cached_data = self._get_cached_model_response(cache_key)

                if cached_data:
                    log_info("Cache hit for async streaming model response")
                    # Yield cached responses
                    for response in self._streaming_responses_from_cache(cached_data["streaming_responses"]):
                        yield response
                    return

                log_info("Cache miss for async streaming model response")

            # Track streaming responses for caching
            streaming_responses: List[ModelResponse] = []

            log_debug(f"{self.get_provider()} Async Response Stream Start", center=True, symbol="-")
            log_debug(f"Model: {self.id}", center=True, symbol="-")
            _log_messages(messages)

            _tool_dicts = self._format_tools(tools) if tools is not None else []
            _functions = {tool.name: tool for tool in tools if isinstance(tool, Function)} if tools is not None else {}

            _compress_tool_results = compression_manager is not None and compression_manager.compress_tool_results
            _compression_manager = compression_manager if _compress_tool_results else None

            function_call_count = 0

            while True:
                # Compress existing tool results BEFORE making API call to avoid context overflow
                if _compression_manager is not None and await _compression_manager.ashould_compress(
                    messages, tools, model=self, response_format=response_format
                ):
                    await _compression_manager.acompress(messages)

                # Create assistant message and stream data
                assistant_message = Message(role=self.assistant_message_role)
                stream_data = MessageData()
                model_response = ModelResponse()
                if stream_model_response:
                    # Generate response
                    async for model_response in self.aprocess_response_stream(
                        messages=messages,
                        assistant_message=assistant_message,
                        stream_data=stream_data,
                        response_format=response_format,
                        tools=_tool_dicts,
                        tool_choice=tool_choice or self._tool_choice,
                        run_response=run_response,
                        compress_tool_results=_compress_tool_results,
                    ):
                        if self.cache_response and isinstance(model_response, ModelResponse):
                            streaming_responses.append(model_response)
                        yield model_response

                else:
                    await self._aprocess_model_response(
                        messages=messages,
                        assistant_message=assistant_message,
                        model_response=model_response,
                        response_format=response_format,
                        tools=_tool_dicts,
                        tool_choice=tool_choice or self._tool_choice,
                        run_response=run_response,
                        compress_tool_results=_compress_tool_results,
                    )
                    if self.cache_response:
                        streaming_responses.append(model_response)
                    yield model_response

                # Add assistant message to messages
                messages.append(assistant_message)
                assistant_message.log(metrics=True)

                # Handle tool calls if present
                if assistant_message.tool_calls is not None:
                    # Prepare function calls
                    function_calls_to_run: List[FunctionCall] = self.get_function_calls_to_run(
                        assistant_message=assistant_message, messages=messages, functions=_functions
                    )
                    function_call_results: List[Message] = []

                    # Execute function calls
                    async for function_call_response in self.arun_function_calls(
                        function_calls=function_calls_to_run,
                        function_call_results=function_call_results,
                        current_function_call_count=function_call_count,
                        function_call_limit=tool_call_limit,
                    ):
                        if self.cache_response and isinstance(function_call_response, ModelResponse):
                            streaming_responses.append(function_call_response)
                        yield function_call_response

                    # Add a function call for each successful execution
                    function_call_count += len(function_call_results)

                    # Format and add results to messages
                    if stream_data and stream_data.extra is not None:
                        self.format_function_call_results(
                            messages=messages,
                            function_call_results=function_call_results,
                            compress_tool_results=_compress_tool_results,
                            **stream_data.extra,
                        )
                    elif model_response and model_response.extra is not None:
                        self.format_function_call_results(
                            messages=messages,
                            function_call_results=function_call_results,
                            compress_tool_results=_compress_tool_results,
                            **model_response.extra or {},
                        )
                    else:
                        self.format_function_call_results(
                            messages=messages,
                            function_call_results=function_call_results,
                            compress_tool_results=_compress_tool_results,
                        )

                    # Handle function call media
                    if any(msg.images or msg.videos or msg.audio or msg.files for msg in function_call_results):
                        self._handle_function_call_media(
                            messages=messages,
                            function_call_results=function_call_results,
                            send_media_to_model=send_media_to_model,
                        )

                    for function_call_result in function_call_results:
                        function_call_result.log(metrics=True, use_compressed_content=_compress_tool_results)

                    # Check if we should stop after tool calls
                    if any(m.stop_after_tool_call for m in function_call_results):
                        break

                    # If we have any tool calls that require confirmation, break the loop
                    if any(fc.function.requires_confirmation for fc in function_calls_to_run):
                        break

                    # If we have any tool calls that require external execution, break the loop
                    if any(fc.function.external_execution for fc in function_calls_to_run):
                        break

                    # If we have any tool calls that require user input, break the loop
                    if any(fc.function.requires_user_input for fc in function_calls_to_run):
                        break

                    # Continue loop to get next response
                    continue

                # No tool calls or finished processing them
                break

            log_debug(f"{self.get_provider()} Async Response Stream End", center=True, symbol="-")

            # Save streaming responses to cache if enabled
            if self.cache_response and cache_key and streaming_responses:
                self._save_streaming_responses_to_cache(cache_key, streaming_responses)

        finally:
            # Close the Gemini client
            if self.__class__.__name__ == "Gemini" and self.client is not None:
                try:
                    await self.client.aio.aclose()  # type: ignore
                    self.client = None
                except AttributeError:
                    log_warning(
                        "Your Gemini client is outdated. For Agno to properly handle the lifecycle of the client,"
                        " please upgrade Gemini to the latest version: pip install -U google-genai"
                    )

    def _populate_assistant_message_from_stream_data(
        self, assistant_message: Message, stream_data: MessageData
    ) -> None:
        """
        Populate an assistant message with the stream data.
        """
        if stream_data.response_role is not None:
            assistant_message.role = stream_data.response_role
        if stream_data.response_metrics is not None:
            assistant_message.metrics = stream_data.response_metrics
        if stream_data.response_content:
            assistant_message.content = stream_data.response_content
        if stream_data.response_reasoning_content:
            assistant_message.reasoning_content = stream_data.response_reasoning_content
        if stream_data.response_redacted_reasoning_content:
            assistant_message.redacted_reasoning_content = stream_data.response_redacted_reasoning_content
        if stream_data.response_provider_data:
            assistant_message.provider_data = stream_data.response_provider_data
        if stream_data.response_citations:
            assistant_message.citations = stream_data.response_citations
        if stream_data.response_audio:
            assistant_message.audio_output = stream_data.response_audio
        if stream_data.response_image:
            assistant_message.image_output = stream_data.response_image
        if stream_data.response_video:
            assistant_message.video_output = stream_data.response_video
        if stream_data.response_file:
            assistant_message.file_output = stream_data.response_file
        if stream_data.response_tool_calls and len(stream_data.response_tool_calls) > 0:
            assistant_message.tool_calls = self.parse_tool_calls(stream_data.response_tool_calls)

    def _populate_stream_data(
        self, stream_data: MessageData, model_response_delta: ModelResponse
    ) -> Iterator[ModelResponse]:
        """Update the stream data and assistant message with the model response."""

        should_yield = False
        if model_response_delta.role is not None:
            stream_data.response_role = model_response_delta.role  # type: ignore

        if model_response_delta.response_usage is not None:
            if stream_data.response_metrics is None:
                stream_data.response_metrics = Metrics()
            stream_data.response_metrics += model_response_delta.response_usage

        # Update stream_data content
        if model_response_delta.content is not None:
            stream_data.response_content += model_response_delta.content
            should_yield = True

        if model_response_delta.reasoning_content is not None:
            stream_data.response_reasoning_content += model_response_delta.reasoning_content
            should_yield = True

        if model_response_delta.redacted_reasoning_content is not None:
            stream_data.response_redacted_reasoning_content += model_response_delta.redacted_reasoning_content
            should_yield = True

        if model_response_delta.citations is not None:
            stream_data.response_citations = model_response_delta.citations
            should_yield = True

        if model_response_delta.provider_data:
            if stream_data.response_provider_data is None:
                stream_data.response_provider_data = {}
            stream_data.response_provider_data.update(model_response_delta.provider_data)

        # Update stream_data tool calls
        if model_response_delta.tool_calls is not None:
            if stream_data.response_tool_calls is None:
                stream_data.response_tool_calls = []
            stream_data.response_tool_calls.extend(model_response_delta.tool_calls)
            should_yield = True

        if model_response_delta.audio is not None and isinstance(model_response_delta.audio, Audio):
            if stream_data.response_audio is None:
                stream_data.response_audio = Audio(id=str(uuid4()), content="", transcript="")

            from typing import cast

            audio_response = cast(Audio, model_response_delta.audio)

            # Update the stream data with audio information
            if audio_response.id is not None:
                stream_data.response_audio.id = audio_response.id  # type: ignore
            if audio_response.content is not None:
                stream_data.response_audio.content += audio_response.content  # type: ignore
            if audio_response.transcript is not None:
                stream_data.response_audio.transcript += audio_response.transcript  # type: ignore
            if audio_response.expires_at is not None:
                stream_data.response_audio.expires_at = audio_response.expires_at
            if audio_response.mime_type is not None:
                stream_data.response_audio.mime_type = audio_response.mime_type
            stream_data.response_audio.sample_rate = audio_response.sample_rate
            stream_data.response_audio.channels = audio_response.channels

            should_yield = True

        if model_response_delta.images:
            if stream_data.response_image is None:
                stream_data.response_image = model_response_delta.images[-1]
            should_yield = True

        if model_response_delta.videos:
            if stream_data.response_video is None:
                stream_data.response_video = model_response_delta.videos[-1]
            should_yield = True

        if model_response_delta.extra is not None:
            if stream_data.extra is None:
                stream_data.extra = {}
            for key in model_response_delta.extra:
                if isinstance(model_response_delta.extra[key], list):
                    if not stream_data.extra.get(key):
                        stream_data.extra[key] = []
                    stream_data.extra[key].extend(model_response_delta.extra[key])
                else:
                    stream_data.extra[key] = model_response_delta.extra[key]

        if should_yield:
            yield model_response_delta

    def parse_tool_calls(self, tool_calls_data: List[Dict[str, Any]]) -> List[Dict[str, Any]]:
        """
        Parse the tool calls from the model provider into a list of tool calls.
        """
        return tool_calls_data

    def get_function_call_to_run_from_tool_execution(
        self,
        tool_execution: ToolExecution,
        functions: Optional[Dict[str, Function]] = None,
    ) -> FunctionCall:
        function_call = get_function_call_for_tool_execution(
            tool_execution=tool_execution,
            functions=functions,
        )
        if function_call is None:
            raise ValueError("Function call not found")
        return function_call

    def get_function_calls_to_run(
        self,
        assistant_message: Message,
        messages: List[Message],
        functions: Optional[Dict[str, Function]] = None,
    ) -> List[FunctionCall]:
        """
        Prepare function calls for the assistant message.
        """
        function_calls_to_run: List[FunctionCall] = []
        if assistant_message.tool_calls is not None:
            for tool_call in assistant_message.tool_calls:
                _tool_call_id = tool_call.get("id")
                _function_call = get_function_call_for_tool_call(tool_call, functions)
                if _function_call is None:
                    messages.append(
                        Message(
                            role=self.tool_message_role,
                            tool_call_id=_tool_call_id,
                            content="Error: The requested tool does not exist or is not available.",
                        )
                    )
                    continue
                if _function_call.error is not None:
                    messages.append(
                        Message(role=self.tool_message_role, tool_call_id=_tool_call_id, content=_function_call.error)
                    )
                    continue
                function_calls_to_run.append(_function_call)
        return function_calls_to_run

    def create_function_call_result(
        self,
        function_call: FunctionCall,
        success: bool,
        output: Optional[Union[List[Any], str]] = None,
        timer: Optional[Timer] = None,
        function_execution_result: Optional[FunctionExecutionResult] = None,
    ) -> Message:
        """Create a function call result message."""
        kwargs = {}
        if timer is not None:
            kwargs["metrics"] = Metrics(duration=timer.elapsed)

        # Include media artifacts from function execution result in the tool message
        images = None
        videos = None
        audios = None
        files = None

        if success and function_execution_result:
            # With unified classes, no conversion needed - use directly
            images = function_execution_result.images
            videos = function_execution_result.videos
            audios = function_execution_result.audios
            files = function_execution_result.files

        return Message(
            role=self.tool_message_role,
            content=output if success else function_call.error,
            tool_call_id=function_call.call_id,
            tool_name=function_call.function.name,
            tool_args=function_call.arguments,
            tool_call_error=not success,
            stop_after_tool_call=function_call.function.stop_after_tool_call,
            images=images,
            videos=videos,
            audio=audios,
            files=files,
            **kwargs,  # type: ignore
        )

    def create_tool_call_limit_error_result(self, function_call: FunctionCall) -> Message:
        return Message(
            role=self.tool_message_role,
            content=f"Tool call limit reached. Tool call {function_call.function.name} not executed. Don't try to execute it again.",
            tool_call_id=function_call.call_id,
            tool_name=function_call.function.name,
            tool_args=function_call.arguments,
            tool_call_error=True,
        )

    def run_function_call(
        self,
        function_call: FunctionCall,
        function_call_results: List[Message],
        additional_input: Optional[List[Message]] = None,
    ) -> Iterator[Union[ModelResponse, RunOutputEvent, TeamRunOutputEvent]]:
        # Start function call
        function_call_timer = Timer()
        function_call_timer.start()
        # Yield a tool_call_started event
        yield ModelResponse(
            content=function_call.get_call_str(),
            tool_executions=[
                ToolExecution(
                    tool_call_id=function_call.call_id,
                    tool_name=function_call.function.name,
                    tool_args=function_call.arguments,
                )
            ],
            event=ModelResponseEvent.tool_call_started.value,
        )

        # Run function calls sequentially
        function_execution_result: FunctionExecutionResult = FunctionExecutionResult(status="failure")
        stop_after_tool_call_from_exception = False
        try:
            function_execution_result = function_call.execute()
        except AgentRunException as a_exc:
            # Update additional messages from function call
            _handle_agent_exception(a_exc, additional_input)
            # If stop_execution is True, mark that we should stop after this tool call
            if a_exc.stop_execution:
                stop_after_tool_call_from_exception = True
            # Set function call success to False if an exception occurred
        except Exception as e:
            log_error(f"Error executing function {function_call.function.name}: {e}")
            raise e

        function_call_success = function_execution_result.status == "success"

        # Stop function call timer
        function_call_timer.stop()

        # Process function call output
        function_call_output: str = ""

        if isinstance(function_execution_result.result, (GeneratorType, collections.abc.Iterator)):
            try:
                for item in function_execution_result.result:
                    # This function yields agent/team/workflow run events
                    if (
                        isinstance(item, tuple(get_args(RunOutputEvent)))
                        or isinstance(item, tuple(get_args(TeamRunOutputEvent)))
                        or isinstance(item, tuple(get_args(WorkflowRunOutputEvent)))
                    ):
                        # We only capture content events for output accumulation
                        if isinstance(item, RunContentEvent) or isinstance(item, TeamRunContentEvent):
                            if item.content is not None and isinstance(item.content, BaseModel):
                                function_call_output += item.content.model_dump_json()
                            else:
                                # Capture output
                                function_call_output += item.content or ""

                            if function_call.function.show_result and item.content is not None:
                                yield ModelResponse(content=item.content)

                        if isinstance(item, CustomEvent):
                            function_call_output += str(item)

                        # For WorkflowCompletedEvent, extract content for final output
                        from agno.run.workflow import WorkflowCompletedEvent

                        if isinstance(item, WorkflowCompletedEvent):
                            if item.content is not None:
                                if isinstance(item.content, BaseModel):
                                    function_call_output += item.content.model_dump_json()
                                else:
                                    function_call_output += str(item.content)

                        # Yield the event itself to bubble it up
                        yield item

                    else:
                        function_call_output += str(item)
                        if function_call.function.show_result and item is not None:
                            yield ModelResponse(content=str(item))
            except Exception as e:
                log_error(f"Error while iterating function result generator for {function_call.function.name}: {e}")
                function_call.error = str(e)
                function_call_success = False

            # For generators, re-capture updated_session_state after consumption
            # since session_state modifications were made during iteration
            if function_execution_result.updated_session_state is None:
                if (
                    function_call.function._run_context is not None
                    and function_call.function._run_context.session_state is not None
                ):
                    function_execution_result.updated_session_state = function_call.function._run_context.session_state
                elif function_call.function._session_state is not None:
                    function_execution_result.updated_session_state = function_call.function._session_state
        else:
            from agno.tools.function import ToolResult

            if isinstance(function_execution_result.result, ToolResult):
                # Extract content and media from ToolResult
                tool_result = function_execution_result.result
                function_call_output = tool_result.content

                # Transfer media from ToolResult to FunctionExecutionResult
                if tool_result.images:
                    function_execution_result.images = tool_result.images
                if tool_result.videos:
                    function_execution_result.videos = tool_result.videos
                if tool_result.audios:
                    function_execution_result.audios = tool_result.audios
                if tool_result.files:
                    function_execution_result.files = tool_result.files
            else:
                function_call_output = str(function_execution_result.result) if function_execution_result.result else ""

            if function_call.function.show_result and function_call_output is not None:
                yield ModelResponse(content=function_call_output)

        # Create and yield function call result
        function_call_result = self.create_function_call_result(
            function_call,
            success=function_call_success,
            output=function_call_output,
            timer=function_call_timer,
            function_execution_result=function_execution_result,
        )
        # Override stop_after_tool_call if set by exception
        if stop_after_tool_call_from_exception:
            function_call_result.stop_after_tool_call = True
        yield ModelResponse(
            content=f"{function_call.get_call_str()} completed in {function_call_timer.elapsed:.4f}s. ",
            tool_executions=[
                ToolExecution(
                    tool_call_id=function_call_result.tool_call_id,
                    tool_name=function_call_result.tool_name,
                    tool_args=function_call_result.tool_args,
                    tool_call_error=function_call_result.tool_call_error,
                    result=str(function_call_result.content),
                    stop_after_tool_call=function_call_result.stop_after_tool_call,
                    metrics=function_call_result.metrics,
                )
            ],
            event=ModelResponseEvent.tool_call_completed.value,
            updated_session_state=function_execution_result.updated_session_state,
            # Add media artifacts from function execution
            images=function_execution_result.images,
            videos=function_execution_result.videos,
            audios=function_execution_result.audios,
            files=function_execution_result.files,
        )

        # Add function call to function call results
        function_call_results.append(function_call_result)

    def run_function_calls(
        self,
        function_calls: List[FunctionCall],
        function_call_results: List[Message],
        additional_input: Optional[List[Message]] = None,
        current_function_call_count: int = 0,
        function_call_limit: Optional[int] = None,
    ) -> Iterator[Union[ModelResponse, RunOutputEvent, TeamRunOutputEvent]]:
        # Additional messages from function calls that will be added to the function call results
        if additional_input is None:
            additional_input = []

        for fc in function_calls:
            if function_call_limit is not None:
                current_function_call_count += 1
                # We have reached the function call limit, so we add an error result to the function call results
                if current_function_call_count > function_call_limit:
                    function_call_results.append(self.create_tool_call_limit_error_result(fc))
                    continue

            paused_tool_executions = []

            # The function requires user confirmation (HITL)
            if fc.function.requires_confirmation:
                paused_tool_executions.append(
                    ToolExecution(
                        tool_call_id=fc.call_id,
                        tool_name=fc.function.name,
                        tool_args=fc.arguments,
                        requires_confirmation=True,
                    )
                )

            # The function requires user input (HITL)
            if fc.function.requires_user_input:
                user_input_schema = fc.function.user_input_schema
                if fc.arguments and user_input_schema:
                    for name, value in fc.arguments.items():
                        for user_input_field in user_input_schema:
                            if user_input_field.name == name:
                                user_input_field.value = value

                paused_tool_executions.append(
                    ToolExecution(
                        tool_call_id=fc.call_id,
                        tool_name=fc.function.name,
                        tool_args=fc.arguments,
                        requires_user_input=True,
                        user_input_schema=user_input_schema,
                    )
                )

            # If the function is from the user control flow (HITL) tools, we handle it here
            if fc.function.name == "get_user_input" and fc.arguments and fc.arguments.get("user_input_fields"):
                user_input_schema = []
                for input_field in fc.arguments.get("user_input_fields", []):
                    field_type = input_field.get("field_type")
                    try:
                        python_type = eval(field_type) if isinstance(field_type, str) else field_type
                    except (NameError, SyntaxError):
                        python_type = str  # Default to str if type is invalid
                    user_input_schema.append(
                        UserInputField(
                            name=input_field.get("field_name"),
                            field_type=python_type,
                            description=input_field.get("field_description"),
                        )
                    )

                paused_tool_executions.append(
                    ToolExecution(
                        tool_call_id=fc.call_id,
                        tool_name=fc.function.name,
                        tool_args=fc.arguments,
                        requires_user_input=True,
                        user_input_schema=user_input_schema,
                    )
                )

            # The function requires external execution (HITL)
            if fc.function.external_execution:
                paused_tool_executions.append(
                    ToolExecution(
                        tool_call_id=fc.call_id,
                        tool_name=fc.function.name,
                        tool_args=fc.arguments,
                        external_execution_required=True,
                    )
                )

            if paused_tool_executions:
                yield ModelResponse(
                    tool_executions=paused_tool_executions,
                    event=ModelResponseEvent.tool_call_paused.value,
                )
                # We don't execute the function calls here
                continue

            yield from self.run_function_call(
                function_call=fc, function_call_results=function_call_results, additional_input=additional_input
            )

        # Add any additional messages at the end
        if additional_input:
            function_call_results.extend(additional_input)

    async def arun_function_call(
        self,
        function_call: FunctionCall,
    ) -> Tuple[Union[bool, AgentRunException], Timer, FunctionCall, FunctionExecutionResult]:
        """Run a single function call and return its success status, timer, and the FunctionCall object."""
        from inspect import isasyncgenfunction, iscoroutine, iscoroutinefunction

        function_call_timer = Timer()
        function_call_timer.start()
        success: Union[bool, AgentRunException] = False
        result: FunctionExecutionResult = FunctionExecutionResult(status="failure")

        try:
            if (
                iscoroutinefunction(function_call.function.entrypoint)
                or isasyncgenfunction(function_call.function.entrypoint)
                or iscoroutine(function_call.function.entrypoint)
            ):
                result = await function_call.aexecute()
                success = result.status == "success"

            # If any of the hooks are async, we need to run the function call asynchronously
            elif function_call.function.tool_hooks is not None and any(
                iscoroutinefunction(f) for f in function_call.function.tool_hooks
            ):
                result = await function_call.aexecute()
                success = result.status == "success"
            else:
                result = await asyncio.to_thread(function_call.execute)
                success = result.status == "success"
        except AgentRunException as e:
            success = e
        except Exception as e:
            log_error(f"Error executing function {function_call.function.name}: {e}")
            success = False
            raise e

        function_call_timer.stop()
        return success, function_call_timer, function_call, result

    async def arun_function_calls(
        self,
        function_calls: List[FunctionCall],
        function_call_results: List[Message],
        additional_input: Optional[List[Message]] = None,
        current_function_call_count: int = 0,
        function_call_limit: Optional[int] = None,
        skip_pause_check: bool = False,
    ) -> AsyncIterator[Union[ModelResponse, RunOutputEvent, TeamRunOutputEvent]]:
        # Additional messages from function calls that will be added to the function call results
        if additional_input is None:
            additional_input = []

        function_calls_to_run = []
        for fc in function_calls:
            if function_call_limit is not None:
                current_function_call_count += 1
                # We have reached the function call limit, so we add an error result to the function call results
                if current_function_call_count > function_call_limit:
                    function_call_results.append(self.create_tool_call_limit_error_result(fc))
                    # Skip this function call
                    continue
            function_calls_to_run.append(fc)

        # Yield tool_call_started events for all function calls or pause them
        for fc in function_calls_to_run:
            paused_tool_executions = []
            # The function cannot be executed without user confirmation
            if fc.function.requires_confirmation and not skip_pause_check:
                paused_tool_executions.append(
                    ToolExecution(
                        tool_call_id=fc.call_id,
                        tool_name=fc.function.name,
                        tool_args=fc.arguments,
                        requires_confirmation=True,
                    )
                )
            # If the function requires user input, we yield a message to the user
            if fc.function.requires_user_input and not skip_pause_check:
                user_input_schema = fc.function.user_input_schema
                if fc.arguments and user_input_schema:
                    for name, value in fc.arguments.items():
                        for user_input_field in user_input_schema:
                            if user_input_field.name == name:
                                user_input_field.value = value

                paused_tool_executions.append(
                    ToolExecution(
                        tool_call_id=fc.call_id,
                        tool_name=fc.function.name,
                        tool_args=fc.arguments,
                        requires_user_input=True,
                        user_input_schema=user_input_schema,
                    )
                )
            # If the function is from the user control flow tools, we handle it here
            if (
                fc.function.name == "get_user_input"
                and fc.arguments
                and fc.arguments.get("user_input_fields")
                and not skip_pause_check
            ):
                fc.function.requires_user_input = True
                user_input_schema = []
                for input_field in fc.arguments.get("user_input_fields", []):
                    field_type = input_field.get("field_type")
                    try:
                        python_type = eval(field_type) if isinstance(field_type, str) else field_type
                    except (NameError, SyntaxError):
                        python_type = str  # Default to str if type is invalid
                    user_input_schema.append(
                        UserInputField(
                            name=input_field.get("field_name"),
                            field_type=python_type,
                            description=input_field.get("field_description"),
                        )
                    )

                paused_tool_executions.append(
                    ToolExecution(
                        tool_call_id=fc.call_id,
                        tool_name=fc.function.name,
                        tool_args=fc.arguments,
                        requires_user_input=True,
                        user_input_schema=user_input_schema,
                    )
                )
            # If the function requires external execution, we yield a message to the user
            if fc.function.external_execution and not skip_pause_check:
                paused_tool_executions.append(
                    ToolExecution(
                        tool_call_id=fc.call_id,
                        tool_name=fc.function.name,
                        tool_args=fc.arguments,
                        external_execution_required=True,
                    )
                )

            if paused_tool_executions:
                yield ModelResponse(
                    tool_executions=paused_tool_executions,
                    event=ModelResponseEvent.tool_call_paused.value,
                )
                # We don't execute the function calls here
                continue

            yield ModelResponse(
                content=fc.get_call_str(),
                tool_executions=[
                    ToolExecution(
                        tool_call_id=fc.call_id,
                        tool_name=fc.function.name,
                        tool_args=fc.arguments,
                    )
                ],
                event=ModelResponseEvent.tool_call_started.value,
            )

        # Create and run all function calls in parallel (skip ones that need confirmation)
        if skip_pause_check:
            function_calls_to_run = function_calls_to_run
        else:
            function_calls_to_run = [
                fc
                for fc in function_calls_to_run
                if not (
                    fc.function.requires_confirmation
                    or fc.function.external_execution
                    or fc.function.requires_user_input
                )
            ]

        results = await asyncio.gather(
            *(self.arun_function_call(fc) for fc in function_calls_to_run), return_exceptions=True
        )

        # Separate async generators from other results for concurrent processing
        async_generator_results: List[Any] = []
        non_async_generator_results: List[Any] = []

        for result in results:
            if isinstance(result, BaseException):
                non_async_generator_results.append(result)
                continue

            function_call_success, function_call_timer, function_call, function_execution_result = result

            # Check if this result contains an async generator
            if isinstance(function_call.result, (AsyncGeneratorType, AsyncIterator)):
                async_generator_results.append(result)
            else:
                non_async_generator_results.append(result)

        # Process async generators with real-time event streaming using asyncio.Queue
        async_generator_outputs: Dict[int, Tuple[Any, str, Optional[BaseException]]] = {}
        event_queue: asyncio.Queue = asyncio.Queue()
        active_generators_count: int = len(async_generator_results)

        # Create background tasks for each async generator
        async def process_async_generator(result, generator_id):
            function_call_success, function_call_timer, function_call, function_execution_result = result
            function_call_output = ""

            try:
                async for item in function_call.result:
                    # This function yields agent/team/workflow run events
                    if isinstance(
                        item,
                        tuple(get_args(RunOutputEvent))
                        + tuple(get_args(TeamRunOutputEvent))
                        + tuple(get_args(WorkflowRunOutputEvent)),
                    ):
                        # We only capture content events
                        if isinstance(item, RunContentEvent) or isinstance(item, TeamRunContentEvent):
                            if item.content is not None and isinstance(item.content, BaseModel):
                                function_call_output += item.content.model_dump_json()
                            else:
                                # Capture output
                                function_call_output += item.content or ""

                            if function_call.function.show_result and item.content is not None:
                                await event_queue.put(ModelResponse(content=item.content))
                                continue

                        if isinstance(item, CustomEvent):
                            function_call_output += str(item)

                            # For WorkflowCompletedEvent, extract content for final output
                            from agno.run.workflow import WorkflowCompletedEvent

                            if isinstance(item, WorkflowCompletedEvent):
                                if item.content is not None:
                                    if isinstance(item.content, BaseModel):
                                        function_call_output += item.content.model_dump_json()
                                    else:
                                        function_call_output += str(item.content)

                        # Put the event into the queue to be yielded
                        await event_queue.put(item)

                    # Yield custom events emitted by the tool
                    else:
                        function_call_output += str(item)
                        if function_call.function.show_result and item is not None:
                            await event_queue.put(ModelResponse(content=str(item)))

                # Store the final output for this generator
                async_generator_outputs[generator_id] = (result, function_call_output, None)

            except Exception as e:
                # Store the exception
                async_generator_outputs[generator_id] = (result, "", e)

            # Signal that this generator is done
            await event_queue.put(("GENERATOR_DONE", generator_id))

        # Start all async generator tasks
        generator_tasks = []
        for i, result in enumerate(async_generator_results):
            task = asyncio.create_task(process_async_generator(result, i))
            generator_tasks.append(task)

        # Stream events from the queue as they arrive
        completed_generators_count = 0
        while completed_generators_count < active_generators_count:
            try:
                event = await event_queue.get()

                # Check if this is a completion signal
                if isinstance(event, tuple) and event[0] == "GENERATOR_DONE":
                    completed_generators_count += 1
                    continue

                # Yield the actual event
                yield event

            except Exception as e:
                log_error(f"Error processing async generator event: {e}")
                break

        # Now process all results (non-async generators and completed async generators)
        for i, original_result in enumerate(results):
            # If result is an exception, skip processing it
            if isinstance(original_result, BaseException):
                log_error(f"Error during function call: {original_result}")
                raise original_result

            # Unpack result
            function_call_success, function_call_timer, function_call, function_execution_result = original_result

            # Check if this was an async generator that was already processed
            async_function_call_output = None
            if isinstance(function_call.result, (AsyncGeneratorType, collections.abc.AsyncIterator)):
                # Find the corresponding processed result
                async_gen_index = 0
                for j, result in enumerate(results[: i + 1]):
                    if not isinstance(result, BaseException):
                        _, _, fc, _ = result
                        if isinstance(fc.result, (AsyncGeneratorType, collections.abc.AsyncIterator)):
                            if j == i:  # This is our async generator
                                if async_gen_index in async_generator_outputs:
                                    _, async_function_call_output, error = async_generator_outputs[async_gen_index]
                                    if error:
                                        log_error(f"Error in async generator: {error}")
                                        raise error
                                break
                            async_gen_index += 1

            updated_session_state = function_execution_result.updated_session_state

            # Handle AgentRunException
            stop_after_tool_call_from_exception = False
            if isinstance(function_call_success, AgentRunException):
                a_exc = function_call_success
                # Update additional messages from function call
                _handle_agent_exception(a_exc, additional_input)
                # If stop_execution is True, mark that we should stop after this tool call
                if a_exc.stop_execution:
                    stop_after_tool_call_from_exception = True
                # Set function call success to False if an exception occurred
                function_call_success = False

            # Process function call output
            function_call_output: str = ""

            # Check if this was an async generator that was already processed
            if async_function_call_output is not None:
                function_call_output = async_function_call_output
                # Events from async generators were already yielded in real-time above
            elif isinstance(function_call.result, (GeneratorType, collections.abc.Iterator)):
                try:
                    for item in function_call.result:
                        # This function yields agent/team/workflow run events
                        if isinstance(
                            item,
                            tuple(get_args(RunOutputEvent))
                            + tuple(get_args(TeamRunOutputEvent))
                            + tuple(get_args(WorkflowRunOutputEvent)),
                        ):
                            # We only capture content events
                            if isinstance(item, RunContentEvent) or isinstance(item, TeamRunContentEvent):
                                if item.content is not None and isinstance(item.content, BaseModel):
                                    function_call_output += item.content.model_dump_json()
                                else:
                                    # Capture output
                                    function_call_output += item.content or ""

                                if function_call.function.show_result and item.content is not None:
                                    yield ModelResponse(content=item.content)
                                    continue

                            # Yield the event itself to bubble it up
                            yield item
                        else:
                            function_call_output += str(item)
                            if function_call.function.show_result and item is not None:
                                yield ModelResponse(content=str(item))
                except Exception as e:
                    log_error(f"Error while iterating function result generator for {function_call.function.name}: {e}")
                    function_call.error = str(e)
                    function_call_success = False

            # For generators (sync or async), re-capture updated_session_state after consumption
            # since session_state modifications were made during iteration
            if async_function_call_output is not None or isinstance(
                function_call.result,
                (GeneratorType, collections.abc.Iterator, AsyncGeneratorType, collections.abc.AsyncIterator),
            ):
                if updated_session_state is None:
                    if (
                        function_call.function._run_context is not None
                        and function_call.function._run_context.session_state is not None
                    ):
                        updated_session_state = function_call.function._run_context.session_state
                    elif function_call.function._session_state is not None:
                        updated_session_state = function_call.function._session_state

            if not (
                async_function_call_output is not None
                or isinstance(
                    function_call.result,
                    (GeneratorType, collections.abc.Iterator, AsyncGeneratorType, collections.abc.AsyncIterator),
                )
            ):
                from agno.tools.function import ToolResult

                if isinstance(function_execution_result.result, ToolResult):
                    tool_result = function_execution_result.result
                    function_call_output = tool_result.content

                    if tool_result.images:
                        function_execution_result.images = tool_result.images
                    if tool_result.videos:
                        function_execution_result.videos = tool_result.videos
                    if tool_result.audios:
                        function_execution_result.audios = tool_result.audios
                    if tool_result.files:
                        function_execution_result.files = tool_result.files
                else:
                    function_call_output = str(function_call.result)

                if function_call.function.show_result and function_call_output is not None:
                    yield ModelResponse(content=function_call_output)

            # Create and yield function call result
            function_call_result = self.create_function_call_result(
                function_call,
                success=function_call_success,
                output=function_call_output,
                timer=function_call_timer,
                function_execution_result=function_execution_result,
            )
            # Override stop_after_tool_call if set by exception
            if stop_after_tool_call_from_exception:
                function_call_result.stop_after_tool_call = True
            yield ModelResponse(
                content=f"{function_call.get_call_str()} completed in {function_call_timer.elapsed:.4f}s. ",
                tool_executions=[
                    ToolExecution(
                        tool_call_id=function_call_result.tool_call_id,
                        tool_name=function_call_result.tool_name,
                        tool_args=function_call_result.tool_args,
                        tool_call_error=function_call_result.tool_call_error,
                        result=str(function_call_result.content),
                        stop_after_tool_call=function_call_result.stop_after_tool_call,
                        metrics=function_call_result.metrics,
                    )
                ],
                event=ModelResponseEvent.tool_call_completed.value,
                updated_session_state=updated_session_state,
                images=function_execution_result.images,
                videos=function_execution_result.videos,
                audios=function_execution_result.audios,
                files=function_execution_result.files,
            )

            # Add function call result to function call results
            function_call_results.append(function_call_result)

        # Add any additional messages at the end
        if additional_input:
            function_call_results.extend(additional_input)

    def _prepare_function_calls(
        self,
        assistant_message: Message,
        messages: List[Message],
        model_response: ModelResponse,
        functions: Optional[Dict[str, Function]] = None,
    ) -> List[FunctionCall]:
        """
        Prepare function calls from tool calls in the assistant message.
        """
        if model_response.content is None:
            model_response.content = ""
        if model_response.tool_calls is None:
            model_response.tool_calls = []

        function_calls_to_run: List[FunctionCall] = self.get_function_calls_to_run(
            assistant_message=assistant_message, messages=messages, functions=functions
        )
        return function_calls_to_run

    def format_function_call_results(
        self,
        messages: List[Message],
        function_call_results: List[Message],
        compress_tool_results: bool = False,
        **kwargs,
    ) -> None:
        """
        Format function call results.
        """
        if len(function_call_results) > 0:
            messages.extend(function_call_results)

    def _handle_function_call_media(
        self, messages: List[Message], function_call_results: List[Message], send_media_to_model: bool = True
    ) -> None:
        """
        Handle media artifacts from function calls by adding follow-up user messages for generated media if needed.
        """
        if not function_call_results:
            return

        # Collect all media artifacts from function calls
        all_images: List[Image] = []
        all_videos: List[Video] = []
        all_audio: List[Audio] = []
        all_files: List[File] = []

        for result_message in function_call_results:
            if result_message.images:
                all_images.extend(result_message.images)
                # Remove images from tool message to avoid errors on the LLMs
                result_message.images = None

            if result_message.videos:
                all_videos.extend(result_message.videos)
                result_message.videos = None

            if result_message.audio:
                all_audio.extend(result_message.audio)
                result_message.audio = None

            if result_message.files:
                all_files.extend(result_message.files)
                result_message.files = None

        # Only add media message if we should send media to model
        if send_media_to_model and (all_images or all_videos or all_audio or all_files):
            # If we have media artifacts, add a follow-up "user" message instead of a "tool"
            # message with the media artifacts which throws error for some models
            media_message = Message(
                role="user",
                content="Take note of the following content",
                images=all_images if all_images else None,
                videos=all_videos if all_videos else None,
                audio=all_audio if all_audio else None,
                files=all_files if all_files else None,
            )
            messages.append(media_message)

    def get_system_message_for_model(self, tools: Optional[List[Any]] = None) -> Optional[str]:
        return self.system_prompt

    def get_instructions_for_model(self, tools: Optional[List[Any]] = None) -> Optional[List[str]]:
        return self.instructions

    def __deepcopy__(self, memo):
        """Create a deep copy of the Model instance.

        Args:
            memo (dict): Dictionary of objects already copied during the current copying pass.

        Returns:
            Model: A new Model instance with deeply copied attributes.
        """
        from copy import copy, deepcopy

        # Create a new instance without calling __init__
        cls = self.__class__
        new_model = cls.__new__(cls)
        memo[id(self)] = new_model

        # Deep copy all attributes except client objects
        for k, v in self.__dict__.items():
            if k in {"response_format", "_tools", "_functions"}:
                continue
            # Skip client objects
            if k in {"client", "async_client", "http_client", "mistral_client", "model_client"}:
                setattr(new_model, k, None)
                continue
            try:
                setattr(new_model, k, deepcopy(v, memo))
            except Exception:
                try:
                    setattr(new_model, k, copy(v))
                except Exception:
                    setattr(new_model, k, v)

        return new_model<|MERGE_RESOLUTION|>--- conflicted
+++ resolved
@@ -161,11 +161,8 @@
     # Enable retrying a model invocation once with a guidance message.
     # This is useful for known errors avoidable with extra instructions.
     retry_with_guidance: bool = True
-<<<<<<< HEAD
-=======
     # Set the number of times to retry the model invocation with guidance.
     retry_with_guidance_limit: int = 1
->>>>>>> dc2e4bd5
 
     def __post_init__(self):
         if self.provider is None and self.name is not None:
@@ -201,10 +198,6 @@
                 else:
                     log_error(f"Model provider error after {self.retries + 1} attempts: {e}")
             except RetryableModelProviderError as e:
-<<<<<<< HEAD
-                kwargs["messages"].append(Message(role="user", content=e.retry_guidance_message, temporary=True))
-                return self._invoke_with_retry(**kwargs, retrying_with_guidance=True)
-=======
                 current_count = retries_with_guidance_count
                 if current_count >= self.retry_with_guidance_limit:
                     raise ModelProviderError(
@@ -219,7 +212,6 @@
                 kwargs["messages"].append(Message(role="user", content=e.retry_guidance_message, temporary=True))
 
                 return self._invoke_with_retry(**kwargs, retry_with_guidance=True)
->>>>>>> dc2e4bd5
 
         # If we've exhausted all retries, raise the last exception
         raise last_exception  # type: ignore
@@ -248,10 +240,6 @@
                 else:
                     log_error(f"Model provider error after {self.retries + 1} attempts: {e}")
             except RetryableModelProviderError as e:
-<<<<<<< HEAD
-                kwargs["messages"].append(Message(role="user", content=e.retry_guidance_message, temporary=True))
-                return await self._ainvoke_with_retry(**kwargs, retrying_with_guidance=True)
-=======
                 current_count = retries_with_guidance_count
                 if current_count >= self.retry_with_guidance_limit:
                     raise ModelProviderError(
@@ -267,7 +255,6 @@
                 kwargs["messages"].append(Message(role="user", content=e.retry_guidance_message, temporary=True))
 
                 return await self._ainvoke_with_retry(**kwargs, retry_with_guidance=True)
->>>>>>> dc2e4bd5
 
         # If we've exhausted all retries, raise the last exception
         raise last_exception  # type: ignore
@@ -298,10 +285,6 @@
                 else:
                     log_error(f"Model provider error after {self.retries + 1} attempts: {e}")
             except RetryableModelProviderError as e:
-<<<<<<< HEAD
-                kwargs["messages"].append(Message(role="user", content=e.retry_guidance_message, temporary=True))
-                yield from self._invoke_stream_with_retry(**kwargs, retrying_with_guidance=True)
-=======
                 current_count = retries_with_guidance_count
                 if current_count >= self.retry_with_guidance_limit:
                     raise ModelProviderError(
@@ -317,7 +300,6 @@
                 kwargs["messages"].append(Message(role="user", content=e.retry_guidance_message, temporary=True))
 
                 yield from self._invoke_stream_with_retry(**kwargs, retry_with_guidance=True)
->>>>>>> dc2e4bd5
                 return  # Success, exit after regeneration
 
         # If we've exhausted all retries, raise the last exception
@@ -350,10 +332,6 @@
                 else:
                     log_error(f"Model provider error after {self.retries + 1} attempts: {e}")
             except RetryableModelProviderError as e:
-<<<<<<< HEAD
-                kwargs["messages"].append(Message(role="user", content=e.retry_guidance_message, temporary=True))
-                async for response in self._ainvoke_stream_with_retry(**kwargs, retrying_with_guidance=True):
-=======
                 current_count = retries_with_guidance_count
                 if current_count >= self.retry_with_guidance_limit:
                     raise ModelProviderError(
@@ -369,7 +347,6 @@
                 kwargs["messages"].append(Message(role="user", content=e.retry_guidance_message, temporary=True))
 
                 async for response in self._ainvoke_stream_with_retry(**kwargs, retry_with_guidance=True):
->>>>>>> dc2e4bd5
                     yield response
                 return  # Success, exit after regeneration
 
@@ -381,13 +358,8 @@
         _dict = {field: getattr(self, field) for field in fields if getattr(self, field) is not None}
         return _dict
 
-<<<<<<< HEAD
-    def _remove_temporarys(self, messages: List[Message]) -> None:
-        """Remove temporal messages from the given list.
-=======
     def _remove_temporary_messages(self, messages: List[Message]) -> None:
         """Remove temporary messages from the given list.
->>>>>>> dc2e4bd5
 
         Args:
             messages: The list of messages to filter (modified in place).
