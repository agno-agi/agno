import asyncio
import collections.abc
from abc import ABC, abstractmethod
from dataclasses import dataclass, field
from types import AsyncGeneratorType, GeneratorType
from typing import Any, AsyncGenerator, AsyncIterator, Dict, Iterator, List, Literal, Optional, Tuple, Type, Union
from uuid import uuid4

from pydantic import BaseModel

from agno.exceptions import AgentRunException
from agno.media import AudioResponse, ImageArtifact
from agno.models.message import Citations, Message, MessageMetrics
from agno.models.response import ModelResponse, ModelResponseEvent, ToolExecution
from agno.tools.function import Function, FunctionCall, FunctionExecutionResult
from agno.utils.log import log_debug, log_error, log_warning
from agno.utils.timer import Timer
from agno.utils.tools import get_function_call_for_tool_call, get_function_call_for_tool_execution


@dataclass
class MessageData:
    response_role: Optional[Literal["system", "user", "assistant", "tool"]] = None
    response_content: Any = ""
    response_thinking: Any = ""
    response_redacted_thinking: Any = ""
    response_citations: Optional[Citations] = None
    response_tool_calls: List[Dict[str, Any]] = field(default_factory=list)

    response_audio: Optional[AudioResponse] = None
    response_image: Optional[ImageArtifact] = None

    # Data from the provider that we might need on subsequent messages
    response_provider_data: Optional[Dict[str, Any]] = None

    extra: Optional[Dict[str, Any]] = None


def _log_messages(messages: List[Message]) -> None:
    """
    Log messages for debugging.
    """
    for m in messages:
        # Don't log metrics for input messages
        m.log(metrics=False)


def _add_usage_metrics_to_assistant_message(assistant_message: Message, response_usage: Any) -> None:
    """
    Add usage metrics from the model provider to the assistant message.

    Args:
        assistant_message: Message to update with metrics
        response_usage: Usage data from model provider
    """

    # Standard token metrics
    if isinstance(response_usage, dict):
        if "input_tokens" in response_usage:
            assistant_message.metrics.input_tokens = response_usage.get("input_tokens", 0)
        if "output_tokens" in response_usage:
            assistant_message.metrics.output_tokens = response_usage.get("output_tokens", 0)
        if "prompt_tokens" in response_usage:
            assistant_message.metrics.input_tokens = response_usage.get("prompt_tokens", 0)
        if "completion_tokens" in response_usage:
            assistant_message.metrics.output_tokens = response_usage.get("completion_tokens", 0)
        if "total_tokens" in response_usage:
            assistant_message.metrics.total_tokens = response_usage.get("total_tokens", 0)
        if "cached_tokens" in response_usage:
            assistant_message.metrics.cached_tokens = response_usage.get("cached_tokens", 0)
        else:
            assistant_message.metrics.total_tokens = (
                assistant_message.metrics.input_tokens + assistant_message.metrics.output_tokens
            )
    else:
        if hasattr(response_usage, "input_tokens") and response_usage.input_tokens:
            assistant_message.metrics.input_tokens = response_usage.input_tokens
        if hasattr(response_usage, "output_tokens") and response_usage.output_tokens:
            assistant_message.metrics.output_tokens = response_usage.output_tokens
        if hasattr(response_usage, "prompt_tokens") and response_usage.prompt_tokens is not None:
            assistant_message.metrics.input_tokens = response_usage.prompt_tokens
            assistant_message.metrics.prompt_tokens = response_usage.prompt_tokens
        if hasattr(response_usage, "completion_tokens") and response_usage.completion_tokens is not None:
            assistant_message.metrics.output_tokens = response_usage.completion_tokens
            assistant_message.metrics.completion_tokens = response_usage.completion_tokens
        if hasattr(response_usage, "total_tokens") and response_usage.total_tokens is not None:
            assistant_message.metrics.total_tokens = response_usage.total_tokens
        if hasattr(response_usage, "cached_tokens") and response_usage.cached_tokens is not None:
            assistant_message.metrics.cached_tokens = response_usage.cached_tokens
        else:
            assistant_message.metrics.total_tokens = (
                assistant_message.metrics.input_tokens + assistant_message.metrics.output_tokens
            )

    # Additional metrics (e.g., from Groq, Ollama)
    if isinstance(response_usage, dict) and "additional_metrics" in response_usage:
        assistant_message.metrics.additional_metrics = response_usage["additional_metrics"]

    # Token details (e.g., from OpenAI)
    if hasattr(response_usage, "prompt_tokens_details"):
        if isinstance(response_usage.prompt_tokens_details, dict):
            assistant_message.metrics.prompt_tokens_details = response_usage.prompt_tokens_details
            if (
                "audio_tokens" in response_usage.prompt_tokens_details
                and response_usage.prompt_tokens_details["audio_tokens"] is not None
            ):
                assistant_message.metrics.input_audio_tokens = response_usage.prompt_tokens_details["audio_tokens"]
            if (
                "cached_tokens" in response_usage.prompt_tokens_details
                and response_usage.prompt_tokens_details["cached_tokens"] is not None
            ):
                assistant_message.metrics.cached_tokens = response_usage.prompt_tokens_details["cached_tokens"]
        elif hasattr(response_usage.prompt_tokens_details, "model_dump"):
            assistant_message.metrics.prompt_tokens_details = response_usage.prompt_tokens_details.model_dump(
                exclude_none=True
            )
            if (
                hasattr(response_usage.prompt_tokens_details, "audio_tokens")
                and response_usage.prompt_tokens_details.audio_tokens is not None
            ):
                assistant_message.metrics.input_audio_tokens = response_usage.prompt_tokens_details.audio_tokens
            if (
                hasattr(response_usage.prompt_tokens_details, "cached_tokens")
                and response_usage.prompt_tokens_details.cached_tokens is not None
            ):
                assistant_message.metrics.cached_tokens = response_usage.prompt_tokens_details.cached_tokens

    if hasattr(response_usage, "completion_tokens_details"):
        if isinstance(response_usage.completion_tokens_details, dict):
            assistant_message.metrics.completion_tokens_details = response_usage.completion_tokens_details
            if (
                "audio_tokens" in response_usage.completion_tokens_details
                and response_usage.completion_tokens_details["audio_tokens"] is not None
            ):
                assistant_message.metrics.output_audio_tokens = response_usage.completion_tokens_details["audio_tokens"]
            if (
                "reasoning_tokens" in response_usage.completion_tokens_details
                and response_usage.completion_tokens_details["reasoning_tokens"] is not None
            ):
                assistant_message.metrics.reasoning_tokens = response_usage.completion_tokens_details[
                    "reasoning_tokens"
                ]
        elif hasattr(response_usage.completion_tokens_details, "model_dump"):
            assistant_message.metrics.completion_tokens_details = response_usage.completion_tokens_details.model_dump(
                exclude_none=True
            )
            if (
                hasattr(response_usage.completion_tokens_details, "audio_tokens")
                and response_usage.completion_tokens_details.audio_tokens is not None
            ):
                assistant_message.metrics.output_audio_tokens = response_usage.completion_tokens_details.audio_tokens
            if (
                hasattr(response_usage.completion_tokens_details, "reasoning_tokens")
                and response_usage.completion_tokens_details.reasoning_tokens is not None
            ):
                assistant_message.metrics.reasoning_tokens = response_usage.completion_tokens_details.reasoning_tokens

    assistant_message.metrics.audio_tokens = (
        assistant_message.metrics.input_audio_tokens + assistant_message.metrics.output_audio_tokens
    )


def _handle_agent_exception(a_exc: AgentRunException, additional_messages: Optional[List[Message]] = None) -> None:
    """Handle AgentRunException and collect additional messages."""
    if additional_messages is None:
        additional_messages = []
    if a_exc.user_message is not None:
        msg = (
            Message(role="user", content=a_exc.user_message)
            if isinstance(a_exc.user_message, str)
            else a_exc.user_message
        )
        additional_messages.append(msg)

    if a_exc.agent_message is not None:
        msg = (
            Message(role="assistant", content=a_exc.agent_message)
            if isinstance(a_exc.agent_message, str)
            else a_exc.agent_message
        )
        additional_messages.append(msg)

    if a_exc.messages:
        for m in a_exc.messages:
            if isinstance(m, Message):
                additional_messages.append(m)
            elif isinstance(m, dict):
                try:
                    additional_messages.append(Message(**m))
                except Exception as e:
                    log_warning(f"Failed to convert dict to Message: {e}")

    if a_exc.stop_execution:
        for m in additional_messages:
            m.stop_after_tool_call = True


@dataclass
class Model(ABC):
    # ID of the model to use.
    id: str
    # Name for this Model. This is not sent to the Model API.
    name: Optional[str] = None
    # Provider for this Model. This is not sent to the Model API.
    provider: Optional[str] = None

    # -*- Do not set the following attributes directly -*-
    # -*- Set them on the Agent instead -*-

    # True if the Model supports structured outputs natively (e.g. OpenAI)
    supports_native_structured_outputs: bool = False
    # True if the Model requires a json_schema for structured outputs (e.g. LMStudio)
    supports_json_schema_outputs: bool = False

    # Function call stack.
    _function_call_stack: Optional[List[FunctionCall]] = None

    # Controls which (if any) function is called by the model.
    # "none" means the model will not call a function and instead generates a message.
    # "auto" means the model can pick between generating a message or calling a function.
    # Specifying a particular function via {"type: "function", "function": {"name": "my_function"}}
    #   forces the model to call that function.
    # "none" is the default when no functions are present. "auto" is the default if functions are present.
    _tool_choice: Optional[Union[str, Dict[str, Any]]] = None

    # System prompt from the model added to the Agent.
    system_prompt: Optional[str] = None
    # Instructions from the model added to the Agent.
    instructions: Optional[List[str]] = None

    # The role of the tool message.
    tool_message_role: str = "tool"
    # The role of the assistant message.
    assistant_message_role: str = "assistant"

    def __post_init__(self):
        if self.provider is None and self.name is not None:
            self.provider = f"{self.name} ({self.id})"

    def to_dict(self) -> Dict[str, Any]:
        fields = {"name", "id", "provider"}
        _dict = {field: getattr(self, field) for field in fields if getattr(self, field) is not None}
        return _dict

    def get_provider(self) -> str:
        return self.provider or self.name or self.__class__.__name__

    @abstractmethod
    def invoke(self, *args, **kwargs) -> Any:
        pass

    @abstractmethod
    async def ainvoke(self, *args, **kwargs) -> Any:
        pass

    @abstractmethod
    def invoke_stream(self, *args, **kwargs) -> Iterator[Any]:
        pass

    @abstractmethod
    async def ainvoke_stream(self, *args, **kwargs) -> AsyncGenerator[Any, None]:
        pass

    @abstractmethod
    def parse_provider_response(self, response: Any, **kwargs) -> ModelResponse:
        """
        Parse the raw response from the model provider into a ModelResponse.

        Args:
            response: Raw response from the model provider

        Returns:
            ModelResponse: Parsed response data
        """
        pass

    @abstractmethod
    def parse_provider_response_delta(self, response: Any) -> ModelResponse:
        """
        Parse the streaming response from the model provider into ModelResponse objects.

        Args:
            response: Raw response chunk from the model provider

        Returns:
            ModelResponse: Parsed response delta
        """
        pass

    def response(
        self,
        messages: List[Message],
        response_format: Optional[Union[Dict, Type[BaseModel]]] = None,
        tools: Optional[List[Dict[str, Any]]] = None,
        functions: Optional[Dict[str, Function]] = None,
        tool_choice: Optional[Union[str, Dict[str, Any]]] = None,
        tool_call_limit: Optional[int] = None,
    ) -> ModelResponse:
        """
        Generate a response from the model.
        """

        log_debug(f"{self.get_provider()} Response Start", center=True, symbol="-")
        log_debug(f"Model: {self.id}", center=True, symbol="-")

        _log_messages(messages)
        model_response = ModelResponse()

        while True:
            # Get response from model
            assistant_message, has_tool_calls = self._process_model_response(
                messages=messages,
                model_response=model_response,
                response_format=response_format,
                tools=tools,
                tool_choice=tool_choice or self._tool_choice,
            )

            # Handle tool calls if present
            if has_tool_calls:
                # Prepare function calls
                function_calls_to_run = self._prepare_function_calls(
                    assistant_message=assistant_message,
                    messages=messages,
                    model_response=model_response,
                    functions=functions,
                )
                function_call_results: List[Message] = []

                # Execute function calls
                for function_call_response in self.run_function_calls(
                    function_calls=function_calls_to_run,
                    function_call_results=function_call_results,
                    tool_call_limit=tool_call_limit,
                ):
                    if (
                        function_call_response.event
                        in [
                            ModelResponseEvent.tool_call_completed.value,
                            ModelResponseEvent.tool_call_paused.value,
                        ]
                        and function_call_response.tool_executions is not None
                    ):
                        if model_response.tool_executions is None:
                            model_response.tool_executions = []
                        model_response.tool_executions.extend(function_call_response.tool_executions)

                    elif function_call_response.event not in [
                        ModelResponseEvent.tool_call_started.value,
                        ModelResponseEvent.tool_call_completed.value,
                    ]:
                        if function_call_response.content:
                            model_response.content += function_call_response.content  # type: ignore

                # Format and add results to messages
                self.format_function_call_results(
                    messages=messages, function_call_results=function_call_results, **model_response.extra or {}
                )
                for function_call_result in function_call_results:
                    function_call_result.log(metrics=True)

                # Check if we should stop after tool calls
                if any(m.stop_after_tool_call for m in function_call_results):
                    break

                # If we have any tool calls that require confirmation, break the loop
                if any(tc.requires_confirmation for tc in model_response.tool_executions or []):
                    break

                # If we have any tool calls that require external execution, break the loop
                if any(tc.external_execution_required for tc in model_response.tool_executions or []):
                    break

                # If we have any tool calls that require user input, break the loop
                if any(tc.requires_user_input for tc in model_response.tool_executions or []):
                    break

                # Continue loop to get next response
                continue

            # No tool calls or finished processing them
            break

        log_debug(f"{self.get_provider()} Response End", center=True, symbol="-")
        return model_response

    async def aresponse(
        self,
        messages: List[Message],
        response_format: Optional[Union[Dict, Type[BaseModel]]] = None,
        tools: Optional[List[Dict[str, Any]]] = None,
        functions: Optional[Dict[str, Function]] = None,
        tool_choice: Optional[Union[str, Dict[str, Any]]] = None,
        tool_call_limit: Optional[int] = None,
    ) -> ModelResponse:
        """
        Generate an asynchronous response from the model.
        """

        log_debug(f"{self.get_provider()} Async Response Start", center=True, symbol="-")
        log_debug(f"Model: {self.id}", center=True, symbol="-")
        _log_messages(messages)
        model_response = ModelResponse()

        while True:
            # Get response from model
            assistant_message, has_tool_calls = await self._aprocess_model_response(
                messages=messages,
                model_response=model_response,
                response_format=response_format,
                tools=tools,
                tool_choice=tool_choice or self._tool_choice,
            )

            # Handle tool calls if present
            if has_tool_calls:
                # Prepare function calls
                function_calls_to_run = self._prepare_function_calls(
                    assistant_message=assistant_message,
                    messages=messages,
                    model_response=model_response,
                    functions=functions,
                )
                function_call_results: List[Message] = []

                # Execute function calls
                async for function_call_response in self.arun_function_calls(
                    function_calls=function_calls_to_run,
                    function_call_results=function_call_results,
                    tool_call_limit=tool_call_limit,
                ):
                    if (
                        function_call_response.event
                        in [
                            ModelResponseEvent.tool_call_completed.value,
                            ModelResponseEvent.tool_call_paused.value,
                        ]
                        and function_call_response.tool_executions is not None
                    ):
                        if model_response.tool_executions is None:
                            model_response.tool_executions = []
                        model_response.tool_executions.extend(function_call_response.tool_executions)
                    elif function_call_response.event not in [
                        ModelResponseEvent.tool_call_started.value,
                        ModelResponseEvent.tool_call_completed.value,
                    ]:
                        if function_call_response.content:
                            model_response.content += function_call_response.content  # type: ignore

                # Format and add results to messages
                self.format_function_call_results(
                    messages=messages, function_call_results=function_call_results, **model_response.extra or {}
                )
                for function_call_result in function_call_results:
                    function_call_result.log(metrics=True)

                # Check if we should stop after tool calls
                if any(m.stop_after_tool_call for m in function_call_results):
                    break

                # If we have any tool calls that require confirmation, break the loop
                if any(tc.requires_confirmation for tc in model_response.tool_executions or []):
                    break

                # If we have any tool calls that require external execution, break the loop
                if any(tc.external_execution_required for tc in model_response.tool_executions or []):
                    break

                # If we have any tool calls that require user input, break the loop
                if any(tc.requires_user_input for tc in model_response.tool_executions or []):
                    break

                # Continue loop to get next response
                continue

            # No tool calls or finished processing them
            break

        log_debug(f"{self.get_provider()} Async Response End", center=True, symbol="-")
        return model_response

    def _process_model_response(
        self,
        messages: List[Message],
        model_response: ModelResponse,
        response_format: Optional[Union[Dict, Type[BaseModel]]] = None,
        tools: Optional[List[Dict[str, Any]]] = None,
        tool_choice: Optional[Union[str, Dict[str, Any]]] = None,
    ) -> Tuple[Message, bool]:
        """
        Process a single model response and return the assistant message and whether to continue.

        Returns:
            Tuple[Message, bool]: (assistant_message, should_continue)
        """
        # Create assistant message
        assistant_message = Message(role=self.assistant_message_role)

        # Generate response
        assistant_message.metrics.start_timer()
        response = self.invoke(
            messages=messages,
            response_format=response_format,
            tools=tools,
            tool_choice=tool_choice or self._tool_choice,
        )
        assistant_message.metrics.stop_timer()

        # Parse provider response
        provider_response: ModelResponse = self.parse_provider_response(response, response_format=response_format)

        # Add parsed data to model response
        if provider_response.parsed is not None:
            model_response.parsed = provider_response.parsed

        # Populate the assistant message
        self._populate_assistant_message(assistant_message=assistant_message, provider_response=provider_response)

        # Add assistant message to messages
        messages.append(assistant_message)

        # Log response and metrics
        assistant_message.log(metrics=True)

        # Update model response with assistant message content and audio
        if assistant_message.content is not None:
            if model_response.content is None:
                model_response.content = assistant_message.get_content_string()
            else:
                model_response.content += assistant_message.get_content_string()
        if assistant_message.thinking is not None:
            model_response.thinking = assistant_message.thinking
        if assistant_message.redacted_thinking is not None:
            model_response.redacted_thinking = assistant_message.redacted_thinking
        if assistant_message.citations is not None:
            model_response.citations = assistant_message.citations
        if assistant_message.audio_output is not None:
            model_response.audio = assistant_message.audio_output
        if assistant_message.image_output is not None:
            model_response.image = assistant_message.image_output
        if provider_response.extra is not None:
            if model_response.extra is None:
                model_response.extra = {}
            model_response.extra.update(provider_response.extra)

        return assistant_message, bool(assistant_message.tool_calls)

    async def _aprocess_model_response(
        self,
        messages: List[Message],
        model_response: ModelResponse,
        response_format: Optional[Union[Dict, Type[BaseModel]]] = None,
        tools: Optional[List[Dict[str, Any]]] = None,
        tool_choice: Optional[Union[str, Dict[str, Any]]] = None,
    ) -> Tuple[Message, bool]:
        """
        Process a single async model response and return the assistant message and whether to continue.

        Returns:
            Tuple[Message, bool]: (assistant_message, should_continue)
        """
        # Create assistant message
        assistant_message = Message(role=self.assistant_message_role)

        # Generate response
        assistant_message.metrics.start_timer()
        response = await self.ainvoke(
            messages=messages,
            response_format=response_format,
            tools=tools,
            tool_choice=tool_choice or self._tool_choice,
        )
        assistant_message.metrics.stop_timer()

        # Parse provider response
        provider_response: ModelResponse = self.parse_provider_response(response, response_format=response_format)

        # Add parsed data to model response
        if provider_response.parsed is not None:
            model_response.parsed = provider_response.parsed

        # Populate the assistant message
        self._populate_assistant_message(assistant_message=assistant_message, provider_response=provider_response)

        # Add assistant message to messages
        messages.append(assistant_message)

        # Log response and metrics
        assistant_message.log(metrics=True)

        # Update model response with assistant message content and audio
        if assistant_message.content is not None:
            if model_response.content is None:
                model_response.content = assistant_message.get_content_string()
            else:
                model_response.content += assistant_message.get_content_string()
        if assistant_message.thinking is not None:
            model_response.thinking = assistant_message.thinking
        if assistant_message.redacted_thinking is not None:
            model_response.redacted_thinking = assistant_message.redacted_thinking
        if assistant_message.citations is not None:
            model_response.citations = assistant_message.citations
        if assistant_message.audio_output is not None:
            model_response.audio = assistant_message.audio_output
        if assistant_message.image_output is not None:
            model_response.image = assistant_message.image_output
        if provider_response.extra is not None:
            if model_response.extra is None:
                model_response.extra = {}
            model_response.extra.update(provider_response.extra)

        return assistant_message, bool(assistant_message.tool_calls)

    def _populate_assistant_message(
        self,
        assistant_message: Message,
        provider_response: ModelResponse,
    ) -> Message:
        """
        Populate an assistant message with the provider response data.

        Args:
            assistant_message: The assistant message to populate
            provider_response: Parsed response from the model provider

        Returns:
            Message: The populated assistant message
        """
        # Add role to assistant message
        if provider_response.role is not None:
            assistant_message.role = provider_response.role

        # Add content to assistant message
        if provider_response.content is not None:
            assistant_message.content = provider_response.content

        # Add tool calls to assistant message
        if provider_response.tool_calls is not None and len(provider_response.tool_calls) > 0:
            assistant_message.tool_calls = provider_response.tool_calls

        # Add audio to assistant message
        if provider_response.audio is not None:
            assistant_message.audio_output = provider_response.audio

        # Add image to assistant message
        if provider_response.image is not None:
            assistant_message.image_output = provider_response.image

        # Add thinking content to assistant message
        if provider_response.thinking is not None:
            assistant_message.thinking = provider_response.thinking

        # Add redacted thinking content to assistant message
        if provider_response.redacted_thinking is not None:
            assistant_message.redacted_thinking = provider_response.redacted_thinking

        # Add reasoning content to assistant message
        if provider_response.reasoning_content is not None:
            assistant_message.reasoning_content = provider_response.reasoning_content

        # Add provider data to assistant message
        if provider_response.provider_data is not None:
            assistant_message.provider_data = provider_response.provider_data

        # Add citations to assistant message
        if provider_response.citations is not None:
            assistant_message.citations = provider_response.citations

        # Add usage metrics if provided
        if provider_response.response_usage is not None:
            _add_usage_metrics_to_assistant_message(
                assistant_message=assistant_message, response_usage=provider_response.response_usage
            )

        return assistant_message

    def process_response_stream(
        self,
        messages: List[Message],
        assistant_message: Message,
        stream_data: MessageData,
        response_format: Optional[Union[Dict, Type[BaseModel]]] = None,
        tools: Optional[List[Dict[str, Any]]] = None,
        tool_choice: Optional[Union[str, Dict[str, Any]]] = None,
    ) -> Iterator[ModelResponse]:
        """
        Process a streaming response from the model.
        """
        for response_delta in self.invoke_stream(
            messages=messages,
            response_format=response_format,
            tools=tools,
            tool_choice=tool_choice or self._tool_choice,
        ):
            model_response_delta = self.parse_provider_response_delta(response_delta)
            yield from self._populate_stream_data_and_assistant_message(
                stream_data=stream_data, assistant_message=assistant_message, model_response_delta=model_response_delta
            )

    def response_stream(
        self,
        messages: List[Message],
        response_format: Optional[Union[Dict, Type[BaseModel]]] = None,
        tools: Optional[List[Dict[str, Any]]] = None,
        functions: Optional[Dict[str, Function]] = None,
        tool_choice: Optional[Union[str, Dict[str, Any]]] = None,
        tool_call_limit: Optional[int] = None,
    ) -> Iterator[ModelResponse]:
        """
        Generate a streaming response from the model.
        """

        log_debug(f"{self.get_provider()} Response Stream Start", center=True, symbol="-")
        log_debug(f"Model: {self.id}", center=True, symbol="-")
        _log_messages(messages)

        while True:
            # Create assistant message and stream data
            assistant_message = Message(role=self.assistant_message_role)
            stream_data = MessageData()

            # Generate response
            assistant_message.metrics.start_timer()
            yield from self.process_response_stream(
                messages=messages,
                assistant_message=assistant_message,
                stream_data=stream_data,
                response_format=response_format,
                tools=tools,
                tool_choice=tool_choice or self._tool_choice,
            )
            assistant_message.metrics.stop_timer()

            # Populate assistant message from stream data
            if stream_data.response_content:
                assistant_message.content = stream_data.response_content
            if stream_data.response_thinking:
                assistant_message.thinking = stream_data.response_thinking
            if stream_data.response_redacted_thinking:
                assistant_message.redacted_thinking = stream_data.response_redacted_thinking
            if stream_data.response_provider_data:
                assistant_message.provider_data = stream_data.response_provider_data
            if stream_data.response_citations:
                assistant_message.citations = stream_data.response_citations
            if stream_data.response_audio:
                assistant_message.audio_output = stream_data.response_audio
            if stream_data.response_tool_calls and len(stream_data.response_tool_calls) > 0:
                assistant_message.tool_calls = self.parse_tool_calls(stream_data.response_tool_calls)

            # Add assistant message to messages
            messages.append(assistant_message)
            assistant_message.log(metrics=True)

            # Handle tool calls if present
            if assistant_message.tool_calls is not None:
                # Prepare function calls
                function_calls_to_run: List[FunctionCall] = self.get_function_calls_to_run(
                    assistant_message, messages, functions
                )
                function_call_results: List[Message] = []

                # Execute function calls
                for function_call_response in self.run_function_calls(
                    function_calls=function_calls_to_run,
                    function_call_results=function_call_results,
                    tool_call_limit=tool_call_limit,
                ):
                    yield function_call_response

                # Format and add results to messages
                if stream_data.extra is not None:
                    self.format_function_call_results(
                        messages=messages, function_call_results=function_call_results, **stream_data.extra
                    )
                else:
                    self.format_function_call_results(messages=messages, function_call_results=function_call_results)

                for function_call_result in function_call_results:
                    function_call_result.log(metrics=True)

                # Check if we should stop after tool calls
                if any(m.stop_after_tool_call for m in function_call_results):
                    break

                # If we have any tool calls that require confirmation, break the loop
                if any(fc.function.requires_confirmation for fc in function_calls_to_run):
                    break

                # If we have any tool calls that require external execution, break the loop
                if any(fc.function.external_execution for fc in function_calls_to_run):
                    break

                # If we have any tool calls that require user input, break the loop
                if any(fc.function.requires_user_input for fc in function_calls_to_run):
                    break

                # Continue loop to get next response
                continue

            # No tool calls or finished processing them
            break

        log_debug(f"{self.get_provider()} Response Stream End", center=True, symbol="-")

    async def aprocess_response_stream(
        self,
        messages: List[Message],
        assistant_message: Message,
        stream_data: MessageData,
        response_format: Optional[Union[Dict, Type[BaseModel]]] = None,
        tools: Optional[List[Dict[str, Any]]] = None,
        tool_choice: Optional[Union[str, Dict[str, Any]]] = None,
    ) -> AsyncIterator[ModelResponse]:
        """
        Process a streaming response from the model.
        """
        async for response_delta in self.ainvoke_stream(
            messages=messages,
            response_format=response_format,
            tools=tools,
            tool_choice=tool_choice or self._tool_choice,
        ):  # type: ignore
            model_response_delta = self.parse_provider_response_delta(response_delta)
            for model_response in self._populate_stream_data_and_assistant_message(
                stream_data=stream_data, assistant_message=assistant_message, model_response_delta=model_response_delta
            ):
                yield model_response

    async def aresponse_stream(
        self,
        messages: List[Message],
        response_format: Optional[Union[Dict, Type[BaseModel]]] = None,
        tools: Optional[List[Dict[str, Any]]] = None,
        functions: Optional[Dict[str, Function]] = None,
        tool_choice: Optional[Union[str, Dict[str, Any]]] = None,
        tool_call_limit: Optional[int] = None,
    ) -> AsyncIterator[ModelResponse]:
        """
        Generate an asynchronous streaming response from the model.
        """

        log_debug(f"{self.get_provider()} Async Response Stream Start", center=True, symbol="-")
        log_debug(f"Model: {self.id}", center=True, symbol="-")
        _log_messages(messages)

        while True:
            # Create assistant message and stream data
            assistant_message = Message(role=self.assistant_message_role)
            stream_data = MessageData()

            # Generate response
            assistant_message.metrics.start_timer()
            async for response in self.aprocess_response_stream(
                messages=messages,
                assistant_message=assistant_message,
                stream_data=stream_data,
                response_format=response_format,
                tools=tools,
                tool_choice=tool_choice or self._tool_choice,
            ):
                yield response
            assistant_message.metrics.stop_timer()

            # Populate assistant message from stream data
            if stream_data.response_content:
                assistant_message.content = stream_data.response_content
            if stream_data.response_thinking:
                assistant_message.thinking = stream_data.response_thinking
            if stream_data.response_redacted_thinking:
                assistant_message.redacted_thinking = stream_data.response_redacted_thinking
            if stream_data.response_provider_data:
                assistant_message.provider_data = stream_data.response_provider_data
            if stream_data.response_audio:
                assistant_message.audio_output = stream_data.response_audio
            if stream_data.response_tool_calls and len(stream_data.response_tool_calls) > 0:
                assistant_message.tool_calls = self.parse_tool_calls(stream_data.response_tool_calls)

            # Add assistant message to messages
            messages.append(assistant_message)
            assistant_message.log(metrics=True)

            # Handle tool calls if present
            if assistant_message.tool_calls is not None:
                # Prepare function calls
                function_calls_to_run: List[FunctionCall] = self.get_function_calls_to_run(
                    assistant_message, messages, functions
                )
                function_call_results: List[Message] = []

                # Execute function calls
                async for function_call_response in self.arun_function_calls(
                    function_calls=function_calls_to_run,
                    function_call_results=function_call_results,
                    tool_call_limit=tool_call_limit,
                ):
                    yield function_call_response

                # Format and add results to messages
                if stream_data.extra is not None:
                    self.format_function_call_results(
                        messages=messages, function_call_results=function_call_results, **stream_data.extra
                    )
                else:
                    self.format_function_call_results(messages=messages, function_call_results=function_call_results)

                for function_call_result in function_call_results:
                    function_call_result.log(metrics=True)

                # Check if we should stop after tool calls
                if any(m.stop_after_tool_call for m in function_call_results):
                    break

                # If we have any tool calls that require confirmation, break the loop
                if any(fc.function.requires_confirmation for fc in function_calls_to_run):
                    break

                # If we have any tool calls that require external execution, break the loop
                if any(fc.function.external_execution for fc in function_calls_to_run):
                    break

                # If we have any tool calls that require user input, break the loop
                if any(fc.function.requires_user_input for fc in function_calls_to_run):
                    break

                # Continue loop to get next response
                continue

            # No tool calls or finished processing them
            break

        log_debug(f"{self.get_provider()} Async Response Stream End", center=True, symbol="-")

    def _populate_stream_data_and_assistant_message(
        self, stream_data: MessageData, assistant_message: Message, model_response_delta: ModelResponse
    ) -> Iterator[ModelResponse]:
        """Update the stream data and assistant message with the model response."""

        # Update metrics
        if not assistant_message.metrics.time_to_first_token:
            assistant_message.metrics.set_time_to_first_token()

        # Add role to assistant message
        if model_response_delta.role is not None:
            assistant_message.role = model_response_delta.role

        should_yield = False
        # Update stream_data content
        if model_response_delta.content is not None:
            stream_data.response_content += model_response_delta.content
            should_yield = True

        if model_response_delta.thinking is not None:
            stream_data.response_thinking += model_response_delta.thinking
            should_yield = True

        if model_response_delta.redacted_thinking is not None:
            stream_data.response_redacted_thinking += model_response_delta.redacted_thinking
            should_yield = True

        if model_response_delta.citations is not None:
            stream_data.response_citations = model_response_delta.citations
            should_yield = True

        if model_response_delta.provider_data:
            if stream_data.response_provider_data is None:
                stream_data.response_provider_data = {}
            stream_data.response_provider_data.update(model_response_delta.provider_data)

        # Update stream_data tool calls
        if model_response_delta.tool_calls is not None:
            if stream_data.response_tool_calls is None:
                stream_data.response_tool_calls = []
            stream_data.response_tool_calls.extend(model_response_delta.tool_calls)
            should_yield = True

        if model_response_delta.audio is not None:
            if stream_data.response_audio is None:
                stream_data.response_audio = AudioResponse(id=str(uuid4()), content="", transcript="")

            # Update the stream data with audio information
            if model_response_delta.audio.id is not None:
                stream_data.response_audio.id = model_response_delta.audio.id  # type: ignore
            if model_response_delta.audio.content is not None:
                stream_data.response_audio.content += model_response_delta.audio.content  # type: ignore
            if model_response_delta.audio.transcript is not None:
                stream_data.response_audio.transcript += model_response_delta.audio.transcript  # type: ignore
            if model_response_delta.audio.expires_at is not None:
                stream_data.response_audio.expires_at = model_response_delta.audio.expires_at
            if model_response_delta.audio.mime_type is not None:
                stream_data.response_audio.mime_type = model_response_delta.audio.mime_type
            stream_data.response_audio.sample_rate = model_response_delta.audio.sample_rate
            stream_data.response_audio.channels = model_response_delta.audio.channels

            should_yield = True

        if model_response_delta.image:
            if stream_data.response_image is None:
                stream_data.response_image = model_response_delta.image

        if model_response_delta.extra is not None:
            if stream_data.extra is None:
                stream_data.extra = {}
            stream_data.extra.update(model_response_delta.extra)

        if model_response_delta.response_usage is not None:
            _add_usage_metrics_to_assistant_message(
                assistant_message=assistant_message, response_usage=model_response_delta.response_usage
            )

        if should_yield:
            yield model_response_delta

    def parse_tool_calls(self, tool_calls_data: List[Dict[str, Any]]) -> List[Dict[str, Any]]:
        """
        Parse the tool calls from the model provider into a list of tool calls.
        """
        return tool_calls_data

    def get_function_call_to_run_from_tool_execution(
        self,
        tool_execution: ToolExecution,
        functions: Optional[Dict[str, Function]] = None,
    ) -> FunctionCall:
        function_call = get_function_call_for_tool_execution(
            tool_execution=tool_execution,
            functions=functions,
        )
        if function_call is None:
            raise ValueError("Function call not found")
        return function_call

    def get_function_calls_to_run(
        self,
        assistant_message: Message,
        messages: List[Message],
        functions: Optional[Dict[str, Function]] = None,
    ) -> List[FunctionCall]:
        """
        Prepare function calls for the assistant message.
        """
        function_calls_to_run: List[FunctionCall] = []
        if assistant_message.tool_calls is not None:
            for tool_call in assistant_message.tool_calls:
                _tool_call_id = tool_call.get("id")
                _function_call = get_function_call_for_tool_call(tool_call, functions)
                if _function_call is None:
                    messages.append(
                        Message(
                            role=self.tool_message_role,
                            tool_call_id=_tool_call_id,
                            content="Error: The requested tool does not exist or is not available.",
                        )
                    )
                    continue
                if _function_call.error is not None:
                    messages.append(
                        Message(role=self.tool_message_role, tool_call_id=_tool_call_id, content=_function_call.error)
                    )
                    continue
                function_calls_to_run.append(_function_call)
        return function_calls_to_run

    def _create_function_call_result(
        self, fc: FunctionCall, success: bool, output: Optional[Union[List[Any], str]], timer: Timer
    ) -> Message:
        """Create a function call result message."""
        return Message(
            role=self.tool_message_role,
            content=output if success else fc.error,
            tool_call_id=fc.call_id,
            tool_name=fc.function.name,
            tool_args=fc.arguments,
            tool_call_error=not success,
            stop_after_tool_call=fc.function.stop_after_tool_call,
            metrics=MessageMetrics(time=timer.elapsed),
        )

    def run_function_call(
        self,
        function_call: FunctionCall,
        function_call_results: List[Message],
        additional_messages: Optional[List[Message]] = None,
    ) -> Iterator[ModelResponse]:
        # Start function call
        function_call_timer = Timer()
        function_call_timer.start()
        # Yield a tool_call_started event
        yield ModelResponse(
            content=function_call.get_call_str(),
            tool_executions=[
                ToolExecution(
                    tool_call_id=function_call.call_id,
                    tool_name=function_call.function.name,
                    tool_args=function_call.arguments,
                )
            ],
            event=ModelResponseEvent.tool_call_started.value,
        )

        # Run function calls sequentially
        function_execution_result: FunctionExecutionResult = FunctionExecutionResult(status="failure")
        try:
            function_execution_result = function_call.execute()
        except AgentRunException as a_exc:
            # Update additional messages from function call
            _handle_agent_exception(a_exc, additional_messages)
            # Set function call success to False if an exception occurred
        except Exception as e:
            log_error(f"Error executing function {function_call.function.name}: {e}")
            raise e

        function_call_success = function_execution_result.status == "success"

        # Stop function call timer
        function_call_timer.stop()

        # Process function call output
        function_call_output: str = ""

        if isinstance(function_call.result, (GeneratorType, collections.abc.Iterator)):
            for item in function_call.result:
                function_call_output += str(item)
                if function_call.function.show_result:
                    yield ModelResponse(content=str(item))
        else:
            function_call_output = str(function_call.result)
            if function_call.function.show_result:
                yield ModelResponse(content=function_call_output)

        # Create and yield function call result
        function_call_result = self._create_function_call_result(
            function_call, success=function_call_success, output=function_call_output, timer=function_call_timer
        )
        yield ModelResponse(
            content=f"{function_call.get_call_str()} completed in {function_call_timer.elapsed:.4f}s.",
            tool_executions=[
                ToolExecution(
                    tool_call_id=function_call_result.tool_call_id,
                    tool_name=function_call_result.tool_name,
                    tool_args=function_call_result.tool_args,
                    tool_call_error=function_call_result.tool_call_error,
                    result=str(function_call_result.content),
                    stop_after_tool_call=function_call_result.stop_after_tool_call,
                    metrics=function_call_result.metrics,
                )
            ],
            event=ModelResponseEvent.tool_call_completed.value,
        )

        # Add function call to function call results
        function_call_results.append(function_call_result)

    def run_function_calls(
        self,
        function_calls: List[FunctionCall],
        function_call_results: List[Message],
        tool_call_limit: Optional[int] = None,
        additional_messages: Optional[List[Message]] = None,
    ) -> Iterator[ModelResponse]:
        if self._function_call_stack is None:
            self._function_call_stack = []

        # Additional messages from function calls that will be added to the function call results
        if additional_messages is None:
            additional_messages = []

        for fc in function_calls:
            paused_tool_executions = []

            # The function cannot be executed without user confirmation
            if fc.function.requires_confirmation:
                paused_tool_executions.append(
                    ToolExecution(
                        tool_call_id=fc.call_id,
                        tool_name=fc.function.name,
                        tool_args=fc.arguments,
                        requires_confirmation=True,
                    )
                )
            # If the function requires user input, we yield a message to the user
            if fc.function.requires_user_input:
                user_input_schema = fc.function.user_input_schema
                if fc.arguments and user_input_schema:
                    for name, value in fc.arguments.items():
                        for user_input_field in user_input_schema:
                            if user_input_field.name == name:
                                user_input_field.value = value

                paused_tool_executions.append(
                    ToolExecution(
                        tool_call_id=fc.call_id,
                        tool_name=fc.function.name,
                        tool_args=fc.arguments,
                        requires_user_input=True,
                        user_input_schema=user_input_schema,
                    )
                )
            # If the function requires external execution, we yield a message to the user
            if fc.function.external_execution:
                paused_tool_executions.append(
                    ToolExecution(
                        tool_call_id=fc.call_id,
                        tool_name=fc.function.name,
                        tool_args=fc.arguments,
                        external_execution_required=True,
                    )
                )

            if paused_tool_executions:
                yield ModelResponse(
                    tool_executions=paused_tool_executions,
                    event=ModelResponseEvent.tool_call_paused.value,
                )
                # We don't execute the function calls here
                continue

            yield from self.run_function_call(
                function_call=fc, function_call_results=function_call_results, additional_messages=additional_messages
            )

            # Add function call result to function call results
            self._function_call_stack.append(fc)

            # Check function call limit
            if tool_call_limit and len(self._function_call_stack) >= tool_call_limit:
                self._tool_choice = "none"
                break

        # Add any additional messages at the end
        if additional_messages:
            function_call_results.extend(additional_messages)

    async def arun_function_call(
        self,
        function_call: FunctionCall,
    ) -> Tuple[Union[bool, AgentRunException], Timer, FunctionCall]:
        """Run a single function call and return its success status, timer, and the FunctionCall object."""
        from inspect import isasyncgenfunction, iscoroutine, iscoroutinefunction

        function_call_timer = Timer()
        function_call_timer.start()
        success: Union[bool, AgentRunException] = False

        try:
            if (
                iscoroutinefunction(function_call.function.entrypoint)
                or isasyncgenfunction(function_call.function.entrypoint)
                or iscoroutine(function_call.function.entrypoint)
            ):
                result = await function_call.aexecute()
                success = result.status == "success"

            # If any of the hooks are async, we need to run the function call asynchronously
            elif function_call.function.tool_hooks is not None and any(
                iscoroutinefunction(f) for f in function_call.function.tool_hooks
            ):
                result = await function_call.aexecute()
                success = result.status == "success"
            else:
                result = await asyncio.to_thread(function_call.execute)
                success = result.status == "success"
        except AgentRunException as e:
            success = e
        except Exception as e:
            log_error(f"Error executing function {function_call.function.name}: {e}")
            success = False
            raise e

        function_call_timer.stop()
        return success, function_call_timer, function_call

    async def arun_function_calls(
        self,
        function_calls: List[FunctionCall],
        function_call_results: List[Message],
        tool_call_limit: Optional[int] = None,
        additional_messages: Optional[List[Message]] = None,
        skip_pause_check: bool = False,
    ) -> AsyncIterator[ModelResponse]:
        if self._function_call_stack is None:
            self._function_call_stack = []

        # Additional messages from function calls that will be added to the function call results
        if additional_messages is None:
            additional_messages = []

        # Yield tool_call_started events for all function calls
        for fc in function_calls:
            paused_tool_executions = []
            # The function cannot be executed without user confirmation
            if fc.function.requires_confirmation and not skip_pause_check:
                paused_tool_executions.append(
                    ToolExecution(
                        tool_call_id=fc.call_id,
                        tool_name=fc.function.name,
                        tool_args=fc.arguments,
                        requires_confirmation=True,
                    )
                )
            # If the function requires user input, we yield a message to the user
            if fc.function.requires_user_input and not skip_pause_check:
                user_input_schema = fc.function.user_input_schema
                if fc.arguments and user_input_schema:
                    for name, value in fc.arguments.items():
                        for user_input_field in user_input_schema:
                            if user_input_field.name == name:
                                user_input_field.value = value

                paused_tool_executions.append(
                    ToolExecution(
                        tool_call_id=fc.call_id,
                        tool_name=fc.function.name,
                        tool_args=fc.arguments,
                        requires_user_input=True,
                        user_input_schema=user_input_schema,
                    )
                )
            # If the function requires external execution, we yield a message to the user
            if fc.function.external_execution and not skip_pause_check:
                paused_tool_executions.append(
                    ToolExecution(
                        tool_call_id=fc.call_id,
                        tool_name=fc.function.name,
                        tool_args=fc.arguments,
                        external_execution_required=True,
                    )
                )

            if paused_tool_executions:
                yield ModelResponse(
                    tool_executions=paused_tool_executions,
                    event=ModelResponseEvent.tool_call_paused.value,
                )
                # We don't execute the function calls here
                continue

            yield ModelResponse(
                content=fc.get_call_str(),
                tool_executions=[
                    ToolExecution(
                        tool_call_id=fc.call_id,
                        tool_name=fc.function.name,
                        tool_args=fc.arguments,
                    )
                ],
                event=ModelResponseEvent.tool_call_started.value,
            )

        # Create and run all function calls in parallel (skip ones that need confirmation)
<<<<<<< HEAD
        if skip_pause_check:
            function_calls_to_run = function_calls
        else:
            function_calls_to_run = [
                fc
                for fc in function_calls
                if not (
                    fc.function.requires_confirmation
                    or fc.function.external_execution
                    or fc.function.requires_user_input
                )
            ]

=======
        function_calls_to_run = [
            fc for fc in function_calls if not (fc.function.requires_confirmation or fc.function.external_execution)
        ]
>>>>>>> 6d11d5dd
        results = await asyncio.gather(
            *(self.arun_function_call(fc) for fc in function_calls_to_run), return_exceptions=True
        )

        # Process results
        for result in results:
            # If result is an exception, skip processing it
            if isinstance(result, BaseException):
                log_error(f"Error during function call: {result}")
                raise result

            # Unpack result
            function_call_success, function_call_timer, fc = result

            # Handle AgentRunException
            if isinstance(function_call_success, AgentRunException):
                a_exc = function_call_success
                # Update additional messages from function call
                _handle_agent_exception(a_exc, additional_messages)
                # Set function call success to False if an exception occurred
                function_call_success = False

            # Process function call output
            function_call_output: str = ""
            if isinstance(fc.result, (GeneratorType, collections.abc.Iterator)):
                for item in fc.result:
                    function_call_output += str(item)
                    if fc.function.show_result:
                        yield ModelResponse(content=str(item))
            elif isinstance(fc.result, (AsyncGeneratorType, collections.abc.AsyncIterator)):
                async for item in fc.result:
                    function_call_output += str(item)
                    if fc.function.show_result:
                        yield ModelResponse(content=str(item))
            else:
                function_call_output = str(fc.result)
                if fc.function.show_result:
                    yield ModelResponse(content=function_call_output)

            # Create and yield function call result
            function_call_result = self._create_function_call_result(
                fc, success=function_call_success, output=function_call_output, timer=function_call_timer
            )
            yield ModelResponse(
                content=f"{fc.get_call_str()} completed in {function_call_timer.elapsed:.4f}s.",
                tool_executions=[
                    ToolExecution(
                        tool_call_id=function_call_result.tool_call_id,
                        tool_name=function_call_result.tool_name,
                        tool_args=function_call_result.tool_args,
                        tool_call_error=function_call_result.tool_call_error,
                        result=str(function_call_result.content),
                        stop_after_tool_call=function_call_result.stop_after_tool_call,
                        metrics=function_call_result.metrics,
                    )
                ],
                event=ModelResponseEvent.tool_call_completed.value,
            )

            # Add function call result to function call results
            function_call_results.append(function_call_result)
            self._function_call_stack.append(fc)

            # Check function call limit
            if tool_call_limit and len(self._function_call_stack) >= tool_call_limit:
                self._tool_choice = "none"
                break

        # Add any additional messages at the end
        if additional_messages:
            function_call_results.extend(additional_messages)

    def _prepare_function_calls(
        self,
        assistant_message: Message,
        messages: List[Message],
        model_response: ModelResponse,
        functions: Optional[Dict[str, Function]] = None,
    ) -> List[FunctionCall]:
        """
        Prepare function calls from tool calls in the assistant message.
        """
        if model_response.content is None:
            model_response.content = ""
        if model_response.tool_calls is None:
            model_response.tool_calls = []

        function_calls_to_run: List[FunctionCall] = self.get_function_calls_to_run(
            assistant_message, messages, functions
        )
        return function_calls_to_run

    def format_function_call_results(
        self, messages: List[Message], function_call_results: List[Message], **kwargs
    ) -> None:
        """
        Format function call results.
        """
        if len(function_call_results) > 0:
            messages.extend(function_call_results)

    def get_system_message_for_model(self, tools: Optional[List[Any]] = None) -> Optional[str]:
        return self.system_prompt

    def get_instructions_for_model(self, tools: Optional[List[Any]] = None) -> Optional[List[str]]:
        return self.instructions

    def clear(self) -> None:
        """Clears the Model's state."""

        self._function_call_stack = None

    def __deepcopy__(self, memo):
        """Create a deep copy of the Model instance.

        Args:
            memo (dict): Dictionary of objects already copied during the current copying pass.

        Returns:
            Model: A new Model instance with deeply copied attributes.
        """
        from copy import copy, deepcopy

        # Create a new instance without calling __init__
        cls = self.__class__
        new_model = cls.__new__(cls)
        memo[id(self)] = new_model

        # Deep copy all attributes
        for k, v in self.__dict__.items():
            if k in {"response_format", "_tools", "_functions", "_function_call_stack"}:
                continue
            try:
                setattr(new_model, k, deepcopy(v, memo))
            except Exception:
                try:
                    setattr(new_model, k, copy(v))
                except Exception:
                    setattr(new_model, k, v)

        # Clear the new model to remove any references to the old model
        new_model.clear()
        return new_model<|MERGE_RESOLUTION|>--- conflicted
+++ resolved
@@ -1334,6 +1334,7 @@
                 # We don't execute the function calls here
                 continue
 
+
             yield ModelResponse(
                 content=fc.get_call_str(),
                 tool_executions=[
@@ -1347,7 +1348,6 @@
             )
 
         # Create and run all function calls in parallel (skip ones that need confirmation)
-<<<<<<< HEAD
         if skip_pause_check:
             function_calls_to_run = function_calls
         else:
@@ -1361,11 +1361,6 @@
                 )
             ]
 
-=======
-        function_calls_to_run = [
-            fc for fc in function_calls if not (fc.function.requires_confirmation or fc.function.external_execution)
-        ]
->>>>>>> 6d11d5dd
         results = await asyncio.gather(
             *(self.arun_function_call(fc) for fc in function_calls_to_run), return_exceptions=True
         )
