import asyncio
import collections.abc
from abc import ABC, abstractmethod
from dataclasses import dataclass, field
from types import AsyncGeneratorType, GeneratorType
from typing import Any, AsyncGenerator, AsyncIterator, Dict, Iterator, List, Literal, Optional, Tuple, Type, Union
from uuid import uuid4

from pydantic import BaseModel

from agno.exceptions import AgentRunException
from agno.media import AudioResponse, ImageArtifact
from agno.models.message import Citations, Message, MessageMetrics
from agno.models.response import ModelResponse, ModelResponseEvent, ToolExecution
from agno.tools.function import Function, FunctionCall, FunctionExecutionResult, UserInputField
from agno.utils.log import log_debug, log_error, log_warning
from agno.utils.timer import Timer
from agno.utils.tools import get_function_call_for_tool_call, get_function_call_for_tool_execution


@dataclass
class MessageData:
    response_role: Optional[Literal["system", "user", "assistant", "tool"]] = None
    response_content: Any = ""
    response_thinking: Any = ""
    response_redacted_thinking: Any = ""
    response_citations: Optional[Citations] = None
    response_tool_calls: List[Dict[str, Any]] = field(default_factory=list)

    response_audio: Optional[AudioResponse] = None
    response_image: Optional[ImageArtifact] = None

    # Data from the provider that we might need on subsequent messages
    response_provider_data: Optional[Dict[str, Any]] = None

    extra: Optional[Dict[str, Any]] = None


def _log_messages(messages: List[Message]) -> None:
    """
    Log messages for debugging.
    """
    for m in messages:
        # Don't log metrics for input messages
        m.log(metrics=False)


def _add_usage_metrics_to_assistant_message(assistant_message: Message, response_usage: Any) -> None:
    """
    Add usage metrics from the model provider to the assistant message.

    Args:
        assistant_message: Message to update with metrics
        response_usage: Usage data from model provider
    """

    # Standard token metrics
    if isinstance(response_usage, dict):
        if "input_tokens" in response_usage:
            assistant_message.metrics.input_tokens = response_usage.get("input_tokens", 0)
        if "output_tokens" in response_usage:
            assistant_message.metrics.output_tokens = response_usage.get("output_tokens", 0)
        if "prompt_tokens" in response_usage:
            assistant_message.metrics.input_tokens = response_usage.get("prompt_tokens", 0)
        if "completion_tokens" in response_usage:
            assistant_message.metrics.output_tokens = response_usage.get("completion_tokens", 0)
        if "total_tokens" in response_usage:
            assistant_message.metrics.total_tokens = response_usage.get("total_tokens", 0)
        if "cached_tokens" in response_usage:
            assistant_message.metrics.cached_tokens = response_usage.get("cached_tokens", 0)
        else:
            assistant_message.metrics.total_tokens = (
                assistant_message.metrics.input_tokens + assistant_message.metrics.output_tokens
            )
    else:
        if hasattr(response_usage, "input_tokens") and response_usage.input_tokens:
            assistant_message.metrics.input_tokens = response_usage.input_tokens
        if hasattr(response_usage, "output_tokens") and response_usage.output_tokens:
            assistant_message.metrics.output_tokens = response_usage.output_tokens
        if hasattr(response_usage, "prompt_tokens") and response_usage.prompt_tokens is not None:
            assistant_message.metrics.input_tokens = response_usage.prompt_tokens
            assistant_message.metrics.prompt_tokens = response_usage.prompt_tokens
        if hasattr(response_usage, "completion_tokens") and response_usage.completion_tokens is not None:
            assistant_message.metrics.output_tokens = response_usage.completion_tokens
            assistant_message.metrics.completion_tokens = response_usage.completion_tokens
        if hasattr(response_usage, "total_tokens") and response_usage.total_tokens is not None:
            assistant_message.metrics.total_tokens = response_usage.total_tokens
        if hasattr(response_usage, "cached_tokens") and response_usage.cached_tokens is not None:
            assistant_message.metrics.cached_tokens = response_usage.cached_tokens
        # Anthropic prompt caching specific metric
        if (
            hasattr(response_usage, "cache_creation_input_tokens")
            and response_usage.cache_creation_input_tokens is not None
        ):
            assistant_message.metrics.cache_creation_input_tokens = response_usage.cache_creation_input_tokens
        # Anthropic prompt caching specific metric
        if hasattr(response_usage, "cache_read_input_tokens") and response_usage.cache_read_input_tokens is not None:
            assistant_message.metrics.cache_read_input_tokens = response_usage.cache_read_input_tokens
        else:
            assistant_message.metrics.total_tokens = (
                assistant_message.metrics.input_tokens + assistant_message.metrics.output_tokens
            )

    # Additional metrics (e.g., from Groq, Ollama)
    if isinstance(response_usage, dict) and "additional_metrics" in response_usage:
        assistant_message.metrics.additional_metrics = response_usage["additional_metrics"]

    # Token details (e.g., from OpenAI)
    if hasattr(response_usage, "prompt_tokens_details"):
        if isinstance(response_usage.prompt_tokens_details, dict):
            assistant_message.metrics.prompt_tokens_details = response_usage.prompt_tokens_details
            if (
                "audio_tokens" in response_usage.prompt_tokens_details
                and response_usage.prompt_tokens_details["audio_tokens"] is not None
            ):
                assistant_message.metrics.input_audio_tokens = response_usage.prompt_tokens_details["audio_tokens"]
            if (
                "cached_tokens" in response_usage.prompt_tokens_details
                and response_usage.prompt_tokens_details["cached_tokens"] is not None
            ):
                assistant_message.metrics.cached_tokens = response_usage.prompt_tokens_details["cached_tokens"]
        elif hasattr(response_usage.prompt_tokens_details, "model_dump"):
            assistant_message.metrics.prompt_tokens_details = response_usage.prompt_tokens_details.model_dump(
                exclude_none=True
            )
            if (
                hasattr(response_usage.prompt_tokens_details, "audio_tokens")
                and response_usage.prompt_tokens_details.audio_tokens is not None
            ):
                assistant_message.metrics.input_audio_tokens = response_usage.prompt_tokens_details.audio_tokens
            if (
                hasattr(response_usage.prompt_tokens_details, "cached_tokens")
                and response_usage.prompt_tokens_details.cached_tokens is not None
            ):
                assistant_message.metrics.cached_tokens = response_usage.prompt_tokens_details.cached_tokens

    if hasattr(response_usage, "completion_tokens_details"):
        if isinstance(response_usage.completion_tokens_details, dict):
            assistant_message.metrics.completion_tokens_details = response_usage.completion_tokens_details
            if (
                "audio_tokens" in response_usage.completion_tokens_details
                and response_usage.completion_tokens_details["audio_tokens"] is not None
            ):
                assistant_message.metrics.output_audio_tokens = response_usage.completion_tokens_details["audio_tokens"]
            if (
                "reasoning_tokens" in response_usage.completion_tokens_details
                and response_usage.completion_tokens_details["reasoning_tokens"] is not None
            ):
                assistant_message.metrics.reasoning_tokens = response_usage.completion_tokens_details[
                    "reasoning_tokens"
                ]
        elif hasattr(response_usage.completion_tokens_details, "model_dump"):
            assistant_message.metrics.completion_tokens_details = response_usage.completion_tokens_details.model_dump(
                exclude_none=True
            )
            if (
                hasattr(response_usage.completion_tokens_details, "audio_tokens")
                and response_usage.completion_tokens_details.audio_tokens is not None
            ):
                assistant_message.metrics.output_audio_tokens = response_usage.completion_tokens_details.audio_tokens
            if (
                hasattr(response_usage.completion_tokens_details, "reasoning_tokens")
                and response_usage.completion_tokens_details.reasoning_tokens is not None
            ):
                assistant_message.metrics.reasoning_tokens = response_usage.completion_tokens_details.reasoning_tokens

    assistant_message.metrics.audio_tokens = (
        assistant_message.metrics.input_audio_tokens + assistant_message.metrics.output_audio_tokens
    )


def _handle_agent_exception(a_exc: AgentRunException, additional_messages: Optional[List[Message]] = None) -> None:
    """Handle AgentRunException and collect additional messages."""
    if additional_messages is None:
        additional_messages = []
    if a_exc.user_message is not None:
        msg = (
            Message(role="user", content=a_exc.user_message)
            if isinstance(a_exc.user_message, str)
            else a_exc.user_message
        )
        additional_messages.append(msg)

    if a_exc.agent_message is not None:
        msg = (
            Message(role="assistant", content=a_exc.agent_message)
            if isinstance(a_exc.agent_message, str)
            else a_exc.agent_message
        )
        additional_messages.append(msg)

    if a_exc.messages:
        for m in a_exc.messages:
            if isinstance(m, Message):
                additional_messages.append(m)
            elif isinstance(m, dict):
                try:
                    additional_messages.append(Message(**m))
                except Exception as e:
                    log_warning(f"Failed to convert dict to Message: {e}")

    if a_exc.stop_execution:
        for m in additional_messages:
            m.stop_after_tool_call = True


@dataclass
class Model(ABC):
    # ID of the model to use.
    id: str
    # Name for this Model. This is not sent to the Model API.
    name: Optional[str] = None
    # Provider for this Model. This is not sent to the Model API.
    provider: Optional[str] = None

    # -*- Do not set the following attributes directly -*-
    # -*- Set them on the Agent instead -*-

    # True if the Model supports structured outputs natively (e.g. OpenAI)
    supports_native_structured_outputs: bool = False
    # True if the Model requires a json_schema for structured outputs (e.g. LMStudio)
    supports_json_schema_outputs: bool = False

    # Function call stack.
    _function_call_stack: Optional[List[FunctionCall]] = None

    # Controls which (if any) function is called by the model.
    # "none" means the model will not call a function and instead generates a message.
    # "auto" means the model can pick between generating a message or calling a function.
    # Specifying a particular function via {"type: "function", "function": {"name": "my_function"}}
    #   forces the model to call that function.
    # "none" is the default when no functions are present. "auto" is the default if functions are present.
    _tool_choice: Optional[Union[str, Dict[str, Any]]] = None

    # System prompt from the model added to the Agent.
    system_prompt: Optional[str] = None
    # Instructions from the model added to the Agent.
    instructions: Optional[List[str]] = None

    # The role of the tool message.
    tool_message_role: str = "tool"
    # The role of the assistant message.
    assistant_message_role: str = "assistant"

    def __post_init__(self):
        if self.provider is None and self.name is not None:
            self.provider = f"{self.name} ({self.id})"

    def to_dict(self) -> Dict[str, Any]:
        fields = {"name", "id", "provider"}
        _dict = {field: getattr(self, field) for field in fields if getattr(self, field) is not None}
        return _dict

    def get_provider(self) -> str:
        return self.provider or self.name or self.__class__.__name__

    @abstractmethod
    def invoke(self, *args, **kwargs) -> Any:
        pass

    @abstractmethod
    async def ainvoke(self, *args, **kwargs) -> Any:
        pass

    @abstractmethod
    def invoke_stream(self, *args, **kwargs) -> Iterator[Any]:
        pass

    @abstractmethod
    async def ainvoke_stream(self, *args, **kwargs) -> AsyncGenerator[Any, None]:
        pass

    @abstractmethod
    def parse_provider_response(self, response: Any, **kwargs) -> ModelResponse:
        """
        Parse the raw response from the model provider into a ModelResponse.

        Args:
            response: Raw response from the model provider

        Returns:
            ModelResponse: Parsed response data
        """
        pass

    @abstractmethod
    def parse_provider_response_delta(self, response: Any) -> ModelResponse:
        """
        Parse the streaming response from the model provider into ModelResponse objects.

        Args:
            response: Raw response chunk from the model provider

        Returns:
            ModelResponse: Parsed response delta
        """
        pass

    def response(
        self,
        messages: List[Message],
        response_format: Optional[Union[Dict, Type[BaseModel]]] = None,
        tools: Optional[List[Dict[str, Any]]] = None,
        functions: Optional[Dict[str, Function]] = None,
        tool_choice: Optional[Union[str, Dict[str, Any]]] = None,
        tool_call_limit: Optional[int] = None,
    ) -> ModelResponse:
        """
        Generate a response from the model.
        """

        log_debug(f"{self.get_provider()} Response Start", center=True, symbol="-")
        log_debug(f"Model: {self.id}", center=True, symbol="-")

        _log_messages(messages)
        model_response = ModelResponse()

        while True:
            # Get response from model
            assistant_message, has_tool_calls = self._process_model_response(
                messages=messages,
                model_response=model_response,
                response_format=response_format,
                tools=tools,
                tool_choice=tool_choice or self._tool_choice,
            )

            # Handle tool calls if present
            if has_tool_calls:
                # Prepare function calls
                function_calls_to_run = self._prepare_function_calls(
                    assistant_message=assistant_message,
                    messages=messages,
                    model_response=model_response,
                    functions=functions,
                )
                function_call_results: List[Message] = []

                # Execute function calls
                for function_call_response in self.run_function_calls(
                    function_calls=function_calls_to_run,
                    function_call_results=function_call_results,
                    tool_call_limit=tool_call_limit,
                ):
                    if (
                        function_call_response.event
                        in [
                            ModelResponseEvent.tool_call_completed.value,
                            ModelResponseEvent.tool_call_paused.value,
                        ]
                        and function_call_response.tool_executions is not None
                    ):
                        if model_response.tool_executions is None:
                            model_response.tool_executions = []
                        model_response.tool_executions.extend(function_call_response.tool_executions)

                    elif function_call_response.event not in [
                        ModelResponseEvent.tool_call_started.value,
                        ModelResponseEvent.tool_call_completed.value,
                    ]:
                        if function_call_response.content:
                            model_response.content += function_call_response.content  # type: ignore

                # Format and add results to messages
                self.format_function_call_results(
                    messages=messages, function_call_results=function_call_results, **model_response.extra or {}
                )
                for function_call_result in function_call_results:
                    function_call_result.log(metrics=True)

                # Check if we should stop after tool calls
                if any(m.stop_after_tool_call for m in function_call_results):
                    break

                # If we have any tool calls that require confirmation, break the loop
                if any(tc.requires_confirmation for tc in model_response.tool_executions or []):
                    break

                # If we have any tool calls that require external execution, break the loop
                if any(tc.external_execution_required for tc in model_response.tool_executions or []):
                    break

                # If we have any tool calls that require user input, break the loop
                if any(tc.requires_user_input for tc in model_response.tool_executions or []):
                    break

                # Continue loop to get next response
                continue

            # No tool calls or finished processing them
            break

        log_debug(f"{self.get_provider()} Response End", center=True, symbol="-")
        return model_response

    async def aresponse(
        self,
        messages: List[Message],
        response_format: Optional[Union[Dict, Type[BaseModel]]] = None,
        tools: Optional[List[Dict[str, Any]]] = None,
        functions: Optional[Dict[str, Function]] = None,
        tool_choice: Optional[Union[str, Dict[str, Any]]] = None,
        tool_call_limit: Optional[int] = None,
    ) -> ModelResponse:
        """
        Generate an asynchronous response from the model.
        """

        log_debug(f"{self.get_provider()} Async Response Start", center=True, symbol="-")
        log_debug(f"Model: {self.id}", center=True, symbol="-")
        _log_messages(messages)
        model_response = ModelResponse()

        while True:
            # Get response from model
            assistant_message, has_tool_calls = await self._aprocess_model_response(
                messages=messages,
                model_response=model_response,
                response_format=response_format,
                tools=tools,
                tool_choice=tool_choice or self._tool_choice,
            )

            # Handle tool calls if present
            if has_tool_calls:
                # Prepare function calls
                function_calls_to_run = self._prepare_function_calls(
                    assistant_message=assistant_message,
                    messages=messages,
                    model_response=model_response,
                    functions=functions,
                )
                function_call_results: List[Message] = []

                # Execute function calls
                async for function_call_response in self.arun_function_calls(
                    function_calls=function_calls_to_run,
                    function_call_results=function_call_results,
                    tool_call_limit=tool_call_limit,
                ):
                    if (
                        function_call_response.event
                        in [
                            ModelResponseEvent.tool_call_completed.value,
                            ModelResponseEvent.tool_call_paused.value,
                        ]
                        and function_call_response.tool_executions is not None
                    ):
                        if model_response.tool_executions is None:
                            model_response.tool_executions = []
                        model_response.tool_executions.extend(function_call_response.tool_executions)
                    elif function_call_response.event not in [
                        ModelResponseEvent.tool_call_started.value,
                        ModelResponseEvent.tool_call_completed.value,
                    ]:
                        if function_call_response.content:
                            model_response.content += function_call_response.content  # type: ignore

                # Format and add results to messages
                self.format_function_call_results(
                    messages=messages, function_call_results=function_call_results, **model_response.extra or {}
                )
                for function_call_result in function_call_results:
                    function_call_result.log(metrics=True)

                # Check if we should stop after tool calls
                if any(m.stop_after_tool_call for m in function_call_results):
                    break

                # If we have any tool calls that require confirmation, break the loop
                if any(tc.requires_confirmation for tc in model_response.tool_executions or []):
                    break

                # If we have any tool calls that require external execution, break the loop
                if any(tc.external_execution_required for tc in model_response.tool_executions or []):
                    break

                # If we have any tool calls that require user input, break the loop
                if any(tc.requires_user_input for tc in model_response.tool_executions or []):
                    break

                # Continue loop to get next response
                continue

            # No tool calls or finished processing them
            break

        log_debug(f"{self.get_provider()} Async Response End", center=True, symbol="-")
        return model_response

    def _process_model_response(
        self,
        messages: List[Message],
        model_response: ModelResponse,
        response_format: Optional[Union[Dict, Type[BaseModel]]] = None,
        tools: Optional[List[Dict[str, Any]]] = None,
        tool_choice: Optional[Union[str, Dict[str, Any]]] = None,
    ) -> Tuple[Message, bool]:
        """
        Process a single model response and return the assistant message and whether to continue.

        Returns:
            Tuple[Message, bool]: (assistant_message, should_continue)
        """
        # Create assistant message
        assistant_message = Message(role=self.assistant_message_role)

        # Generate response
        assistant_message.metrics.start_timer()
        response = self.invoke(
            messages=messages,
            response_format=response_format,
            tools=tools,
            tool_choice=tool_choice or self._tool_choice,
        )
        assistant_message.metrics.stop_timer()

        # Parse provider response
        provider_response: ModelResponse = self.parse_provider_response(response, response_format=response_format)

        # Add parsed data to model response
        if provider_response.parsed is not None:
            model_response.parsed = provider_response.parsed

        # Populate the assistant message
        self._populate_assistant_message(assistant_message=assistant_message, provider_response=provider_response)

        # Add assistant message to messages
        messages.append(assistant_message)

        # Log response and metrics
        assistant_message.log(metrics=True)

        # Update model response with assistant message content and audio
        if assistant_message.content is not None:
            if model_response.content is None:
                model_response.content = assistant_message.get_content_string()
            else:
                model_response.content += assistant_message.get_content_string()
        if assistant_message.thinking is not None:
            model_response.thinking = assistant_message.thinking
        if assistant_message.redacted_thinking is not None:
            model_response.redacted_thinking = assistant_message.redacted_thinking
        if assistant_message.citations is not None:
            model_response.citations = assistant_message.citations
        if assistant_message.audio_output is not None:
            model_response.audio = assistant_message.audio_output
        if assistant_message.image_output is not None:
            model_response.image = assistant_message.image_output
        if provider_response.extra is not None:
            if model_response.extra is None:
                model_response.extra = {}
            model_response.extra.update(provider_response.extra)

        return assistant_message, bool(assistant_message.tool_calls)

    async def _aprocess_model_response(
        self,
        messages: List[Message],
        model_response: ModelResponse,
        response_format: Optional[Union[Dict, Type[BaseModel]]] = None,
        tools: Optional[List[Dict[str, Any]]] = None,
        tool_choice: Optional[Union[str, Dict[str, Any]]] = None,
    ) -> Tuple[Message, bool]:
        """
        Process a single async model response and return the assistant message and whether to continue.

        Returns:
            Tuple[Message, bool]: (assistant_message, should_continue)
        """
        # Create assistant message
        assistant_message = Message(role=self.assistant_message_role)

        # Generate response
        assistant_message.metrics.start_timer()
        response = await self.ainvoke(
            messages=messages,
            response_format=response_format,
            tools=tools,
            tool_choice=tool_choice or self._tool_choice,
        )
        assistant_message.metrics.stop_timer()

        # Parse provider response
        provider_response: ModelResponse = self.parse_provider_response(response, response_format=response_format)

        # Add parsed data to model response
        if provider_response.parsed is not None:
            model_response.parsed = provider_response.parsed

        # Populate the assistant message
        self._populate_assistant_message(assistant_message=assistant_message, provider_response=provider_response)

        # Add assistant message to messages
        messages.append(assistant_message)

        # Log response and metrics
        assistant_message.log(metrics=True)

        # Update model response with assistant message content and audio
        if assistant_message.content is not None:
            if model_response.content is None:
                model_response.content = assistant_message.get_content_string()
            else:
                model_response.content += assistant_message.get_content_string()
        if assistant_message.thinking is not None:
            model_response.thinking = assistant_message.thinking
        if assistant_message.redacted_thinking is not None:
            model_response.redacted_thinking = assistant_message.redacted_thinking
        if assistant_message.citations is not None:
            model_response.citations = assistant_message.citations
        if assistant_message.audio_output is not None:
            model_response.audio = assistant_message.audio_output
        if assistant_message.image_output is not None:
            model_response.image = assistant_message.image_output
        if provider_response.extra is not None:
            if model_response.extra is None:
                model_response.extra = {}
            model_response.extra.update(provider_response.extra)

        return assistant_message, bool(assistant_message.tool_calls)

    def _populate_assistant_message(
        self,
        assistant_message: Message,
        provider_response: ModelResponse,
    ) -> Message:
        """
        Populate an assistant message with the provider response data.

        Args:
            assistant_message: The assistant message to populate
            provider_response: Parsed response from the model provider

        Returns:
            Message: The populated assistant message
        """
        # Add role to assistant message
        if provider_response.role is not None:
            assistant_message.role = provider_response.role

        # Add content to assistant message
        if provider_response.content is not None:
            assistant_message.content = provider_response.content

        # Add tool calls to assistant message
        if provider_response.tool_calls is not None and len(provider_response.tool_calls) > 0:
            assistant_message.tool_calls = provider_response.tool_calls

        # Add audio to assistant message
        if provider_response.audio is not None:
            assistant_message.audio_output = provider_response.audio

        # Add image to assistant message
        if provider_response.image is not None:
            assistant_message.image_output = provider_response.image

        # Add thinking content to assistant message
        if provider_response.thinking is not None:
            assistant_message.thinking = provider_response.thinking

        # Add redacted thinking content to assistant message
        if provider_response.redacted_thinking is not None:
            assistant_message.redacted_thinking = provider_response.redacted_thinking

        # Add reasoning content to assistant message
        if provider_response.reasoning_content is not None:
            assistant_message.reasoning_content = provider_response.reasoning_content

        # Add provider data to assistant message
        if provider_response.provider_data is not None:
            assistant_message.provider_data = provider_response.provider_data

        # Add citations to assistant message
        if provider_response.citations is not None:
            assistant_message.citations = provider_response.citations

        # Add usage metrics if provided
        if provider_response.response_usage is not None:
            _add_usage_metrics_to_assistant_message(
                assistant_message=assistant_message, response_usage=provider_response.response_usage
            )

        return assistant_message

    def process_response_stream(
        self,
        messages: List[Message],
        assistant_message: Message,
        stream_data: MessageData,
        response_format: Optional[Union[Dict, Type[BaseModel]]] = None,
        tools: Optional[List[Dict[str, Any]]] = None,
        tool_choice: Optional[Union[str, Dict[str, Any]]] = None,
    ) -> Iterator[ModelResponse]:
        """
        Process a streaming response from the model.
        """
        for response_delta in self.invoke_stream(
            messages=messages,
            response_format=response_format,
            tools=tools,
            tool_choice=tool_choice or self._tool_choice,
        ):
            model_response_delta = self.parse_provider_response_delta(response_delta)
            yield from self._populate_stream_data_and_assistant_message(
                stream_data=stream_data, assistant_message=assistant_message, model_response_delta=model_response_delta
            )

    def response_stream(
        self,
        messages: List[Message],
        response_format: Optional[Union[Dict, Type[BaseModel]]] = None,
        tools: Optional[List[Dict[str, Any]]] = None,
        functions: Optional[Dict[str, Function]] = None,
        tool_choice: Optional[Union[str, Dict[str, Any]]] = None,
        tool_call_limit: Optional[int] = None,
    ) -> Iterator[ModelResponse]:
        """
        Generate a streaming response from the model.
        """

        log_debug(f"{self.get_provider()} Response Stream Start", center=True, symbol="-")
        log_debug(f"Model: {self.id}", center=True, symbol="-")
        _log_messages(messages)

        while True:
            # Create assistant message and stream data
            assistant_message = Message(role=self.assistant_message_role)
            stream_data = MessageData()

            # Generate response
            assistant_message.metrics.start_timer()
            yield from self.process_response_stream(
                messages=messages,
                assistant_message=assistant_message,
                stream_data=stream_data,
                response_format=response_format,
                tools=tools,
                tool_choice=tool_choice or self._tool_choice,
            )
            assistant_message.metrics.stop_timer()

            # Populate assistant message from stream data
            if stream_data.response_content:
                assistant_message.content = stream_data.response_content
            if stream_data.response_thinking:
                assistant_message.thinking = stream_data.response_thinking
            if stream_data.response_redacted_thinking:
                assistant_message.redacted_thinking = stream_data.response_redacted_thinking
            if stream_data.response_provider_data:
                assistant_message.provider_data = stream_data.response_provider_data
            if stream_data.response_citations:
                assistant_message.citations = stream_data.response_citations
            if stream_data.response_audio:
                assistant_message.audio_output = stream_data.response_audio
            if stream_data.response_tool_calls and len(stream_data.response_tool_calls) > 0:
                assistant_message.tool_calls = self.parse_tool_calls(stream_data.response_tool_calls)

            # Add assistant message to messages
            messages.append(assistant_message)
            assistant_message.log(metrics=True)

            # Handle tool calls if present
            if assistant_message.tool_calls is not None:
                # Prepare function calls
                function_calls_to_run: List[FunctionCall] = self.get_function_calls_to_run(
                    assistant_message, messages, functions
                )
                function_call_results: List[Message] = []

                # Execute function calls
                for function_call_response in self.run_function_calls(
                    function_calls=function_calls_to_run,
                    function_call_results=function_call_results,
                    tool_call_limit=tool_call_limit,
                ):
                    yield function_call_response

                # Format and add results to messages
                if stream_data.extra is not None:
                    self.format_function_call_results(
                        messages=messages, function_call_results=function_call_results, **stream_data.extra
                    )
                else:
                    self.format_function_call_results(messages=messages, function_call_results=function_call_results)

                for function_call_result in function_call_results:
                    function_call_result.log(metrics=True)

                # Check if we should stop after tool calls
                if any(m.stop_after_tool_call for m in function_call_results):
                    break

                # If we have any tool calls that require confirmation, break the loop
                if any(fc.function.requires_confirmation for fc in function_calls_to_run):
                    break

                # If we have any tool calls that require external execution, break the loop
                if any(fc.function.external_execution for fc in function_calls_to_run):
                    break

                # If we have any tool calls that require user input, break the loop
                if any(fc.function.requires_user_input for fc in function_calls_to_run):
                    break

                # Continue loop to get next response
                continue

            # No tool calls or finished processing them
            break

        log_debug(f"{self.get_provider()} Response Stream End", center=True, symbol="-")

    async def aprocess_response_stream(
        self,
        messages: List[Message],
        assistant_message: Message,
        stream_data: MessageData,
        response_format: Optional[Union[Dict, Type[BaseModel]]] = None,
        tools: Optional[List[Dict[str, Any]]] = None,
        tool_choice: Optional[Union[str, Dict[str, Any]]] = None,
    ) -> AsyncIterator[ModelResponse]:
        """
        Process a streaming response from the model.
        """
        async for response_delta in self.ainvoke_stream(
            messages=messages,
            response_format=response_format,
            tools=tools,
            tool_choice=tool_choice or self._tool_choice,
        ):  # type: ignore
            model_response_delta = self.parse_provider_response_delta(response_delta)
            for model_response in self._populate_stream_data_and_assistant_message(
                stream_data=stream_data, assistant_message=assistant_message, model_response_delta=model_response_delta
            ):
                yield model_response

    async def aresponse_stream(
        self,
        messages: List[Message],
        response_format: Optional[Union[Dict, Type[BaseModel]]] = None,
        tools: Optional[List[Dict[str, Any]]] = None,
        functions: Optional[Dict[str, Function]] = None,
        tool_choice: Optional[Union[str, Dict[str, Any]]] = None,
        tool_call_limit: Optional[int] = None,
    ) -> AsyncIterator[ModelResponse]:
        """
        Generate an asynchronous streaming response from the model.
        """

        log_debug(f"{self.get_provider()} Async Response Stream Start", center=True, symbol="-")
        log_debug(f"Model: {self.id}", center=True, symbol="-")
        _log_messages(messages)

        while True:
            # Create assistant message and stream data
            assistant_message = Message(role=self.assistant_message_role)
            stream_data = MessageData()

            # Generate response
            assistant_message.metrics.start_timer()
            async for response in self.aprocess_response_stream(
                messages=messages,
                assistant_message=assistant_message,
                stream_data=stream_data,
                response_format=response_format,
                tools=tools,
                tool_choice=tool_choice or self._tool_choice,
            ):
                yield response
            assistant_message.metrics.stop_timer()

            # Populate assistant message from stream data
            if stream_data.response_content:
                assistant_message.content = stream_data.response_content
            if stream_data.response_thinking:
                assistant_message.thinking = stream_data.response_thinking
            if stream_data.response_redacted_thinking:
                assistant_message.redacted_thinking = stream_data.response_redacted_thinking
            if stream_data.response_provider_data:
                assistant_message.provider_data = stream_data.response_provider_data
            if stream_data.response_audio:
                assistant_message.audio_output = stream_data.response_audio
            if stream_data.response_tool_calls and len(stream_data.response_tool_calls) > 0:
                assistant_message.tool_calls = self.parse_tool_calls(stream_data.response_tool_calls)

            # Add assistant message to messages
            messages.append(assistant_message)
            assistant_message.log(metrics=True)

            # Handle tool calls if present
            if assistant_message.tool_calls is not None:
                # Prepare function calls
                function_calls_to_run: List[FunctionCall] = self.get_function_calls_to_run(
                    assistant_message, messages, functions
                )
                function_call_results: List[Message] = []

                # Execute function calls
                async for function_call_response in self.arun_function_calls(
                    function_calls=function_calls_to_run,
                    function_call_results=function_call_results,
                    tool_call_limit=tool_call_limit,
                ):
                    yield function_call_response

                # Format and add results to messages
                if stream_data.extra is not None:
                    self.format_function_call_results(
                        messages=messages, function_call_results=function_call_results, **stream_data.extra
                    )
                else:
                    self.format_function_call_results(messages=messages, function_call_results=function_call_results)

                for function_call_result in function_call_results:
                    function_call_result.log(metrics=True)

                # Check if we should stop after tool calls
                if any(m.stop_after_tool_call for m in function_call_results):
                    break

                # If we have any tool calls that require confirmation, break the loop
                if any(fc.function.requires_confirmation for fc in function_calls_to_run):
                    break

                # If we have any tool calls that require external execution, break the loop
                if any(fc.function.external_execution for fc in function_calls_to_run):
                    break

                # If we have any tool calls that require user input, break the loop
                if any(fc.function.requires_user_input for fc in function_calls_to_run):
                    break

                # Continue loop to get next response
                continue

            # No tool calls or finished processing them
            break

        log_debug(f"{self.get_provider()} Async Response Stream End", center=True, symbol="-")

    def _populate_stream_data_and_assistant_message(
        self, stream_data: MessageData, assistant_message: Message, model_response_delta: ModelResponse
    ) -> Iterator[ModelResponse]:
        """Update the stream data and assistant message with the model response."""

        # Update metrics
        if not assistant_message.metrics.time_to_first_token:
            assistant_message.metrics.set_time_to_first_token()

        # Add role to assistant message
        if model_response_delta.role is not None:
            assistant_message.role = model_response_delta.role

        should_yield = False
        # Update stream_data content
        if model_response_delta.content is not None:
            stream_data.response_content += model_response_delta.content
            should_yield = True

        if model_response_delta.thinking is not None:
            stream_data.response_thinking += model_response_delta.thinking
            should_yield = True

        if model_response_delta.redacted_thinking is not None:
            stream_data.response_redacted_thinking += model_response_delta.redacted_thinking
            should_yield = True

        if model_response_delta.citations is not None:
            stream_data.response_citations = model_response_delta.citations
            should_yield = True

        if model_response_delta.provider_data:
            if stream_data.response_provider_data is None:
                stream_data.response_provider_data = {}
            stream_data.response_provider_data.update(model_response_delta.provider_data)

        # Update stream_data tool calls
        if model_response_delta.tool_calls is not None:
            if stream_data.response_tool_calls is None:
                stream_data.response_tool_calls = []
            stream_data.response_tool_calls.extend(model_response_delta.tool_calls)
            should_yield = True

        if model_response_delta.audio is not None:
            if stream_data.response_audio is None:
                stream_data.response_audio = AudioResponse(id=str(uuid4()), content="", transcript="")

            # Update the stream data with audio information
            if model_response_delta.audio.id is not None:
                stream_data.response_audio.id = model_response_delta.audio.id  # type: ignore
            if model_response_delta.audio.content is not None:
                stream_data.response_audio.content += model_response_delta.audio.content  # type: ignore
            if model_response_delta.audio.transcript is not None:
                stream_data.response_audio.transcript += model_response_delta.audio.transcript  # type: ignore
            if model_response_delta.audio.expires_at is not None:
                stream_data.response_audio.expires_at = model_response_delta.audio.expires_at
            if model_response_delta.audio.mime_type is not None:
                stream_data.response_audio.mime_type = model_response_delta.audio.mime_type
            stream_data.response_audio.sample_rate = model_response_delta.audio.sample_rate
            stream_data.response_audio.channels = model_response_delta.audio.channels

            should_yield = True

        if model_response_delta.image:
            if stream_data.response_image is None:
                stream_data.response_image = model_response_delta.image

        if model_response_delta.extra is not None:
            if stream_data.extra is None:
                stream_data.extra = {}
            stream_data.extra.update(model_response_delta.extra)

        if model_response_delta.response_usage is not None:
            _add_usage_metrics_to_assistant_message(
                assistant_message=assistant_message, response_usage=model_response_delta.response_usage
            )

        if should_yield:
            yield model_response_delta

    def parse_tool_calls(self, tool_calls_data: List[Dict[str, Any]]) -> List[Dict[str, Any]]:
        """
        Parse the tool calls from the model provider into a list of tool calls.
        """
        return tool_calls_data

    def get_function_call_to_run_from_tool_execution(
        self,
        tool_execution: ToolExecution,
        functions: Optional[Dict[str, Function]] = None,
    ) -> FunctionCall:
        function_call = get_function_call_for_tool_execution(
            tool_execution=tool_execution,
            functions=functions,
        )
        if function_call is None:
            raise ValueError("Function call not found")
        return function_call

    def get_function_calls_to_run(
        self,
        assistant_message: Message,
        messages: List[Message],
        functions: Optional[Dict[str, Function]] = None,
    ) -> List[FunctionCall]:
        """
        Prepare function calls for the assistant message.
        """
        function_calls_to_run: List[FunctionCall] = []
        if assistant_message.tool_calls is not None:
            for tool_call in assistant_message.tool_calls:
                _tool_call_id = tool_call.get("id")
                _function_call = get_function_call_for_tool_call(tool_call, functions)
                if _function_call is None:
                    messages.append(
                        Message(
                            role=self.tool_message_role,
                            tool_call_id=_tool_call_id,
                            content="Error: The requested tool does not exist or is not available.",
                        )
                    )
                    continue
                if _function_call.error is not None:
                    messages.append(
                        Message(role=self.tool_message_role, tool_call_id=_tool_call_id, content=_function_call.error)
                    )
                    continue
                function_calls_to_run.append(_function_call)
        return function_calls_to_run

    def create_function_call_result(
        self,
        function_call: FunctionCall,
        success: bool,
        output: Optional[Union[List[Any], str]] = None,
        timer: Optional[Timer] = None,
    ) -> Message:
        """Create a function call result message."""
        kwargs = {}
        if timer is not None:
            kwargs["metrics"] = MessageMetrics(time=timer.elapsed)
        return Message(
            role=self.tool_message_role,
            content=output if success else function_call.error,
            tool_call_id=function_call.call_id,
            tool_name=function_call.function.name,
            tool_args=function_call.arguments,
            tool_call_error=not success,
            stop_after_tool_call=function_call.function.stop_after_tool_call,
            **kwargs,
        )

    def run_function_call(
        self,
        function_call: FunctionCall,
        function_call_results: List[Message],
        additional_messages: Optional[List[Message]] = None,
    ) -> Iterator[ModelResponse]:
        # Start function call
        function_call_timer = Timer()
        function_call_timer.start()
        # Yield a tool_call_started event
        yield ModelResponse(
            content=function_call.get_call_str(),
            tool_executions=[
                ToolExecution(
                    tool_call_id=function_call.call_id,
                    tool_name=function_call.function.name,
                    tool_args=function_call.arguments,
                )
            ],
            event=ModelResponseEvent.tool_call_started.value,
        )

        # Run function calls sequentially
        function_execution_result: FunctionExecutionResult = FunctionExecutionResult(status="failure")
        try:
            function_execution_result = function_call.execute()
        except AgentRunException as a_exc:
            # Update additional messages from function call
            _handle_agent_exception(a_exc, additional_messages)
            # Set function call success to False if an exception occurred
        except Exception as e:
            log_error(f"Error executing function {function_call.function.name}: {e}")
            raise e

        function_call_success = function_execution_result.status == "success"

        # Stop function call timer
        function_call_timer.stop()

        # Process function call output
        function_call_output: str = ""

        if isinstance(function_call.result, (GeneratorType, collections.abc.Iterator)):
            for item in function_call.result:
                function_call_output += str(item)
                if function_call.function.show_result:
                    yield ModelResponse(content=str(item))
        else:
            function_call_output = str(function_call.result)
            if function_call.function.show_result:
                yield ModelResponse(content=function_call_output)

        # Create and yield function call result
        function_call_result = self.create_function_call_result(
            function_call, success=function_call_success, output=function_call_output, timer=function_call_timer
        )
        yield ModelResponse(
            content=f"{function_call.get_call_str()} completed in {function_call_timer.elapsed:.4f}s.",
            tool_executions=[
                ToolExecution(
                    tool_call_id=function_call_result.tool_call_id,
                    tool_name=function_call_result.tool_name,
                    tool_args=function_call_result.tool_args,
                    tool_call_error=function_call_result.tool_call_error,
                    result=str(function_call_result.content),
                    stop_after_tool_call=function_call_result.stop_after_tool_call,
                    metrics=function_call_result.metrics,
                )
            ],
            event=ModelResponseEvent.tool_call_completed.value,
        )

        # Add function call to function call results
        function_call_results.append(function_call_result)

    def run_function_calls(
        self,
        function_calls: List[FunctionCall],
        function_call_results: List[Message],
        tool_call_limit: Optional[int] = None,
        additional_messages: Optional[List[Message]] = None,
    ) -> Iterator[ModelResponse]:
        if self._function_call_stack is None:
            self._function_call_stack = []

        # Additional messages from function calls that will be added to the function call results
        if additional_messages is None:
            additional_messages = []

        for fc in function_calls:
            paused_tool_executions = []

            # The function cannot be executed without user confirmation
            if fc.function.requires_confirmation:
                paused_tool_executions.append(
                    ToolExecution(
                        tool_call_id=fc.call_id,
                        tool_name=fc.function.name,
                        tool_args=fc.arguments,
                        requires_confirmation=True,
                    )
                )
            # If the function requires user input, we yield a message to the user
            if fc.function.requires_user_input:
                user_input_schema = fc.function.user_input_schema
                if fc.arguments and user_input_schema:
                    for name, value in fc.arguments.items():
                        for user_input_field in user_input_schema:
                            if user_input_field.name == name:
                                user_input_field.value = value

                paused_tool_executions.append(
                    ToolExecution(
                        tool_call_id=fc.call_id,
                        tool_name=fc.function.name,
                        tool_args=fc.arguments,
                        requires_user_input=True,
                        user_input_schema=user_input_schema,
                    )
                )
            # If the function is from the user control flow tools, we handle it here
            if fc.function.name == "get_user_input" and fc.arguments and fc.arguments.get("user_input_fields"):
                user_input_schema = []
                for input_field in fc.arguments.get("user_input_fields", []):
                    field_type = input_field.get("field_type")
                    try:
                        python_type = eval(field_type) if isinstance(field_type, str) else field_type
                    except (NameError, SyntaxError):
                        python_type = str  # Default to str if type is invalid
                    user_input_schema.append(
                        UserInputField(
                            name=input_field.get("field_name"),
                            field_type=python_type,
                            description=input_field.get("field_description"),
                        )
                    )

                paused_tool_executions.append(
                    ToolExecution(
                        tool_call_id=fc.call_id,
                        tool_name=fc.function.name,
                        tool_args=fc.arguments,
                        requires_user_input=True,
                        user_input_schema=user_input_schema,
                    )
                )
            # If the function requires external execution, we yield a message to the user
            if fc.function.external_execution:
                paused_tool_executions.append(
                    ToolExecution(
                        tool_call_id=fc.call_id,
                        tool_name=fc.function.name,
                        tool_args=fc.arguments,
                        external_execution_required=True,
                    )
                )

            if paused_tool_executions:
                yield ModelResponse(
                    tool_executions=paused_tool_executions,
                    event=ModelResponseEvent.tool_call_paused.value,
                )
                # We don't execute the function calls here
                continue

            yield from self.run_function_call(
                function_call=fc, function_call_results=function_call_results, additional_messages=additional_messages
            )

            # Add function call result to function call results
            self._function_call_stack.append(fc)

            # Check function call limit
            if tool_call_limit and len(self._function_call_stack) >= tool_call_limit:
                self._tool_choice = "none"
                break

        # Add any additional messages at the end
        if additional_messages:
            function_call_results.extend(additional_messages)

    async def arun_function_call(
        self,
        function_call: FunctionCall,
    ) -> Tuple[Union[bool, AgentRunException], Timer, FunctionCall]:
        """Run a single function call and return its success status, timer, and the FunctionCall object."""
        from inspect import isasyncgenfunction, iscoroutine, iscoroutinefunction

        function_call_timer = Timer()
        function_call_timer.start()
        success: Union[bool, AgentRunException] = False

        try:
            if (
                iscoroutinefunction(function_call.function.entrypoint)
                or isasyncgenfunction(function_call.function.entrypoint)
                or iscoroutine(function_call.function.entrypoint)
            ):
                result = await function_call.aexecute()
                success = result.status == "success"

            # If any of the hooks are async, we need to run the function call asynchronously
            elif function_call.function.tool_hooks is not None and any(
                iscoroutinefunction(f) for f in function_call.function.tool_hooks
            ):
                result = await function_call.aexecute()
                success = result.status == "success"
            else:
                result = await asyncio.to_thread(function_call.execute)
                success = result.status == "success"
        except AgentRunException as e:
            success = e
        except Exception as e:
            log_error(f"Error executing function {function_call.function.name}: {e}")
            success = False
            raise e

        function_call_timer.stop()
        return success, function_call_timer, function_call

    async def arun_function_calls(
        self,
        function_calls: List[FunctionCall],
        function_call_results: List[Message],
        tool_call_limit: Optional[int] = None,
        additional_messages: Optional[List[Message]] = None,
        skip_pause_check: bool = False,
    ) -> AsyncIterator[ModelResponse]:
        if self._function_call_stack is None:
            self._function_call_stack = []

        # Additional messages from function calls that will be added to the function call results
        if additional_messages is None:
            additional_messages = []

        # Yield tool_call_started events for all function calls
        for fc in function_calls:
            paused_tool_executions = []
            # The function cannot be executed without user confirmation
            if fc.function.requires_confirmation and not skip_pause_check:
                paused_tool_executions.append(
                    ToolExecution(
                        tool_call_id=fc.call_id,
                        tool_name=fc.function.name,
                        tool_args=fc.arguments,
                        requires_confirmation=True,
                    )
                )
            # If the function requires user input, we yield a message to the user
            if fc.function.requires_user_input and not skip_pause_check:
                user_input_schema = fc.function.user_input_schema
                if fc.arguments and user_input_schema:
                    for name, value in fc.arguments.items():
                        for user_input_field in user_input_schema:
                            if user_input_field.name == name:
                                user_input_field.value = value

                paused_tool_executions.append(
                    ToolExecution(
                        tool_call_id=fc.call_id,
                        tool_name=fc.function.name,
                        tool_args=fc.arguments,
                        requires_user_input=True,
                        user_input_schema=user_input_schema,
                    )
                )
            # If the function is from the user control flow tools, we handle it here
            if (
                fc.function.name == "get_user_input"
                and fc.arguments
                and fc.arguments.get("user_input_fields")
                and not skip_pause_check
            ):
                fc.function.requires_user_input = True
                user_input_schema = []
                for input_field in fc.arguments.get("user_input_fields", []):
                    field_type = input_field.get("field_type")
                    try:
                        python_type = eval(field_type) if isinstance(field_type, str) else field_type
                    except (NameError, SyntaxError):
                        python_type = str  # Default to str if type is invalid
                    user_input_schema.append(
                        UserInputField(
                            name=input_field.get("field_name"),
                            field_type=python_type,
                            description=input_field.get("field_description"),
                        )
                    )

                paused_tool_executions.append(
                    ToolExecution(
                        tool_call_id=fc.call_id,
                        tool_name=fc.function.name,
                        tool_args=fc.arguments,
                        requires_user_input=True,
                        user_input_schema=user_input_schema,
                    )
                )
            # If the function requires external execution, we yield a message to the user
            if fc.function.external_execution and not skip_pause_check:
                paused_tool_executions.append(
                    ToolExecution(
                        tool_call_id=fc.call_id,
                        tool_name=fc.function.name,
                        tool_args=fc.arguments,
                        external_execution_required=True,
                    )
                )

            if paused_tool_executions:
                yield ModelResponse(
                    tool_executions=paused_tool_executions,
                    event=ModelResponseEvent.tool_call_paused.value,
                )
                # We don't execute the function calls here
                continue

            yield ModelResponse(
                content=fc.get_call_str(),
                tool_executions=[
                    ToolExecution(
                        tool_call_id=fc.call_id,
                        tool_name=fc.function.name,
                        tool_args=fc.arguments,
                    )
                ],
                event=ModelResponseEvent.tool_call_started.value,
            )

        # Create and run all function calls in parallel (skip ones that need confirmation)
        if skip_pause_check:
            function_calls_to_run = function_calls
        else:
            function_calls_to_run = [
                fc
                for fc in function_calls
                if not (
                    fc.function.requires_confirmation
                    or fc.function.external_execution
                    or fc.function.requires_user_input
                )
            ]

        results = await asyncio.gather(
            *(self.arun_function_call(fc) for fc in function_calls_to_run), return_exceptions=True
        )

        # Process results
        for result in results:
            # If result is an exception, skip processing it
            if isinstance(result, BaseException):
                log_error(f"Error during function call: {result}")
                raise result

            # Unpack result
            function_call_success, function_call_timer, fc = result

            # Handle AgentRunException
            if isinstance(function_call_success, AgentRunException):
                a_exc = function_call_success
                # Update additional messages from function call
                _handle_agent_exception(a_exc, additional_messages)
                # Set function call success to False if an exception occurred
                function_call_success = False

            # Process function call output
            function_call_output: str = ""
            if isinstance(fc.result, (GeneratorType, collections.abc.Iterator)):
                for item in fc.result:
                    function_call_output += str(item)
                    if fc.function.show_result:
                        yield ModelResponse(content=str(item))
            elif isinstance(fc.result, (AsyncGeneratorType, collections.abc.AsyncIterator)):
                async for item in fc.result:
                    function_call_output += str(item)
                    if fc.function.show_result:
                        yield ModelResponse(content=str(item))
            else:
                function_call_output = str(fc.result)
                if fc.function.show_result:
                    yield ModelResponse(content=function_call_output)

            # Create and yield function call result
            function_call_result = self.create_function_call_result(
                fc, success=function_call_success, output=function_call_output, timer=function_call_timer
            )
            yield ModelResponse(
                content=f"{fc.get_call_str()} completed in {function_call_timer.elapsed:.4f}s.",
                tool_executions=[
                    ToolExecution(
                        tool_call_id=function_call_result.tool_call_id,
                        tool_name=function_call_result.tool_name,
                        tool_args=function_call_result.tool_args,
                        tool_call_error=function_call_result.tool_call_error,
                        result=str(function_call_result.content),
                        stop_after_tool_call=function_call_result.stop_after_tool_call,
                        metrics=function_call_result.metrics,
                    )
                ],
                event=ModelResponseEvent.tool_call_completed.value,
            )

            # Add function call result to function call results
            function_call_results.append(function_call_result)
            self._function_call_stack.append(fc)

            # Check function call limit
            if tool_call_limit and len(self._function_call_stack) >= tool_call_limit:
                self._tool_choice = "none"
                break

        # Add any additional messages at the end
        if additional_messages:
            function_call_results.extend(additional_messages)

    def _prepare_function_calls(
        self,
        assistant_message: Message,
        messages: List[Message],
        model_response: ModelResponse,
        functions: Optional[Dict[str, Function]] = None,
    ) -> List[FunctionCall]:
        """
        Prepare function calls from tool calls in the assistant message.
        """
        if model_response.content is None:
            model_response.content = ""
        if model_response.tool_calls is None:
            model_response.tool_calls = []

        function_calls_to_run: List[FunctionCall] = self.get_function_calls_to_run(
            assistant_message, messages, functions
        )
        return function_calls_to_run

    def format_function_call_results(
        self, messages: List[Message], function_call_results: List[Message], **kwargs
    ) -> None:
        """
        Format function call results.
        """
        if len(function_call_results) > 0:
            messages.extend(function_call_results)

<<<<<<< HEAD
    def _add_usage_metrics_to_assistant_message(self, assistant_message: Message, response_usage: Any) -> None:
        """
        Add usage metrics from the model provider to the assistant message.

        Args:
            assistant_message: Message to update with metrics
            response_usage: Usage data from model provider
        """

        # Standard token metrics
        if isinstance(response_usage, dict):
            if "input_tokens" in response_usage:
                assistant_message.metrics.input_tokens = response_usage.get("input_tokens", 0)
            if "output_tokens" in response_usage:
                assistant_message.metrics.output_tokens = response_usage.get("output_tokens", 0)
            if "prompt_tokens" in response_usage:
                assistant_message.metrics.input_tokens = response_usage.get("prompt_tokens", 0)
            if "completion_tokens" in response_usage:
                assistant_message.metrics.output_tokens = response_usage.get("completion_tokens", 0)
            if "total_tokens" in response_usage:
                assistant_message.metrics.total_tokens = response_usage.get("total_tokens", 0)
            if "cached_tokens" in response_usage:
                assistant_message.metrics.cached_tokens = response_usage.get("cached_tokens", 0)
            if "cache_creation_input_tokens" in response_usage:
                assistant_message.metrics.cache_creation_input_tokens = response_usage.get("cache_creation_input_tokens", 0)
            else:
                assistant_message.metrics.total_tokens = (
                    assistant_message.metrics.input_tokens + assistant_message.metrics.output_tokens
                )
        else:
            if hasattr(response_usage, "input_tokens") and response_usage.input_tokens:
                assistant_message.metrics.input_tokens = response_usage.input_tokens
            if hasattr(response_usage, "output_tokens") and response_usage.output_tokens:
                assistant_message.metrics.output_tokens = response_usage.output_tokens
            if hasattr(response_usage, "prompt_tokens") and response_usage.prompt_tokens is not None:
                assistant_message.metrics.input_tokens = response_usage.prompt_tokens
                assistant_message.metrics.prompt_tokens = response_usage.prompt_tokens
            if hasattr(response_usage, "completion_tokens") and response_usage.completion_tokens is not None:
                assistant_message.metrics.output_tokens = response_usage.completion_tokens
                assistant_message.metrics.completion_tokens = response_usage.completion_tokens
            if hasattr(response_usage, "total_tokens") and response_usage.total_tokens is not None:
                assistant_message.metrics.total_tokens = response_usage.total_tokens
            if hasattr(response_usage, "cached_tokens") and response_usage.cached_tokens is not None:
                assistant_message.metrics.cached_tokens = response_usage.cached_tokens
            if hasattr(response_usage, "cache_creation_input_tokens") and response_usage.cache_creation_input_tokens is not None:
                assistant_message.metrics.cache_creation_input_tokens = response_usage.cache_creation_input_tokens
            else:
                assistant_message.metrics.total_tokens = (
                    assistant_message.metrics.input_tokens + assistant_message.metrics.output_tokens
                )

        # Additional metrics (e.g., from Groq, Ollama)
        if isinstance(response_usage, dict) and "additional_metrics" in response_usage:
            assistant_message.metrics.additional_metrics = response_usage["additional_metrics"]

        # Token details (e.g., from OpenAI)
        if hasattr(response_usage, "prompt_tokens_details"):
            if isinstance(response_usage.prompt_tokens_details, dict):
                assistant_message.metrics.prompt_tokens_details = response_usage.prompt_tokens_details
                if (
                    "audio_tokens" in response_usage.prompt_tokens_details
                    and response_usage.prompt_tokens_details["audio_tokens"] is not None
                ):
                    assistant_message.metrics.input_audio_tokens = response_usage.prompt_tokens_details["audio_tokens"]
                if (
                    "cached_tokens" in response_usage.prompt_tokens_details
                    and response_usage.prompt_tokens_details["cached_tokens"] is not None
                ):
                    assistant_message.metrics.cached_tokens = response_usage.prompt_tokens_details["cached_tokens"]
            elif hasattr(response_usage.prompt_tokens_details, "model_dump"):
                assistant_message.metrics.prompt_tokens_details = response_usage.prompt_tokens_details.model_dump(
                    exclude_none=True
                )
                if (
                    hasattr(response_usage.prompt_tokens_details, "audio_tokens")
                    and response_usage.prompt_tokens_details.audio_tokens is not None
                ):
                    assistant_message.metrics.input_audio_tokens = response_usage.prompt_tokens_details.audio_tokens
                if (
                    hasattr(response_usage.prompt_tokens_details, "cached_tokens")
                    and response_usage.prompt_tokens_details.cached_tokens is not None
                ):
                    assistant_message.metrics.cached_tokens = response_usage.prompt_tokens_details.cached_tokens

        if hasattr(response_usage, "completion_tokens_details"):
            if isinstance(response_usage.completion_tokens_details, dict):
                assistant_message.metrics.completion_tokens_details = response_usage.completion_tokens_details
                if (
                    "audio_tokens" in response_usage.completion_tokens_details
                    and response_usage.completion_tokens_details["audio_tokens"] is not None
                ):
                    assistant_message.metrics.output_audio_tokens = response_usage.completion_tokens_details[
                        "audio_tokens"
                    ]
                if (
                    "reasoning_tokens" in response_usage.completion_tokens_details
                    and response_usage.completion_tokens_details["reasoning_tokens"] is not None
                ):
                    assistant_message.metrics.reasoning_tokens = response_usage.completion_tokens_details[
                        "reasoning_tokens"
                    ]
            elif hasattr(response_usage.completion_tokens_details, "model_dump"):
                assistant_message.metrics.completion_tokens_details = (
                    response_usage.completion_tokens_details.model_dump(exclude_none=True)
                )
                if (
                    hasattr(response_usage.completion_tokens_details, "audio_tokens")
                    and response_usage.completion_tokens_details.audio_tokens is not None
                ):
                    assistant_message.metrics.output_audio_tokens = (
                        response_usage.completion_tokens_details.audio_tokens
                    )
                if (
                    hasattr(response_usage.completion_tokens_details, "reasoning_tokens")
                    and response_usage.completion_tokens_details.reasoning_tokens is not None
                ):
                    assistant_message.metrics.reasoning_tokens = (
                        response_usage.completion_tokens_details.reasoning_tokens
                    )

        assistant_message.metrics.audio_tokens = (
            assistant_message.metrics.input_audio_tokens + assistant_message.metrics.output_audio_tokens
        )

    def _log_messages(self, messages: List[Message]) -> None:
        """
        Log messages for debugging.
        """
        for m in messages:
            # Don't log metrics for input messages
            m.log(metrics=False)

=======
>>>>>>> 6bd719af
    def get_system_message_for_model(self, tools: Optional[List[Any]] = None) -> Optional[str]:
        return self.system_prompt

    def get_instructions_for_model(self, tools: Optional[List[Any]] = None) -> Optional[List[str]]:
        return self.instructions

    def clear(self) -> None:
        """Clears the Model's state."""

        self._function_call_stack = None

    def __deepcopy__(self, memo):
        """Create a deep copy of the Model instance.

        Args:
            memo (dict): Dictionary of objects already copied during the current copying pass.

        Returns:
            Model: A new Model instance with deeply copied attributes.
        """
        from copy import copy, deepcopy

        # Create a new instance without calling __init__
        cls = self.__class__
        new_model = cls.__new__(cls)
        memo[id(self)] = new_model

        # Deep copy all attributes
        for k, v in self.__dict__.items():
            if k in {"response_format", "_tools", "_functions", "_function_call_stack"}:
                continue
            try:
                setattr(new_model, k, deepcopy(v, memo))
            except Exception:
                try:
                    setattr(new_model, k, copy(v))
                except Exception:
                    setattr(new_model, k, v)

        # Clear the new model to remove any references to the old model
        new_model.clear()
        return new_model<|MERGE_RESOLUTION|>--- conflicted
+++ resolved
@@ -1535,141 +1535,6 @@
         if len(function_call_results) > 0:
             messages.extend(function_call_results)
 
-<<<<<<< HEAD
-    def _add_usage_metrics_to_assistant_message(self, assistant_message: Message, response_usage: Any) -> None:
-        """
-        Add usage metrics from the model provider to the assistant message.
-
-        Args:
-            assistant_message: Message to update with metrics
-            response_usage: Usage data from model provider
-        """
-
-        # Standard token metrics
-        if isinstance(response_usage, dict):
-            if "input_tokens" in response_usage:
-                assistant_message.metrics.input_tokens = response_usage.get("input_tokens", 0)
-            if "output_tokens" in response_usage:
-                assistant_message.metrics.output_tokens = response_usage.get("output_tokens", 0)
-            if "prompt_tokens" in response_usage:
-                assistant_message.metrics.input_tokens = response_usage.get("prompt_tokens", 0)
-            if "completion_tokens" in response_usage:
-                assistant_message.metrics.output_tokens = response_usage.get("completion_tokens", 0)
-            if "total_tokens" in response_usage:
-                assistant_message.metrics.total_tokens = response_usage.get("total_tokens", 0)
-            if "cached_tokens" in response_usage:
-                assistant_message.metrics.cached_tokens = response_usage.get("cached_tokens", 0)
-            if "cache_creation_input_tokens" in response_usage:
-                assistant_message.metrics.cache_creation_input_tokens = response_usage.get("cache_creation_input_tokens", 0)
-            else:
-                assistant_message.metrics.total_tokens = (
-                    assistant_message.metrics.input_tokens + assistant_message.metrics.output_tokens
-                )
-        else:
-            if hasattr(response_usage, "input_tokens") and response_usage.input_tokens:
-                assistant_message.metrics.input_tokens = response_usage.input_tokens
-            if hasattr(response_usage, "output_tokens") and response_usage.output_tokens:
-                assistant_message.metrics.output_tokens = response_usage.output_tokens
-            if hasattr(response_usage, "prompt_tokens") and response_usage.prompt_tokens is not None:
-                assistant_message.metrics.input_tokens = response_usage.prompt_tokens
-                assistant_message.metrics.prompt_tokens = response_usage.prompt_tokens
-            if hasattr(response_usage, "completion_tokens") and response_usage.completion_tokens is not None:
-                assistant_message.metrics.output_tokens = response_usage.completion_tokens
-                assistant_message.metrics.completion_tokens = response_usage.completion_tokens
-            if hasattr(response_usage, "total_tokens") and response_usage.total_tokens is not None:
-                assistant_message.metrics.total_tokens = response_usage.total_tokens
-            if hasattr(response_usage, "cached_tokens") and response_usage.cached_tokens is not None:
-                assistant_message.metrics.cached_tokens = response_usage.cached_tokens
-            if hasattr(response_usage, "cache_creation_input_tokens") and response_usage.cache_creation_input_tokens is not None:
-                assistant_message.metrics.cache_creation_input_tokens = response_usage.cache_creation_input_tokens
-            else:
-                assistant_message.metrics.total_tokens = (
-                    assistant_message.metrics.input_tokens + assistant_message.metrics.output_tokens
-                )
-
-        # Additional metrics (e.g., from Groq, Ollama)
-        if isinstance(response_usage, dict) and "additional_metrics" in response_usage:
-            assistant_message.metrics.additional_metrics = response_usage["additional_metrics"]
-
-        # Token details (e.g., from OpenAI)
-        if hasattr(response_usage, "prompt_tokens_details"):
-            if isinstance(response_usage.prompt_tokens_details, dict):
-                assistant_message.metrics.prompt_tokens_details = response_usage.prompt_tokens_details
-                if (
-                    "audio_tokens" in response_usage.prompt_tokens_details
-                    and response_usage.prompt_tokens_details["audio_tokens"] is not None
-                ):
-                    assistant_message.metrics.input_audio_tokens = response_usage.prompt_tokens_details["audio_tokens"]
-                if (
-                    "cached_tokens" in response_usage.prompt_tokens_details
-                    and response_usage.prompt_tokens_details["cached_tokens"] is not None
-                ):
-                    assistant_message.metrics.cached_tokens = response_usage.prompt_tokens_details["cached_tokens"]
-            elif hasattr(response_usage.prompt_tokens_details, "model_dump"):
-                assistant_message.metrics.prompt_tokens_details = response_usage.prompt_tokens_details.model_dump(
-                    exclude_none=True
-                )
-                if (
-                    hasattr(response_usage.prompt_tokens_details, "audio_tokens")
-                    and response_usage.prompt_tokens_details.audio_tokens is not None
-                ):
-                    assistant_message.metrics.input_audio_tokens = response_usage.prompt_tokens_details.audio_tokens
-                if (
-                    hasattr(response_usage.prompt_tokens_details, "cached_tokens")
-                    and response_usage.prompt_tokens_details.cached_tokens is not None
-                ):
-                    assistant_message.metrics.cached_tokens = response_usage.prompt_tokens_details.cached_tokens
-
-        if hasattr(response_usage, "completion_tokens_details"):
-            if isinstance(response_usage.completion_tokens_details, dict):
-                assistant_message.metrics.completion_tokens_details = response_usage.completion_tokens_details
-                if (
-                    "audio_tokens" in response_usage.completion_tokens_details
-                    and response_usage.completion_tokens_details["audio_tokens"] is not None
-                ):
-                    assistant_message.metrics.output_audio_tokens = response_usage.completion_tokens_details[
-                        "audio_tokens"
-                    ]
-                if (
-                    "reasoning_tokens" in response_usage.completion_tokens_details
-                    and response_usage.completion_tokens_details["reasoning_tokens"] is not None
-                ):
-                    assistant_message.metrics.reasoning_tokens = response_usage.completion_tokens_details[
-                        "reasoning_tokens"
-                    ]
-            elif hasattr(response_usage.completion_tokens_details, "model_dump"):
-                assistant_message.metrics.completion_tokens_details = (
-                    response_usage.completion_tokens_details.model_dump(exclude_none=True)
-                )
-                if (
-                    hasattr(response_usage.completion_tokens_details, "audio_tokens")
-                    and response_usage.completion_tokens_details.audio_tokens is not None
-                ):
-                    assistant_message.metrics.output_audio_tokens = (
-                        response_usage.completion_tokens_details.audio_tokens
-                    )
-                if (
-                    hasattr(response_usage.completion_tokens_details, "reasoning_tokens")
-                    and response_usage.completion_tokens_details.reasoning_tokens is not None
-                ):
-                    assistant_message.metrics.reasoning_tokens = (
-                        response_usage.completion_tokens_details.reasoning_tokens
-                    )
-
-        assistant_message.metrics.audio_tokens = (
-            assistant_message.metrics.input_audio_tokens + assistant_message.metrics.output_audio_tokens
-        )
-
-    def _log_messages(self, messages: List[Message]) -> None:
-        """
-        Log messages for debugging.
-        """
-        for m in messages:
-            # Don't log metrics for input messages
-            m.log(metrics=False)
-
-=======
->>>>>>> 6bd719af
     def get_system_message_for_model(self, tools: Optional[List[Any]] = None) -> Optional[str]:
         return self.system_prompt
 
