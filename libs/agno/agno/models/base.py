--- conflicted
+++ resolved
@@ -172,14 +172,8 @@
     delay_between_retries: int = 1
     # Exponential backoff: if True, the delay between retries is doubled each time
     exponential_backoff: bool = False
-<<<<<<< HEAD
     # Enable regenerating a response providing a guidance message to avoid the same error
     retry_with_guidance: bool = True
-=======
-    # Retry mechanism for provider-specific errors (e.g., Gemini MALFORMED_FUNCTION_CALL)
-    _retry_request: Optional[ModelRetryRequest] = None
-    _retry_count: int = 0
->>>>>>> 4c53af66
 
     def __post_init__(self):
         if self.provider is None and self.name is not None:
@@ -322,72 +316,25 @@
         _dict = {field: getattr(self, field) for field in fields if getattr(self, field) is not None}
         return _dict
 
-<<<<<<< HEAD
     def _get_regeneration_marker(self) -> str:
         """Get the marker string used to identify guidance messages used for regeneration.
-=======
-    def request_retry(self, retry_request: ModelRetryRequest) -> None:
-        """Request a retry with the given guidance.
-
-        Args:
-            retry_request: The retry request containing reason, guidance message, and max retries.
-        """
-        self._retry_request = retry_request
-
-    def clear_retry_request(self) -> None:
-        """Clear any pending retry request and reset the retry count."""
-        self._retry_request = None
-        self._retry_count = 0
-
-    def should_retry(self) -> bool:
-        """Check if a retry is requested and within the retry limit.
-
-        Returns:
-            True if a retry should be attempted, False otherwise.
-        """
-        if self._retry_request is None:
-            return False
-        return self._retry_count < self._retry_request.max_retries
-
-    def _get_retry_marker(self) -> str:
-        """Get the marker string used to identify retry guidance messages.
->>>>>>> 4c53af66
 
         Returns:
             A unique marker string for the current retry reason.
         """
-<<<<<<< HEAD
         return "[AGNO REGENERATION GUIDANCE MESSAGE]"
 
     def _remove_regeneration_messages(self, messages: List[Message]) -> None:
         """Remove messages used as regeneration guidance from the given list.
-=======
-        if self._retry_request is None:
-            return ""
-        return f"[RETRY:{self._retry_request.reason.value}]"
-
-    def _remove_retry_messages(self, messages: List[Message]) -> None:
-        """Remove any retry guidance messages from the message list.
->>>>>>> 4c53af66
 
         Args:
             messages: The list of messages to filter (modified in place).
         """
-<<<<<<< HEAD
         regeneration_marker = self._get_regeneration_marker()
         messages[:] = [
             m
             for m in messages
             if not (m.role == "user" and isinstance(m.content, str) and regeneration_marker in m.content)
-=======
-        if self._retry_request is None:
-            return
-        retry_marker = self._get_retry_marker()
-        messages[:] = [
-            m
-            for m in messages
-            if not (m.role == "user" and isinstance(m.content, str) and retry_marker in m.content)
->>>>>>> 4c53af66
         ]
 
     def get_provider(self) -> str:
