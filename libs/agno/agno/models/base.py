import asyncio
import collections.abc
import json
from abc import ABC, abstractmethod
from dataclasses import dataclass, field
from hashlib import md5
from pathlib import Path
from time import sleep, time
from types import AsyncGeneratorType, GeneratorType
from typing import (
    Any,
    AsyncIterator,
    Dict,
    Iterator,
    List,
    Literal,
    Optional,
    Sequence,
    Tuple,
    Type,
    Union,
    get_args,
)
from uuid import uuid4

from pydantic import BaseModel

from agno.exceptions import AgentRunException, ModelProviderError, RetryableModelProviderError
from agno.media import Audio, File, Image, Video
from agno.models.message import Citations, Message
from agno.models.metrics import Metrics
from agno.models.response import ModelResponse, ModelResponseEvent, ToolExecution
from agno.run.agent import CustomEvent, RunContentEvent, RunOutput, RunOutputEvent
from agno.run.requirement import RunRequirement
from agno.run.team import RunContentEvent as TeamRunContentEvent
from agno.run.team import TeamRunOutput, TeamRunOutputEvent
from agno.run.workflow import WorkflowRunOutputEvent
from agno.tools.function import Function, FunctionCall, FunctionExecutionResult, UserInputField
from agno.utils.log import log_debug, log_error, log_info, log_warning
from agno.utils.timer import Timer
from agno.utils.tools import get_function_call_for_tool_call, get_function_call_for_tool_execution


@dataclass
class MessageData:
    response_role: Optional[Literal["system", "user", "assistant", "tool"]] = None
    response_content: Any = ""
    response_reasoning_content: Any = ""
    response_redacted_reasoning_content: Any = ""
    response_citations: Optional[Citations] = None
    response_tool_calls: List[Dict[str, Any]] = field(default_factory=list)

    response_audio: Optional[Audio] = None
    response_image: Optional[Image] = None
    response_video: Optional[Video] = None
    response_file: Optional[File] = None

    response_metrics: Optional[Metrics] = None

    # Data from the provider that we might need on subsequent messages
    response_provider_data: Optional[Dict[str, Any]] = None

    extra: Optional[Dict[str, Any]] = None


def _log_messages(messages: List[Message]) -> None:
    """
    Log messages for debugging.
    """
    for m in messages:
        # Don't log metrics for input messages
        m.log(metrics=False)


def _handle_agent_exception(a_exc: AgentRunException, additional_input: Optional[List[Message]] = None) -> None:
    """Handle AgentRunException and collect additional messages."""
    if additional_input is None:
        additional_input = []
    if a_exc.user_message is not None:
        msg = (
            Message(role="user", content=a_exc.user_message)
            if isinstance(a_exc.user_message, str)
            else a_exc.user_message
        )
        additional_input.append(msg)

    if a_exc.agent_message is not None:
        msg = (
            Message(role="assistant", content=a_exc.agent_message)
            if isinstance(a_exc.agent_message, str)
            else a_exc.agent_message
        )
        additional_input.append(msg)

    if a_exc.messages:
        for m in a_exc.messages:
            if isinstance(m, Message):
                additional_input.append(m)
            elif isinstance(m, dict):
                try:
                    additional_input.append(Message(**m))
                except Exception as e:
                    log_warning(f"Failed to convert dict to Message: {e}")

    if a_exc.stop_execution:
        for m in additional_input:
            m.stop_after_tool_call = True


@dataclass
class Model(ABC):
    # ID of the model to use.
    id: str
    # Name for this Model. This is not sent to the Model API.
    name: Optional[str] = None
    # Provider for this Model. This is not sent to the Model API.
    provider: Optional[str] = None

    # -*- Do not set the following attributes directly -*-
    # -*- Set them on the Agent instead -*-

    # True if the Model supports structured outputs natively (e.g. OpenAI)
    supports_native_structured_outputs: bool = False
    # True if the Model requires a json_schema for structured outputs (e.g. LMStudio)
    supports_json_schema_outputs: bool = False

    # Controls which (if any) function is called by the model.
    # "none" means the model will not call a function and instead generates a message.
    # "auto" means the model can pick between generating a message or calling a function.
    # Specifying a particular function via {"type: "function", "function": {"name": "my_function"}}
    #   forces the model to call that function.
    # "none" is the default when no functions are present. "auto" is the default if functions are present.
    _tool_choice: Optional[Union[str, Dict[str, Any]]] = None

    # System prompt from the model added to the Agent.
    system_prompt: Optional[str] = None
    # Instructions from the model added to the Agent.
    instructions: Optional[List[str]] = None

    # The role of the tool message.
    tool_message_role: str = "tool"
    # The role of the assistant message.
    assistant_message_role: str = "assistant"

    # Cache model responses to avoid redundant API calls during development
    cache_response: bool = False
    cache_ttl: Optional[int] = None
    cache_dir: Optional[str] = None

    # Retry configuration for model provider errors
    # Number of retries to attempt when a ModelProviderError occurs
    retries: int = 0
    # Delay between retries (in seconds)
    delay_between_retries: int = 1
    # Exponential backoff: if True, the delay between retries is doubled each time
    exponential_backoff: bool = False
    # Enable retrying a model invocation once with a guidance message.
    # This is useful for known errors avoidable with extra instructions.
    retry_with_guidance: bool = True

    def __post_init__(self):
        if self.provider is None and self.name is not None:
            self.provider = f"{self.name} ({self.id})"

    def _get_retry_delay(self, attempt: int) -> float:
        """Calculate the delay before the next retry attempt."""
        if self.exponential_backoff:
            return self.delay_between_retries * (2**attempt)
        return self.delay_between_retries

    def _invoke_with_retry(self, **kwargs) -> ModelResponse:
        """
        Invoke the model with retry logic for ModelProviderError.

        This method wraps the invoke() call and retries on ModelProviderError
        with optional exponential backoff.
        """
        last_exception: Optional[ModelProviderError] = None

        for attempt in range(self.retries + 1):
            try:
                return self.invoke(**kwargs)
            except ModelProviderError as e:
                last_exception = e
                if attempt < self.retries:
                    delay = self._get_retry_delay(attempt)
                    log_warning(
                        f"Model provider error (attempt {attempt + 1}/{self.retries + 1}): {e}. Retrying in {delay}s..."
                    )
                    sleep(delay)
                else:
                    log_error(f"Model provider error after {self.retries + 1} attempts: {e}")
            except RetryableModelProviderError as e:
                kwargs["messages"].append(Message(role="user", content=e.retry_guidance_message, temporary=True))
                return self._invoke_with_retry(**kwargs, retrying_with_guidance=True)

        # If we've exhausted all retries, raise the last exception
        raise last_exception  # type: ignore

    async def _ainvoke_with_retry(self, **kwargs) -> ModelResponse:
        """
        Asynchronously invoke the model with retry logic for ModelProviderError.

        This method wraps the ainvoke() call and retries on ModelProviderError
        with optional exponential backoff.
        """
        last_exception: Optional[ModelProviderError] = None

        for attempt in range(self.retries + 1):
            try:
                return await self.ainvoke(**kwargs)
            except ModelProviderError as e:
                last_exception = e
                if attempt < self.retries:
                    delay = self._get_retry_delay(attempt)
                    log_warning(
                        f"Model provider error (attempt {attempt + 1}/{self.retries + 1}): {e}. Retrying in {delay}s..."
                    )
                    await asyncio.sleep(delay)
                else:
                    log_error(f"Model provider error after {self.retries + 1} attempts: {e}")
            except RetryableModelProviderError as e:
                kwargs["messages"].append(Message(role="user", content=e.retry_guidance_message, temporary=True))
                return await self._ainvoke_with_retry(**kwargs, retrying_with_guidance=True)

        # If we've exhausted all retries, raise the last exception
        raise last_exception  # type: ignore

    def _invoke_stream_with_retry(self, **kwargs) -> Iterator[ModelResponse]:
        """
        Invoke the model stream with retry logic for ModelProviderError.

        This method wraps the invoke_stream() call and retries on ModelProviderError
        with optional exponential backoff. Note that retries restart the entire stream.
        """
        last_exception: Optional[ModelProviderError] = None

        for attempt in range(self.retries + 1):
            try:
                yield from self.invoke_stream(**kwargs)
                return  # Success, exit the retry loop
            except ModelProviderError as e:
                last_exception = e
                if attempt < self.retries:
                    delay = self._get_retry_delay(attempt)
                    log_warning(
                        f"Model provider error during stream (attempt {attempt + 1}/{self.retries + 1}): {e}. "
                        f"Retrying in {delay}s..."
                    )
                    sleep(delay)
                else:
                    log_error(f"Model provider error after {self.retries + 1} attempts: {e}")
            except RetryableModelProviderError as e:
                kwargs["messages"].append(Message(role="user", content=e.retry_guidance_message, temporary=True))
                yield from self._invoke_stream_with_retry(**kwargs, retrying_with_guidance=True)
                return  # Success, exit after regeneration

        # If we've exhausted all retries, raise the last exception
        raise last_exception  # type: ignore

    async def _ainvoke_stream_with_retry(self, **kwargs) -> AsyncIterator[ModelResponse]:
        """
        Asynchronously invoke the model stream with retry logic for ModelProviderError.

        This method wraps the ainvoke_stream() call and retries on ModelProviderError
        with optional exponential backoff. Note that retries restart the entire stream.
        """
        last_exception: Optional[ModelProviderError] = None

        for attempt in range(self.retries + 1):
            try:
                async for response in self.ainvoke_stream(**kwargs):
                    yield response
                return  # Success, exit the retry loop
            except ModelProviderError as e:
                last_exception = e
                if attempt < self.retries:
                    delay = self._get_retry_delay(attempt)
                    log_warning(
                        f"Model provider error during stream (attempt {attempt + 1}/{self.retries + 1}): {e}. "
                        f"Retrying in {delay}s..."
                    )
                    await asyncio.sleep(delay)
                else:
                    log_error(f"Model provider error after {self.retries + 1} attempts: {e}")
            except RetryableModelProviderError as e:
                kwargs["messages"].append(Message(role="user", content=e.retry_guidance_message, temporary=True))
                async for response in self._ainvoke_stream_with_retry(**kwargs, retrying_with_guidance=True):
                    yield response
                return  # Success, exit after regeneration

        # If we've exhausted all retries, raise the last exception
        raise last_exception  # type: ignore

    def to_dict(self) -> Dict[str, Any]:
        fields = {"name", "id", "provider"}
        _dict = {field: getattr(self, field) for field in fields if getattr(self, field) is not None}
        return _dict

    def _remove_temporarys(self, messages: List[Message]) -> None:
        """Remove temporal messages from the given list.

        Args:
            messages: The list of messages to filter (modified in place).
        """
        messages[:] = [m for m in messages if not m.temporary]

    def get_provider(self) -> str:
        return self.provider or self.name or self.__class__.__name__

    def _get_model_cache_key(self, messages: List[Message], stream: bool, **kwargs: Any) -> str:
        """Generate a cache key based on model messages and core parameters."""
        message_data = []
        for msg in messages:
            msg_dict = {
                "role": msg.role,
                "content": msg.content,
            }
            message_data.append(msg_dict)

        # Include tools parameter in cache key
        has_tools = bool(kwargs.get("tools"))

        cache_data = {
            "model_id": self.id,
            "messages": message_data,
            "has_tools": has_tools,
            "response_format": kwargs.get("response_format"),
            "stream": stream,
        }

        cache_str = json.dumps(cache_data, sort_keys=True)
        return md5(cache_str.encode()).hexdigest()

    def _get_model_cache_file_path(self, cache_key: str) -> Path:
        """Get the file path for a cache key."""
        if self.cache_dir:
            cache_dir = Path(self.cache_dir)
        else:
            cache_dir = Path.home() / ".agno" / "cache" / "model_responses"

        cache_dir.mkdir(parents=True, exist_ok=True)
        return cache_dir / f"{cache_key}.json"

    def _get_cached_model_response(self, cache_key: str) -> Optional[Dict[str, Any]]:
        """Retrieve a cached response if it exists and is not expired."""
        cache_file = self._get_model_cache_file_path(cache_key)

        if not cache_file.exists():
            return None

        try:
            with open(cache_file, "r") as f:
                cached_data = json.load(f)

            # Check TTL if set (None means no expiration)
            if self.cache_ttl is not None:
                if time() - cached_data["timestamp"] > self.cache_ttl:
                    return None

            return cached_data
        except Exception:
            return None

    def _save_model_response_to_cache(self, cache_key: str, result: ModelResponse, is_streaming: bool = False) -> None:
        """Save a model response to cache."""
        try:
            cache_file = self._get_model_cache_file_path(cache_key)

            cache_data = {
                "timestamp": int(time()),
                "is_streaming": is_streaming,
                "result": result.to_dict(),
            }
            with open(cache_file, "w") as f:
                json.dump(cache_data, f)
        except Exception:
            pass

    def _save_streaming_responses_to_cache(self, cache_key: str, responses: List[ModelResponse]) -> None:
        """Save streaming responses to cache."""
        cache_file = self._get_model_cache_file_path(cache_key)

        cache_data = {
            "timestamp": int(time()),
            "is_streaming": True,
            "streaming_responses": [r.to_dict() for r in responses],
        }

        try:
            with open(cache_file, "w") as f:
                json.dump(cache_data, f)
        except Exception:
            pass

    def _model_response_from_cache(self, cached_data: Dict[str, Any]) -> ModelResponse:
        """Reconstruct a ModelResponse from cached data."""
        return ModelResponse.from_dict(cached_data["result"])

    def _streaming_responses_from_cache(self, cached_data: list) -> Iterator[ModelResponse]:
        """Reconstruct streaming responses from cached data."""
        for cached_response in cached_data:
            yield ModelResponse.from_dict(cached_response)

    @abstractmethod
    def invoke(self, *args, **kwargs) -> ModelResponse:
        pass

    @abstractmethod
    async def ainvoke(self, *args, **kwargs) -> ModelResponse:
        pass

    @abstractmethod
    def invoke_stream(self, *args, **kwargs) -> Iterator[ModelResponse]:
        pass

    @abstractmethod
    def ainvoke_stream(self, *args, **kwargs) -> AsyncIterator[ModelResponse]:
        pass

    @abstractmethod
    def _parse_provider_response(self, response: Any, **kwargs) -> ModelResponse:
        """
        Parse the raw response from the model provider into a ModelResponse.

        Args:
            response: Raw response from the model provider

        Returns:
            ModelResponse: Parsed response data
        """
        pass

    @abstractmethod
    def _parse_provider_response_delta(self, response: Any) -> ModelResponse:
        """
        Parse the streaming response from the model provider into ModelResponse objects.

        Args:
            response: Raw response chunk from the model provider

        Returns:
            ModelResponse: Parsed response delta
        """
        pass

    def _format_tools(self, tools: Optional[List[Union[Function, dict]]]) -> List[Dict[str, Any]]:
        _tool_dicts = []
        for tool in tools or []:
            if isinstance(tool, Function):
                _tool_dicts.append({"type": "function", "function": tool.to_dict()})
            else:
                # If a dict is passed, it is a builtin tool
                _tool_dicts.append(tool)
        return _tool_dicts

    def count_tokens(
        self,
        messages: List[Message],
        tools: Optional[Sequence[Union[Function, Dict[str, Any]]]] = None,
        response_format: Optional[Union[Dict, Type[BaseModel]]] = None,
    ) -> int:
        from agno.utils.tokens import count_tokens

        return count_tokens(
            messages,
            tools=list(tools) if tools else None,
            model_id=self.id,
            response_format=response_format,
        )

    async def acount_tokens(
        self,
        messages: List[Message],
        tools: Optional[Sequence[Union[Function, Dict[str, Any]]]] = None,
        response_format: Optional[Union[Dict, Type[BaseModel]]] = None,
    ) -> int:
        # Run in thread to avoid blocking the event loop.
        return await asyncio.to_thread(self.count_tokens, messages, tools, response_format)

    def response(
        self,
        messages: List[Message],
        response_format: Optional[Union[Dict, Type[BaseModel]]] = None,
        tools: Optional[List[Union[Function, dict]]] = None,
        tool_choice: Optional[Union[str, Dict[str, Any]]] = None,
        tool_call_limit: Optional[int] = None,
        run_response: Optional[Union[RunOutput, TeamRunOutput]] = None,
        send_media_to_model: bool = True,
        compression_manager: Optional[Any] = None,
    ) -> ModelResponse:
        """
        Generate a response from the model.

        Args:
            messages: List of messages to send to the model
            response_format: Response format to use
            tools: List of tools to use. This includes the original Function objects and dicts for built-in tools.
            tool_choice: Tool choice to use
            tool_call_limit: Tool call limit
            run_response: Run response to use
            send_media_to_model: Whether to send media to the model
        """
        try:
            # Check cache if enabled
            if self.cache_response:
                cache_key = self._get_model_cache_key(
                    messages, stream=False, response_format=response_format, tools=tools
                )
                cached_data = self._get_cached_model_response(cache_key)

                if cached_data:
                    log_info("Cache hit for model response")
                    return self._model_response_from_cache(cached_data)

            log_debug(f"{self.get_provider()} Response Start", center=True, symbol="-")
            log_debug(f"Model: {self.id}", center=True, symbol="-")

            _log_messages(messages)
            model_response = ModelResponse()

            function_call_count = 0

            _tool_dicts = self._format_tools(tools) if tools is not None else []
            _functions = {tool.name: tool for tool in tools if isinstance(tool, Function)} if tools is not None else {}

            _compress_tool_results = compression_manager is not None and compression_manager.compress_tool_results
            _compression_manager = compression_manager if _compress_tool_results else None

            while True:
<<<<<<< HEAD
                # Compress context or tool results BEFORE making API call
                if compression_manager and compression_manager.should_compress(messages, tools):
                    compression_manager.compress(messages, tools)
=======
                # Compress tool results if compression is enabled and threshold is met
                if _compression_manager is not None and _compression_manager.should_compress(
                    messages, tools, model=self
                ):
                    _compression_manager.compress(messages)
>>>>>>> b38b84bf

                # Get response from model
                assistant_message = Message(role=self.assistant_message_role)
                self._process_model_response(
                    messages=messages,
                    assistant_message=assistant_message,
                    model_response=model_response,
                    response_format=response_format,
                    tools=_tool_dicts,
                    tool_choice=tool_choice or self._tool_choice,
                    run_response=run_response,
                    compress_tool_results=_compress_tool_results,
                )

                # Add assistant message to messages
                messages.append(assistant_message)

                # Log response and metrics
                assistant_message.log(metrics=True, use_compressed_content=_compress_tool_results)

                # Handle tool calls if present
                if assistant_message.tool_calls:
                    # Prepare function calls
                    function_calls_to_run = self._prepare_function_calls(
                        assistant_message=assistant_message,
                        messages=messages,
                        model_response=model_response,
                        functions=_functions,
                    )
                    function_call_results: List[Message] = []

                    # Execute function calls
                    for function_call_response in self.run_function_calls(
                        function_calls=function_calls_to_run,
                        function_call_results=function_call_results,
                        current_function_call_count=function_call_count,
                        function_call_limit=tool_call_limit,
                    ):
                        if isinstance(function_call_response, ModelResponse):
                            # The session state is updated by the function call
                            if function_call_response.updated_session_state is not None:
                                model_response.updated_session_state = function_call_response.updated_session_state

                            # Media artifacts are generated by the function call
                            if function_call_response.images is not None:
                                if model_response.images is None:
                                    model_response.images = []
                                model_response.images.extend(function_call_response.images)

                            if function_call_response.audios is not None:
                                if model_response.audios is None:
                                    model_response.audios = []
                                model_response.audios.extend(function_call_response.audios)

                            if function_call_response.videos is not None:
                                if model_response.videos is None:
                                    model_response.videos = []
                                model_response.videos.extend(function_call_response.videos)

                            if function_call_response.files is not None:
                                if model_response.files is None:
                                    model_response.files = []
                                model_response.files.extend(function_call_response.files)

                            if (
                                function_call_response.event
                                in [
                                    ModelResponseEvent.tool_call_completed.value,
                                    ModelResponseEvent.tool_call_paused.value,
                                ]
                                and function_call_response.tool_executions is not None
                            ):
                                # Record the tool execution in the model response
                                if model_response.tool_executions is None:
                                    model_response.tool_executions = []
                                model_response.tool_executions.extend(function_call_response.tool_executions)

                                # If the tool is currently paused (HITL flow), add the requirement to the run response
                                if (
                                    function_call_response.event == ModelResponseEvent.tool_call_paused.value
                                    and run_response is not None
                                ):
                                    current_tool_execution = function_call_response.tool_executions[-1]
                                    if run_response.requirements is None:
                                        run_response.requirements = []
                                    run_response.requirements.append(
                                        RunRequirement(tool_execution=current_tool_execution)
                                    )

                            elif function_call_response.event not in [
                                ModelResponseEvent.tool_call_started.value,
                                ModelResponseEvent.tool_call_completed.value,
                            ]:
                                if function_call_response.content:
                                    model_response.content += function_call_response.content  # type: ignore

                    # Add a function call for each successful execution
                    function_call_count += len(function_call_results)

                    # Format and add results to messages
                    self.format_function_call_results(
                        messages=messages,
                        function_call_results=function_call_results,
                        compress_tool_results=_compress_tool_results,
                        **model_response.extra or {},
                    )

                    if any(msg.images or msg.videos or msg.audio or msg.files for msg in function_call_results):
                        # Handle function call media
                        self._handle_function_call_media(
                            messages=messages,
                            function_call_results=function_call_results,
                            send_media_to_model=send_media_to_model,
                        )

                    for function_call_result in function_call_results:
                        function_call_result.log(metrics=True, use_compressed_content=_compress_tool_results)

                    # Check if we should stop after tool calls
                    if any(m.stop_after_tool_call for m in function_call_results):
                        break

                    # If we have any tool calls that require confirmation, break the loop
                    if any(tc.requires_confirmation for tc in model_response.tool_executions or []):
                        break

                    # If we have any tool calls that require external execution, break the loop
                    if any(tc.external_execution_required for tc in model_response.tool_executions or []):
                        break

                    # If we have any tool calls that require user input, break the loop
                    if any(tc.requires_user_input for tc in model_response.tool_executions or []):
                        break

                    # Continue loop to get next response
                    continue

                # No tool calls or finished processing them
                break

            log_debug(f"{self.get_provider()} Response End", center=True, symbol="-")

            # Save to cache if enabled
            if self.cache_response:
                self._save_model_response_to_cache(cache_key, model_response, is_streaming=False)
        finally:
            # Close the Gemini client
            if self.__class__.__name__ == "Gemini" and self.client is not None:  # type: ignore
                try:
                    self.client.close()  # type: ignore
                    self.client = None
                except AttributeError:
                    log_warning(
                        "Your Gemini client is outdated. For Agno to properly handle the lifecycle of the client,"
                        " please upgrade Gemini to the latest version: pip install -U google-genai"
                    )

        return model_response

    async def aresponse(
        self,
        messages: List[Message],
        response_format: Optional[Union[Dict, Type[BaseModel]]] = None,
        tools: Optional[List[Union[Function, dict]]] = None,
        tool_choice: Optional[Union[str, Dict[str, Any]]] = None,
        tool_call_limit: Optional[int] = None,
        run_response: Optional[Union[RunOutput, TeamRunOutput]] = None,
        send_media_to_model: bool = True,
        compression_manager: Optional[Any] = None,
    ) -> ModelResponse:
        """
        Generate an asynchronous response from the model.
        """
        try:
            # Check cache if enabled
            if self.cache_response:
                cache_key = self._get_model_cache_key(
                    messages, stream=False, response_format=response_format, tools=tools
                )
                cached_data = self._get_cached_model_response(cache_key)

                if cached_data:
                    log_info("Cache hit for model response")
                    return self._model_response_from_cache(cached_data)

            log_debug(f"{self.get_provider()} Async Response Start", center=True, symbol="-")
            log_debug(f"Model: {self.id}", center=True, symbol="-")
            _log_messages(messages)
            model_response = ModelResponse()

            _tool_dicts = self._format_tools(tools) if tools is not None else []
            _functions = {tool.name: tool for tool in tools if isinstance(tool, Function)} if tools is not None else {}

            _compress_tool_results = compression_manager is not None and compression_manager.compress_tool_results
            _compression_manager = compression_manager if _compress_tool_results else None

            function_call_count = 0

            while True:
<<<<<<< HEAD
                # Compress context or tool results BEFORE making API call
                if compression_manager and compression_manager.should_compress(messages, tools):
                    await compression_manager.acompress(messages, tools)
=======
                # Compress existing tool results BEFORE making API call to avoid context overflow
                if _compression_manager is not None and await _compression_manager.ashould_compress(
                    messages, tools, model=self
                ):
                    await _compression_manager.acompress(messages)
>>>>>>> b38b84bf

                # Get response from model
                assistant_message = Message(role=self.assistant_message_role)
                await self._aprocess_model_response(
                    messages=messages,
                    assistant_message=assistant_message,
                    model_response=model_response,
                    response_format=response_format,
                    tools=_tool_dicts,
                    tool_choice=tool_choice or self._tool_choice,
                    run_response=run_response,
                    compress_tool_results=_compress_tool_results,
                )

                # Add assistant message to messages
                messages.append(assistant_message)

                # Log response and metrics
                assistant_message.log(metrics=True)

                # Handle tool calls if present
                if assistant_message.tool_calls:
                    # Prepare function calls
                    function_calls_to_run = self._prepare_function_calls(
                        assistant_message=assistant_message,
                        messages=messages,
                        model_response=model_response,
                        functions=_functions,
                    )
                    function_call_results: List[Message] = []

                    # Execute function calls
                    async for function_call_response in self.arun_function_calls(
                        function_calls=function_calls_to_run,
                        function_call_results=function_call_results,
                        current_function_call_count=function_call_count,
                        function_call_limit=tool_call_limit,
                    ):
                        if isinstance(function_call_response, ModelResponse):
                            # The session state is updated by the function call
                            if function_call_response.updated_session_state is not None:
                                model_response.updated_session_state = function_call_response.updated_session_state

                            # Media artifacts are generated by the function call
                            if function_call_response.images is not None:
                                if model_response.images is None:
                                    model_response.images = []
                                model_response.images.extend(function_call_response.images)

                            if function_call_response.audios is not None:
                                if model_response.audios is None:
                                    model_response.audios = []
                                model_response.audios.extend(function_call_response.audios)

                            if function_call_response.videos is not None:
                                if model_response.videos is None:
                                    model_response.videos = []
                                model_response.videos.extend(function_call_response.videos)

                            if function_call_response.files is not None:
                                if model_response.files is None:
                                    model_response.files = []
                                model_response.files.extend(function_call_response.files)

                            if (
                                function_call_response.event
                                in [
                                    ModelResponseEvent.tool_call_completed.value,
                                    ModelResponseEvent.tool_call_paused.value,
                                ]
                                and function_call_response.tool_executions is not None
                            ):
                                if model_response.tool_executions is None:
                                    model_response.tool_executions = []
                                model_response.tool_executions.extend(function_call_response.tool_executions)

                                # If the tool is currently paused (HITL flow), add the requirement to the run response
                                if (
                                    function_call_response.event == ModelResponseEvent.tool_call_paused.value
                                    and run_response is not None
                                ):
                                    current_tool_execution = function_call_response.tool_executions[-1]
                                    if run_response.requirements is None:
                                        run_response.requirements = []
                                    run_response.requirements.append(
                                        RunRequirement(tool_execution=current_tool_execution)
                                    )

                            elif function_call_response.event not in [
                                ModelResponseEvent.tool_call_started.value,
                                ModelResponseEvent.tool_call_completed.value,
                            ]:
                                if function_call_response.content:
                                    model_response.content += function_call_response.content  # type: ignore

                    # Add a function call for each successful execution
                    function_call_count += len(function_call_results)

                    # Format and add results to messages
                    self.format_function_call_results(
                        messages=messages,
                        function_call_results=function_call_results,
                        compress_tool_results=_compress_tool_results,
                        **model_response.extra or {},
                    )

                    if any(msg.images or msg.videos or msg.audio or msg.files for msg in function_call_results):
                        # Handle function call media
                        self._handle_function_call_media(
                            messages=messages,
                            function_call_results=function_call_results,
                            send_media_to_model=send_media_to_model,
                        )

                    for function_call_result in function_call_results:
                        function_call_result.log(metrics=True, use_compressed_content=_compress_tool_results)

                    # Check if we should stop after tool calls
                    if any(m.stop_after_tool_call for m in function_call_results):
                        break

                    # If we have any tool calls that require confirmation, break the loop
                    if any(tc.requires_confirmation for tc in model_response.tool_executions or []):
                        break

                    # If we have any tool calls that require external execution, break the loop
                    if any(tc.external_execution_required for tc in model_response.tool_executions or []):
                        break

                    # If we have any tool calls that require user input, break the loop
                    if any(tc.requires_user_input for tc in model_response.tool_executions or []):
                        break

                    # Continue loop to get next response
                    continue

                # No tool calls or finished processing them
                break

            log_debug(f"{self.get_provider()} Async Response End", center=True, symbol="-")

            # Save to cache if enabled
            if self.cache_response:
                self._save_model_response_to_cache(cache_key, model_response, is_streaming=False)
        finally:
            # Close the Gemini client
            if self.__class__.__name__ == "Gemini" and self.client is not None:
                try:
                    await self.client.aio.aclose()  # type: ignore
                    self.client = None
                except AttributeError:
                    log_warning(
                        "Your Gemini client is outdated. For Agno to properly handle the lifecycle of the client,"
                        " please upgrade Gemini to the latest version: pip install -U google-genai"
                    )

        return model_response

    def _process_model_response(
        self,
        messages: List[Message],
        assistant_message: Message,
        model_response: ModelResponse,
        response_format: Optional[Union[Dict, Type[BaseModel]]] = None,
        tools: Optional[List[Dict[str, Any]]] = None,
        tool_choice: Optional[Union[str, Dict[str, Any]]] = None,
        run_response: Optional[Union[RunOutput, TeamRunOutput]] = None,
        compress_tool_results: bool = False,
    ) -> None:
        """
        Process a single model response and return the assistant message and whether to continue.

        Returns:
            Tuple[Message, bool]: (assistant_message, should_continue)
        """
        # Generate response with retry logic for ModelProviderError
        provider_response = self._invoke_with_retry(
            assistant_message=assistant_message,
            messages=messages,
            response_format=response_format,
            tools=tools,
            tool_choice=tool_choice or self._tool_choice,
            run_response=run_response,
            compress_tool_results=compress_tool_results,
        )

        # Populate the assistant message
        self._populate_assistant_message(assistant_message=assistant_message, provider_response=provider_response)

        # Update model response with assistant message content and audio
        if assistant_message.content is not None:
            if model_response.content is None:
                model_response.content = assistant_message.get_content_string()
            else:
                model_response.content += assistant_message.get_content_string()
        if assistant_message.reasoning_content is not None:
            model_response.reasoning_content = assistant_message.reasoning_content
        if assistant_message.redacted_reasoning_content is not None:
            model_response.redacted_reasoning_content = assistant_message.redacted_reasoning_content
        if assistant_message.citations is not None:
            model_response.citations = assistant_message.citations
        if assistant_message.audio_output is not None:
            if isinstance(assistant_message.audio_output, Audio):
                model_response.audio = assistant_message.audio_output
        if assistant_message.image_output is not None:
            model_response.images = [assistant_message.image_output]
        if assistant_message.video_output is not None:
            model_response.videos = [assistant_message.video_output]
        if provider_response.extra is not None:
            if model_response.extra is None:
                model_response.extra = {}
            model_response.extra.update(provider_response.extra)
        if provider_response.provider_data is not None:
            model_response.provider_data = provider_response.provider_data

    async def _aprocess_model_response(
        self,
        messages: List[Message],
        assistant_message: Message,
        model_response: ModelResponse,
        response_format: Optional[Union[Dict, Type[BaseModel]]] = None,
        tools: Optional[List[Dict[str, Any]]] = None,
        tool_choice: Optional[Union[str, Dict[str, Any]]] = None,
        run_response: Optional[Union[RunOutput, TeamRunOutput]] = None,
        compress_tool_results: bool = False,
    ) -> None:
        """
        Process a single async model response and return the assistant message and whether to continue.

        Returns:
            Tuple[Message, bool]: (assistant_message, should_continue)
        """
        # Generate response with retry logic for ModelProviderError
        provider_response = await self._ainvoke_with_retry(
            messages=messages,
            response_format=response_format,
            tools=tools,
            tool_choice=tool_choice or self._tool_choice,
            assistant_message=assistant_message,
            run_response=run_response,
            compress_tool_results=compress_tool_results,
        )

        # Populate the assistant message
        self._populate_assistant_message(assistant_message=assistant_message, provider_response=provider_response)

        # Update model response with assistant message content and audio
        if assistant_message.content is not None:
            if model_response.content is None:
                model_response.content = assistant_message.get_content_string()
            else:
                model_response.content += assistant_message.get_content_string()
        if assistant_message.reasoning_content is not None:
            model_response.reasoning_content = assistant_message.reasoning_content
        if assistant_message.redacted_reasoning_content is not None:
            model_response.redacted_reasoning_content = assistant_message.redacted_reasoning_content
        if assistant_message.citations is not None:
            model_response.citations = assistant_message.citations
        if assistant_message.audio_output is not None:
            if isinstance(assistant_message.audio_output, Audio):
                model_response.audio = assistant_message.audio_output
        if assistant_message.image_output is not None:
            model_response.images = [assistant_message.image_output]
        if assistant_message.video_output is not None:
            model_response.videos = [assistant_message.video_output]
        if provider_response.extra is not None:
            if model_response.extra is None:
                model_response.extra = {}
            model_response.extra.update(provider_response.extra)
        if provider_response.provider_data is not None:
            model_response.provider_data = provider_response.provider_data

    def _populate_assistant_message(
        self,
        assistant_message: Message,
        provider_response: ModelResponse,
    ) -> Message:
        """
        Populate an assistant message with the provider response data.

        Args:
            assistant_message: The assistant message to populate
            provider_response: Parsed response from the model provider

        Returns:
            Message: The populated assistant message
        """
        if provider_response.role is not None:
            assistant_message.role = provider_response.role

        # Add content to assistant message
        if provider_response.content is not None:
            assistant_message.content = provider_response.content

        # Add tool calls to assistant message
        if provider_response.tool_calls is not None and len(provider_response.tool_calls) > 0:
            assistant_message.tool_calls = provider_response.tool_calls

        # Add audio to assistant message
        if provider_response.audio is not None:
            assistant_message.audio_output = provider_response.audio

        # Add image to assistant message
        if provider_response.images is not None:
            if provider_response.images:
                assistant_message.image_output = provider_response.images[-1]  # Taking last (most recent) image

        # Add video to assistant message
        if provider_response.videos is not None:
            if provider_response.videos:
                assistant_message.video_output = provider_response.videos[-1]  # Taking last (most recent) video

        if provider_response.files is not None:
            if provider_response.files:
                assistant_message.file_output = provider_response.files[-1]  # Taking last (most recent) file

        if provider_response.audios is not None:
            if provider_response.audios:
                assistant_message.audio_output = provider_response.audios[-1]  # Taking last (most recent) audio

        # Add redacted thinking content to assistant message
        if provider_response.redacted_reasoning_content is not None:
            assistant_message.redacted_reasoning_content = provider_response.redacted_reasoning_content

        # Add reasoning content to assistant message
        if provider_response.reasoning_content is not None:
            assistant_message.reasoning_content = provider_response.reasoning_content

        # Add provider data to assistant message
        if provider_response.provider_data is not None:
            assistant_message.provider_data = provider_response.provider_data

        # Add citations to assistant message
        if provider_response.citations is not None:
            assistant_message.citations = provider_response.citations

        # Add usage metrics if provided
        if provider_response.response_usage is not None:
            assistant_message.metrics += provider_response.response_usage

        return assistant_message

    def process_response_stream(
        self,
        messages: List[Message],
        assistant_message: Message,
        stream_data: MessageData,
        response_format: Optional[Union[Dict, Type[BaseModel]]] = None,
        tools: Optional[List[Dict[str, Any]]] = None,
        tool_choice: Optional[Union[str, Dict[str, Any]]] = None,
        run_response: Optional[Union[RunOutput, TeamRunOutput]] = None,
        compress_tool_results: bool = False,
    ) -> Iterator[ModelResponse]:
        """
        Process a streaming response from the model with retry logic for ModelProviderError.
        """

        for response_delta in self._invoke_stream_with_retry(
            messages=messages,
            assistant_message=assistant_message,
            response_format=response_format,
            tools=tools,
            tool_choice=tool_choice or self._tool_choice,
            run_response=run_response,
            compress_tool_results=compress_tool_results,
        ):
            for model_response_delta in self._populate_stream_data(
                stream_data=stream_data,
                model_response_delta=response_delta,
            ):
                yield model_response_delta

        # Populate assistant message from stream data after the stream ends
        self._populate_assistant_message_from_stream_data(assistant_message=assistant_message, stream_data=stream_data)

    def response_stream(
        self,
        messages: List[Message],
        response_format: Optional[Union[Dict, Type[BaseModel]]] = None,
        tools: Optional[List[Union[Function, dict]]] = None,
        tool_choice: Optional[Union[str, Dict[str, Any]]] = None,
        tool_call_limit: Optional[int] = None,
        stream_model_response: bool = True,
        run_response: Optional[Union[RunOutput, TeamRunOutput]] = None,
        send_media_to_model: bool = True,
        compression_manager: Optional[Any] = None,
    ) -> Iterator[Union[ModelResponse, RunOutputEvent, TeamRunOutputEvent]]:
        """
        Generate a streaming response from the model.
        """
        try:
            # Check cache if enabled - capture key BEFORE streaming to avoid mismatch
            cache_key = None
            if self.cache_response:
                cache_key = self._get_model_cache_key(
                    messages, stream=True, response_format=response_format, tools=tools
                )
                cached_data = self._get_cached_model_response(cache_key)

                if cached_data:
                    log_info("Cache hit for streaming model response")
                    # Yield cached responses
                    for response in self._streaming_responses_from_cache(cached_data["streaming_responses"]):
                        yield response
                    return

                log_info("Cache miss for streaming model response")

            # Track streaming responses for caching
            streaming_responses: List[ModelResponse] = []

            log_debug(f"{self.get_provider()} Response Stream Start", center=True, symbol="-")
            log_debug(f"Model: {self.id}", center=True, symbol="-")
            _log_messages(messages)

            _tool_dicts = self._format_tools(tools) if tools is not None else []
            _functions = {tool.name: tool for tool in tools if isinstance(tool, Function)} if tools is not None else {}

            _compress_tool_results = compression_manager is not None and compression_manager.compress_tool_results
            _compression_manager = compression_manager if _compress_tool_results else None

            function_call_count = 0

            while True:
<<<<<<< HEAD
                # Compress context or tool results BEFORE invoke
                if compression_manager and compression_manager.should_compress(messages, tools):
                    compression_manager.compress(messages, tools)
=======
                # Compress existing tool results BEFORE invoke
                if _compression_manager is not None and _compression_manager.should_compress(
                    messages, tools, model=self
                ):
                    _compression_manager.compress(messages)
>>>>>>> b38b84bf

                assistant_message = Message(role=self.assistant_message_role)
                # Create assistant message and stream data
                stream_data = MessageData()
                model_response = ModelResponse()
                if stream_model_response:
                    # Generate response
                    for response in self.process_response_stream(
                        messages=messages,
                        assistant_message=assistant_message,
                        stream_data=stream_data,
                        response_format=response_format,
                        tools=_tool_dicts,
                        tool_choice=tool_choice or self._tool_choice,
                        run_response=run_response,
                        compress_tool_results=_compress_tool_results,
                    ):
                        if self.cache_response and isinstance(response, ModelResponse):
                            streaming_responses.append(response)
                        yield response

                else:
                    self._process_model_response(
                        messages=messages,
                        assistant_message=assistant_message,
                        model_response=model_response,
                        response_format=response_format,
                        tools=_tool_dicts,
                        tool_choice=tool_choice or self._tool_choice,
                        run_response=run_response,
                        compress_tool_results=_compress_tool_results,
                    )
                    if self.cache_response:
                        streaming_responses.append(model_response)
                    yield model_response

                # Add assistant message to messages
                messages.append(assistant_message)
                assistant_message.log(metrics=True)

                # Handle tool calls if present
                if assistant_message.tool_calls is not None:
                    # Prepare function calls
                    function_calls_to_run: List[FunctionCall] = self.get_function_calls_to_run(
                        assistant_message=assistant_message, messages=messages, functions=_functions
                    )
                    function_call_results: List[Message] = []

                    # Execute function calls
                    for function_call_response in self.run_function_calls(
                        function_calls=function_calls_to_run,
                        function_call_results=function_call_results,
                        current_function_call_count=function_call_count,
                        function_call_limit=tool_call_limit,
                    ):
                        if self.cache_response and isinstance(function_call_response, ModelResponse):
                            streaming_responses.append(function_call_response)
                        yield function_call_response

                    # Add a function call for each successful execution
                    function_call_count += len(function_call_results)

                    # Format and add results to messages
                    if stream_data and stream_data.extra is not None:
                        self.format_function_call_results(
                            messages=messages,
                            function_call_results=function_call_results,
                            compress_tool_results=_compress_tool_results,
                            **stream_data.extra,
                        )
                    elif model_response and model_response.extra is not None:
                        self.format_function_call_results(
                            messages=messages,
                            function_call_results=function_call_results,
                            compress_tool_results=_compress_tool_results,
                            **model_response.extra,
                        )
                    else:
                        self.format_function_call_results(
                            messages=messages,
                            function_call_results=function_call_results,
                            compress_tool_results=_compress_tool_results,
                        )

                    # Handle function call media
                    if any(msg.images or msg.videos or msg.audio or msg.files for msg in function_call_results):
                        self._handle_function_call_media(
                            messages=messages,
                            function_call_results=function_call_results,
                            send_media_to_model=send_media_to_model,
                        )

                    for function_call_result in function_call_results:
                        function_call_result.log(metrics=True, use_compressed_content=_compress_tool_results)

                    # Check if we should stop after tool calls
                    if any(m.stop_after_tool_call for m in function_call_results):
                        break

                    # If we have any tool calls that require confirmation, break the loop
                    if any(fc.function.requires_confirmation for fc in function_calls_to_run):
                        break

                    # If we have any tool calls that require external execution, break the loop
                    if any(fc.function.external_execution for fc in function_calls_to_run):
                        break

                    # If we have any tool calls that require user input, break the loop
                    if any(fc.function.requires_user_input for fc in function_calls_to_run):
                        break

                    # Continue loop to get next response
                    continue

                # No tool calls or finished processing them
                break

            log_debug(f"{self.get_provider()} Response Stream End", center=True, symbol="-")

            # Save streaming responses to cache if enabled
            if self.cache_response and cache_key and streaming_responses:
                self._save_streaming_responses_to_cache(cache_key, streaming_responses)
        finally:
            # Close the Gemini client
            if self.__class__.__name__ == "Gemini" and self.client is not None:
                try:
                    self.client.close()  # type: ignore
                    self.client = None
                except AttributeError:
                    log_warning(
                        "Your Gemini client is outdated. For Agno to properly handle the lifecycle of the client,"
                        " please upgrade Gemini to the latest version: pip install -U google-genai"
                    )

    async def aprocess_response_stream(
        self,
        messages: List[Message],
        assistant_message: Message,
        stream_data: MessageData,
        response_format: Optional[Union[Dict, Type[BaseModel]]] = None,
        tools: Optional[List[Dict[str, Any]]] = None,
        tool_choice: Optional[Union[str, Dict[str, Any]]] = None,
        run_response: Optional[Union[RunOutput, TeamRunOutput]] = None,
        compress_tool_results: bool = False,
    ) -> AsyncIterator[ModelResponse]:
        """
        Process a streaming response from the model with retry logic for ModelProviderError.
        """
        async for response_delta in self._ainvoke_stream_with_retry(
            messages=messages,
            assistant_message=assistant_message,
            response_format=response_format,
            tools=tools,
            tool_choice=tool_choice or self._tool_choice,
            run_response=run_response,
            compress_tool_results=compress_tool_results,
        ):
            for model_response_delta in self._populate_stream_data(
                stream_data=stream_data,
                model_response_delta=response_delta,
            ):
                yield model_response_delta

        # Populate assistant message from stream data after the stream ends
        self._populate_assistant_message_from_stream_data(assistant_message=assistant_message, stream_data=stream_data)

    async def aresponse_stream(
        self,
        messages: List[Message],
        response_format: Optional[Union[Dict, Type[BaseModel]]] = None,
        tools: Optional[List[Union[Function, dict]]] = None,
        tool_choice: Optional[Union[str, Dict[str, Any]]] = None,
        tool_call_limit: Optional[int] = None,
        stream_model_response: bool = True,
        run_response: Optional[Union[RunOutput, TeamRunOutput]] = None,
        send_media_to_model: bool = True,
        compression_manager: Optional[Any] = None,
    ) -> AsyncIterator[Union[ModelResponse, RunOutputEvent, TeamRunOutputEvent]]:
        """
        Generate an asynchronous streaming response from the model.
        """
        try:
            # Check cache if enabled - capture key BEFORE streaming to avoid mismatch
            cache_key = None
            if self.cache_response:
                cache_key = self._get_model_cache_key(
                    messages, stream=True, response_format=response_format, tools=tools
                )
                cached_data = self._get_cached_model_response(cache_key)

                if cached_data:
                    log_info("Cache hit for async streaming model response")
                    # Yield cached responses
                    for response in self._streaming_responses_from_cache(cached_data["streaming_responses"]):
                        yield response
                    return

                log_info("Cache miss for async streaming model response")

            # Track streaming responses for caching
            streaming_responses: List[ModelResponse] = []

            log_debug(f"{self.get_provider()} Async Response Stream Start", center=True, symbol="-")
            log_debug(f"Model: {self.id}", center=True, symbol="-")
            _log_messages(messages)

            _tool_dicts = self._format_tools(tools) if tools is not None else []
            _functions = {tool.name: tool for tool in tools if isinstance(tool, Function)} if tools is not None else {}

            _compress_tool_results = compression_manager is not None and compression_manager.compress_tool_results
            _compression_manager = compression_manager if _compress_tool_results else None

            function_call_count = 0

            while True:
<<<<<<< HEAD
                # Compress context or tool results BEFORE making API call
                if compression_manager and compression_manager.should_compress(messages, tools):
                    await compression_manager.acompress(messages, tools)
=======
                # Compress existing tool results BEFORE making API call to avoid context overflow
                if _compression_manager is not None and await _compression_manager.ashould_compress(
                    messages, tools, model=self
                ):
                    await _compression_manager.acompress(messages)
>>>>>>> b38b84bf

                # Create assistant message and stream data
                assistant_message = Message(role=self.assistant_message_role)
                stream_data = MessageData()
                model_response = ModelResponse()
                if stream_model_response:
                    # Generate response
                    async for model_response in self.aprocess_response_stream(
                        messages=messages,
                        assistant_message=assistant_message,
                        stream_data=stream_data,
                        response_format=response_format,
                        tools=_tool_dicts,
                        tool_choice=tool_choice or self._tool_choice,
                        run_response=run_response,
                        compress_tool_results=_compress_tool_results,
                    ):
                        if self.cache_response and isinstance(model_response, ModelResponse):
                            streaming_responses.append(model_response)
                        yield model_response

                else:
                    await self._aprocess_model_response(
                        messages=messages,
                        assistant_message=assistant_message,
                        model_response=model_response,
                        response_format=response_format,
                        tools=_tool_dicts,
                        tool_choice=tool_choice or self._tool_choice,
                        run_response=run_response,
                        compress_tool_results=_compress_tool_results,
                    )
                    if self.cache_response:
                        streaming_responses.append(model_response)
                    yield model_response

                # Add assistant message to messages
                messages.append(assistant_message)
                assistant_message.log(metrics=True)

                # Handle tool calls if present
                if assistant_message.tool_calls is not None:
                    # Prepare function calls
                    function_calls_to_run: List[FunctionCall] = self.get_function_calls_to_run(
                        assistant_message=assistant_message, messages=messages, functions=_functions
                    )
                    function_call_results: List[Message] = []

                    # Execute function calls
                    async for function_call_response in self.arun_function_calls(
                        function_calls=function_calls_to_run,
                        function_call_results=function_call_results,
                        current_function_call_count=function_call_count,
                        function_call_limit=tool_call_limit,
                    ):
                        if self.cache_response and isinstance(function_call_response, ModelResponse):
                            streaming_responses.append(function_call_response)
                        yield function_call_response

                    # Add a function call for each successful execution
                    function_call_count += len(function_call_results)

                    # Format and add results to messages
                    if stream_data and stream_data.extra is not None:
                        self.format_function_call_results(
                            messages=messages,
                            function_call_results=function_call_results,
                            compress_tool_results=_compress_tool_results,
                            **stream_data.extra,
                        )
                    elif model_response and model_response.extra is not None:
                        self.format_function_call_results(
                            messages=messages,
                            function_call_results=function_call_results,
                            compress_tool_results=_compress_tool_results,
                            **model_response.extra or {},
                        )
                    else:
                        self.format_function_call_results(
                            messages=messages,
                            function_call_results=function_call_results,
                            compress_tool_results=_compress_tool_results,
                        )

                    # Handle function call media
                    if any(msg.images or msg.videos or msg.audio or msg.files for msg in function_call_results):
                        self._handle_function_call_media(
                            messages=messages,
                            function_call_results=function_call_results,
                            send_media_to_model=send_media_to_model,
                        )

                    for function_call_result in function_call_results:
                        function_call_result.log(metrics=True, use_compressed_content=_compress_tool_results)

                    # Check if we should stop after tool calls
                    if any(m.stop_after_tool_call for m in function_call_results):
                        break

                    # If we have any tool calls that require confirmation, break the loop
                    if any(fc.function.requires_confirmation for fc in function_calls_to_run):
                        break

                    # If we have any tool calls that require external execution, break the loop
                    if any(fc.function.external_execution for fc in function_calls_to_run):
                        break

                    # If we have any tool calls that require user input, break the loop
                    if any(fc.function.requires_user_input for fc in function_calls_to_run):
                        break

                    # Continue loop to get next response
                    continue

                # No tool calls or finished processing them
                break

            log_debug(f"{self.get_provider()} Async Response Stream End", center=True, symbol="-")

            # Save streaming responses to cache if enabled
            if self.cache_response and cache_key and streaming_responses:
                self._save_streaming_responses_to_cache(cache_key, streaming_responses)

        finally:
            # Close the Gemini client
            if self.__class__.__name__ == "Gemini" and self.client is not None:
                try:
                    await self.client.aio.aclose()  # type: ignore
                    self.client = None
                except AttributeError:
                    log_warning(
                        "Your Gemini client is outdated. For Agno to properly handle the lifecycle of the client,"
                        " please upgrade Gemini to the latest version: pip install -U google-genai"
                    )

    def _populate_assistant_message_from_stream_data(
        self, assistant_message: Message, stream_data: MessageData
    ) -> None:
        """
        Populate an assistant message with the stream data.
        """
        if stream_data.response_role is not None:
            assistant_message.role = stream_data.response_role
        if stream_data.response_metrics is not None:
            assistant_message.metrics = stream_data.response_metrics
        if stream_data.response_content:
            assistant_message.content = stream_data.response_content
        if stream_data.response_reasoning_content:
            assistant_message.reasoning_content = stream_data.response_reasoning_content
        if stream_data.response_redacted_reasoning_content:
            assistant_message.redacted_reasoning_content = stream_data.response_redacted_reasoning_content
        if stream_data.response_provider_data:
            assistant_message.provider_data = stream_data.response_provider_data
        if stream_data.response_citations:
            assistant_message.citations = stream_data.response_citations
        if stream_data.response_audio:
            assistant_message.audio_output = stream_data.response_audio
        if stream_data.response_image:
            assistant_message.image_output = stream_data.response_image
        if stream_data.response_video:
            assistant_message.video_output = stream_data.response_video
        if stream_data.response_file:
            assistant_message.file_output = stream_data.response_file
        if stream_data.response_tool_calls and len(stream_data.response_tool_calls) > 0:
            assistant_message.tool_calls = self.parse_tool_calls(stream_data.response_tool_calls)

    def _populate_stream_data(
        self, stream_data: MessageData, model_response_delta: ModelResponse
    ) -> Iterator[ModelResponse]:
        """Update the stream data and assistant message with the model response."""

        should_yield = False
        if model_response_delta.role is not None:
            stream_data.response_role = model_response_delta.role  # type: ignore

        if model_response_delta.response_usage is not None:
            if stream_data.response_metrics is None:
                stream_data.response_metrics = Metrics()
            stream_data.response_metrics += model_response_delta.response_usage

        # Update stream_data content
        if model_response_delta.content is not None:
            stream_data.response_content += model_response_delta.content
            should_yield = True

        if model_response_delta.reasoning_content is not None:
            stream_data.response_reasoning_content += model_response_delta.reasoning_content
            should_yield = True

        if model_response_delta.redacted_reasoning_content is not None:
            stream_data.response_redacted_reasoning_content += model_response_delta.redacted_reasoning_content
            should_yield = True

        if model_response_delta.citations is not None:
            stream_data.response_citations = model_response_delta.citations
            should_yield = True

        if model_response_delta.provider_data:
            if stream_data.response_provider_data is None:
                stream_data.response_provider_data = {}
            stream_data.response_provider_data.update(model_response_delta.provider_data)

        # Update stream_data tool calls
        if model_response_delta.tool_calls is not None:
            if stream_data.response_tool_calls is None:
                stream_data.response_tool_calls = []
            stream_data.response_tool_calls.extend(model_response_delta.tool_calls)
            should_yield = True

        if model_response_delta.audio is not None and isinstance(model_response_delta.audio, Audio):
            if stream_data.response_audio is None:
                stream_data.response_audio = Audio(id=str(uuid4()), content="", transcript="")

            from typing import cast

            audio_response = cast(Audio, model_response_delta.audio)

            # Update the stream data with audio information
            if audio_response.id is not None:
                stream_data.response_audio.id = audio_response.id  # type: ignore
            if audio_response.content is not None:
                stream_data.response_audio.content += audio_response.content  # type: ignore
            if audio_response.transcript is not None:
                stream_data.response_audio.transcript += audio_response.transcript  # type: ignore
            if audio_response.expires_at is not None:
                stream_data.response_audio.expires_at = audio_response.expires_at
            if audio_response.mime_type is not None:
                stream_data.response_audio.mime_type = audio_response.mime_type
            stream_data.response_audio.sample_rate = audio_response.sample_rate
            stream_data.response_audio.channels = audio_response.channels

            should_yield = True

        if model_response_delta.images:
            if stream_data.response_image is None:
                stream_data.response_image = model_response_delta.images[-1]
            should_yield = True

        if model_response_delta.videos:
            if stream_data.response_video is None:
                stream_data.response_video = model_response_delta.videos[-1]
            should_yield = True

        if model_response_delta.extra is not None:
            if stream_data.extra is None:
                stream_data.extra = {}
            for key in model_response_delta.extra:
                if isinstance(model_response_delta.extra[key], list):
                    if not stream_data.extra.get(key):
                        stream_data.extra[key] = []
                    stream_data.extra[key].extend(model_response_delta.extra[key])
                else:
                    stream_data.extra[key] = model_response_delta.extra[key]

        if should_yield:
            yield model_response_delta

    def parse_tool_calls(self, tool_calls_data: List[Dict[str, Any]]) -> List[Dict[str, Any]]:
        """
        Parse the tool calls from the model provider into a list of tool calls.
        """
        return tool_calls_data

    def get_function_call_to_run_from_tool_execution(
        self,
        tool_execution: ToolExecution,
        functions: Optional[Dict[str, Function]] = None,
    ) -> FunctionCall:
        function_call = get_function_call_for_tool_execution(
            tool_execution=tool_execution,
            functions=functions,
        )
        if function_call is None:
            raise ValueError("Function call not found")
        return function_call

    def get_function_calls_to_run(
        self,
        assistant_message: Message,
        messages: List[Message],
        functions: Optional[Dict[str, Function]] = None,
    ) -> List[FunctionCall]:
        """
        Prepare function calls for the assistant message.
        """
        function_calls_to_run: List[FunctionCall] = []
        if assistant_message.tool_calls is not None:
            for tool_call in assistant_message.tool_calls:
                _tool_call_id = tool_call.get("id")
                _function_call = get_function_call_for_tool_call(tool_call, functions)
                if _function_call is None:
                    messages.append(
                        Message(
                            role=self.tool_message_role,
                            tool_call_id=_tool_call_id,
                            content="Error: The requested tool does not exist or is not available.",
                        )
                    )
                    continue
                if _function_call.error is not None:
                    messages.append(
                        Message(role=self.tool_message_role, tool_call_id=_tool_call_id, content=_function_call.error)
                    )
                    continue
                function_calls_to_run.append(_function_call)
        return function_calls_to_run

    def create_function_call_result(
        self,
        function_call: FunctionCall,
        success: bool,
        output: Optional[Union[List[Any], str]] = None,
        timer: Optional[Timer] = None,
        function_execution_result: Optional[FunctionExecutionResult] = None,
    ) -> Message:
        """Create a function call result message."""
        kwargs = {}
        if timer is not None:
            kwargs["metrics"] = Metrics(duration=timer.elapsed)

        # Include media artifacts from function execution result in the tool message
        images = None
        videos = None
        audios = None
        files = None

        if success and function_execution_result:
            # With unified classes, no conversion needed - use directly
            images = function_execution_result.images
            videos = function_execution_result.videos
            audios = function_execution_result.audios
            files = function_execution_result.files

        return Message(
            role=self.tool_message_role,
            content=output if success else function_call.error,
            tool_call_id=function_call.call_id,
            tool_name=function_call.function.name,
            tool_args=function_call.arguments,
            tool_call_error=not success,
            stop_after_tool_call=function_call.function.stop_after_tool_call,
            images=images,
            videos=videos,
            audio=audios,
            files=files,
            **kwargs,  # type: ignore
        )

    def create_tool_call_limit_error_result(self, function_call: FunctionCall) -> Message:
        return Message(
            role=self.tool_message_role,
            content=f"Tool call limit reached. Tool call {function_call.function.name} not executed. Don't try to execute it again.",
            tool_call_id=function_call.call_id,
            tool_name=function_call.function.name,
            tool_args=function_call.arguments,
            tool_call_error=True,
        )

    def run_function_call(
        self,
        function_call: FunctionCall,
        function_call_results: List[Message],
        additional_input: Optional[List[Message]] = None,
    ) -> Iterator[Union[ModelResponse, RunOutputEvent, TeamRunOutputEvent]]:
        # Start function call
        function_call_timer = Timer()
        function_call_timer.start()
        # Yield a tool_call_started event
        yield ModelResponse(
            content=function_call.get_call_str(),
            tool_executions=[
                ToolExecution(
                    tool_call_id=function_call.call_id,
                    tool_name=function_call.function.name,
                    tool_args=function_call.arguments,
                )
            ],
            event=ModelResponseEvent.tool_call_started.value,
        )

        # Run function calls sequentially
        function_execution_result: FunctionExecutionResult = FunctionExecutionResult(status="failure")
        stop_after_tool_call_from_exception = False
        try:
            function_execution_result = function_call.execute()
        except AgentRunException as a_exc:
            # Update additional messages from function call
            _handle_agent_exception(a_exc, additional_input)
            # If stop_execution is True, mark that we should stop after this tool call
            if a_exc.stop_execution:
                stop_after_tool_call_from_exception = True
            # Set function call success to False if an exception occurred
        except Exception as e:
            log_error(f"Error executing function {function_call.function.name}: {e}")
            raise e

        function_call_success = function_execution_result.status == "success"

        # Stop function call timer
        function_call_timer.stop()

        # Process function call output
        function_call_output: str = ""

        if isinstance(function_execution_result.result, (GeneratorType, collections.abc.Iterator)):
            try:
                for item in function_execution_result.result:
                    # This function yields agent/team/workflow run events
                    if (
                        isinstance(item, tuple(get_args(RunOutputEvent)))
                        or isinstance(item, tuple(get_args(TeamRunOutputEvent)))
                        or isinstance(item, tuple(get_args(WorkflowRunOutputEvent)))
                    ):
                        # We only capture content events for output accumulation
                        if isinstance(item, RunContentEvent) or isinstance(item, TeamRunContentEvent):
                            if item.content is not None and isinstance(item.content, BaseModel):
                                function_call_output += item.content.model_dump_json()
                            else:
                                # Capture output
                                function_call_output += item.content or ""

                            if function_call.function.show_result and item.content is not None:
                                yield ModelResponse(content=item.content)

                        if isinstance(item, CustomEvent):
                            function_call_output += str(item)

                        # For WorkflowCompletedEvent, extract content for final output
                        from agno.run.workflow import WorkflowCompletedEvent

                        if isinstance(item, WorkflowCompletedEvent):
                            if item.content is not None:
                                if isinstance(item.content, BaseModel):
                                    function_call_output += item.content.model_dump_json()
                                else:
                                    function_call_output += str(item.content)

                        # Yield the event itself to bubble it up
                        yield item

                    else:
                        function_call_output += str(item)
                        if function_call.function.show_result and item is not None:
                            yield ModelResponse(content=str(item))
            except Exception as e:
                log_error(f"Error while iterating function result generator for {function_call.function.name}: {e}")
                function_call.error = str(e)
                function_call_success = False
        else:
            from agno.tools.function import ToolResult

            if isinstance(function_execution_result.result, ToolResult):
                # Extract content and media from ToolResult
                tool_result = function_execution_result.result
                function_call_output = tool_result.content

                # Transfer media from ToolResult to FunctionExecutionResult
                if tool_result.images:
                    function_execution_result.images = tool_result.images
                if tool_result.videos:
                    function_execution_result.videos = tool_result.videos
                if tool_result.audios:
                    function_execution_result.audios = tool_result.audios
                if tool_result.files:
                    function_execution_result.files = tool_result.files
            else:
                function_call_output = str(function_execution_result.result) if function_execution_result.result else ""

            if function_call.function.show_result and function_call_output is not None:
                yield ModelResponse(content=function_call_output)

        # Create and yield function call result
        function_call_result = self.create_function_call_result(
            function_call,
            success=function_call_success,
            output=function_call_output,
            timer=function_call_timer,
            function_execution_result=function_execution_result,
        )
        # Override stop_after_tool_call if set by exception
        if stop_after_tool_call_from_exception:
            function_call_result.stop_after_tool_call = True
        yield ModelResponse(
            content=f"{function_call.get_call_str()} completed in {function_call_timer.elapsed:.4f}s. ",
            tool_executions=[
                ToolExecution(
                    tool_call_id=function_call_result.tool_call_id,
                    tool_name=function_call_result.tool_name,
                    tool_args=function_call_result.tool_args,
                    tool_call_error=function_call_result.tool_call_error,
                    result=str(function_call_result.content),
                    stop_after_tool_call=function_call_result.stop_after_tool_call,
                    metrics=function_call_result.metrics,
                )
            ],
            event=ModelResponseEvent.tool_call_completed.value,
            updated_session_state=function_execution_result.updated_session_state,
            # Add media artifacts from function execution
            images=function_execution_result.images,
            videos=function_execution_result.videos,
            audios=function_execution_result.audios,
            files=function_execution_result.files,
        )

        # Add function call to function call results
        function_call_results.append(function_call_result)

    def run_function_calls(
        self,
        function_calls: List[FunctionCall],
        function_call_results: List[Message],
        additional_input: Optional[List[Message]] = None,
        current_function_call_count: int = 0,
        function_call_limit: Optional[int] = None,
    ) -> Iterator[Union[ModelResponse, RunOutputEvent, TeamRunOutputEvent]]:
        # Additional messages from function calls that will be added to the function call results
        if additional_input is None:
            additional_input = []

        for fc in function_calls:
            if function_call_limit is not None:
                current_function_call_count += 1
                # We have reached the function call limit, so we add an error result to the function call results
                if current_function_call_count > function_call_limit:
                    function_call_results.append(self.create_tool_call_limit_error_result(fc))
                    continue

            paused_tool_executions = []

            # The function requires user confirmation (HITL)
            if fc.function.requires_confirmation:
                paused_tool_executions.append(
                    ToolExecution(
                        tool_call_id=fc.call_id,
                        tool_name=fc.function.name,
                        tool_args=fc.arguments,
                        requires_confirmation=True,
                    )
                )

            # The function requires user input (HITL)
            if fc.function.requires_user_input:
                user_input_schema = fc.function.user_input_schema
                if fc.arguments and user_input_schema:
                    for name, value in fc.arguments.items():
                        for user_input_field in user_input_schema:
                            if user_input_field.name == name:
                                user_input_field.value = value

                paused_tool_executions.append(
                    ToolExecution(
                        tool_call_id=fc.call_id,
                        tool_name=fc.function.name,
                        tool_args=fc.arguments,
                        requires_user_input=True,
                        user_input_schema=user_input_schema,
                    )
                )

            # If the function is from the user control flow (HITL) tools, we handle it here
            if fc.function.name == "get_user_input" and fc.arguments and fc.arguments.get("user_input_fields"):
                user_input_schema = []
                for input_field in fc.arguments.get("user_input_fields", []):
                    field_type = input_field.get("field_type")
                    try:
                        python_type = eval(field_type) if isinstance(field_type, str) else field_type
                    except (NameError, SyntaxError):
                        python_type = str  # Default to str if type is invalid
                    user_input_schema.append(
                        UserInputField(
                            name=input_field.get("field_name"),
                            field_type=python_type,
                            description=input_field.get("field_description"),
                        )
                    )

                paused_tool_executions.append(
                    ToolExecution(
                        tool_call_id=fc.call_id,
                        tool_name=fc.function.name,
                        tool_args=fc.arguments,
                        requires_user_input=True,
                        user_input_schema=user_input_schema,
                    )
                )

            # The function requires external execution (HITL)
            if fc.function.external_execution:
                paused_tool_executions.append(
                    ToolExecution(
                        tool_call_id=fc.call_id,
                        tool_name=fc.function.name,
                        tool_args=fc.arguments,
                        external_execution_required=True,
                    )
                )

            if paused_tool_executions:
                yield ModelResponse(
                    tool_executions=paused_tool_executions,
                    event=ModelResponseEvent.tool_call_paused.value,
                )
                # We don't execute the function calls here
                continue

            yield from self.run_function_call(
                function_call=fc, function_call_results=function_call_results, additional_input=additional_input
            )

        # Add any additional messages at the end
        if additional_input:
            function_call_results.extend(additional_input)

    async def arun_function_call(
        self,
        function_call: FunctionCall,
    ) -> Tuple[Union[bool, AgentRunException], Timer, FunctionCall, FunctionExecutionResult]:
        """Run a single function call and return its success status, timer, and the FunctionCall object."""
        from inspect import isasyncgenfunction, iscoroutine, iscoroutinefunction

        function_call_timer = Timer()
        function_call_timer.start()
        success: Union[bool, AgentRunException] = False
        result: FunctionExecutionResult = FunctionExecutionResult(status="failure")

        try:
            if (
                iscoroutinefunction(function_call.function.entrypoint)
                or isasyncgenfunction(function_call.function.entrypoint)
                or iscoroutine(function_call.function.entrypoint)
            ):
                result = await function_call.aexecute()
                success = result.status == "success"

            # If any of the hooks are async, we need to run the function call asynchronously
            elif function_call.function.tool_hooks is not None and any(
                iscoroutinefunction(f) for f in function_call.function.tool_hooks
            ):
                result = await function_call.aexecute()
                success = result.status == "success"
            else:
                result = await asyncio.to_thread(function_call.execute)
                success = result.status == "success"
        except AgentRunException as e:
            success = e
        except Exception as e:
            log_error(f"Error executing function {function_call.function.name}: {e}")
            success = False
            raise e

        function_call_timer.stop()
        return success, function_call_timer, function_call, result

    async def arun_function_calls(
        self,
        function_calls: List[FunctionCall],
        function_call_results: List[Message],
        additional_input: Optional[List[Message]] = None,
        current_function_call_count: int = 0,
        function_call_limit: Optional[int] = None,
        skip_pause_check: bool = False,
    ) -> AsyncIterator[Union[ModelResponse, RunOutputEvent, TeamRunOutputEvent]]:
        # Additional messages from function calls that will be added to the function call results
        if additional_input is None:
            additional_input = []

        function_calls_to_run = []
        for fc in function_calls:
            if function_call_limit is not None:
                current_function_call_count += 1
                # We have reached the function call limit, so we add an error result to the function call results
                if current_function_call_count > function_call_limit:
                    function_call_results.append(self.create_tool_call_limit_error_result(fc))
                    # Skip this function call
                    continue
            function_calls_to_run.append(fc)

        # Yield tool_call_started events for all function calls or pause them
        for fc in function_calls_to_run:
            paused_tool_executions = []
            # The function cannot be executed without user confirmation
            if fc.function.requires_confirmation and not skip_pause_check:
                paused_tool_executions.append(
                    ToolExecution(
                        tool_call_id=fc.call_id,
                        tool_name=fc.function.name,
                        tool_args=fc.arguments,
                        requires_confirmation=True,
                    )
                )
            # If the function requires user input, we yield a message to the user
            if fc.function.requires_user_input and not skip_pause_check:
                user_input_schema = fc.function.user_input_schema
                if fc.arguments and user_input_schema:
                    for name, value in fc.arguments.items():
                        for user_input_field in user_input_schema:
                            if user_input_field.name == name:
                                user_input_field.value = value

                paused_tool_executions.append(
                    ToolExecution(
                        tool_call_id=fc.call_id,
                        tool_name=fc.function.name,
                        tool_args=fc.arguments,
                        requires_user_input=True,
                        user_input_schema=user_input_schema,
                    )
                )
            # If the function is from the user control flow tools, we handle it here
            if (
                fc.function.name == "get_user_input"
                and fc.arguments
                and fc.arguments.get("user_input_fields")
                and not skip_pause_check
            ):
                fc.function.requires_user_input = True
                user_input_schema = []
                for input_field in fc.arguments.get("user_input_fields", []):
                    field_type = input_field.get("field_type")
                    try:
                        python_type = eval(field_type) if isinstance(field_type, str) else field_type
                    except (NameError, SyntaxError):
                        python_type = str  # Default to str if type is invalid
                    user_input_schema.append(
                        UserInputField(
                            name=input_field.get("field_name"),
                            field_type=python_type,
                            description=input_field.get("field_description"),
                        )
                    )

                paused_tool_executions.append(
                    ToolExecution(
                        tool_call_id=fc.call_id,
                        tool_name=fc.function.name,
                        tool_args=fc.arguments,
                        requires_user_input=True,
                        user_input_schema=user_input_schema,
                    )
                )
            # If the function requires external execution, we yield a message to the user
            if fc.function.external_execution and not skip_pause_check:
                paused_tool_executions.append(
                    ToolExecution(
                        tool_call_id=fc.call_id,
                        tool_name=fc.function.name,
                        tool_args=fc.arguments,
                        external_execution_required=True,
                    )
                )

            if paused_tool_executions:
                yield ModelResponse(
                    tool_executions=paused_tool_executions,
                    event=ModelResponseEvent.tool_call_paused.value,
                )
                # We don't execute the function calls here
                continue

            yield ModelResponse(
                content=fc.get_call_str(),
                tool_executions=[
                    ToolExecution(
                        tool_call_id=fc.call_id,
                        tool_name=fc.function.name,
                        tool_args=fc.arguments,
                    )
                ],
                event=ModelResponseEvent.tool_call_started.value,
            )

        # Create and run all function calls in parallel (skip ones that need confirmation)
        if skip_pause_check:
            function_calls_to_run = function_calls_to_run
        else:
            function_calls_to_run = [
                fc
                for fc in function_calls_to_run
                if not (
                    fc.function.requires_confirmation
                    or fc.function.external_execution
                    or fc.function.requires_user_input
                )
            ]

        results = await asyncio.gather(
            *(self.arun_function_call(fc) for fc in function_calls_to_run), return_exceptions=True
        )

        # Separate async generators from other results for concurrent processing
        async_generator_results: List[Any] = []
        non_async_generator_results: List[Any] = []

        for result in results:
            if isinstance(result, BaseException):
                non_async_generator_results.append(result)
                continue

            function_call_success, function_call_timer, function_call, function_execution_result = result

            # Check if this result contains an async generator
            if isinstance(function_call.result, (AsyncGeneratorType, AsyncIterator)):
                async_generator_results.append(result)
            else:
                non_async_generator_results.append(result)

        # Process async generators with real-time event streaming using asyncio.Queue
        async_generator_outputs: Dict[int, Tuple[Any, str, Optional[BaseException]]] = {}
        event_queue: asyncio.Queue = asyncio.Queue()
        active_generators_count: int = len(async_generator_results)

        # Create background tasks for each async generator
        async def process_async_generator(result, generator_id):
            function_call_success, function_call_timer, function_call, function_execution_result = result
            function_call_output = ""

            try:
                async for item in function_call.result:
                    # This function yields agent/team/workflow run events
                    if isinstance(
                        item,
                        tuple(get_args(RunOutputEvent))
                        + tuple(get_args(TeamRunOutputEvent))
                        + tuple(get_args(WorkflowRunOutputEvent)),
                    ):
                        # We only capture content events
                        if isinstance(item, RunContentEvent) or isinstance(item, TeamRunContentEvent):
                            if item.content is not None and isinstance(item.content, BaseModel):
                                function_call_output += item.content.model_dump_json()
                            else:
                                # Capture output
                                function_call_output += item.content or ""

                            if function_call.function.show_result and item.content is not None:
                                await event_queue.put(ModelResponse(content=item.content))
                                continue

                        if isinstance(item, CustomEvent):
                            function_call_output += str(item)

                            # For WorkflowCompletedEvent, extract content for final output
                            from agno.run.workflow import WorkflowCompletedEvent

                            if isinstance(item, WorkflowCompletedEvent):
                                if item.content is not None:
                                    if isinstance(item.content, BaseModel):
                                        function_call_output += item.content.model_dump_json()
                                    else:
                                        function_call_output += str(item.content)

                        # Put the event into the queue to be yielded
                        await event_queue.put(item)

                    # Yield custom events emitted by the tool
                    else:
                        function_call_output += str(item)
                        if function_call.function.show_result and item is not None:
                            await event_queue.put(ModelResponse(content=str(item)))

                # Store the final output for this generator
                async_generator_outputs[generator_id] = (result, function_call_output, None)

            except Exception as e:
                # Store the exception
                async_generator_outputs[generator_id] = (result, "", e)

            # Signal that this generator is done
            await event_queue.put(("GENERATOR_DONE", generator_id))

        # Start all async generator tasks
        generator_tasks = []
        for i, result in enumerate(async_generator_results):
            task = asyncio.create_task(process_async_generator(result, i))
            generator_tasks.append(task)

        # Stream events from the queue as they arrive
        completed_generators_count = 0
        while completed_generators_count < active_generators_count:
            try:
                event = await event_queue.get()

                # Check if this is a completion signal
                if isinstance(event, tuple) and event[0] == "GENERATOR_DONE":
                    completed_generators_count += 1
                    continue

                # Yield the actual event
                yield event

            except Exception as e:
                log_error(f"Error processing async generator event: {e}")
                break

        # Now process all results (non-async generators and completed async generators)
        for i, original_result in enumerate(results):
            # If result is an exception, skip processing it
            if isinstance(original_result, BaseException):
                log_error(f"Error during function call: {original_result}")
                raise original_result

            # Unpack result
            function_call_success, function_call_timer, function_call, function_execution_result = original_result

            # Check if this was an async generator that was already processed
            async_function_call_output = None
            if isinstance(function_call.result, (AsyncGeneratorType, collections.abc.AsyncIterator)):
                # Find the corresponding processed result
                async_gen_index = 0
                for j, result in enumerate(results[: i + 1]):
                    if not isinstance(result, BaseException):
                        _, _, fc, _ = result
                        if isinstance(fc.result, (AsyncGeneratorType, collections.abc.AsyncIterator)):
                            if j == i:  # This is our async generator
                                if async_gen_index in async_generator_outputs:
                                    _, async_function_call_output, error = async_generator_outputs[async_gen_index]
                                    if error:
                                        log_error(f"Error in async generator: {error}")
                                        raise error
                                break
                            async_gen_index += 1

            updated_session_state = function_execution_result.updated_session_state

            # Handle AgentRunException
            stop_after_tool_call_from_exception = False
            if isinstance(function_call_success, AgentRunException):
                a_exc = function_call_success
                # Update additional messages from function call
                _handle_agent_exception(a_exc, additional_input)
                # If stop_execution is True, mark that we should stop after this tool call
                if a_exc.stop_execution:
                    stop_after_tool_call_from_exception = True
                # Set function call success to False if an exception occurred
                function_call_success = False

            # Process function call output
            function_call_output: str = ""

            # Check if this was an async generator that was already processed
            if async_function_call_output is not None:
                function_call_output = async_function_call_output
                # Events from async generators were already yielded in real-time above
            elif isinstance(function_call.result, (GeneratorType, collections.abc.Iterator)):
                try:
                    for item in function_call.result:
                        # This function yields agent/team/workflow run events
                        if isinstance(
                            item,
                            tuple(get_args(RunOutputEvent))
                            + tuple(get_args(TeamRunOutputEvent))
                            + tuple(get_args(WorkflowRunOutputEvent)),
                        ):
                            # We only capture content events
                            if isinstance(item, RunContentEvent) or isinstance(item, TeamRunContentEvent):
                                if item.content is not None and isinstance(item.content, BaseModel):
                                    function_call_output += item.content.model_dump_json()
                                else:
                                    # Capture output
                                    function_call_output += item.content or ""

                                if function_call.function.show_result and item.content is not None:
                                    yield ModelResponse(content=item.content)
                                    continue

                            # Yield the event itself to bubble it up
                            yield item
                        else:
                            function_call_output += str(item)
                            if function_call.function.show_result and item is not None:
                                yield ModelResponse(content=str(item))
                except Exception as e:
                    log_error(f"Error while iterating function result generator for {function_call.function.name}: {e}")
                    function_call.error = str(e)
                    function_call_success = False
            else:
                from agno.tools.function import ToolResult

                if isinstance(function_execution_result.result, ToolResult):
                    tool_result = function_execution_result.result
                    function_call_output = tool_result.content

                    if tool_result.images:
                        function_execution_result.images = tool_result.images
                    if tool_result.videos:
                        function_execution_result.videos = tool_result.videos
                    if tool_result.audios:
                        function_execution_result.audios = tool_result.audios
                    if tool_result.files:
                        function_execution_result.files = tool_result.files
                else:
                    function_call_output = str(function_call.result)

                if function_call.function.show_result and function_call_output is not None:
                    yield ModelResponse(content=function_call_output)

            # Create and yield function call result
            function_call_result = self.create_function_call_result(
                function_call,
                success=function_call_success,
                output=function_call_output,
                timer=function_call_timer,
                function_execution_result=function_execution_result,
            )
            # Override stop_after_tool_call if set by exception
            if stop_after_tool_call_from_exception:
                function_call_result.stop_after_tool_call = True
            yield ModelResponse(
                content=f"{function_call.get_call_str()} completed in {function_call_timer.elapsed:.4f}s. ",
                tool_executions=[
                    ToolExecution(
                        tool_call_id=function_call_result.tool_call_id,
                        tool_name=function_call_result.tool_name,
                        tool_args=function_call_result.tool_args,
                        tool_call_error=function_call_result.tool_call_error,
                        result=str(function_call_result.content),
                        stop_after_tool_call=function_call_result.stop_after_tool_call,
                        metrics=function_call_result.metrics,
                    )
                ],
                event=ModelResponseEvent.tool_call_completed.value,
                updated_session_state=updated_session_state,
                images=function_execution_result.images,
                videos=function_execution_result.videos,
                audios=function_execution_result.audios,
                files=function_execution_result.files,
            )

            # Add function call result to function call results
            function_call_results.append(function_call_result)

        # Add any additional messages at the end
        if additional_input:
            function_call_results.extend(additional_input)

    def _prepare_function_calls(
        self,
        assistant_message: Message,
        messages: List[Message],
        model_response: ModelResponse,
        functions: Optional[Dict[str, Function]] = None,
    ) -> List[FunctionCall]:
        """
        Prepare function calls from tool calls in the assistant message.
        """
        if model_response.content is None:
            model_response.content = ""
        if model_response.tool_calls is None:
            model_response.tool_calls = []

        function_calls_to_run: List[FunctionCall] = self.get_function_calls_to_run(
            assistant_message=assistant_message, messages=messages, functions=functions
        )
        return function_calls_to_run

    def format_function_call_results(
        self,
        messages: List[Message],
        function_call_results: List[Message],
        compress_tool_results: bool = False,
        **kwargs,
    ) -> None:
        """
        Format function call results.
        """
        if len(function_call_results) > 0:
            messages.extend(function_call_results)

    def _handle_function_call_media(
        self, messages: List[Message], function_call_results: List[Message], send_media_to_model: bool = True
    ) -> None:
        """
        Handle media artifacts from function calls by adding follow-up user messages for generated media if needed.
        """
        if not function_call_results:
            return

        # Collect all media artifacts from function calls
        all_images: List[Image] = []
        all_videos: List[Video] = []
        all_audio: List[Audio] = []
        all_files: List[File] = []

        for result_message in function_call_results:
            if result_message.images:
                all_images.extend(result_message.images)
                # Remove images from tool message to avoid errors on the LLMs
                result_message.images = None

            if result_message.videos:
                all_videos.extend(result_message.videos)
                result_message.videos = None

            if result_message.audio:
                all_audio.extend(result_message.audio)
                result_message.audio = None

            if result_message.files:
                all_files.extend(result_message.files)
                result_message.files = None

        # Only add media message if we should send media to model
        if send_media_to_model and (all_images or all_videos or all_audio or all_files):
            # If we have media artifacts, add a follow-up "user" message instead of a "tool"
            # message with the media artifacts which throws error for some models
            media_message = Message(
                role="user",
                content="Take note of the following content",
                images=all_images if all_images else None,
                videos=all_videos if all_videos else None,
                audio=all_audio if all_audio else None,
                files=all_files if all_files else None,
            )
            messages.append(media_message)

    def get_system_message_for_model(self, tools: Optional[List[Any]] = None) -> Optional[str]:
        return self.system_prompt

    def get_instructions_for_model(self, tools: Optional[List[Any]] = None) -> Optional[List[str]]:
        return self.instructions

    def __deepcopy__(self, memo):
        """Create a deep copy of the Model instance.

        Args:
            memo (dict): Dictionary of objects already copied during the current copying pass.

        Returns:
            Model: A new Model instance with deeply copied attributes.
        """
        from copy import copy, deepcopy

        # Create a new instance without calling __init__
        cls = self.__class__
        new_model = cls.__new__(cls)
        memo[id(self)] = new_model

        # Deep copy all attributes except client objects
        for k, v in self.__dict__.items():
            if k in {"response_format", "_tools", "_functions"}:
                continue
            # Skip client objects
            if k in {"client", "async_client", "http_client", "mistral_client", "model_client"}:
                setattr(new_model, k, None)
                continue
            try:
                setattr(new_model, k, deepcopy(v, memo))
            except Exception:
                try:
                    setattr(new_model, k, copy(v))
                except Exception:
                    setattr(new_model, k, v)

        return new_model<|MERGE_RESOLUTION|>--- conflicted
+++ resolved
@@ -528,17 +528,9 @@
             _compression_manager = compression_manager if _compress_tool_results else None
 
             while True:
-<<<<<<< HEAD
                 # Compress context or tool results BEFORE making API call
                 if compression_manager and compression_manager.should_compress(messages, tools):
                     compression_manager.compress(messages, tools)
-=======
-                # Compress tool results if compression is enabled and threshold is met
-                if _compression_manager is not None and _compression_manager.should_compress(
-                    messages, tools, model=self
-                ):
-                    _compression_manager.compress(messages)
->>>>>>> b38b84bf
 
                 # Get response from model
                 assistant_message = Message(role=self.assistant_message_role)
@@ -738,17 +730,9 @@
             function_call_count = 0
 
             while True:
-<<<<<<< HEAD
                 # Compress context or tool results BEFORE making API call
                 if compression_manager and compression_manager.should_compress(messages, tools):
                     await compression_manager.acompress(messages, tools)
-=======
-                # Compress existing tool results BEFORE making API call to avoid context overflow
-                if _compression_manager is not None and await _compression_manager.ashould_compress(
-                    messages, tools, model=self
-                ):
-                    await _compression_manager.acompress(messages)
->>>>>>> b38b84bf
 
                 # Get response from model
                 assistant_message = Message(role=self.assistant_message_role)
@@ -1173,17 +1157,9 @@
             function_call_count = 0
 
             while True:
-<<<<<<< HEAD
                 # Compress context or tool results BEFORE invoke
                 if compression_manager and compression_manager.should_compress(messages, tools):
                     compression_manager.compress(messages, tools)
-=======
-                # Compress existing tool results BEFORE invoke
-                if _compression_manager is not None and _compression_manager.should_compress(
-                    messages, tools, model=self
-                ):
-                    _compression_manager.compress(messages)
->>>>>>> b38b84bf
 
                 assistant_message = Message(role=self.assistant_message_role)
                 # Create assistant message and stream data
@@ -1399,17 +1375,9 @@
             function_call_count = 0
 
             while True:
-<<<<<<< HEAD
                 # Compress context or tool results BEFORE making API call
                 if compression_manager and compression_manager.should_compress(messages, tools):
                     await compression_manager.acompress(messages, tools)
-=======
-                # Compress existing tool results BEFORE making API call to avoid context overflow
-                if _compression_manager is not None and await _compression_manager.ashould_compress(
-                    messages, tools, model=self
-                ):
-                    await _compression_manager.acompress(messages)
->>>>>>> b38b84bf
 
                 # Create assistant message and stream data
                 assistant_message = Message(role=self.assistant_message_role)
