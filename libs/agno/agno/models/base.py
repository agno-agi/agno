--- conflicted
+++ resolved
@@ -1033,11 +1033,8 @@
             assistant_message: Message to update with metrics
             response_usage: Usage data from model provider
         """
-<<<<<<< HEAD
+
         # Standard token metrics
-
-=======
->>>>>>> d3c321f7
         if isinstance(response_usage, dict):
             if "input_tokens" in response_usage:
                 assistant_message.metrics.input_tokens = response_usage.get("input_tokens", 0)
