--- conflicted
+++ resolved
@@ -1018,54 +1018,8 @@
         """
         Log messages for debugging.
         """
-<<<<<<< HEAD
-        if not tool_calls_data:
-            return []
-
-        tool_calls: List[Dict[str, Any]] = []
-        current_index = 0
-        for _tool_call in tool_calls_data:
-            if not _tool_call:
-                continue
-
-            # Use current_index if index is not available
-            _index = getattr(_tool_call, "index", None)
-            if _index is None:
-                _index = current_index
-                current_index += 1
-
-            _tool_call_id = getattr(_tool_call, "id", None)
-            _tool_call_type = getattr(_tool_call, "type", None)
-            _function = getattr(_tool_call, "function", None)
-            _function_name = getattr(_function, "name", None) if _function else None
-            _function_arguments = getattr(_function, "arguments", None) if _function else None
-
-            # Ensure _index is valid
-            while len(tool_calls) <= _index:
-                tool_calls.append({})
-
-            tool_call_entry = tool_calls[_index]
-            if not tool_call_entry:
-                tool_call_entry["id"] = _tool_call_id
-                tool_call_entry["type"] = _tool_call_type
-                tool_call_entry["function"] = {
-                    "name": _function_name or "",
-                    "arguments": _function_arguments or "",
-                }
-            else:
-                if _function_name:
-                    tool_call_entry["function"]["name"] += _function_name
-                if _function_arguments:
-                    tool_call_entry["function"]["arguments"] += _function_arguments
-                if _tool_call_id:
-                    tool_call_entry["id"] = _tool_call_id
-                if _tool_call_type:
-                    tool_call_entry["type"] = _tool_call_type
-        return tool_calls
-=======
         for m in messages:
             m.log()
->>>>>>> 551aadb2
 
     def get_system_message_for_model(self) -> Optional[str]:
         return self.system_prompt
