--- conflicted
+++ resolved
@@ -1,13 +1,8 @@
 from dataclasses import dataclass
 from os import getenv
-<<<<<<< HEAD
-from pathlib import Path
-from typing import Any, AsyncIterator, Dict, Iterator, List, Optional, Sequence, Tuple, Type, Union
+from typing import Any, AsyncIterator, Dict, Iterator, List, Optional, Tuple, Type, Union
 
 from pydantic import BaseModel
-=======
-from typing import Any, AsyncIterator, Dict, Iterator, List, Optional, Tuple
->>>>>>> 92bfb00a
 
 from agno.exceptions import ModelProviderError
 from agno.models.base import MessageData, Model
