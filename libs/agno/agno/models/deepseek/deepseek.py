from dataclasses import dataclass, field
from os import getenv
from typing import Any, Dict, Optional

<<<<<<< HEAD
from agno.exceptions import ModelProviderError
=======
from agno.exceptions import ModelAuthenticationError
>>>>>>> 93540011
from agno.models.openai.like import OpenAILike


@dataclass
class DeepSeek(OpenAILike):
    """
    A class for interacting with DeepSeek models.

    Attributes:
        id (str): The model id. Defaults to "deepseek-chat".
        name (str): The model name. Defaults to "DeepSeek".
        provider (str): The provider name. Defaults to "DeepSeek".
        api_key (Optional[str]): The API key.
        base_url (str): The base URL. Defaults to "https://api.deepseek.com".
    """

    id: str = "deepseek-chat"
    name: str = "DeepSeek"
    provider: str = "DeepSeek"

    api_key: Optional[str] = field(default_factory=lambda: getenv("DEEPSEEK_API_KEY"))
    base_url: str = "https://api.deepseek.com"

    # Their support for structured outputs is currently broken
    supports_native_structured_outputs: bool = False

    def _get_client_params(self) -> Dict[str, Any]:
        # Fetch API key from env if not already set
        if not self.api_key:
            self.api_key = getenv("DEEPSEEK_API_KEY")
            if not self.api_key:
                # Raise error immediately if key is missing
                raise ModelAuthenticationError(
                    message="DEEPSEEK_API_KEY not set. Please set the DEEPSEEK_API_KEY environment variable.",
                    model_name=self.name,
                )

        # Define base client params
        base_params = {
            "api_key": self.api_key,
            "organization": self.organization,
            "base_url": self.base_url,
            "timeout": self.timeout,
            "max_retries": self.max_retries,
            "default_headers": self.default_headers,
            "default_query": self.default_query,
        }

        # Create client_params dict with non-None values
        client_params = {k: v for k, v in base_params.items() if v is not None}

        # Add additional client params if provided
        if self.client_params:
            client_params.update(self.client_params)
        return client_params<|MERGE_RESOLUTION|>--- conflicted
+++ resolved
@@ -2,11 +2,7 @@
 from os import getenv
 from typing import Any, Dict, Optional
 
-<<<<<<< HEAD
-from agno.exceptions import ModelProviderError
-=======
 from agno.exceptions import ModelAuthenticationError
->>>>>>> 93540011
 from agno.models.openai.like import OpenAILike
 
 
