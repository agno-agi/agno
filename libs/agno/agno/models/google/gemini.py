import asyncio
import base64
import json
import time
from collections.abc import AsyncIterator
from dataclasses import dataclass
from os import getenv
from pathlib import Path
from typing import Any, Dict, Iterator, List, Optional, Type, Union
from uuid import uuid4

from pydantic import BaseModel

from agno.exceptions import ModelProviderError
from agno.media import Audio, File, Image, Video
from agno.models.base import Model
from agno.models.message import Citations, Message, UrlCitation
from agno.models.metrics import Metrics
from agno.models.response import ModelResponse
from agno.run.agent import RunOutput
from agno.tools.function import Function
from agno.utils.gemini import format_function_definitions, format_image_for_message, prepare_response_schema
from agno.utils.log import log_debug, log_error, log_info, log_warning

try:
    from google import genai
    from google.genai import Client as GeminiClient
    from google.genai.errors import ClientError, ServerError
    from google.genai.types import (
        Content,
        DynamicRetrievalConfig,
        FileSearch,
        FunctionCallingConfigMode,
        GenerateContentConfig,
        GenerateContentResponse,
        GenerateContentResponseUsageMetadata,
        GoogleSearch,
        GoogleSearchRetrieval,
        Operation,
        Part,
        Retrieval,
        ThinkingConfig,
        Tool,
        UrlContext,
        VertexAISearch,
    )
    from google.genai.types import (
        File as GeminiFile,
    )
except ImportError:
    raise ImportError(
        "`google-genai` not installed or not at the latest version. Please install it using `pip install -U google-genai`"
    )


@dataclass
class Gemini(Model):
    """
    Gemini model class for Google's Generative AI models.

    Vertex AI:
    - You will need Google Cloud credentials to use the Vertex AI API. Run `gcloud auth application-default login` to set credentials.
    - Set `vertexai` to `True` to use the Vertex AI API.
    - Set your `project_id` (or set `GOOGLE_CLOUD_PROJECT` environment variable) and `location` (optional).
    - Set `http_options` (optional) to configure the HTTP options.

    Based on https://googleapis.github.io/python-genai/
    """

    id: str = "gemini-2.0-flash-001"
    name: str = "Gemini"
    provider: str = "Google"

    supports_native_structured_outputs: bool = True

    # Request parameters
    function_declarations: Optional[List[Any]] = None
    generation_config: Optional[Any] = None
    safety_settings: Optional[List[Any]] = None
    generative_model_kwargs: Optional[Dict[str, Any]] = None
    search: bool = False
    grounding: bool = False
    grounding_dynamic_threshold: Optional[float] = None
    url_context: bool = False
    vertexai_search: bool = False
    vertexai_search_datastore: Optional[str] = None

    # Gemini File Search capabilities
    file_search_store_names: Optional[List[str]] = None
    file_search_metadata_filter: Optional[str] = None

    temperature: Optional[float] = None
    top_p: Optional[float] = None
    top_k: Optional[int] = None
    max_output_tokens: Optional[int] = None
    stop_sequences: Optional[list[str]] = None
    logprobs: Optional[bool] = None
    presence_penalty: Optional[float] = None
    frequency_penalty: Optional[float] = None
    seed: Optional[int] = None
    response_modalities: Optional[list[str]] = None  # "TEXT", "IMAGE", and/or "AUDIO"
    speech_config: Optional[dict[str, Any]] = None
    cached_content: Optional[Any] = None
    thinking_budget: Optional[int] = None  # Thinking budget for Gemini 2.5 models
    include_thoughts: Optional[bool] = None  # Include thought summaries in response
    thinking_level: Optional[str] = None  # "low", "high"
    request_params: Optional[Dict[str, Any]] = None

    # Client parameters
    api_key: Optional[str] = None
    vertexai: bool = False
    project_id: Optional[str] = None
    location: Optional[str] = None
    client_params: Optional[Dict[str, Any]] = None

    # Gemini client
    client: Optional[GeminiClient] = None

    # The role to map the Gemini response
    role_map = {
        "model": "assistant",
    }

    # The role to map the Message
    reverse_role_map = {
        "assistant": "model",
        "tool": "user",
    }

    def get_client(self) -> GeminiClient:
        """
        Returns an instance of the GeminiClient client.

        Returns:
            GeminiClient: The GeminiClient client.
        """
        if self.client:
            return self.client
        client_params: Dict[str, Any] = {}
        vertexai = self.vertexai or getenv("GOOGLE_GENAI_USE_VERTEXAI", "false").lower() == "true"

        if not vertexai:
            self.api_key = self.api_key or getenv("GOOGLE_API_KEY")
            if not self.api_key:
                log_error("GOOGLE_API_KEY not set. Please set the GOOGLE_API_KEY environment variable.")
            client_params["api_key"] = self.api_key
        else:
            log_info("Using Vertex AI API")
            client_params["vertexai"] = True
            project_id = self.project_id or getenv("GOOGLE_CLOUD_PROJECT")
            if not project_id:
                log_error("GOOGLE_CLOUD_PROJECT not set. Please set the GOOGLE_CLOUD_PROJECT environment variable.")
            location = self.location or getenv("GOOGLE_CLOUD_LOCATION")
            if not location:
                log_error("GOOGLE_CLOUD_LOCATION not set. Please set the GOOGLE_CLOUD_LOCATION environment variable.")
            client_params["project"] = project_id
            client_params["location"] = location

        client_params = {k: v for k, v in client_params.items() if v is not None}

        if self.client_params:
            client_params.update(self.client_params)

        self.client = genai.Client(**client_params)
        return self.client

    def _append_file_search_tool(self, builtin_tools: List[Tool]) -> None:
        """Append Gemini File Search tool to builtin_tools if file search is enabled.

        Args:
            builtin_tools: List of built-in tools to append to.
        """
        if not self.file_search_store_names:
            return

        log_debug("Gemini File Search enabled.")
        file_search_config: Dict[str, Any] = {"file_search_store_names": self.file_search_store_names}
        if self.file_search_metadata_filter:
            file_search_config["metadata_filter"] = self.file_search_metadata_filter
        builtin_tools.append(Tool(file_search=FileSearch(**file_search_config)))  # type: ignore[arg-type]

    def get_request_params(
        self,
        system_message: Optional[str] = None,
        response_format: Optional[Union[Dict, Type[BaseModel]]] = None,
        tools: Optional[List[Dict[str, Any]]] = None,
        tool_choice: Optional[Union[str, Dict[str, Any]]] = None,
    ) -> Dict[str, Any]:
        """
        Returns the request keyword arguments for the GenerativeModel client.
        """
        request_params = {}
        # User provides their own generation config
        if self.generation_config is not None:
            if isinstance(self.generation_config, GenerateContentConfig):
                config = self.generation_config.model_dump()
            else:
                config = self.generation_config
        else:
            config = {}

        if self.generative_model_kwargs:
            config.update(self.generative_model_kwargs)

        config.update(
            {
                "safety_settings": self.safety_settings,
                "temperature": self.temperature,
                "top_p": self.top_p,
                "top_k": self.top_k,
                "max_output_tokens": self.max_output_tokens,
                "stop_sequences": self.stop_sequences,
                "logprobs": self.logprobs,
                "presence_penalty": self.presence_penalty,
                "frequency_penalty": self.frequency_penalty,
                "seed": self.seed,
                "response_modalities": self.response_modalities,
                "speech_config": self.speech_config,
                "cached_content": self.cached_content,
            }
        )

        if system_message is not None:
            config["system_instruction"] = system_message  # type: ignore

        if response_format is not None and isinstance(response_format, type) and issubclass(response_format, BaseModel):
            config["response_mime_type"] = "application/json"  # type: ignore
            # Convert Pydantic model using our hybrid approach
            # This will handle complex schemas with nested models, dicts, and circular refs
            config["response_schema"] = prepare_response_schema(response_format)

        # Add thinking configuration
        thinking_config_params: Dict[str, Any] = {}
        if self.thinking_budget is not None:
            thinking_config_params["thinking_budget"] = self.thinking_budget
        if self.include_thoughts is not None:
            thinking_config_params["include_thoughts"] = self.include_thoughts
        if self.thinking_level is not None:
            thinking_config_params["thinking_level"] = self.thinking_level
        if thinking_config_params:
            config["thinking_config"] = ThinkingConfig(**thinking_config_params)

        # Build tools array based on enabled built-in tools
        builtin_tools = []

        if self.grounding:
            log_info(
                "Grounding enabled. This is a legacy tool. For Gemini 2.0+ Please use enable `search` flag instead."
            )
            builtin_tools.append(
                Tool(
                    google_search=GoogleSearchRetrieval(
                        dynamic_retrieval_config=DynamicRetrievalConfig(
                            dynamic_threshold=self.grounding_dynamic_threshold
                        )
                    )
                )
            )

        if self.search:
            log_info("Google Search enabled.")
            builtin_tools.append(Tool(google_search=GoogleSearch()))

        if self.url_context:
            log_info("URL context enabled.")
            builtin_tools.append(Tool(url_context=UrlContext()))

        if self.vertexai_search:
            log_info("Vertex AI Search enabled.")
            if not self.vertexai_search_datastore:
                log_error("vertexai_search_datastore must be provided when vertexai_search is enabled.")
                raise ValueError("vertexai_search_datastore must be provided when vertexai_search is enabled.")
            builtin_tools.append(
                Tool(retrieval=Retrieval(vertex_ai_search=VertexAISearch(datastore=self.vertexai_search_datastore)))
            )

        self._append_file_search_tool(builtin_tools)

        # Set tools in config
        if builtin_tools:
            if tools:
                log_info("Built-in tools enabled. External tools will be disabled.")
            config["tools"] = builtin_tools
        elif tools:
            config["tools"] = [format_function_definitions(tools)]

        if tool_choice is not None:
            if isinstance(tool_choice, str) and tool_choice.lower() == "auto":
                config["tool_config"] = {"function_calling_config": {"mode": FunctionCallingConfigMode.AUTO}}
            elif isinstance(tool_choice, str) and tool_choice.lower() == "none":
                config["tool_config"] = {"function_calling_config": {"mode": FunctionCallingConfigMode.NONE}}
            elif isinstance(tool_choice, str) and tool_choice.lower() == "validated":
                config["tool_config"] = {"function_calling_config": {"mode": FunctionCallingConfigMode.VALIDATED}}
            elif isinstance(tool_choice, str) and tool_choice.lower() == "any":
                config["tool_config"] = {"function_calling_config": {"mode": FunctionCallingConfigMode.ANY}}
            else:
                config["tool_config"] = {"function_calling_config": {"mode": tool_choice}}

        config = {k: v for k, v in config.items() if v is not None}

        if config:
            request_params["config"] = GenerateContentConfig(**config)

        # Filter out None values
        if self.request_params:
            request_params.update(self.request_params)

        if request_params:
            log_debug(f"Calling {self.provider} with request parameters: {request_params}", log_level=2)
        return request_params

    def count_tokens(
        self,
        messages: List[Message],
<<<<<<< HEAD
        tools: Optional[List[Union[Function, dict]]] = None,
    ) -> int:
        if not self.vertexai:
=======
        tools: Optional[List[Union[Function, Dict[str, Any]]]] = None,
    ) -> int:
        if not self.vertexai:
            log_warning("Gemini count_tokens requires VertexAI. Falling back to tiktoken-based estimation.")
>>>>>>> be4e3c18
            return super().count_tokens(messages, tools)

        contents, system_instruction = self._format_messages(messages, compress_tool_results=True)

        config: Dict[str, Any] = {}
        if system_instruction:
            config["system_instruction"] = system_instruction
        if tools:
            formatted_tools = self._format_tools(tools)
            gemini_tools = format_function_definitions(formatted_tools)
            if gemini_tools:
                config["tools"] = [gemini_tools]

        response = self.get_client().models.count_tokens(
            model=self.id,
            contents=contents,
            config=config if config else None,  # type: ignore
        )
        return response.total_tokens or 0

    def invoke(
        self,
        messages: List[Message],
        assistant_message: Message,
        response_format: Optional[Union[Dict, Type[BaseModel]]] = None,
        tools: Optional[List[Dict[str, Any]]] = None,
        tool_choice: Optional[Union[str, Dict[str, Any]]] = None,
        run_response: Optional[RunOutput] = None,
        compress_tool_results: bool = False,
    ) -> ModelResponse:
        """
        Invokes the model with a list of messages and returns the response.
        """
        formatted_messages, system_message = self._format_messages(messages, compress_tool_results)
        request_kwargs = self.get_request_params(
            system_message, response_format=response_format, tools=tools, tool_choice=tool_choice
        )
        try:
            if run_response and run_response.metrics:
                run_response.metrics.set_time_to_first_token()

            assistant_message.metrics.start_timer()
            provider_response = self.get_client().models.generate_content(
                model=self.id,
                contents=formatted_messages,
                **request_kwargs,
            )
            assistant_message.metrics.stop_timer()

            model_response = self._parse_provider_response(provider_response, response_format=response_format)

            return model_response

        except (ClientError, ServerError) as e:
            log_error(f"Error from Gemini API: {e}")
            error_message = str(e.response) if hasattr(e, "response") else str(e)
            raise ModelProviderError(
                message=error_message,
                status_code=e.code if hasattr(e, "code") and e.code is not None else 502,
                model_name=self.name,
                model_id=self.id,
            ) from e
        except Exception as e:
            log_error(f"Unknown error from Gemini API: {e}")
            raise ModelProviderError(message=str(e), model_name=self.name, model_id=self.id) from e

    def invoke_stream(
        self,
        messages: List[Message],
        assistant_message: Message,
        response_format: Optional[Union[Dict, Type[BaseModel]]] = None,
        tools: Optional[List[Dict[str, Any]]] = None,
        tool_choice: Optional[Union[str, Dict[str, Any]]] = None,
        run_response: Optional[RunOutput] = None,
        compress_tool_results: bool = False,
    ) -> Iterator[ModelResponse]:
        """
        Invokes the model with a list of messages and returns the response as a stream.
        """
        formatted_messages, system_message = self._format_messages(messages, compress_tool_results)

        request_kwargs = self.get_request_params(
            system_message, response_format=response_format, tools=tools, tool_choice=tool_choice
        )
        try:
            if run_response and run_response.metrics:
                run_response.metrics.set_time_to_first_token()

            assistant_message.metrics.start_timer()
            for response in self.get_client().models.generate_content_stream(
                model=self.id,
                contents=formatted_messages,
                **request_kwargs,
            ):
                yield self._parse_provider_response_delta(response)

            assistant_message.metrics.stop_timer()

        except (ClientError, ServerError) as e:
            log_error(f"Error from Gemini API: {e}")
            raise ModelProviderError(
                message=str(e.response) if hasattr(e, "response") else str(e),
                status_code=e.code if hasattr(e, "code") and e.code is not None else 502,
                model_name=self.name,
                model_id=self.id,
            ) from e
        except Exception as e:
            log_error(f"Unknown error from Gemini API: {e}")
            raise ModelProviderError(message=str(e), model_name=self.name, model_id=self.id) from e

    async def ainvoke(
        self,
        messages: List[Message],
        assistant_message: Message,
        response_format: Optional[Union[Dict, Type[BaseModel]]] = None,
        tools: Optional[List[Dict[str, Any]]] = None,
        tool_choice: Optional[Union[str, Dict[str, Any]]] = None,
        run_response: Optional[RunOutput] = None,
        compress_tool_results: bool = False,
    ) -> ModelResponse:
        """
        Invokes the model with a list of messages and returns the response.
        """
        formatted_messages, system_message = self._format_messages(messages, compress_tool_results)

        request_kwargs = self.get_request_params(
            system_message, response_format=response_format, tools=tools, tool_choice=tool_choice
        )

        try:
            if run_response and run_response.metrics:
                run_response.metrics.set_time_to_first_token()

            assistant_message.metrics.start_timer()
            provider_response = await self.get_client().aio.models.generate_content(
                model=self.id,
                contents=formatted_messages,
                **request_kwargs,
            )
            assistant_message.metrics.stop_timer()

            model_response = self._parse_provider_response(provider_response, response_format=response_format)

            return model_response

        except (ClientError, ServerError) as e:
            log_error(f"Error from Gemini API: {e}")
            raise ModelProviderError(
                message=str(e.response) if hasattr(e, "response") else str(e),
                status_code=e.code if hasattr(e, "code") and e.code is not None else 502,
                model_name=self.name,
                model_id=self.id,
            ) from e
        except Exception as e:
            log_error(f"Unknown error from Gemini API: {e}")
            raise ModelProviderError(message=str(e), model_name=self.name, model_id=self.id) from e

    async def ainvoke_stream(
        self,
        messages: List[Message],
        assistant_message: Message,
        response_format: Optional[Union[Dict, Type[BaseModel]]] = None,
        tools: Optional[List[Dict[str, Any]]] = None,
        tool_choice: Optional[Union[str, Dict[str, Any]]] = None,
        run_response: Optional[RunOutput] = None,
        compress_tool_results: bool = False,
    ) -> AsyncIterator[ModelResponse]:
        """
        Invokes the model with a list of messages and returns the response as a stream.
        """
        formatted_messages, system_message = self._format_messages(messages, compress_tool_results)

        request_kwargs = self.get_request_params(
            system_message, response_format=response_format, tools=tools, tool_choice=tool_choice
        )

        try:
            if run_response and run_response.metrics:
                run_response.metrics.set_time_to_first_token()

            assistant_message.metrics.start_timer()

            async_stream = await self.get_client().aio.models.generate_content_stream(
                model=self.id,
                contents=formatted_messages,
                **request_kwargs,
            )
            async for chunk in async_stream:
                yield self._parse_provider_response_delta(chunk)

            assistant_message.metrics.stop_timer()

        except (ClientError, ServerError) as e:
            log_error(f"Error from Gemini API: {e}")
            raise ModelProviderError(
                message=str(e.response) if hasattr(e, "response") else str(e),
                status_code=e.code if hasattr(e, "code") and e.code is not None else 502,
                model_name=self.name,
                model_id=self.id,
            ) from e
        except Exception as e:
            log_error(f"Unknown error from Gemini API: {e}")
            raise ModelProviderError(message=str(e), model_name=self.name, model_id=self.id) from e

    def _format_messages(self, messages: List[Message], compress_tool_results: bool = False):
        """
        Converts a list of Message objects to the Gemini-compatible format.

        Args:
            messages (List[Message]): The list of messages to convert.
            compress_tool_results: Whether to compress tool results.
        """
        formatted_messages: List = []
        file_content: Optional[Union[GeminiFile, Part]] = None
        system_message = None

        for message in messages:
            role = message.role
            if role in ["system", "developer"]:
                system_message = message.content
                continue

            # Set the role for the message according to Gemini's requirements
            role = self.reverse_role_map.get(role, role)

            # Add content to the message for the model
            content = message.get_content(use_compressed_content=compress_tool_results)

            # Initialize message_parts to be used for Gemini
            message_parts: List[Any] = []

            # Function calls
            if role == "model" and message.tool_calls is not None and len(message.tool_calls) > 0:
                if content is not None:
                    content_str = content if isinstance(content, str) else str(content)
                    part = Part.from_text(text=content_str)
                    if message.provider_data and "thought_signature" in message.provider_data:
                        part.thought_signature = base64.b64decode(message.provider_data["thought_signature"])
                    message_parts.append(part)
                for tool_call in message.tool_calls:
                    part = Part.from_function_call(
                        name=tool_call["function"]["name"],
                        args=json.loads(tool_call["function"]["arguments"]),
                    )
                    if "thought_signature" in tool_call:
                        part.thought_signature = base64.b64decode(tool_call["thought_signature"])
                    message_parts.append(part)
            # Function call results
            elif message.tool_calls is not None and len(message.tool_calls) > 0:
                for idx, tool_call in enumerate(message.tool_calls):
                    if isinstance(content, list) and idx < len(content):
                        original_from_list = content[idx]

                        if compress_tool_results:
                            compressed_from_tool_call = tool_call.get("content")
                            tc_content = compressed_from_tool_call if compressed_from_tool_call else original_from_list
                        else:
                            tc_content = original_from_list
                    else:
                        tc_content = message.get_content(use_compressed_content=compress_tool_results)

                        if tc_content is None:
                            tc_content = tool_call.get("content")
                            if tc_content is None:
                                tc_content = content

                    message_parts.append(
                        Part.from_function_response(name=tool_call["tool_name"], response={"result": tc_content})
                    )
            # Regular text content
            else:
                if isinstance(content, str):
                    part = Part.from_text(text=content)
                    if message.provider_data and "thought_signature" in message.provider_data:
                        part.thought_signature = base64.b64decode(message.provider_data["thought_signature"])
                    message_parts = [part]

            if role == "user" and message.tool_calls is None:
                # Add images to the message for the model
                if message.images is not None:
                    for image in message.images:
                        if image.content is not None and isinstance(image.content, GeminiFile):
                            # Google recommends that if using a single image, place the text prompt after the image.
                            message_parts.insert(0, image.content)
                        else:
                            image_content = format_image_for_message(image)
                            if image_content:
                                message_parts.append(Part.from_bytes(**image_content))

                # Add videos to the message for the model
                if message.videos is not None:
                    try:
                        for video in message.videos:
                            # Case 1: Video is a file_types.File object (Recommended)
                            # Add it as a File object
                            if video.content is not None and isinstance(video.content, GeminiFile):
                                # Google recommends that if using a single video, place the text prompt after the video.
                                if video.content.uri and video.content.mime_type:
                                    message_parts.insert(
                                        0, Part.from_uri(file_uri=video.content.uri, mime_type=video.content.mime_type)
                                    )
                            else:
                                video_file = self._format_video_for_message(video)
                                if video_file is not None:
                                    message_parts.insert(0, video_file)
                    except Exception as e:
                        log_warning(f"Failed to load video from {message.videos}: {e}")
                        continue

                # Add audio to the message for the model
                if message.audio is not None:
                    try:
                        for audio_snippet in message.audio:
                            if audio_snippet.content is not None and isinstance(audio_snippet.content, GeminiFile):
                                # Google recommends that if using a single audio file, place the text prompt after the audio file.
                                if audio_snippet.content.uri and audio_snippet.content.mime_type:
                                    message_parts.insert(
                                        0,
                                        Part.from_uri(
                                            file_uri=audio_snippet.content.uri,
                                            mime_type=audio_snippet.content.mime_type,
                                        ),
                                    )
                            else:
                                audio_content = self._format_audio_for_message(audio_snippet)
                                if audio_content:
                                    message_parts.append(audio_content)
                    except Exception as e:
                        log_warning(f"Failed to load audio from {message.audio}: {e}")
                        continue

                # Add files to the message for the model
                if message.files is not None:
                    for file in message.files:
                        file_content = self._format_file_for_message(file)
                        if isinstance(file_content, Part):
                            formatted_messages.append(file_content)

            final_message = Content(role=role, parts=message_parts)
            formatted_messages.append(final_message)

            if isinstance(file_content, GeminiFile):
                formatted_messages.insert(0, file_content)

        return formatted_messages, system_message

    def _format_audio_for_message(self, audio: Audio) -> Optional[Union[Part, GeminiFile]]:
        # Case 1: Audio is a bytes object
        if audio.content and isinstance(audio.content, bytes):
            mime_type = f"audio/{audio.format}" if audio.format else "audio/mp3"
            return Part.from_bytes(mime_type=mime_type, data=audio.content)

        # Case 2: Audio is an url
        elif audio.url is not None:
            audio_bytes = audio.get_content_bytes()  # type: ignore
            if audio_bytes is not None:
                mime_type = f"audio/{audio.format}" if audio.format else "audio/mp3"
                return Part.from_bytes(mime_type=mime_type, data=audio_bytes)
            else:
                log_warning(f"Failed to download audio from {audio}")
                return None

        # Case 3: Audio is a local file path
        elif audio.filepath is not None:
            audio_path = audio.filepath if isinstance(audio.filepath, Path) else Path(audio.filepath)

            remote_file_name = f"files/{audio_path.stem.lower().replace('_', '')}"
            # Check if video is already uploaded
            existing_audio_upload = None
            try:
                if remote_file_name:
                    existing_audio_upload = self.get_client().files.get(name=remote_file_name)
            except Exception as e:
                log_warning(f"Error getting file {remote_file_name}: {e}")

            if existing_audio_upload and existing_audio_upload.state and existing_audio_upload.state.name == "SUCCESS":
                audio_file = existing_audio_upload
            else:
                # Upload the video file to the Gemini API
                if audio_path.exists() and audio_path.is_file():
                    audio_file = self.get_client().files.upload(
                        file=audio_path,
                        config=dict(
                            name=remote_file_name,
                            display_name=audio_path.stem,
                            mime_type=f"audio/{audio.format}" if audio.format else "audio/mp3",
                        ),
                    )
                else:
                    log_error(f"Audio file {audio_path} does not exist.")
                    return None

                # Check whether the file is ready to be used.
                while audio_file.state and audio_file.state.name == "PROCESSING":
                    if audio_file.name:
                        audio_file = self.get_client().files.get(name=audio_file.name)
                    time.sleep(2)

                if audio_file.state and audio_file.state.name == "FAILED":
                    log_error(f"Audio file processing failed: {audio_file.state.name}")
                    return None

            if audio_file.uri:
                mime_type = f"audio/{audio.format}" if audio.format else "audio/mp3"
                return Part.from_uri(file_uri=audio_file.uri, mime_type=mime_type)
            return None
        else:
            log_warning(f"Unknown audio type: {type(audio.content)}")
            return None

    def _format_video_for_message(self, video: Video) -> Optional[Part]:
        # Case 1: Video is a bytes object
        if video.content and isinstance(video.content, bytes):
            mime_type = f"video/{video.format}" if video.format else "video/mp4"
            return Part.from_bytes(mime_type=mime_type, data=video.content)
        # Case 2: Video is stored locally
        elif video.filepath is not None:
            video_path = video.filepath if isinstance(video.filepath, Path) else Path(video.filepath)

            remote_file_name = f"files/{video_path.stem.lower().replace('_', '')}"
            # Check if video is already uploaded
            existing_video_upload = None
            try:
                if remote_file_name:
                    existing_video_upload = self.get_client().files.get(name=remote_file_name)
            except Exception as e:
                log_warning(f"Error getting file {remote_file_name}: {e}")

            if existing_video_upload and existing_video_upload.state and existing_video_upload.state.name == "SUCCESS":
                video_file = existing_video_upload
            else:
                # Upload the video file to the Gemini API
                if video_path.exists() and video_path.is_file():
                    video_file = self.get_client().files.upload(
                        file=video_path,
                        config=dict(
                            name=remote_file_name,
                            display_name=video_path.stem,
                            mime_type=f"video/{video.format}" if video.format else "video/mp4",
                        ),
                    )
                else:
                    log_error(f"Video file {video_path} does not exist.")
                    return None

                # Check whether the file is ready to be used.
                while video_file.state and video_file.state.name == "PROCESSING":
                    if video_file.name:
                        video_file = self.get_client().files.get(name=video_file.name)
                    time.sleep(2)

                if video_file.state and video_file.state.name == "FAILED":
                    log_error(f"Video file processing failed: {video_file.state.name}")
                    return None

            if video_file.uri:
                mime_type = f"video/{video.format}" if video.format else "video/mp4"
                return Part.from_uri(file_uri=video_file.uri, mime_type=mime_type)
            return None
        # Case 3: Video is a URL
        elif video.url is not None:
            mime_type = f"video/{video.format}" if video.format else "video/webm"
            return Part.from_uri(
                file_uri=video.url,
                mime_type=mime_type,
            )
        else:
            log_warning(f"Unknown video type: {type(video.content)}")
            return None

    def _format_file_for_message(self, file: File) -> Optional[Part]:
        # Case 1: File is a bytes object
        if file.content and isinstance(file.content, bytes) and file.mime_type:
            return Part.from_bytes(mime_type=file.mime_type, data=file.content)

        # Case 2: File is a URL
        elif file.url is not None:
            url_content = file.file_url_content
            if url_content is not None:
                content, mime_type = url_content
                if mime_type and content:
                    return Part.from_bytes(mime_type=mime_type, data=content)
            log_warning(f"Failed to download file from {file.url}")
            return None

        # Case 3: File is a local file path
        elif file.filepath is not None:
            file_path = file.filepath if isinstance(file.filepath, Path) else Path(file.filepath)
            if file_path.exists() and file_path.is_file():
                if file_path.stat().st_size < 20 * 1024 * 1024:  # 20MB in bytes
                    if file.mime_type:
                        file_content = file_path.read_bytes()
                        if file_content:
                            return Part.from_bytes(mime_type=file.mime_type, data=file_content)
                    else:
                        import mimetypes

                        mime_type_guess = mimetypes.guess_type(file_path)[0]
                        if mime_type_guess is not None:
                            file_content = file_path.read_bytes()
                            if file_content:
                                mime_type_str: str = str(mime_type_guess)
                                return Part.from_bytes(mime_type=mime_type_str, data=file_content)
                    return None
                else:
                    clean_file_name = f"files/{file_path.stem.lower().replace('_', '')}"
                    remote_file = None
                    try:
                        if clean_file_name:
                            remote_file = self.get_client().files.get(name=clean_file_name)
                    except Exception as e:
                        log_warning(f"Error getting file {clean_file_name}: {e}")

                    if (
                        remote_file
                        and remote_file.state
                        and remote_file.state.name == "SUCCESS"
                        and remote_file.uri
                        and remote_file.mime_type
                    ):
                        file_uri: str = remote_file.uri
                        file_mime_type: str = remote_file.mime_type
                        return Part.from_uri(file_uri=file_uri, mime_type=file_mime_type)
            else:
                log_error(f"File {file_path} does not exist.")
            return None

        # Case 4: File is a Gemini File object
        elif isinstance(file.external, GeminiFile):
            if file.external.uri and file.external.mime_type:
                return Part.from_uri(file_uri=file.external.uri, mime_type=file.external.mime_type)
            return None
        return None

    def format_function_call_results(
        self,
        messages: List[Message],
        function_call_results: List[Message],
        compress_tool_results: bool = False,
        **kwargs,
    ) -> None:
        """
        Format function call results for Gemini.

        For combined messages:
        - content: list of ORIGINAL content (for preservation)
        - tool_calls[i]["content"]: compressed content if available (for API sending)

        This allows the message to be saved with both original and compressed versions.
        """
        combined_original_content: List = []
        combined_function_result: List = []
        tool_names: List[str] = []

        message_metrics = Metrics()

        if len(function_call_results) > 0:
            for idx, result in enumerate(function_call_results):
                combined_original_content.append(result.content)
                compressed_content = result.get_content(use_compressed_content=compress_tool_results)
                combined_function_result.append(
                    {"tool_call_id": result.tool_call_id, "tool_name": result.tool_name, "content": compressed_content}
                )
                if result.tool_name:
                    tool_names.append(result.tool_name)
                message_metrics += result.metrics

        tool_name = ", ".join(tool_names) if tool_names else None

        if combined_original_content:
            messages.append(
                Message(
                    role="tool",
                    content=combined_original_content,
                    tool_name=tool_name,
                    tool_calls=combined_function_result,
                    metrics=message_metrics,
                )
            )

    def _parse_provider_response(self, response: GenerateContentResponse, **kwargs) -> ModelResponse:
        """
        Parse the OpenAI response into a ModelResponse.

        Args:
            response: Raw response from OpenAI

        Returns:
            ModelResponse: Parsed response data
        """
        model_response = ModelResponse()

        # Get response message
        response_message = Content(role="model", parts=[])
        if response.candidates and response.candidates[0].content:
            response_message = response.candidates[0].content

        # Add role
        if response_message.role is not None:
            model_response.role = self.role_map[response_message.role]

        # Add content
        if response_message.parts is not None and len(response_message.parts) > 0:
            for part in response_message.parts:
                # Extract text if present
                if hasattr(part, "text") and part.text is not None:
                    text_content: Optional[str] = getattr(part, "text")
                    if isinstance(text_content, str):
                        # Check if this is a thought summary
                        if hasattr(part, "thought") and part.thought:
                            # Add all parts as single message
                            if model_response.reasoning_content is None:
                                model_response.reasoning_content = text_content
                            else:
                                model_response.reasoning_content += text_content
                        else:
                            if model_response.content is None:
                                model_response.content = text_content
                            else:
                                model_response.content += text_content
                    else:
                        content_str = str(text_content) if text_content is not None else ""
                        if hasattr(part, "thought") and part.thought:
                            # Add all parts as single message
                            if model_response.reasoning_content is None:
                                model_response.reasoning_content = content_str
                            else:
                                model_response.reasoning_content += content_str
                        else:
                            if model_response.content is None:
                                model_response.content = content_str
                            else:
                                model_response.content += content_str

                    # Capture thought signature for text parts
                    if hasattr(part, "thought_signature") and part.thought_signature:
                        if model_response.provider_data is None:
                            model_response.provider_data = {}
                        model_response.provider_data["thought_signature"] = base64.b64encode(
                            part.thought_signature
                        ).decode("ascii")

                if hasattr(part, "inline_data") and part.inline_data is not None:
                    # Handle audio responses (for TTS models)
                    if part.inline_data.mime_type and part.inline_data.mime_type.startswith("audio/"):
                        # Store raw bytes data
                        model_response.audio = Audio(
                            id=str(uuid4()),
                            content=part.inline_data.data,
                            mime_type=part.inline_data.mime_type,
                        )
                    # Image responses
                    else:
                        if model_response.images is None:
                            model_response.images = []
                        model_response.images.append(
                            Image(id=str(uuid4()), content=part.inline_data.data, mime_type=part.inline_data.mime_type)
                        )

                # Extract function call if present
                if hasattr(part, "function_call") and part.function_call is not None:
                    call_id = part.function_call.id if part.function_call.id else str(uuid4())
                    tool_call = {
                        "id": call_id,
                        "type": "function",
                        "function": {
                            "name": part.function_call.name,
                            "arguments": json.dumps(part.function_call.args)
                            if part.function_call.args is not None
                            else "",
                        },
                    }

                    # Capture thought signature for function calls
                    if hasattr(part, "thought_signature") and part.thought_signature:
                        tool_call["thought_signature"] = base64.b64encode(part.thought_signature).decode("ascii")

                    model_response.tool_calls.append(tool_call)

            citations = Citations()
            citations_raw = {}
            citations_urls = []

            if response.candidates and response.candidates[0].grounding_metadata is not None:
                grounding_metadata = response.candidates[0].grounding_metadata.model_dump()
                citations_raw["grounding_metadata"] = grounding_metadata

                chunks = grounding_metadata.get("grounding_chunks", []) or []
                citation_pairs = []
                for chunk in chunks:
                    if not isinstance(chunk, dict):
                        continue
                    web = chunk.get("web")
                    if not isinstance(web, dict):
                        continue
                    uri = web.get("uri")
                    title = web.get("title")
                    if uri:
                        citation_pairs.append((uri, title))

                # Create citation objects from filtered pairs
                grounding_urls = [UrlCitation(url=url, title=title) for url, title in citation_pairs]
                citations_urls.extend(grounding_urls)

            # Handle URLs from URL context tool
            if (
                response.candidates
                and hasattr(response.candidates[0], "url_context_metadata")
                and response.candidates[0].url_context_metadata is not None
            ):
                url_context_metadata = response.candidates[0].url_context_metadata.model_dump()
                citations_raw["url_context_metadata"] = url_context_metadata

                url_metadata_list = url_context_metadata.get("url_metadata", [])
                for url_meta in url_metadata_list:
                    retrieved_url = url_meta.get("retrieved_url")
                    status = url_meta.get("url_retrieval_status", "UNKNOWN")
                    if retrieved_url and status == "URL_RETRIEVAL_STATUS_SUCCESS":
                        # Avoid duplicate URLs
                        existing_urls = [citation.url for citation in citations_urls]
                        if retrieved_url not in existing_urls:
                            citations_urls.append(UrlCitation(url=retrieved_url, title=retrieved_url))

            if citations_raw or citations_urls:
                citations.raw = citations_raw if citations_raw else None
                citations.urls = citations_urls if citations_urls else None
                model_response.citations = citations

        # Extract usage metadata if present
        if hasattr(response, "usage_metadata") and response.usage_metadata is not None:
            model_response.response_usage = self._get_metrics(response.usage_metadata)

        # If we have no content but have a role, add a default empty content
        if model_response.role and model_response.content is None and not model_response.tool_calls:
            model_response.content = ""

        return model_response

    def _parse_provider_response_delta(self, response_delta: GenerateContentResponse) -> ModelResponse:
        model_response = ModelResponse()

        if response_delta.candidates and len(response_delta.candidates) > 0:
            candidate_content = response_delta.candidates[0].content
            response_message: Content = Content(role="model", parts=[])
            if candidate_content is not None:
                response_message = candidate_content

            # Add role
            if response_message.role is not None:
                model_response.role = self.role_map[response_message.role]

            if response_message.parts is not None:
                for part in response_message.parts:
                    # Extract text if present
                    if hasattr(part, "text") and part.text is not None:
                        text_content = str(part.text) if part.text is not None else ""
                        # Check if this is a thought summary
                        if hasattr(part, "thought") and part.thought:
                            if model_response.reasoning_content is None:
                                model_response.reasoning_content = text_content
                            else:
                                model_response.reasoning_content += text_content
                        else:
                            if model_response.content is None:
                                model_response.content = text_content
                            else:
                                model_response.content += text_content

                        # Capture thought signature for text parts
                        if hasattr(part, "thought_signature") and part.thought_signature:
                            if model_response.provider_data is None:
                                model_response.provider_data = {}
                            model_response.provider_data["thought_signature"] = base64.b64encode(
                                part.thought_signature
                            ).decode("ascii")

                    if hasattr(part, "inline_data") and part.inline_data is not None:
                        # Audio responses
                        if part.inline_data.mime_type and part.inline_data.mime_type.startswith("audio/"):
                            # Store raw bytes audio data
                            model_response.audio = Audio(
                                id=str(uuid4()),
                                content=part.inline_data.data,
                                mime_type=part.inline_data.mime_type,
                            )
                        # Image responses
                        else:
                            if model_response.images is None:
                                model_response.images = []
                            model_response.images.append(
                                Image(
                                    id=str(uuid4()), content=part.inline_data.data, mime_type=part.inline_data.mime_type
                                )
                            )

                    # Extract function call if present
                    if hasattr(part, "function_call") and part.function_call is not None:
                        call_id = part.function_call.id if part.function_call.id else str(uuid4())
                        tool_call = {
                            "id": call_id,
                            "type": "function",
                            "function": {
                                "name": part.function_call.name,
                                "arguments": json.dumps(part.function_call.args)
                                if part.function_call.args is not None
                                else "",
                            },
                        }

                        # Capture thought signature for function calls
                        if hasattr(part, "thought_signature") and part.thought_signature:
                            tool_call["thought_signature"] = base64.b64encode(part.thought_signature).decode("ascii")

                        model_response.tool_calls.append(tool_call)

            if response_delta.candidates[0].grounding_metadata is not None:
                citations = Citations()
                grounding_metadata = response_delta.candidates[0].grounding_metadata.model_dump()
                citations.raw = grounding_metadata

                # Extract url and title
                chunks = grounding_metadata.pop("grounding_chunks", None) or []
                citation_pairs = []
                for chunk in chunks:
                    if not isinstance(chunk, dict):
                        continue
                    web = chunk.get("web")
                    if not isinstance(web, dict):
                        continue
                    uri = web.get("uri")
                    title = web.get("title")
                    if uri:
                        citation_pairs.append((uri, title))

                # Create citation objects from filtered pairs
                citations.urls = [UrlCitation(url=url, title=title) for url, title in citation_pairs]

                model_response.citations = citations

            # Extract usage metadata if present
            if hasattr(response_delta, "usage_metadata") and response_delta.usage_metadata is not None:
                model_response.response_usage = self._get_metrics(response_delta.usage_metadata)

        return model_response

    def __deepcopy__(self, memo):
        """
        Creates a deep copy of the Gemini model instance but sets the client to None.

        This is useful when we need to copy the model configuration without duplicating
        the client connection.

        This overrides the base class implementation.
        """
        from copy import copy, deepcopy

        # Create a new instance without calling __init__
        cls = self.__class__
        new_instance = cls.__new__(cls)

        # Update memo with the new instance to avoid circular references
        memo[id(self)] = new_instance

        # Deep copy all attributes except client and unpickleable attributes
        for key, value in self.__dict__.items():
            # Skip client and other unpickleable attributes
            if key in {"client", "response_format", "_tools", "_functions", "_function_call_stack"}:
                continue

            # Try deep copy first, fall back to shallow copy, then direct assignment
            try:
                setattr(new_instance, key, deepcopy(value, memo))
            except Exception:
                try:
                    setattr(new_instance, key, copy(value))
                except Exception:
                    setattr(new_instance, key, value)

        # Explicitly set client to None
        setattr(new_instance, "client", None)

        return new_instance

    def _get_metrics(self, response_usage: GenerateContentResponseUsageMetadata) -> Metrics:
        """
        Parse the given Google Gemini usage into an Agno Metrics object.

        Args:
            response_usage: Usage data from Google Gemini

        Returns:
            Metrics: Parsed metrics data
        """
        metrics = Metrics()

        metrics.input_tokens = response_usage.prompt_token_count or 0
        metrics.output_tokens = response_usage.candidates_token_count or 0
        if response_usage.thoughts_token_count is not None:
            metrics.output_tokens += response_usage.thoughts_token_count or 0
        metrics.total_tokens = metrics.input_tokens + metrics.output_tokens

        metrics.cache_read_tokens = response_usage.cached_content_token_count or 0

        if response_usage.traffic_type is not None:
            metrics.provider_metrics = {"traffic_type": response_usage.traffic_type}

        return metrics

    def create_file_search_store(self, display_name: Optional[str] = None) -> Any:
        """
        Create a new File Search store.

        Args:
            display_name: Optional display name for the store

        Returns:
            FileSearchStore: The created File Search store object
        """
        config: Dict[str, Any] = {}
        if display_name:
            config["display_name"] = display_name

        try:
            store = self.get_client().file_search_stores.create(config=config or None)  # type: ignore[arg-type]
            log_info(f"Created File Search store: {store.name}")
            return store
        except Exception as e:
            log_error(f"Error creating File Search store: {e}")
            raise

    async def async_create_file_search_store(self, display_name: Optional[str] = None) -> Any:
        """
        Args:
            display_name: Optional display name for the store

        Returns:
            FileSearchStore: The created File Search store object
        """
        config: Dict[str, Any] = {}
        if display_name:
            config["display_name"] = display_name

        try:
            store = await self.get_client().aio.file_search_stores.create(config=config or None)  # type: ignore[arg-type]
            log_info(f"Created File Search store: {store.name}")
            return store
        except Exception as e:
            log_error(f"Error creating File Search store: {e}")
            raise

    def list_file_search_stores(self, page_size: int = 100) -> List[Any]:
        """
        List all File Search stores.

        Args:
            page_size: Maximum number of stores to return per page

        Returns:
            List: List of FileSearchStore objects
        """
        try:
            stores = []
            for store in self.get_client().file_search_stores.list(config={"page_size": page_size}):
                stores.append(store)
            log_debug(f"Found {len(stores)} File Search stores")
            return stores
        except Exception as e:
            log_error(f"Error listing File Search stores: {e}")
            raise

    async def async_list_file_search_stores(self, page_size: int = 100) -> List[Any]:
        """
        Async version of list_file_search_stores.

        Args:
            page_size: Maximum number of stores to return per page

        Returns:
            List: List of FileSearchStore objects
        """
        try:
            stores = []
            async for store in await self.get_client().aio.file_search_stores.list(config={"page_size": page_size}):
                stores.append(store)
            log_debug(f"Found {len(stores)} File Search stores")
            return stores
        except Exception as e:
            log_error(f"Error listing File Search stores: {e}")
            raise

    def get_file_search_store(self, name: str) -> Any:
        """
        Get a specific File Search store by name.

        Args:
            name: The name of the store (e.g., 'fileSearchStores/my-store-123')

        Returns:
            FileSearchStore: The File Search store object
        """
        try:
            store = self.get_client().file_search_stores.get(name=name)
            log_debug(f"Retrieved File Search store: {name}")
            return store
        except Exception as e:
            log_error(f"Error getting File Search store {name}: {e}")
            raise

    async def async_get_file_search_store(self, name: str) -> Any:
        """
        Args:
            name: The name of the store

        Returns:
            FileSearchStore: The File Search store object
        """
        try:
            store = await self.get_client().aio.file_search_stores.get(name=name)
            log_debug(f"Retrieved File Search store: {name}")
            return store
        except Exception as e:
            log_error(f"Error getting File Search store {name}: {e}")
            raise

    def delete_file_search_store(self, name: str, force: bool = False) -> None:
        """
        Delete a File Search store.

        Args:
            name: The name of the store to delete
            force: If True, force delete even if store contains documents
        """
        try:
            self.get_client().file_search_stores.delete(name=name, config={"force": force})
            log_info(f"Deleted File Search store: {name}")
        except Exception as e:
            log_error(f"Error deleting File Search store {name}: {e}")
            raise

    async def async_delete_file_search_store(self, name: str, force: bool = True) -> None:
        """
        Async version of delete_file_search_store.

        Args:
            name: The name of the store to delete
            force: If True, force delete even if store contains documents
        """
        try:
            await self.get_client().aio.file_search_stores.delete(name=name, config={"force": force})
            log_info(f"Deleted File Search store: {name}")
        except Exception as e:
            log_error(f"Error deleting File Search store {name}: {e}")
            raise

    def wait_for_operation(self, operation: Operation, poll_interval: int = 5, max_wait: int = 600) -> Operation:
        """
        Wait for a long-running operation to complete.

        Args:
            operation: The operation object to wait for
            poll_interval: Seconds to wait between status checks
            max_wait: Maximum seconds to wait before timing out

        Returns:
            Operation: The completed operation object

        Raises:
            TimeoutError: If operation doesn't complete within max_wait seconds
        """
        elapsed = 0
        while not operation.done:
            if elapsed >= max_wait:
                raise TimeoutError(f"Operation timed out after {max_wait} seconds")
            time.sleep(poll_interval)
            elapsed += poll_interval
            operation = self.get_client().operations.get(operation)
            log_debug(f"Waiting for operation... ({elapsed}s elapsed)")

        log_info("Operation completed successfully")
        return operation

    async def async_wait_for_operation(
        self, operation: Operation, poll_interval: int = 5, max_wait: int = 600
    ) -> Operation:
        """
        Async version of wait_for_operation.

        Args:
            operation: The operation object to wait for
            poll_interval: Seconds to wait between status checks
            max_wait: Maximum seconds to wait before timing out

        Returns:
            Operation: The completed operation object
        """
        elapsed = 0
        while not operation.done:
            if elapsed >= max_wait:
                raise TimeoutError(f"Operation timed out after {max_wait} seconds")
            await asyncio.sleep(poll_interval)
            elapsed += poll_interval
            operation = await self.get_client().aio.operations.get(operation)
            log_debug(f"Waiting for operation... ({elapsed}s elapsed)")

        log_info("Operation completed successfully")
        return operation

    def upload_to_file_search_store(
        self,
        file_path: Union[str, Path],
        store_name: str,
        display_name: Optional[str] = None,
        chunking_config: Optional[Dict[str, Any]] = None,
        custom_metadata: Optional[List[Dict[str, Any]]] = None,
    ) -> Any:
        """
        Upload a file directly to a File Search store.

        Args:
            file_path: Path to the file to upload
            store_name: Name of the File Search store
            display_name: Optional display name for the file (will be visible in citations)
            chunking_config: Optional chunking configuration
                Example: {
                    "white_space_config": {
                        "max_tokens_per_chunk": 200,
                        "max_overlap_tokens": 20
                    }
                }
            custom_metadata: Optional custom metadata as list of dicts
                Example: [
                    {"key": "author", "string_value": "John Doe"},
                    {"key": "year", "numeric_value": 2024}
                ]

        Returns:
            Operation: Long-running operation object. Use wait_for_operation() to wait for completion.
        """
        file_path = file_path if isinstance(file_path, Path) else Path(file_path)

        if not file_path.exists():
            raise FileNotFoundError(f"File not found: {file_path}")

        config: Dict[str, Any] = {}
        if display_name:
            config["display_name"] = display_name
        if chunking_config:
            config["chunking_config"] = chunking_config
        if custom_metadata:
            config["custom_metadata"] = custom_metadata

        try:
            log_info(f"Uploading file {file_path.name} to File Search store {store_name}")
            operation = self.get_client().file_search_stores.upload_to_file_search_store(
                file=file_path,
                file_search_store_name=store_name,
                config=config or None,  # type: ignore[arg-type]
            )
            log_info(f"Upload initiated for {file_path.name}")
            return operation
        except Exception as e:
            log_error(f"Error uploading file to File Search store: {e}")
            raise

    async def async_upload_to_file_search_store(
        self,
        file_path: Union[str, Path],
        store_name: str,
        display_name: Optional[str] = None,
        chunking_config: Optional[Dict[str, Any]] = None,
        custom_metadata: Optional[List[Dict[str, Any]]] = None,
    ) -> Any:
        """
        Args:
            file_path: Path to the file to upload
            store_name: Name of the File Search store
            display_name: Optional display name for the file
            chunking_config: Optional chunking configuration
            custom_metadata: Optional custom metadata

        Returns:
            Operation: Long-running operation object
        """
        file_path = file_path if isinstance(file_path, Path) else Path(file_path)

        if not file_path.exists():
            raise FileNotFoundError(f"File not found: {file_path}")

        config: Dict[str, Any] = {}
        if display_name:
            config["display_name"] = display_name
        if chunking_config:
            config["chunking_config"] = chunking_config
        if custom_metadata:
            config["custom_metadata"] = custom_metadata

        try:
            log_info(f"Uploading file {file_path.name} to File Search store {store_name}")
            operation = await self.get_client().aio.file_search_stores.upload_to_file_search_store(
                file=file_path,
                file_search_store_name=store_name,
                config=config or None,  # type: ignore[arg-type]
            )
            log_info(f"Upload initiated for {file_path.name}")
            return operation
        except Exception as e:
            log_error(f"Error uploading file to File Search store: {e}")
            raise

    def import_file_to_store(
        self,
        file_name: str,
        store_name: str,
        chunking_config: Optional[Dict[str, Any]] = None,
        custom_metadata: Optional[List[Dict[str, Any]]] = None,
    ) -> Any:
        """
        Import an existing uploaded file (via Files API) into a File Search store.

        Args:
            file_name: Name of the file already uploaded via Files API
            store_name: Name of the File Search store
            chunking_config: Optional chunking configuration
            custom_metadata: Optional custom metadata

        Returns:
            Operation: Long-running operation object. Use wait_for_operation() to wait for completion.
        """
        config: Dict[str, Any] = {}
        if chunking_config:
            config["chunking_config"] = chunking_config
        if custom_metadata:
            config["custom_metadata"] = custom_metadata

        try:
            log_info(f"Importing file {file_name} to File Search store {store_name}")
            operation = self.get_client().file_search_stores.import_file(
                file_search_store_name=store_name,
                file_name=file_name,
                config=config or None,  # type: ignore[arg-type]
            )
            log_info(f"Import initiated for {file_name}")
            return operation
        except Exception as e:
            log_error(f"Error importing file to File Search store: {e}")
            raise

    async def async_import_file_to_store(
        self,
        file_name: str,
        store_name: str,
        chunking_config: Optional[Dict[str, Any]] = None,
        custom_metadata: Optional[List[Dict[str, Any]]] = None,
    ) -> Any:
        """
        Args:
            file_name: Name of the file already uploaded via Files API
            store_name: Name of the File Search store
            chunking_config: Optional chunking configuration
            custom_metadata: Optional custom metadata

        Returns:
            Operation: Long-running operation object
        """
        config: Dict[str, Any] = {}
        if chunking_config:
            config["chunking_config"] = chunking_config
        if custom_metadata:
            config["custom_metadata"] = custom_metadata

        try:
            log_info(f"Importing file {file_name} to File Search store {store_name}")
            operation = await self.get_client().aio.file_search_stores.import_file(
                file_search_store_name=store_name,
                file_name=file_name,
                config=config or None,  # type: ignore[arg-type]
            )
            log_info(f"Import initiated for {file_name}")
            return operation
        except Exception as e:
            log_error(f"Error importing file to File Search store: {e}")
            raise

    def list_documents(self, store_name: str, page_size: int = 20) -> List[Any]:
        """
        Args:
            store_name: Name of the File Search store
            page_size: Maximum number of documents to return per page

        Returns:
            List: List of document objects
        """
        try:
            documents = []
            for doc in self.get_client().file_search_stores.documents.list(
                parent=store_name, config={"page_size": page_size}
            ):
                documents.append(doc)
            log_debug(f"Found {len(documents)} documents in store {store_name}")
            return documents
        except Exception as e:
            log_error(f"Error listing documents in store {store_name}: {e}")
            raise

    async def async_list_documents(self, store_name: str, page_size: int = 20) -> List[Any]:
        """
        Async version of list_documents.

        Args:
            store_name: Name of the File Search store
            page_size: Maximum number of documents to return per page

        Returns:
            List: List of document objects
        """
        try:
            documents = []
            # Await the AsyncPager first, then iterate
            async for doc in await self.get_client().aio.file_search_stores.documents.list(
                parent=store_name, config={"page_size": page_size}
            ):
                documents.append(doc)
            log_debug(f"Found {len(documents)} documents in store {store_name}")
            return documents
        except Exception as e:
            log_error(f"Error listing documents in store {store_name}: {e}")
            raise

    def get_document(self, document_name: str) -> Any:
        """
        Get a specific document by name.

        Args:
            document_name: Full name of the document
                (e.g., 'fileSearchStores/store-123/documents/doc-456')

        Returns:
            Document object
        """
        try:
            doc = self.get_client().file_search_stores.documents.get(name=document_name)
            log_debug(f"Retrieved document: {document_name}")
            return doc
        except Exception as e:
            log_error(f"Error getting document {document_name}: {e}")
            raise

    async def async_get_document(self, document_name: str) -> Any:
        """
        Async version of get_document.

        Args:
            document_name: Full name of the document

        Returns:
            Document object
        """
        try:
            doc = await self.get_client().aio.file_search_stores.documents.get(name=document_name)
            log_debug(f"Retrieved document: {document_name}")
            return doc
        except Exception as e:
            log_error(f"Error getting document {document_name}: {e}")
            raise

    def delete_document(self, document_name: str) -> None:
        """
        Delete a document from a File Search store.

        Args:
            document_name: Full name of the document to delete

        Example:
            ```python
            model = Gemini(id="gemini-2.5-flash")
            model.delete_document("fileSearchStores/store-123/documents/doc-456")
            ```
        """
        try:
            self.get_client().file_search_stores.documents.delete(name=document_name)
            log_info(f"Deleted document: {document_name}")
        except Exception as e:
            log_error(f"Error deleting document {document_name}: {e}")
            raise

    async def async_delete_document(self, document_name: str) -> None:
        """
        Async version of delete_document.

        Args:
            document_name: Full name of the document to delete
        """
        try:
            await self.get_client().aio.file_search_stores.documents.delete(name=document_name)
            log_info(f"Deleted document: {document_name}")
        except Exception as e:
            log_error(f"Error deleting document {document_name}: {e}")
            raise<|MERGE_RESOLUTION|>--- conflicted
+++ resolved
@@ -312,16 +312,10 @@
     def count_tokens(
         self,
         messages: List[Message],
-<<<<<<< HEAD
-        tools: Optional[List[Union[Function, dict]]] = None,
-    ) -> int:
-        if not self.vertexai:
-=======
         tools: Optional[List[Union[Function, Dict[str, Any]]]] = None,
     ) -> int:
         if not self.vertexai:
             log_warning("Gemini count_tokens requires VertexAI. Falling back to tiktoken-based estimation.")
->>>>>>> be4e3c18
             return super().count_tokens(messages, tools)
 
         contents, system_instruction = self._format_messages(messages, compress_tool_results=True)
