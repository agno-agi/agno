import asyncio
import base64
import json
import time
from collections.abc import AsyncIterator
from dataclasses import dataclass
from os import getenv
from pathlib import Path
from typing import Any, Dict, Iterator, List, Optional, Type, Union
from uuid import uuid4

from pydantic import BaseModel

from agno.exceptions import ModelProviderError
from agno.media import Audio, File, Image, Video
from agno.models.base import Model, RetryableModelProviderError
from agno.models.google.utils import MALFORMED_FUNCTION_CALL_GUIDANCE, GeminiFinishReason
from agno.models.message import Citations, Message, UrlCitation
from agno.models.metrics import Metrics
from agno.models.response import ModelResponse
from agno.run.agent import RunOutput
from agno.tools.function import Function
from agno.utils.gemini import format_function_definitions, format_image_for_message, prepare_response_schema
from agno.utils.log import log_debug, log_error, log_info, log_warning
from agno.utils.tokens import count_schema_tokens, count_text_tokens, count_tool_tokens

try:
    from google import genai
    from google.genai import Client as GeminiClient
    from google.genai.errors import ClientError, ServerError
    from google.genai.types import (
        Content,
        DynamicRetrievalConfig,
        FileSearch,
        FunctionCallingConfigMode,
        GenerateContentConfig,
        GenerateContentResponse,
        GenerateContentResponseUsageMetadata,
        GoogleSearch,
        GoogleSearchRetrieval,
        GroundingMetadata,
        Operation,
        Part,
        Retrieval,
        ThinkingConfig,
        Tool,
        UrlContext,
        VertexAISearch,
    )
    from google.genai.types import (
        File as GeminiFile,
    )
except ImportError:
    raise ImportError(
        "`google-genai` not installed or not at the latest version. Please install it using `pip install -U google-genai`"
    )


@dataclass
class Gemini(Model):
    """
    Gemini model class for Google's Generative AI models.

    Vertex AI:
    - You will need Google Cloud credentials to use the Vertex AI API. Run `gcloud auth application-default login` to set credentials.
    - Set `vertexai` to `True` to use the Vertex AI API.
    - Set your `project_id` (or set `GOOGLE_CLOUD_PROJECT` environment variable) and `location` (optional).
    - Set `http_options` (optional) to configure the HTTP options.

    Based on https://googleapis.github.io/python-genai/
    """

    id: str = "gemini-2.0-flash-001"
    name: str = "Gemini"
    provider: str = "Google"

    supports_native_structured_outputs: bool = True

    # Request parameters
    function_declarations: Optional[List[Any]] = None
    generation_config: Optional[Any] = None
    safety_settings: Optional[List[Any]] = None
    generative_model_kwargs: Optional[Dict[str, Any]] = None
    search: bool = False
    grounding: bool = False
    grounding_dynamic_threshold: Optional[float] = None
    url_context: bool = False
    vertexai_search: bool = False
    vertexai_search_datastore: Optional[str] = None

    # Gemini File Search capabilities
    file_search_store_names: Optional[List[str]] = None
    file_search_metadata_filter: Optional[str] = None

    temperature: Optional[float] = None
    top_p: Optional[float] = None
    top_k: Optional[int] = None
    max_output_tokens: Optional[int] = None
    stop_sequences: Optional[list[str]] = None
    logprobs: Optional[bool] = None
    presence_penalty: Optional[float] = None
    frequency_penalty: Optional[float] = None
    seed: Optional[int] = None
    response_modalities: Optional[list[str]] = None  # "TEXT", "IMAGE", and/or "AUDIO"
    speech_config: Optional[dict[str, Any]] = None
    cached_content: Optional[Any] = None
    thinking_budget: Optional[int] = None  # Thinking budget for Gemini 2.5 models
    include_thoughts: Optional[bool] = None  # Include thought summaries in response
    thinking_level: Optional[str] = None  # "low", "high"
    request_params: Optional[Dict[str, Any]] = None

    # Client parameters
    api_key: Optional[str] = None
    vertexai: bool = False
    project_id: Optional[str] = None
    location: Optional[str] = None
    client_params: Optional[Dict[str, Any]] = None

    # Gemini client
    client: Optional[GeminiClient] = None

    # The role to map the Gemini response
    role_map = {
        "model": "assistant",
    }

    # The role to map the Message
    reverse_role_map = {
        "assistant": "model",
        "tool": "user",
    }

    def get_client(self) -> GeminiClient:
        """
        Returns an instance of the GeminiClient client.

        Returns:
            GeminiClient: The GeminiClient client.
        """
        if self.client:
            return self.client
        client_params: Dict[str, Any] = {}
        vertexai = self.vertexai or getenv("GOOGLE_GENAI_USE_VERTEXAI", "false").lower() == "true"

        if not vertexai:
            self.api_key = self.api_key or getenv("GOOGLE_API_KEY")
            if not self.api_key:
                log_error("GOOGLE_API_KEY not set. Please set the GOOGLE_API_KEY environment variable.")
            client_params["api_key"] = self.api_key
        else:
            log_info("Using Vertex AI API")
            client_params["vertexai"] = True
            project_id = self.project_id or getenv("GOOGLE_CLOUD_PROJECT")
            if not project_id:
                log_error("GOOGLE_CLOUD_PROJECT not set. Please set the GOOGLE_CLOUD_PROJECT environment variable.")
            location = self.location or getenv("GOOGLE_CLOUD_LOCATION")
            if not location:
                log_error("GOOGLE_CLOUD_LOCATION not set. Please set the GOOGLE_CLOUD_LOCATION environment variable.")
            client_params["project"] = project_id
            client_params["location"] = location

        client_params = {k: v for k, v in client_params.items() if v is not None}

        if self.client_params:
            client_params.update(self.client_params)

        self.client = genai.Client(**client_params)
        return self.client

    def _append_file_search_tool(self, builtin_tools: List[Tool]) -> None:
        """Append Gemini File Search tool to builtin_tools if file search is enabled.

        Args:
            builtin_tools: List of built-in tools to append to.
        """
        if not self.file_search_store_names:
            return

        log_debug("Gemini File Search enabled.")
        file_search_config: Dict[str, Any] = {"file_search_store_names": self.file_search_store_names}
        if self.file_search_metadata_filter:
            file_search_config["metadata_filter"] = self.file_search_metadata_filter
        builtin_tools.append(Tool(file_search=FileSearch(**file_search_config)))  # type: ignore[arg-type]

    def get_request_params(
        self,
        system_message: Optional[str] = None,
        response_format: Optional[Union[Dict, Type[BaseModel]]] = None,
        tools: Optional[List[Dict[str, Any]]] = None,
        tool_choice: Optional[Union[str, Dict[str, Any]]] = None,
    ) -> Dict[str, Any]:
        """
        Returns the request keyword arguments for the GenerativeModel client.
        """
        request_params = {}
        # User provides their own generation config
        if self.generation_config is not None:
            if isinstance(self.generation_config, GenerateContentConfig):
                config = self.generation_config.model_dump()
            else:
                config = self.generation_config
        else:
            config = {}

        if self.generative_model_kwargs:
            config.update(self.generative_model_kwargs)

        config.update(
            {
                "safety_settings": self.safety_settings,
                "temperature": self.temperature,
                "top_p": self.top_p,
                "top_k": self.top_k,
                "max_output_tokens": self.max_output_tokens,
                "stop_sequences": self.stop_sequences,
                "logprobs": self.logprobs,
                "presence_penalty": self.presence_penalty,
                "frequency_penalty": self.frequency_penalty,
                "seed": self.seed,
                "response_modalities": self.response_modalities,
                "speech_config": self.speech_config,
                "cached_content": self.cached_content,
            }
        )

        if system_message is not None:
            config["system_instruction"] = system_message  # type: ignore

        if response_format is not None and isinstance(response_format, type) and issubclass(response_format, BaseModel):
            config["response_mime_type"] = "application/json"  # type: ignore
            # Convert Pydantic model using our hybrid approach
            # This will handle complex schemas with nested models, dicts, and circular refs
            config["response_schema"] = prepare_response_schema(response_format)

        # Add thinking configuration
        thinking_config_params: Dict[str, Any] = {}
        if self.thinking_budget is not None:
            thinking_config_params["thinking_budget"] = self.thinking_budget
        if self.include_thoughts is not None:
            thinking_config_params["include_thoughts"] = self.include_thoughts
        if self.thinking_level is not None:
            thinking_config_params["thinking_level"] = self.thinking_level
        if thinking_config_params:
            config["thinking_config"] = ThinkingConfig(**thinking_config_params)

        # Build tools array based on enabled built-in tools
        builtin_tools = []

        if self.grounding:
            log_debug(
                "Gemini Grounding enabled. This is a legacy tool. For Gemini 2.0+ Please use enable `search` flag instead."
            )
            builtin_tools.append(
                Tool(
                    google_search=GoogleSearchRetrieval(
                        dynamic_retrieval_config=DynamicRetrievalConfig(
                            dynamic_threshold=self.grounding_dynamic_threshold
                        )
                    )
                )
            )

        if self.search:
            log_debug("Gemini Google Search enabled.")
            builtin_tools.append(Tool(google_search=GoogleSearch()))

        if self.url_context:
            log_debug("Gemini URL context enabled.")
            builtin_tools.append(Tool(url_context=UrlContext()))

        if self.vertexai_search:
            log_debug("Gemini Vertex AI Search enabled.")
            if not self.vertexai_search_datastore:
                log_error("vertexai_search_datastore must be provided when vertexai_search is enabled.")
                raise ValueError("vertexai_search_datastore must be provided when vertexai_search is enabled.")
            builtin_tools.append(
                Tool(retrieval=Retrieval(vertex_ai_search=VertexAISearch(datastore=self.vertexai_search_datastore)))
            )

        self._append_file_search_tool(builtin_tools)

        # Set tools in config
        if builtin_tools:
            if tools:
                log_info("Built-in tools enabled. External tools will be disabled.")
            config["tools"] = builtin_tools
        elif tools:
            config["tools"] = [format_function_definitions(tools)]

        if tool_choice is not None:
            if isinstance(tool_choice, str) and tool_choice.lower() == "auto":
                config["tool_config"] = {"function_calling_config": {"mode": FunctionCallingConfigMode.AUTO}}
            elif isinstance(tool_choice, str) and tool_choice.lower() == "none":
                config["tool_config"] = {"function_calling_config": {"mode": FunctionCallingConfigMode.NONE}}
            elif isinstance(tool_choice, str) and tool_choice.lower() == "validated":
                config["tool_config"] = {"function_calling_config": {"mode": FunctionCallingConfigMode.VALIDATED}}
            elif isinstance(tool_choice, str) and tool_choice.lower() == "any":
                config["tool_config"] = {"function_calling_config": {"mode": FunctionCallingConfigMode.ANY}}
            else:
                config["tool_config"] = {"function_calling_config": {"mode": tool_choice}}

        config = {k: v for k, v in config.items() if v is not None}

        if config:
            request_params["config"] = GenerateContentConfig(**config)

        # Filter out None values
        if self.request_params:
            request_params.update(self.request_params)

        if request_params:
            log_debug(f"Calling {self.provider} with request parameters: {request_params}", log_level=2)
        return request_params

    def count_tokens(
        self,
        messages: List[Message],
        tools: Optional[List[Union[Function, Dict[str, Any]]]] = None,
        output_schema: Optional[Union[Dict, Type[BaseModel]]] = None,
    ) -> int:
        contents, system_instruction = self._format_messages(messages, compress_tool_results=True)
        schema_tokens = count_schema_tokens(output_schema, self.id)

        if self.vertexai:
            # VertexAI supports full token counting with system_instruction and tools
            config: Dict[str, Any] = {}
            if system_instruction:
                config["system_instruction"] = system_instruction
            if tools:
                formatted_tools = self._format_tools(tools)
                gemini_tools = format_function_definitions(formatted_tools)
                if gemini_tools:
                    config["tools"] = [gemini_tools]

            response = self.get_client().models.count_tokens(
                model=self.id,
                contents=contents,
                config=config if config else None,  # type: ignore
            )
            return (response.total_tokens or 0) + schema_tokens
        else:
            # Google AI Studio: Use API for content tokens + local estimation for system/tools
            # The API doesn't support system_instruction or tools in config, so we use a hybrid approach:
            # 1. Get accurate token count for contents (text + multimodal) from API
            # 2. Add estimated tokens for system_instruction and tools locally
            try:
                response = self.get_client().models.count_tokens(
                    model=self.id,
                    contents=contents,
                )
                total = response.total_tokens or 0
            except Exception as e:
                log_warning(f"Gemini count_tokens API failed: {e}. Falling back to tiktoken-based estimation.")
                return super().count_tokens(messages, tools, output_schema)

            # Add estimated tokens for system instruction (not supported by Google AI Studio API)
            if system_instruction:
                system_text = system_instruction if isinstance(system_instruction, str) else str(system_instruction)
                total += count_text_tokens(system_text, self.id)

            # Add estimated tokens for tools (not supported by Google AI Studio API)
            if tools:
                total += count_tool_tokens(tools, self.id)

            # Add estimated tokens for response_format/output_schema
            total += schema_tokens

            return total

    async def acount_tokens(
        self,
        messages: List[Message],
        tools: Optional[List[Union[Function, Dict[str, Any]]]] = None,
        output_schema: Optional[Union[Dict, Type[BaseModel]]] = None,
    ) -> int:
        contents, system_instruction = self._format_messages(messages, compress_tool_results=True)
        schema_tokens = count_schema_tokens(output_schema, self.id)

        # VertexAI supports full token counting with system_instruction and tools
        if self.vertexai:
            config: Dict[str, Any] = {}
            if system_instruction:
                config["system_instruction"] = system_instruction
            if tools:
                formatted_tools = self._format_tools(tools)
                gemini_tools = format_function_definitions(formatted_tools)
                if gemini_tools:
                    config["tools"] = [gemini_tools]

            response = await self.get_client().aio.models.count_tokens(
                model=self.id,
                contents=contents,
                config=config if config else None,  # type: ignore
            )
            return (response.total_tokens or 0) + schema_tokens
        else:
            # Hybrid approach - Google AI Studio does not support system_instruction or tools in config
            try:
                response = await self.get_client().aio.models.count_tokens(
                    model=self.id,
                    contents=contents,
                )
                total = response.total_tokens or 0
            except Exception as e:
                log_warning(f"Gemini count_tokens API failed: {e}. Falling back to tiktoken-based estimation.")
                return await super().acount_tokens(messages, tools, output_schema)

            # Add estimated tokens for system instruction
            if system_instruction:
                system_text = system_instruction if isinstance(system_instruction, str) else str(system_instruction)
                total += count_text_tokens(system_text, self.id)

            # Add estimated tokens for tools
            if tools:
                total += count_tool_tokens(tools, self.id)

            # Add estimated tokens for response_format/output_schema
            total += schema_tokens

            return total

    def invoke(
        self,
        messages: List[Message],
        assistant_message: Message,
        response_format: Optional[Union[Dict, Type[BaseModel]]] = None,
        tools: Optional[List[Dict[str, Any]]] = None,
        tool_choice: Optional[Union[str, Dict[str, Any]]] = None,
        run_response: Optional[RunOutput] = None,
        compress_tool_results: bool = False,
<<<<<<< HEAD
        retrying_with_guidance: bool = False,
=======
        retry_with_guidance: bool = False,
>>>>>>> dc2e4bd5
    ) -> ModelResponse:
        """
        Invokes the model with a list of messages and returns the response.
        """
        formatted_messages, system_message = self._format_messages(messages, compress_tool_results)
        request_kwargs = self.get_request_params(
            system_message, response_format=response_format, tools=tools, tool_choice=tool_choice
        )
        try:
            if run_response and run_response.metrics:
                run_response.metrics.set_time_to_first_token()

            assistant_message.metrics.start_timer()
            provider_response = self.get_client().models.generate_content(
                model=self.id,
                contents=formatted_messages,
                **request_kwargs,
            )
            assistant_message.metrics.stop_timer()

            model_response = self._parse_provider_response(
<<<<<<< HEAD
                provider_response, response_format=response_format, retrying_with_guidance=retrying_with_guidance
            )

            # If we were retrying the invoke with guidance, remove the guidance message
            if retrying_with_guidance is True:
                self._remove_temporarys(messages)
=======
                provider_response, response_format=response_format, retry_with_guidance=retry_with_guidance
            )

            # If we were retrying the invoke with guidance, remove the guidance message
            if retry_with_guidance is True:
                self._remove_temporary_messages(messages)
>>>>>>> dc2e4bd5

            return model_response

        except (ClientError, ServerError) as e:
            log_error(f"Error from Gemini API: {e}")
            error_message = str(e.response) if hasattr(e, "response") else str(e)
            raise ModelProviderError(
                message=error_message,
                status_code=e.code if hasattr(e, "code") and e.code is not None else 502,
                model_name=self.name,
                model_id=self.id,
            ) from e
        except RetryableModelProviderError:
            raise
        except Exception as e:
            log_error(f"Unknown error from Gemini API: {e}")
            raise ModelProviderError(message=str(e), model_name=self.name, model_id=self.id) from e

    def invoke_stream(
        self,
        messages: List[Message],
        assistant_message: Message,
        response_format: Optional[Union[Dict, Type[BaseModel]]] = None,
        tools: Optional[List[Dict[str, Any]]] = None,
        tool_choice: Optional[Union[str, Dict[str, Any]]] = None,
        run_response: Optional[RunOutput] = None,
        compress_tool_results: bool = False,
<<<<<<< HEAD
        retrying_with_guidance: bool = False,
=======
        retry_with_guidance: bool = False,
>>>>>>> dc2e4bd5
    ) -> Iterator[ModelResponse]:
        """
        Invokes the model with a list of messages and returns the response as a stream.
        """
        formatted_messages, system_message = self._format_messages(messages, compress_tool_results)

        request_kwargs = self.get_request_params(
            system_message, response_format=response_format, tools=tools, tool_choice=tool_choice
        )
        try:
            if run_response and run_response.metrics:
                run_response.metrics.set_time_to_first_token()

            assistant_message.metrics.start_timer()
            for response in self.get_client().models.generate_content_stream(
                model=self.id,
                contents=formatted_messages,
                **request_kwargs,
            ):
<<<<<<< HEAD
                yield self._parse_provider_response_delta(response, retrying_with_guidance=retrying_with_guidance)

            # If we were retrying the invoke with guidance, remove the guidance message
            if retrying_with_guidance is True:
                self._remove_temporarys(messages)
=======
                yield self._parse_provider_response_delta(response, retry_with_guidance=retry_with_guidance)

            # If we were retrying the invoke with guidance, remove the guidance message
            if retry_with_guidance is True:
                self._remove_temporary_messages(messages)
>>>>>>> dc2e4bd5

            assistant_message.metrics.stop_timer()

        except (ClientError, ServerError) as e:
            log_error(f"Error from Gemini API: {e}")
            raise ModelProviderError(
                message=str(e.response) if hasattr(e, "response") else str(e),
                status_code=e.code if hasattr(e, "code") and e.code is not None else 502,
                model_name=self.name,
                model_id=self.id,
            ) from e
        except RetryableModelProviderError:
            raise
        except Exception as e:
            log_error(f"Unknown error from Gemini API: {e}")
            raise ModelProviderError(message=str(e), model_name=self.name, model_id=self.id) from e

    async def ainvoke(
        self,
        messages: List[Message],
        assistant_message: Message,
        response_format: Optional[Union[Dict, Type[BaseModel]]] = None,
        tools: Optional[List[Dict[str, Any]]] = None,
        tool_choice: Optional[Union[str, Dict[str, Any]]] = None,
        run_response: Optional[RunOutput] = None,
        compress_tool_results: bool = False,
<<<<<<< HEAD
        retrying_with_guidance: bool = False,
=======
        retry_with_guidance: bool = False,
>>>>>>> dc2e4bd5
    ) -> ModelResponse:
        """
        Invokes the model with a list of messages and returns the response.
        """
        formatted_messages, system_message = self._format_messages(messages, compress_tool_results)

        request_kwargs = self.get_request_params(
            system_message, response_format=response_format, tools=tools, tool_choice=tool_choice
        )

        try:
            if run_response and run_response.metrics:
                run_response.metrics.set_time_to_first_token()

            assistant_message.metrics.start_timer()
            provider_response = await self.get_client().aio.models.generate_content(
                model=self.id,
                contents=formatted_messages,
                **request_kwargs,
            )
            assistant_message.metrics.stop_timer()

            model_response = self._parse_provider_response(
<<<<<<< HEAD
                provider_response, response_format=response_format, retrying_with_guidance=retrying_with_guidance
            )

            # If we were retrying the invoke with guidance, remove the guidance message
            if retrying_with_guidance is True:
                self._remove_temporarys(messages)
=======
                provider_response, response_format=response_format, retry_with_guidance=retry_with_guidance
            )

            # If we were retrying the invoke with guidance, remove the guidance message
            if retry_with_guidance is True:
                self._remove_temporary_messages(messages)
>>>>>>> dc2e4bd5

            return model_response

        except (ClientError, ServerError) as e:
            log_error(f"Error from Gemini API: {e}")
            raise ModelProviderError(
                message=str(e.response) if hasattr(e, "response") else str(e),
                status_code=e.code if hasattr(e, "code") and e.code is not None else 502,
                model_name=self.name,
                model_id=self.id,
            ) from e
        except RetryableModelProviderError:
            raise
        except Exception as e:
            log_error(f"Unknown error from Gemini API: {e}")
            raise ModelProviderError(message=str(e), model_name=self.name, model_id=self.id) from e

    async def ainvoke_stream(
        self,
        messages: List[Message],
        assistant_message: Message,
        response_format: Optional[Union[Dict, Type[BaseModel]]] = None,
        tools: Optional[List[Dict[str, Any]]] = None,
        tool_choice: Optional[Union[str, Dict[str, Any]]] = None,
        run_response: Optional[RunOutput] = None,
        compress_tool_results: bool = False,
<<<<<<< HEAD
        retrying_with_guidance: bool = False,
=======
        retry_with_guidance: bool = False,
>>>>>>> dc2e4bd5
    ) -> AsyncIterator[ModelResponse]:
        """
        Invokes the model with a list of messages and returns the response as a stream.
        """
        formatted_messages, system_message = self._format_messages(messages, compress_tool_results)

        request_kwargs = self.get_request_params(
            system_message, response_format=response_format, tools=tools, tool_choice=tool_choice
        )

        try:
            if run_response and run_response.metrics:
                run_response.metrics.set_time_to_first_token()

            assistant_message.metrics.start_timer()

            async_stream = await self.get_client().aio.models.generate_content_stream(
                model=self.id,
                contents=formatted_messages,
                **request_kwargs,
            )
            async for chunk in async_stream:
<<<<<<< HEAD
                yield self._parse_provider_response_delta(chunk, retrying_with_guidance=retrying_with_guidance)

            # If we were retrying the invoke with guidance, remove the guidance message
            if retrying_with_guidance is True:
                self._remove_temporarys(messages)
=======
                yield self._parse_provider_response_delta(chunk, retry_with_guidance=retry_with_guidance)

            # If we were retrying the invoke with guidance, remove the guidance message
            if retry_with_guidance is True:
                self._remove_temporary_messages(messages)
>>>>>>> dc2e4bd5

            assistant_message.metrics.stop_timer()

        except (ClientError, ServerError) as e:
            log_error(f"Error from Gemini API: {e}")
            raise ModelProviderError(
                message=str(e.response) if hasattr(e, "response") else str(e),
                status_code=e.code if hasattr(e, "code") and e.code is not None else 502,
                model_name=self.name,
                model_id=self.id,
            ) from e
        except RetryableModelProviderError:
            raise
        except Exception as e:
            log_error(f"Unknown error from Gemini API: {e}")
            raise ModelProviderError(message=str(e), model_name=self.name, model_id=self.id) from e

    def _format_messages(self, messages: List[Message], compress_tool_results: bool = False):
        """
        Converts a list of Message objects to the Gemini-compatible format.

        Args:
            messages (List[Message]): The list of messages to convert.
            compress_tool_results: Whether to compress tool results.
        """
        formatted_messages: List = []
        file_content: Optional[Union[GeminiFile, Part]] = None
        system_message = None

        for message in messages:
            role = message.role
            if role in ["system", "developer"]:
                system_message = message.content
                continue

            # Set the role for the message according to Gemini's requirements
            role = self.reverse_role_map.get(role, role)

            # Add content to the message for the model
            content = message.get_content(use_compressed_content=compress_tool_results)

            # Initialize message_parts to be used for Gemini
            message_parts: List[Any] = []

            # Function calls
            if role == "model" and message.tool_calls is not None and len(message.tool_calls) > 0:
                if content is not None:
                    content_str = content if isinstance(content, str) else str(content)
                    part = Part.from_text(text=content_str)
                    if message.provider_data and "thought_signature" in message.provider_data:
                        part.thought_signature = base64.b64decode(message.provider_data["thought_signature"])
                    message_parts.append(part)
                for tool_call in message.tool_calls:
                    part = Part.from_function_call(
                        name=tool_call["function"]["name"],
                        args=json.loads(tool_call["function"]["arguments"]),
                    )
                    if "thought_signature" in tool_call:
                        part.thought_signature = base64.b64decode(tool_call["thought_signature"])
                    message_parts.append(part)
            # Function call results
            elif message.tool_calls is not None and len(message.tool_calls) > 0:
                for idx, tool_call in enumerate(message.tool_calls):
                    if isinstance(content, list) and idx < len(content):
                        original_from_list = content[idx]

                        if compress_tool_results:
                            compressed_from_tool_call = tool_call.get("content")
                            tc_content = compressed_from_tool_call if compressed_from_tool_call else original_from_list
                        else:
                            tc_content = original_from_list
                    else:
                        tc_content = message.get_content(use_compressed_content=compress_tool_results)

                        if tc_content is None:
                            tc_content = tool_call.get("content")
                            if tc_content is None:
                                tc_content = content

                    message_parts.append(
                        Part.from_function_response(name=tool_call["tool_name"], response={"result": tc_content})
                    )
            # Regular text content
            else:
                if isinstance(content, str):
                    part = Part.from_text(text=content)
                    if message.provider_data and "thought_signature" in message.provider_data:
                        part.thought_signature = base64.b64decode(message.provider_data["thought_signature"])
                    message_parts = [part]

            if role == "user" and message.tool_calls is None:
                # Add images to the message for the model
                if message.images is not None:
                    for image in message.images:
                        if image.content is not None and isinstance(image.content, GeminiFile):
                            # Google recommends that if using a single image, place the text prompt after the image.
                            message_parts.insert(0, image.content)
                        else:
                            image_content = format_image_for_message(image)
                            if image_content:
                                message_parts.append(Part.from_bytes(**image_content))

                # Add videos to the message for the model
                if message.videos is not None:
                    try:
                        for video in message.videos:
                            # Case 1: Video is a file_types.File object (Recommended)
                            # Add it as a File object
                            if video.content is not None and isinstance(video.content, GeminiFile):
                                # Google recommends that if using a single video, place the text prompt after the video.
                                if video.content.uri and video.content.mime_type:
                                    message_parts.insert(
                                        0, Part.from_uri(file_uri=video.content.uri, mime_type=video.content.mime_type)
                                    )
                            else:
                                video_file = self._format_video_for_message(video)
                                if video_file is not None:
                                    message_parts.insert(0, video_file)
                    except Exception as e:
                        log_warning(f"Failed to load video from {message.videos}: {e}")
                        continue

                # Add audio to the message for the model
                if message.audio is not None:
                    try:
                        for audio_snippet in message.audio:
                            if audio_snippet.content is not None and isinstance(audio_snippet.content, GeminiFile):
                                # Google recommends that if using a single audio file, place the text prompt after the audio file.
                                if audio_snippet.content.uri and audio_snippet.content.mime_type:
                                    message_parts.insert(
                                        0,
                                        Part.from_uri(
                                            file_uri=audio_snippet.content.uri,
                                            mime_type=audio_snippet.content.mime_type,
                                        ),
                                    )
                            else:
                                audio_content = self._format_audio_for_message(audio_snippet)
                                if audio_content:
                                    message_parts.append(audio_content)
                    except Exception as e:
                        log_warning(f"Failed to load audio from {message.audio}: {e}")
                        continue

                # Add files to the message for the model
                if message.files is not None:
                    for file in message.files:
                        file_content = self._format_file_for_message(file)
                        if isinstance(file_content, Part):
                            formatted_messages.append(file_content)

            final_message = Content(role=role, parts=message_parts)
            formatted_messages.append(final_message)

            if isinstance(file_content, GeminiFile):
                formatted_messages.insert(0, file_content)

        return formatted_messages, system_message

    def _format_audio_for_message(self, audio: Audio) -> Optional[Union[Part, GeminiFile]]:
        # Case 1: Audio is a bytes object
        if audio.content and isinstance(audio.content, bytes):
            mime_type = f"audio/{audio.format}" if audio.format else "audio/mp3"
            return Part.from_bytes(mime_type=mime_type, data=audio.content)

        # Case 2: Audio is an url
        elif audio.url is not None:
            audio_bytes = audio.get_content_bytes()  # type: ignore
            if audio_bytes is not None:
                mime_type = f"audio/{audio.format}" if audio.format else "audio/mp3"
                return Part.from_bytes(mime_type=mime_type, data=audio_bytes)
            else:
                log_warning(f"Failed to download audio from {audio}")
                return None

        # Case 3: Audio is a local file path
        elif audio.filepath is not None:
            audio_path = audio.filepath if isinstance(audio.filepath, Path) else Path(audio.filepath)

            remote_file_name = f"files/{audio_path.stem.lower().replace('_', '')}"
            # Check if video is already uploaded
            existing_audio_upload = None
            try:
                if remote_file_name:
                    existing_audio_upload = self.get_client().files.get(name=remote_file_name)
            except Exception as e:
                log_warning(f"Error getting file {remote_file_name}: {e}")

            if existing_audio_upload and existing_audio_upload.state and existing_audio_upload.state.name == "SUCCESS":
                audio_file = existing_audio_upload
            else:
                # Upload the video file to the Gemini API
                if audio_path.exists() and audio_path.is_file():
                    audio_file = self.get_client().files.upload(
                        file=audio_path,
                        config=dict(
                            name=remote_file_name,
                            display_name=audio_path.stem,
                            mime_type=f"audio/{audio.format}" if audio.format else "audio/mp3",
                        ),
                    )
                else:
                    log_error(f"Audio file {audio_path} does not exist.")
                    return None

                # Check whether the file is ready to be used.
                while audio_file.state and audio_file.state.name == "PROCESSING":
                    if audio_file.name:
                        audio_file = self.get_client().files.get(name=audio_file.name)
                    time.sleep(2)

                if audio_file.state and audio_file.state.name == "FAILED":
                    log_error(f"Audio file processing failed: {audio_file.state.name}")
                    return None

            if audio_file.uri:
                mime_type = f"audio/{audio.format}" if audio.format else "audio/mp3"
                return Part.from_uri(file_uri=audio_file.uri, mime_type=mime_type)
            return None
        else:
            log_warning(f"Unknown audio type: {type(audio.content)}")
            return None

    def _format_video_for_message(self, video: Video) -> Optional[Part]:
        # Case 1: Video is a bytes object
        if video.content and isinstance(video.content, bytes):
            mime_type = f"video/{video.format}" if video.format else "video/mp4"
            return Part.from_bytes(mime_type=mime_type, data=video.content)
        # Case 2: Video is stored locally
        elif video.filepath is not None:
            video_path = video.filepath if isinstance(video.filepath, Path) else Path(video.filepath)

            remote_file_name = f"files/{video_path.stem.lower().replace('_', '')}"
            # Check if video is already uploaded
            existing_video_upload = None
            try:
                if remote_file_name:
                    existing_video_upload = self.get_client().files.get(name=remote_file_name)
            except Exception as e:
                log_warning(f"Error getting file {remote_file_name}: {e}")

            if existing_video_upload and existing_video_upload.state and existing_video_upload.state.name == "SUCCESS":
                video_file = existing_video_upload
            else:
                # Upload the video file to the Gemini API
                if video_path.exists() and video_path.is_file():
                    video_file = self.get_client().files.upload(
                        file=video_path,
                        config=dict(
                            name=remote_file_name,
                            display_name=video_path.stem,
                            mime_type=f"video/{video.format}" if video.format else "video/mp4",
                        ),
                    )
                else:
                    log_error(f"Video file {video_path} does not exist.")
                    return None

                # Check whether the file is ready to be used.
                while video_file.state and video_file.state.name == "PROCESSING":
                    if video_file.name:
                        video_file = self.get_client().files.get(name=video_file.name)
                    time.sleep(2)

                if video_file.state and video_file.state.name == "FAILED":
                    log_error(f"Video file processing failed: {video_file.state.name}")
                    return None

            if video_file.uri:
                mime_type = f"video/{video.format}" if video.format else "video/mp4"
                return Part.from_uri(file_uri=video_file.uri, mime_type=mime_type)
            return None
        # Case 3: Video is a URL
        elif video.url is not None:
            mime_type = f"video/{video.format}" if video.format else "video/webm"
            return Part.from_uri(
                file_uri=video.url,
                mime_type=mime_type,
            )
        else:
            log_warning(f"Unknown video type: {type(video.content)}")
            return None

    def _format_file_for_message(self, file: File) -> Optional[Part]:
        # Case 1: File is a bytes object
        if file.content and isinstance(file.content, bytes) and file.mime_type:
            return Part.from_bytes(mime_type=file.mime_type, data=file.content)

        # Case 2: File is a URL
        elif file.url is not None:
            url_content = file.file_url_content
            if url_content is not None:
                content, mime_type = url_content
                if mime_type and content:
                    return Part.from_bytes(mime_type=mime_type, data=content)
            log_warning(f"Failed to download file from {file.url}")
            return None

        # Case 3: File is a local file path
        elif file.filepath is not None:
            file_path = file.filepath if isinstance(file.filepath, Path) else Path(file.filepath)
            if file_path.exists() and file_path.is_file():
                if file_path.stat().st_size < 20 * 1024 * 1024:  # 20MB in bytes
                    if file.mime_type:
                        file_content = file_path.read_bytes()
                        if file_content:
                            return Part.from_bytes(mime_type=file.mime_type, data=file_content)
                    else:
                        import mimetypes

                        mime_type_guess = mimetypes.guess_type(file_path)[0]
                        if mime_type_guess is not None:
                            file_content = file_path.read_bytes()
                            if file_content:
                                mime_type_str: str = str(mime_type_guess)
                                return Part.from_bytes(mime_type=mime_type_str, data=file_content)
                    return None
                else:
                    clean_file_name = f"files/{file_path.stem.lower().replace('_', '')}"
                    remote_file = None
                    try:
                        if clean_file_name:
                            remote_file = self.get_client().files.get(name=clean_file_name)
                    except Exception as e:
                        log_warning(f"Error getting file {clean_file_name}: {e}")

                    if (
                        remote_file
                        and remote_file.state
                        and remote_file.state.name == "SUCCESS"
                        and remote_file.uri
                        and remote_file.mime_type
                    ):
                        file_uri: str = remote_file.uri
                        file_mime_type: str = remote_file.mime_type
                        return Part.from_uri(file_uri=file_uri, mime_type=file_mime_type)
            else:
                log_error(f"File {file_path} does not exist.")
            return None

        # Case 4: File is a Gemini File object
        elif isinstance(file.external, GeminiFile):
            if file.external.uri and file.external.mime_type:
                return Part.from_uri(file_uri=file.external.uri, mime_type=file.external.mime_type)
            return None
        return None

    def format_function_call_results(
        self,
        messages: List[Message],
        function_call_results: List[Message],
        compress_tool_results: bool = False,
        **kwargs,
    ) -> None:
        """
        Format function call results for Gemini.

        For combined messages:
        - content: list of ORIGINAL content (for preservation)
        - tool_calls[i]["content"]: compressed content if available (for API sending)

        This allows the message to be saved with both original and compressed versions.
        """
        combined_original_content: List = []
        combined_function_result: List = []
        tool_names: List[str] = []

        message_metrics = Metrics()

        if len(function_call_results) > 0:
            for idx, result in enumerate(function_call_results):
                combined_original_content.append(result.content)
                compressed_content = result.get_content(use_compressed_content=compress_tool_results)
                combined_function_result.append(
                    {"tool_call_id": result.tool_call_id, "tool_name": result.tool_name, "content": compressed_content}
                )
                if result.tool_name:
                    tool_names.append(result.tool_name)
                message_metrics += result.metrics

        tool_name = ", ".join(tool_names) if tool_names else None

        if combined_original_content:
            messages.append(
                Message(
                    role="tool",
                    content=combined_original_content,
                    tool_name=tool_name,
                    tool_calls=combined_function_result,
                    metrics=message_metrics,
                )
            )

    def _parse_provider_response(self, response: GenerateContentResponse, **kwargs) -> ModelResponse:
        """
        Parse the Gemini response into a ModelResponse.

        Args:
            response: Raw response from Gemini

        Returns:
            ModelResponse: Parsed response data
        """
        model_response = ModelResponse()

        # Get response message
        response_message = Content(role="model", parts=[])
        if response.candidates and len(response.candidates) > 0:
            candidate = response.candidates[0]

            # Raise if the request failed because of a malformed function call
            if hasattr(candidate, "finish_reason") and candidate.finish_reason:
                if candidate.finish_reason == GeminiFinishReason.MALFORMED_FUNCTION_CALL.value:
<<<<<<< HEAD
                    # We only want to raise errors that trigger regeneration attempts once
                    if kwargs.get("retrying_with_guidance") is True:
                        pass
                    if self.retry_with_guidance:
                        raise RetryableModelProviderError(retry_guidance_message=MALFORMED_FUNCTION_CALL_GUIDANCE)
=======
                    if self.retry_with_guidance:
                        raise RetryableModelProviderError(
                            retry_guidance_message=MALFORMED_FUNCTION_CALL_GUIDANCE,
                            original_error=f"Generation ended with finish reason: {candidate.finish_reason}",
                        )
>>>>>>> dc2e4bd5

            if candidate.content:
                response_message = candidate.content

        # Add role
        if response_message.role is not None:
            model_response.role = self.role_map[response_message.role]

        # Add content
        if response_message.parts is not None and len(response_message.parts) > 0:
            for part in response_message.parts:
                # Extract text if present
                if hasattr(part, "text") and part.text is not None:
                    text_content: Optional[str] = getattr(part, "text")
                    if isinstance(text_content, str):
                        # Check if this is a thought summary
                        if hasattr(part, "thought") and part.thought:
                            # Add all parts as single message
                            if model_response.reasoning_content is None:
                                model_response.reasoning_content = text_content
                            else:
                                model_response.reasoning_content += text_content
                        else:
                            if model_response.content is None:
                                model_response.content = text_content
                            else:
                                model_response.content += text_content
                    else:
                        content_str = str(text_content) if text_content is not None else ""
                        if hasattr(part, "thought") and part.thought:
                            # Add all parts as single message
                            if model_response.reasoning_content is None:
                                model_response.reasoning_content = content_str
                            else:
                                model_response.reasoning_content += content_str
                        else:
                            if model_response.content is None:
                                model_response.content = content_str
                            else:
                                model_response.content += content_str

                    # Capture thought signature for text parts
                    if hasattr(part, "thought_signature") and part.thought_signature:
                        if model_response.provider_data is None:
                            model_response.provider_data = {}
                        model_response.provider_data["thought_signature"] = base64.b64encode(
                            part.thought_signature
                        ).decode("ascii")

                if hasattr(part, "inline_data") and part.inline_data is not None:
                    # Handle audio responses (for TTS models)
                    if part.inline_data.mime_type and part.inline_data.mime_type.startswith("audio/"):
                        # Store raw bytes data
                        model_response.audio = Audio(
                            id=str(uuid4()),
                            content=part.inline_data.data,
                            mime_type=part.inline_data.mime_type,
                        )
                    # Image responses
                    else:
                        if model_response.images is None:
                            model_response.images = []
                        model_response.images.append(
                            Image(id=str(uuid4()), content=part.inline_data.data, mime_type=part.inline_data.mime_type)
                        )

                # Extract function call if present
                if hasattr(part, "function_call") and part.function_call is not None:
                    call_id = part.function_call.id if part.function_call.id else str(uuid4())
                    tool_call = {
                        "id": call_id,
                        "type": "function",
                        "function": {
                            "name": part.function_call.name,
                            "arguments": json.dumps(part.function_call.args)
                            if part.function_call.args is not None
                            else "",
                        },
                    }

                    # Capture thought signature for function calls
                    if hasattr(part, "thought_signature") and part.thought_signature:
                        tool_call["thought_signature"] = base64.b64encode(part.thought_signature).decode("ascii")

                    model_response.tool_calls.append(tool_call)

            citations = Citations()
            citations_raw = {}
            citations_urls = []
            web_search_queries: List[str] = []

            if response.candidates and response.candidates[0].grounding_metadata is not None:
                grounding_metadata: GroundingMetadata = response.candidates[0].grounding_metadata
                citations_raw["grounding_metadata"] = grounding_metadata.model_dump()

                chunks = grounding_metadata.grounding_chunks or []
                web_search_queries = grounding_metadata.web_search_queries or []
                for chunk in chunks:
                    if not chunk:
                        continue
                    web = chunk.web
                    if not web:
                        continue
                    uri = web.uri
                    title = web.title
                    if uri:
                        citations_urls.append(UrlCitation(url=uri, title=title))

            # Handle URLs from URL context tool
            if (
                response.candidates
                and hasattr(response.candidates[0], "url_context_metadata")
                and response.candidates[0].url_context_metadata is not None
            ):
                url_context_metadata = response.candidates[0].url_context_metadata
                citations_raw["url_context_metadata"] = url_context_metadata.model_dump()

                url_metadata_list = url_context_metadata.url_metadata or []
                for url_meta in url_metadata_list:
                    retrieved_url = url_meta.retrieved_url
                    status = "UNKNOWN"
                    if url_meta.url_retrieval_status:
                        status = url_meta.url_retrieval_status.value
                    if retrieved_url and status == "URL_RETRIEVAL_STATUS_SUCCESS":
                        # Avoid duplicate URLs
                        existing_urls = [citation.url for citation in citations_urls]
                        if retrieved_url not in existing_urls:
                            citations_urls.append(UrlCitation(url=retrieved_url, title=retrieved_url))

            if citations_raw:
                citations.raw = citations_raw
            if citations_urls:
                citations.urls = citations_urls
            if web_search_queries:
                citations.search_queries = web_search_queries

            if citations_raw or citations_urls:
                model_response.citations = citations

        # Extract usage metadata if present
        if hasattr(response, "usage_metadata") and response.usage_metadata is not None:
            model_response.response_usage = self._get_metrics(response.usage_metadata)

        # If we have no content but have a role, add a default empty content
        if model_response.role and model_response.content is None and not model_response.tool_calls:
            model_response.content = ""

        return model_response

    def _parse_provider_response_delta(self, response_delta: GenerateContentResponse, **kwargs) -> ModelResponse:
        model_response = ModelResponse()

        if response_delta.candidates and len(response_delta.candidates) > 0:
            candidate = response_delta.candidates[0]
            candidate_content = candidate.content

            # Raise if the request failed because of a malformed function call
            if hasattr(candidate, "finish_reason") and candidate.finish_reason:
                if candidate.finish_reason == GeminiFinishReason.MALFORMED_FUNCTION_CALL.value:
<<<<<<< HEAD
                    if kwargs.get("retrying_with_guidance") is True:
                        pass
                    raise RetryableModelProviderError(retry_guidance_message=MALFORMED_FUNCTION_CALL_GUIDANCE)
=======
                    if self.retry_with_guidance:
                        raise RetryableModelProviderError(
                            retry_guidance_message=MALFORMED_FUNCTION_CALL_GUIDANCE,
                            original_error=f"Generation ended with finish reason: {candidate.finish_reason}",
                        )
>>>>>>> dc2e4bd5

            response_message: Content = Content(role="model", parts=[])
            if candidate_content is not None:
                response_message = candidate_content

            # Add role
            if response_message.role is not None:
                model_response.role = self.role_map[response_message.role]

            if response_message.parts is not None:
                for part in response_message.parts:
                    # Extract text if present
                    if hasattr(part, "text") and part.text is not None:
                        text_content = str(part.text) if part.text is not None else ""
                        # Check if this is a thought summary
                        if hasattr(part, "thought") and part.thought:
                            if model_response.reasoning_content is None:
                                model_response.reasoning_content = text_content
                            else:
                                model_response.reasoning_content += text_content
                        else:
                            if model_response.content is None:
                                model_response.content = text_content
                            else:
                                model_response.content += text_content

                        # Capture thought signature for text parts
                        if hasattr(part, "thought_signature") and part.thought_signature:
                            if model_response.provider_data is None:
                                model_response.provider_data = {}
                            model_response.provider_data["thought_signature"] = base64.b64encode(
                                part.thought_signature
                            ).decode("ascii")

                    if hasattr(part, "inline_data") and part.inline_data is not None:
                        # Audio responses
                        if part.inline_data.mime_type and part.inline_data.mime_type.startswith("audio/"):
                            # Store raw bytes audio data
                            model_response.audio = Audio(
                                id=str(uuid4()),
                                content=part.inline_data.data,
                                mime_type=part.inline_data.mime_type,
                            )
                        # Image responses
                        else:
                            if model_response.images is None:
                                model_response.images = []
                            model_response.images.append(
                                Image(
                                    id=str(uuid4()), content=part.inline_data.data, mime_type=part.inline_data.mime_type
                                )
                            )

                    # Extract function call if present
                    if hasattr(part, "function_call") and part.function_call is not None:
                        call_id = part.function_call.id if part.function_call.id else str(uuid4())
                        tool_call = {
                            "id": call_id,
                            "type": "function",
                            "function": {
                                "name": part.function_call.name,
                                "arguments": json.dumps(part.function_call.args)
                                if part.function_call.args is not None
                                else "",
                            },
                        }

                        # Capture thought signature for function calls
                        if hasattr(part, "thought_signature") and part.thought_signature:
                            tool_call["thought_signature"] = base64.b64encode(part.thought_signature).decode("ascii")

                        model_response.tool_calls.append(tool_call)

            citations = Citations()
            citations.raw = {}
            citations.urls = []

            if (
                hasattr(response_delta.candidates[0], "grounding_metadata")
                and response_delta.candidates[0].grounding_metadata is not None
            ):
                grounding_metadata = response_delta.candidates[0].grounding_metadata
                citations.raw["grounding_metadata"] = grounding_metadata.model_dump()
                citations.search_queries = grounding_metadata.web_search_queries or []
                # Extract url and title
                chunks = grounding_metadata.grounding_chunks or []
                for chunk in chunks:
                    if not chunk:
                        continue
                    web = chunk.web
                    if not web:
                        continue
                    uri = web.uri
                    title = web.title
                    if uri:
                        citations.urls.append(UrlCitation(url=uri, title=title))
<<<<<<< HEAD

            # Handle URLs from URL context tool
            if (
                hasattr(response_delta.candidates[0], "url_context_metadata")
                and response_delta.candidates[0].url_context_metadata is not None
            ):
                url_context_metadata = response_delta.candidates[0].url_context_metadata

=======

            # Handle URLs from URL context tool
            if (
                hasattr(response_delta.candidates[0], "url_context_metadata")
                and response_delta.candidates[0].url_context_metadata is not None
            ):
                url_context_metadata = response_delta.candidates[0].url_context_metadata

>>>>>>> dc2e4bd5
                citations.raw["url_context_metadata"] = url_context_metadata.model_dump()

                url_metadata_list = url_context_metadata.url_metadata or []
                for url_meta in url_metadata_list:
                    retrieved_url = url_meta.retrieved_url
                    status = "UNKNOWN"
                    if url_meta.url_retrieval_status:
                        status = url_meta.url_retrieval_status.value
                    if retrieved_url and status == "URL_RETRIEVAL_STATUS_SUCCESS":
                        # Avoid duplicate URLs
                        existing_urls = [citation.url for citation in citations.urls]
                        if retrieved_url not in existing_urls:
                            citations.urls.append(UrlCitation(url=retrieved_url, title=retrieved_url))

            if citations.raw or citations.urls:
                model_response.citations = citations

            # Extract usage metadata if present
            if hasattr(response_delta, "usage_metadata") and response_delta.usage_metadata is not None:
                model_response.response_usage = self._get_metrics(response_delta.usage_metadata)

        return model_response

    def __deepcopy__(self, memo):
        """
        Creates a deep copy of the Gemini model instance but sets the client to None.

        This is useful when we need to copy the model configuration without duplicating
        the client connection.

        This overrides the base class implementation.
        """
        from copy import copy, deepcopy

        # Create a new instance without calling __init__
        cls = self.__class__
        new_instance = cls.__new__(cls)

        # Update memo with the new instance to avoid circular references
        memo[id(self)] = new_instance

        # Deep copy all attributes except client and unpickleable attributes
        for key, value in self.__dict__.items():
            # Skip client and other unpickleable attributes
            if key in {"client", "response_format", "_tools", "_functions", "_function_call_stack"}:
                continue

            # Try deep copy first, fall back to shallow copy, then direct assignment
            try:
                setattr(new_instance, key, deepcopy(value, memo))
            except Exception:
                try:
                    setattr(new_instance, key, copy(value))
                except Exception:
                    setattr(new_instance, key, value)

        # Explicitly set client to None
        setattr(new_instance, "client", None)

        return new_instance

    def _get_metrics(self, response_usage: GenerateContentResponseUsageMetadata) -> Metrics:
        """
        Parse the given Google Gemini usage into an Agno Metrics object.

        Args:
            response_usage: Usage data from Google Gemini

        Returns:
            Metrics: Parsed metrics data
        """
        metrics = Metrics()

        metrics.input_tokens = response_usage.prompt_token_count or 0
        metrics.output_tokens = response_usage.candidates_token_count or 0
        if response_usage.thoughts_token_count is not None:
            metrics.output_tokens += response_usage.thoughts_token_count or 0
        metrics.total_tokens = metrics.input_tokens + metrics.output_tokens

        metrics.cache_read_tokens = response_usage.cached_content_token_count or 0

        if response_usage.traffic_type is not None:
            metrics.provider_metrics = {"traffic_type": response_usage.traffic_type}

        return metrics

    def create_file_search_store(self, display_name: Optional[str] = None) -> Any:
        """
        Create a new File Search store.

        Args:
            display_name: Optional display name for the store

        Returns:
            FileSearchStore: The created File Search store object
        """
        config: Dict[str, Any] = {}
        if display_name:
            config["display_name"] = display_name

        try:
            store = self.get_client().file_search_stores.create(config=config or None)  # type: ignore[arg-type]
            log_info(f"Created File Search store: {store.name}")
            return store
        except Exception as e:
            log_error(f"Error creating File Search store: {e}")
            raise

    async def async_create_file_search_store(self, display_name: Optional[str] = None) -> Any:
        """
        Args:
            display_name: Optional display name for the store

        Returns:
            FileSearchStore: The created File Search store object
        """
        config: Dict[str, Any] = {}
        if display_name:
            config["display_name"] = display_name

        try:
            store = await self.get_client().aio.file_search_stores.create(config=config or None)  # type: ignore[arg-type]
            log_info(f"Created File Search store: {store.name}")
            return store
        except Exception as e:
            log_error(f"Error creating File Search store: {e}")
            raise

    def list_file_search_stores(self, page_size: int = 100) -> List[Any]:
        """
        List all File Search stores.

        Args:
            page_size: Maximum number of stores to return per page

        Returns:
            List: List of FileSearchStore objects
        """
        try:
            stores = []
            for store in self.get_client().file_search_stores.list(config={"page_size": page_size}):
                stores.append(store)
            log_debug(f"Found {len(stores)} File Search stores")
            return stores
        except Exception as e:
            log_error(f"Error listing File Search stores: {e}")
            raise

    async def async_list_file_search_stores(self, page_size: int = 100) -> List[Any]:
        """
        Async version of list_file_search_stores.

        Args:
            page_size: Maximum number of stores to return per page

        Returns:
            List: List of FileSearchStore objects
        """
        try:
            stores = []
            async for store in await self.get_client().aio.file_search_stores.list(config={"page_size": page_size}):
                stores.append(store)
            log_debug(f"Found {len(stores)} File Search stores")
            return stores
        except Exception as e:
            log_error(f"Error listing File Search stores: {e}")
            raise

    def get_file_search_store(self, name: str) -> Any:
        """
        Get a specific File Search store by name.

        Args:
            name: The name of the store (e.g., 'fileSearchStores/my-store-123')

        Returns:
            FileSearchStore: The File Search store object
        """
        try:
            store = self.get_client().file_search_stores.get(name=name)
            log_debug(f"Retrieved File Search store: {name}")
            return store
        except Exception as e:
            log_error(f"Error getting File Search store {name}: {e}")
            raise

    async def async_get_file_search_store(self, name: str) -> Any:
        """
        Args:
            name: The name of the store

        Returns:
            FileSearchStore: The File Search store object
        """
        try:
            store = await self.get_client().aio.file_search_stores.get(name=name)
            log_debug(f"Retrieved File Search store: {name}")
            return store
        except Exception as e:
            log_error(f"Error getting File Search store {name}: {e}")
            raise

    def delete_file_search_store(self, name: str, force: bool = False) -> None:
        """
        Delete a File Search store.

        Args:
            name: The name of the store to delete
            force: If True, force delete even if store contains documents
        """
        try:
            self.get_client().file_search_stores.delete(name=name, config={"force": force})
            log_info(f"Deleted File Search store: {name}")
        except Exception as e:
            log_error(f"Error deleting File Search store {name}: {e}")
            raise

    async def async_delete_file_search_store(self, name: str, force: bool = True) -> None:
        """
        Async version of delete_file_search_store.

        Args:
            name: The name of the store to delete
            force: If True, force delete even if store contains documents
        """
        try:
            await self.get_client().aio.file_search_stores.delete(name=name, config={"force": force})
            log_info(f"Deleted File Search store: {name}")
        except Exception as e:
            log_error(f"Error deleting File Search store {name}: {e}")
            raise

    def wait_for_operation(self, operation: Operation, poll_interval: int = 5, max_wait: int = 600) -> Operation:
        """
        Wait for a long-running operation to complete.

        Args:
            operation: The operation object to wait for
            poll_interval: Seconds to wait between status checks
            max_wait: Maximum seconds to wait before timing out

        Returns:
            Operation: The completed operation object

        Raises:
            TimeoutError: If operation doesn't complete within max_wait seconds
        """
        elapsed = 0
        while not operation.done:
            if elapsed >= max_wait:
                raise TimeoutError(f"Operation timed out after {max_wait} seconds")
            time.sleep(poll_interval)
            elapsed += poll_interval
            operation = self.get_client().operations.get(operation)
            log_debug(f"Waiting for operation... ({elapsed}s elapsed)")

        log_info("Operation completed successfully")
        return operation

    async def async_wait_for_operation(
        self, operation: Operation, poll_interval: int = 5, max_wait: int = 600
    ) -> Operation:
        """
        Async version of wait_for_operation.

        Args:
            operation: The operation object to wait for
            poll_interval: Seconds to wait between status checks
            max_wait: Maximum seconds to wait before timing out

        Returns:
            Operation: The completed operation object
        """
        elapsed = 0
        while not operation.done:
            if elapsed >= max_wait:
                raise TimeoutError(f"Operation timed out after {max_wait} seconds")
            await asyncio.sleep(poll_interval)
            elapsed += poll_interval
            operation = await self.get_client().aio.operations.get(operation)
            log_debug(f"Waiting for operation... ({elapsed}s elapsed)")

        log_info("Operation completed successfully")
        return operation

    def upload_to_file_search_store(
        self,
        file_path: Union[str, Path],
        store_name: str,
        display_name: Optional[str] = None,
        chunking_config: Optional[Dict[str, Any]] = None,
        custom_metadata: Optional[List[Dict[str, Any]]] = None,
    ) -> Any:
        """
        Upload a file directly to a File Search store.

        Args:
            file_path: Path to the file to upload
            store_name: Name of the File Search store
            display_name: Optional display name for the file (will be visible in citations)
            chunking_config: Optional chunking configuration
                Example: {
                    "white_space_config": {
                        "max_tokens_per_chunk": 200,
                        "max_overlap_tokens": 20
                    }
                }
            custom_metadata: Optional custom metadata as list of dicts
                Example: [
                    {"key": "author", "string_value": "John Doe"},
                    {"key": "year", "numeric_value": 2024}
                ]

        Returns:
            Operation: Long-running operation object. Use wait_for_operation() to wait for completion.
        """
        file_path = file_path if isinstance(file_path, Path) else Path(file_path)

        if not file_path.exists():
            raise FileNotFoundError(f"File not found: {file_path}")

        config: Dict[str, Any] = {}
        if display_name:
            config["display_name"] = display_name
        if chunking_config:
            config["chunking_config"] = chunking_config
        if custom_metadata:
            config["custom_metadata"] = custom_metadata

        try:
            log_info(f"Uploading file {file_path.name} to File Search store {store_name}")
            operation = self.get_client().file_search_stores.upload_to_file_search_store(
                file=file_path,
                file_search_store_name=store_name,
                config=config or None,  # type: ignore[arg-type]
            )
            log_info(f"Upload initiated for {file_path.name}")
            return operation
        except Exception as e:
            log_error(f"Error uploading file to File Search store: {e}")
            raise

    async def async_upload_to_file_search_store(
        self,
        file_path: Union[str, Path],
        store_name: str,
        display_name: Optional[str] = None,
        chunking_config: Optional[Dict[str, Any]] = None,
        custom_metadata: Optional[List[Dict[str, Any]]] = None,
    ) -> Any:
        """
        Args:
            file_path: Path to the file to upload
            store_name: Name of the File Search store
            display_name: Optional display name for the file
            chunking_config: Optional chunking configuration
            custom_metadata: Optional custom metadata

        Returns:
            Operation: Long-running operation object
        """
        file_path = file_path if isinstance(file_path, Path) else Path(file_path)

        if not file_path.exists():
            raise FileNotFoundError(f"File not found: {file_path}")

        config: Dict[str, Any] = {}
        if display_name:
            config["display_name"] = display_name
        if chunking_config:
            config["chunking_config"] = chunking_config
        if custom_metadata:
            config["custom_metadata"] = custom_metadata

        try:
            log_info(f"Uploading file {file_path.name} to File Search store {store_name}")
            operation = await self.get_client().aio.file_search_stores.upload_to_file_search_store(
                file=file_path,
                file_search_store_name=store_name,
                config=config or None,  # type: ignore[arg-type]
            )
            log_info(f"Upload initiated for {file_path.name}")
            return operation
        except Exception as e:
            log_error(f"Error uploading file to File Search store: {e}")
            raise

    def import_file_to_store(
        self,
        file_name: str,
        store_name: str,
        chunking_config: Optional[Dict[str, Any]] = None,
        custom_metadata: Optional[List[Dict[str, Any]]] = None,
    ) -> Any:
        """
        Import an existing uploaded file (via Files API) into a File Search store.

        Args:
            file_name: Name of the file already uploaded via Files API
            store_name: Name of the File Search store
            chunking_config: Optional chunking configuration
            custom_metadata: Optional custom metadata

        Returns:
            Operation: Long-running operation object. Use wait_for_operation() to wait for completion.
        """
        config: Dict[str, Any] = {}
        if chunking_config:
            config["chunking_config"] = chunking_config
        if custom_metadata:
            config["custom_metadata"] = custom_metadata

        try:
            log_info(f"Importing file {file_name} to File Search store {store_name}")
            operation = self.get_client().file_search_stores.import_file(
                file_search_store_name=store_name,
                file_name=file_name,
                config=config or None,  # type: ignore[arg-type]
            )
            log_info(f"Import initiated for {file_name}")
            return operation
        except Exception as e:
            log_error(f"Error importing file to File Search store: {e}")
            raise

    async def async_import_file_to_store(
        self,
        file_name: str,
        store_name: str,
        chunking_config: Optional[Dict[str, Any]] = None,
        custom_metadata: Optional[List[Dict[str, Any]]] = None,
    ) -> Any:
        """
        Args:
            file_name: Name of the file already uploaded via Files API
            store_name: Name of the File Search store
            chunking_config: Optional chunking configuration
            custom_metadata: Optional custom metadata

        Returns:
            Operation: Long-running operation object
        """
        config: Dict[str, Any] = {}
        if chunking_config:
            config["chunking_config"] = chunking_config
        if custom_metadata:
            config["custom_metadata"] = custom_metadata

        try:
            log_info(f"Importing file {file_name} to File Search store {store_name}")
            operation = await self.get_client().aio.file_search_stores.import_file(
                file_search_store_name=store_name,
                file_name=file_name,
                config=config or None,  # type: ignore[arg-type]
            )
            log_info(f"Import initiated for {file_name}")
            return operation
        except Exception as e:
            log_error(f"Error importing file to File Search store: {e}")
            raise

    def list_documents(self, store_name: str, page_size: int = 20) -> List[Any]:
        """
        Args:
            store_name: Name of the File Search store
            page_size: Maximum number of documents to return per page

        Returns:
            List: List of document objects
        """
        try:
            documents = []
            for doc in self.get_client().file_search_stores.documents.list(
                parent=store_name, config={"page_size": page_size}
            ):
                documents.append(doc)
            log_debug(f"Found {len(documents)} documents in store {store_name}")
            return documents
        except Exception as e:
            log_error(f"Error listing documents in store {store_name}: {e}")
            raise

    async def async_list_documents(self, store_name: str, page_size: int = 20) -> List[Any]:
        """
        Async version of list_documents.

        Args:
            store_name: Name of the File Search store
            page_size: Maximum number of documents to return per page

        Returns:
            List: List of document objects
        """
        try:
            documents = []
            # Await the AsyncPager first, then iterate
            async for doc in await self.get_client().aio.file_search_stores.documents.list(
                parent=store_name, config={"page_size": page_size}
            ):
                documents.append(doc)
            log_debug(f"Found {len(documents)} documents in store {store_name}")
            return documents
        except Exception as e:
            log_error(f"Error listing documents in store {store_name}: {e}")
            raise

    def get_document(self, document_name: str) -> Any:
        """
        Get a specific document by name.

        Args:
            document_name: Full name of the document
                (e.g., 'fileSearchStores/store-123/documents/doc-456')

        Returns:
            Document object
        """
        try:
            doc = self.get_client().file_search_stores.documents.get(name=document_name)
            log_debug(f"Retrieved document: {document_name}")
            return doc
        except Exception as e:
            log_error(f"Error getting document {document_name}: {e}")
            raise

    async def async_get_document(self, document_name: str) -> Any:
        """
        Async version of get_document.

        Args:
            document_name: Full name of the document

        Returns:
            Document object
        """
        try:
            doc = await self.get_client().aio.file_search_stores.documents.get(name=document_name)
            log_debug(f"Retrieved document: {document_name}")
            return doc
        except Exception as e:
            log_error(f"Error getting document {document_name}: {e}")
            raise

    def delete_document(self, document_name: str) -> None:
        """
        Delete a document from a File Search store.

        Args:
            document_name: Full name of the document to delete

        Example:
            ```python
            model = Gemini(id="gemini-2.5-flash")
            model.delete_document("fileSearchStores/store-123/documents/doc-456")
            ```
        """
        try:
            self.get_client().file_search_stores.documents.delete(name=document_name)
            log_info(f"Deleted document: {document_name}")
        except Exception as e:
            log_error(f"Error deleting document {document_name}: {e}")
            raise

    async def async_delete_document(self, document_name: str) -> None:
        """
        Async version of delete_document.

        Args:
            document_name: Full name of the document to delete
        """
        try:
            await self.get_client().aio.file_search_stores.documents.delete(name=document_name)
            log_info(f"Deleted document: {document_name}")
        except Exception as e:
            log_error(f"Error deleting document {document_name}: {e}")
            raise<|MERGE_RESOLUTION|>--- conflicted
+++ resolved
@@ -428,11 +428,7 @@
         tool_choice: Optional[Union[str, Dict[str, Any]]] = None,
         run_response: Optional[RunOutput] = None,
         compress_tool_results: bool = False,
-<<<<<<< HEAD
-        retrying_with_guidance: bool = False,
-=======
         retry_with_guidance: bool = False,
->>>>>>> dc2e4bd5
     ) -> ModelResponse:
         """
         Invokes the model with a list of messages and returns the response.
@@ -454,21 +450,12 @@
             assistant_message.metrics.stop_timer()
 
             model_response = self._parse_provider_response(
-<<<<<<< HEAD
-                provider_response, response_format=response_format, retrying_with_guidance=retrying_with_guidance
-            )
-
-            # If we were retrying the invoke with guidance, remove the guidance message
-            if retrying_with_guidance is True:
-                self._remove_temporarys(messages)
-=======
                 provider_response, response_format=response_format, retry_with_guidance=retry_with_guidance
             )
 
             # If we were retrying the invoke with guidance, remove the guidance message
             if retry_with_guidance is True:
                 self._remove_temporary_messages(messages)
->>>>>>> dc2e4bd5
 
             return model_response
 
@@ -496,11 +483,7 @@
         tool_choice: Optional[Union[str, Dict[str, Any]]] = None,
         run_response: Optional[RunOutput] = None,
         compress_tool_results: bool = False,
-<<<<<<< HEAD
-        retrying_with_guidance: bool = False,
-=======
         retry_with_guidance: bool = False,
->>>>>>> dc2e4bd5
     ) -> Iterator[ModelResponse]:
         """
         Invokes the model with a list of messages and returns the response as a stream.
@@ -520,19 +503,11 @@
                 contents=formatted_messages,
                 **request_kwargs,
             ):
-<<<<<<< HEAD
-                yield self._parse_provider_response_delta(response, retrying_with_guidance=retrying_with_guidance)
-
-            # If we were retrying the invoke with guidance, remove the guidance message
-            if retrying_with_guidance is True:
-                self._remove_temporarys(messages)
-=======
                 yield self._parse_provider_response_delta(response, retry_with_guidance=retry_with_guidance)
 
             # If we were retrying the invoke with guidance, remove the guidance message
             if retry_with_guidance is True:
                 self._remove_temporary_messages(messages)
->>>>>>> dc2e4bd5
 
             assistant_message.metrics.stop_timer()
 
@@ -559,11 +534,7 @@
         tool_choice: Optional[Union[str, Dict[str, Any]]] = None,
         run_response: Optional[RunOutput] = None,
         compress_tool_results: bool = False,
-<<<<<<< HEAD
-        retrying_with_guidance: bool = False,
-=======
         retry_with_guidance: bool = False,
->>>>>>> dc2e4bd5
     ) -> ModelResponse:
         """
         Invokes the model with a list of messages and returns the response.
@@ -587,21 +558,12 @@
             assistant_message.metrics.stop_timer()
 
             model_response = self._parse_provider_response(
-<<<<<<< HEAD
-                provider_response, response_format=response_format, retrying_with_guidance=retrying_with_guidance
-            )
-
-            # If we were retrying the invoke with guidance, remove the guidance message
-            if retrying_with_guidance is True:
-                self._remove_temporarys(messages)
-=======
                 provider_response, response_format=response_format, retry_with_guidance=retry_with_guidance
             )
 
             # If we were retrying the invoke with guidance, remove the guidance message
             if retry_with_guidance is True:
                 self._remove_temporary_messages(messages)
->>>>>>> dc2e4bd5
 
             return model_response
 
@@ -628,11 +590,7 @@
         tool_choice: Optional[Union[str, Dict[str, Any]]] = None,
         run_response: Optional[RunOutput] = None,
         compress_tool_results: bool = False,
-<<<<<<< HEAD
-        retrying_with_guidance: bool = False,
-=======
         retry_with_guidance: bool = False,
->>>>>>> dc2e4bd5
     ) -> AsyncIterator[ModelResponse]:
         """
         Invokes the model with a list of messages and returns the response as a stream.
@@ -655,19 +613,11 @@
                 **request_kwargs,
             )
             async for chunk in async_stream:
-<<<<<<< HEAD
-                yield self._parse_provider_response_delta(chunk, retrying_with_guidance=retrying_with_guidance)
-
-            # If we were retrying the invoke with guidance, remove the guidance message
-            if retrying_with_guidance is True:
-                self._remove_temporarys(messages)
-=======
                 yield self._parse_provider_response_delta(chunk, retry_with_guidance=retry_with_guidance)
 
             # If we were retrying the invoke with guidance, remove the guidance message
             if retry_with_guidance is True:
                 self._remove_temporary_messages(messages)
->>>>>>> dc2e4bd5
 
             assistant_message.metrics.stop_timer()
 
@@ -1081,19 +1031,11 @@
             # Raise if the request failed because of a malformed function call
             if hasattr(candidate, "finish_reason") and candidate.finish_reason:
                 if candidate.finish_reason == GeminiFinishReason.MALFORMED_FUNCTION_CALL.value:
-<<<<<<< HEAD
-                    # We only want to raise errors that trigger regeneration attempts once
-                    if kwargs.get("retrying_with_guidance") is True:
-                        pass
-                    if self.retry_with_guidance:
-                        raise RetryableModelProviderError(retry_guidance_message=MALFORMED_FUNCTION_CALL_GUIDANCE)
-=======
                     if self.retry_with_guidance:
                         raise RetryableModelProviderError(
                             retry_guidance_message=MALFORMED_FUNCTION_CALL_GUIDANCE,
                             original_error=f"Generation ended with finish reason: {candidate.finish_reason}",
                         )
->>>>>>> dc2e4bd5
 
             if candidate.content:
                 response_message = candidate.content
@@ -1253,17 +1195,11 @@
             # Raise if the request failed because of a malformed function call
             if hasattr(candidate, "finish_reason") and candidate.finish_reason:
                 if candidate.finish_reason == GeminiFinishReason.MALFORMED_FUNCTION_CALL.value:
-<<<<<<< HEAD
-                    if kwargs.get("retrying_with_guidance") is True:
-                        pass
-                    raise RetryableModelProviderError(retry_guidance_message=MALFORMED_FUNCTION_CALL_GUIDANCE)
-=======
                     if self.retry_with_guidance:
                         raise RetryableModelProviderError(
                             retry_guidance_message=MALFORMED_FUNCTION_CALL_GUIDANCE,
                             original_error=f"Generation ended with finish reason: {candidate.finish_reason}",
                         )
->>>>>>> dc2e4bd5
 
             response_message: Content = Content(role="model", parts=[])
             if candidate_content is not None:
@@ -1360,7 +1296,6 @@
                     title = web.title
                     if uri:
                         citations.urls.append(UrlCitation(url=uri, title=title))
-<<<<<<< HEAD
 
             # Handle URLs from URL context tool
             if (
@@ -1369,16 +1304,6 @@
             ):
                 url_context_metadata = response_delta.candidates[0].url_context_metadata
 
-=======
-
-            # Handle URLs from URL context tool
-            if (
-                hasattr(response_delta.candidates[0], "url_context_metadata")
-                and response_delta.candidates[0].url_context_metadata is not None
-            ):
-                url_context_metadata = response_delta.candidates[0].url_context_metadata
-
->>>>>>> dc2e4bd5
                 citations.raw["url_context_metadata"] = url_context_metadata.model_dump()
 
                 url_metadata_list = url_context_metadata.url_metadata or []
