--- conflicted
+++ resolved
@@ -14,12 +14,8 @@
 from agno.models.base import Model
 from agno.models.message import Citations, Message, MessageMetrics, UrlCitation
 from agno.models.response import ModelResponse
-<<<<<<< HEAD
-from agno.utils.log import log_error, log_info, log_warning, log_debug
-=======
 from agno.utils.gemini import format_function_definitions, format_image_for_message
 from agno.utils.log import log_error, log_info, log_warning
->>>>>>> 1f456b1d
 
 try:
     from google import genai
@@ -98,14 +94,11 @@
     # The role to map the Gemini response
     role_map = {
         "model": "assistant",
-<<<<<<< HEAD
-=======
     }
 
     # The role to map the Message
     reverse_role_map = {
         "assistant": "model",
->>>>>>> 1f456b1d
         "tool": "user",
     }
 
@@ -356,12 +349,8 @@
                 system_message = message.content
                 continue
 
-<<<<<<< HEAD
-            role = self.role_map.get(role, role)
-=======
             # Set the role for the message according to Gemini's requirements
             role = self.reverse_role_map.get(role, role)
->>>>>>> 1f456b1d
 
             # Add content to the message for the model
             content = message.content
@@ -682,26 +671,12 @@
                 citations.raw = grounding_metadata
 
                 # Extract url and title
-<<<<<<< HEAD
-                chunks = grounding_metadata.pop("grounding_chunks", [])
-                citation_pairs = [] # Initialize as empty list
-                # Add check to ensure chunks is iterable
-                if chunks:
-                    citation_pairs = (
-                        [
-                            (chunk.get("web", {}).get("uri"), chunk.get("web", {}).get("title"))
-                            for chunk in chunks
-                            if chunk.get("web", {}).get("uri")
-                        ]
-                    )
-=======
                 chunks = grounding_metadata.pop("grounding_chunks", None) or []
                 citation_pairs = [
                     (chunk.get("web", {}).get("uri"), chunk.get("web", {}).get("title"))
                     for chunk in chunks
                     if chunk.get("web", {}).get("uri")
                 ]
->>>>>>> 1f456b1d
 
                 # Create citation objects from filtered pairs
                 citations.urls = [UrlCitation(url=url, title=title) for url, title in citation_pairs]
@@ -766,24 +741,12 @@
             citations.raw = grounding_metadata
 
             # Extract url and title
-<<<<<<< HEAD
-            chunks = grounding_metadata.pop("grounding_chunks", [])
-            citation_pairs = [] # Initialize as empty list
-            # Add check to ensure chunks is iterable
-            if chunks:
-                citation_pairs = [
-                    (chunk.get("web", {}).get("uri"), chunk.get("web", {}).get("title"))
-                    for chunk in chunks
-                    if chunk.get("web", {}).get("uri")
-                ]
-=======
             chunks = grounding_metadata.pop("grounding_chunks", None) or []
             citation_pairs = [
                 (chunk.get("web", {}).get("uri"), chunk.get("web", {}).get("title"))
                 for chunk in chunks
                 if chunk.get("web", {}).get("uri")
             ]
->>>>>>> 1f456b1d
 
             # Create citation objects from filtered pairs
             citations.urls = [UrlCitation(url=url, title=title) for url, title in citation_pairs]
