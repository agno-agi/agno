import asyncio
import base64
import json
import time
from collections.abc import AsyncIterator
from dataclasses import dataclass
from os import getenv
from pathlib import Path
from typing import Any, Dict, Iterator, List, Optional, Type, Union
from uuid import uuid4

from pydantic import BaseModel

from agno.exceptions import ModelProviderError
from agno.media import Audio, File, Image, Video
from agno.models.base import Model, RetryableModelProviderError
from agno.models.google.utils import MALFORMED_FUNCTION_CALL_GUIDANCE, GeminiFinishReason
from agno.models.message import Citations, Message, UrlCitation
from agno.models.metrics import Metrics
from agno.models.response import ModelResponse
from agno.run.agent import RunOutput
from agno.tools.function import Function
from agno.utils.gemini import format_function_definitions, format_image_for_message, prepare_response_schema
from agno.utils.log import log_debug, log_error, log_info, log_warning
from agno.utils.tokens import count_schema_tokens, count_text_tokens, count_tool_tokens

try:
    from google import genai
    from google.genai import Client as GeminiClient
    from google.genai.errors import ClientError, ServerError
    from google.genai.types import (
        Content,
        DynamicRetrievalConfig,
        FileSearch,
        FunctionCallingConfigMode,
        GenerateContentConfig,
        GenerateContentResponse,
        GenerateContentResponseUsageMetadata,
        GoogleSearch,
        GoogleSearchRetrieval,
        GroundingMetadata,
        Operation,
        Part,
        Retrieval,
        ThinkingConfig,
        Tool,
        UrlContext,
        VertexAISearch,
    )
    from google.genai.types import (
        File as GeminiFile,
    )
except ImportError:
    raise ImportError(
        "`google-genai` not installed or not at the latest version. Please install it using `pip install -U google-genai`"
    )


@dataclass
class Gemini(Model):
    """
    Gemini model class for Google's Generative AI models.

    Vertex AI:
    - You will need Google Cloud credentials to use the Vertex AI API. Run `gcloud auth application-default login` to set credentials.
    - Set `vertexai` to `True` to use the Vertex AI API.
    - Set your `project_id` (or set `GOOGLE_CLOUD_PROJECT` environment variable) and `location` (optional).
    - Set `http_options` (optional) to configure the HTTP options.

    Based on https://googleapis.github.io/python-genai/
    """

    id: str = "gemini-2.0-flash-001"
    name: str = "Gemini"
    provider: str = "Google"

    supports_native_structured_outputs: bool = True

    # Request parameters
    function_declarations: Optional[List[Any]] = None
    generation_config: Optional[Any] = None
    safety_settings: Optional[List[Any]] = None
    generative_model_kwargs: Optional[Dict[str, Any]] = None
    search: bool = False
    grounding: bool = False
    grounding_dynamic_threshold: Optional[float] = None
    url_context: bool = False
    vertexai_search: bool = False
    vertexai_search_datastore: Optional[str] = None

    # Gemini File Search capabilities
    file_search_store_names: Optional[List[str]] = None
    file_search_metadata_filter: Optional[str] = None

    temperature: Optional[float] = None
    top_p: Optional[float] = None
    top_k: Optional[int] = None
    max_output_tokens: Optional[int] = None
    stop_sequences: Optional[list[str]] = None
    logprobs: Optional[bool] = None
    presence_penalty: Optional[float] = None
    frequency_penalty: Optional[float] = None
    seed: Optional[int] = None
    response_modalities: Optional[list[str]] = None  # "TEXT", "IMAGE", and/or "AUDIO"
    speech_config: Optional[dict[str, Any]] = None
    cached_content: Optional[Any] = None
    thinking_budget: Optional[int] = None  # Thinking budget for Gemini 2.5 models
    include_thoughts: Optional[bool] = None  # Include thought summaries in response
    thinking_level: Optional[str] = None  # "low", "high"
    request_params: Optional[Dict[str, Any]] = None

    # Client parameters
    api_key: Optional[str] = None
    vertexai: bool = False
    project_id: Optional[str] = None
    location: Optional[str] = None
    client_params: Optional[Dict[str, Any]] = None

    # Gemini client
    client: Optional[GeminiClient] = None

    # The role to map the Gemini response
    role_map = {
        "model": "assistant",
    }

    # The role to map the Message
    reverse_role_map = {
        "assistant": "model",
        "tool": "user",
    }

    def get_client(self) -> GeminiClient:
        """
        Returns an instance of the GeminiClient client.

        Returns:
            GeminiClient: The GeminiClient client.
        """
        if self.client:
            return self.client
        client_params: Dict[str, Any] = {}
        vertexai = self.vertexai or getenv("GOOGLE_GENAI_USE_VERTEXAI", "false").lower() == "true"

        if not vertexai:
            self.api_key = self.api_key or getenv("GOOGLE_API_KEY")
            if not self.api_key:
                log_error("GOOGLE_API_KEY not set. Please set the GOOGLE_API_KEY environment variable.")
            client_params["api_key"] = self.api_key
        else:
            log_info("Using Vertex AI API")
            client_params["vertexai"] = True
            project_id = self.project_id or getenv("GOOGLE_CLOUD_PROJECT")
            if not project_id:
                log_error("GOOGLE_CLOUD_PROJECT not set. Please set the GOOGLE_CLOUD_PROJECT environment variable.")
            location = self.location or getenv("GOOGLE_CLOUD_LOCATION")
            if not location:
                log_error("GOOGLE_CLOUD_LOCATION not set. Please set the GOOGLE_CLOUD_LOCATION environment variable.")
            client_params["project"] = project_id
            client_params["location"] = location

        client_params = {k: v for k, v in client_params.items() if v is not None}

        if self.client_params:
            client_params.update(self.client_params)

        self.client = genai.Client(**client_params)
        return self.client

    def _append_file_search_tool(self, builtin_tools: List[Tool]) -> None:
        """Append Gemini File Search tool to builtin_tools if file search is enabled.

        Args:
            builtin_tools: List of built-in tools to append to.
        """
        if not self.file_search_store_names:
            return

        log_debug("Gemini File Search enabled.")
        file_search_config: Dict[str, Any] = {"file_search_store_names": self.file_search_store_names}
        if self.file_search_metadata_filter:
            file_search_config["metadata_filter"] = self.file_search_metadata_filter
        builtin_tools.append(Tool(file_search=FileSearch(**file_search_config)))  # type: ignore[arg-type]

    def get_request_params(
        self,
        system_message: Optional[str] = None,
        response_format: Optional[Union[Dict, Type[BaseModel]]] = None,
        tools: Optional[List[Dict[str, Any]]] = None,
        tool_choice: Optional[Union[str, Dict[str, Any]]] = None,
    ) -> Dict[str, Any]:
        """
        Returns the request keyword arguments for the GenerativeModel client.
        """
        request_params = {}
        # User provides their own generation config
        if self.generation_config is not None:
            if isinstance(self.generation_config, GenerateContentConfig):
                config = self.generation_config.model_dump()
            else:
                config = self.generation_config
        else:
            config = {}

        if self.generative_model_kwargs:
            config.update(self.generative_model_kwargs)

        config.update(
            {
                "safety_settings": self.safety_settings,
                "temperature": self.temperature,
                "top_p": self.top_p,
                "top_k": self.top_k,
                "max_output_tokens": self.max_output_tokens,
                "stop_sequences": self.stop_sequences,
                "logprobs": self.logprobs,
                "presence_penalty": self.presence_penalty,
                "frequency_penalty": self.frequency_penalty,
                "seed": self.seed,
                "response_modalities": self.response_modalities,
                "speech_config": self.speech_config,
                "cached_content": self.cached_content,
            }
        )

        if system_message is not None:
            config["system_instruction"] = system_message  # type: ignore

        if response_format is not None and isinstance(response_format, type) and issubclass(response_format, BaseModel):
            config["response_mime_type"] = "application/json"  # type: ignore
            # Convert Pydantic model using our hybrid approach
            # This will handle complex schemas with nested models, dicts, and circular refs
            config["response_schema"] = prepare_response_schema(response_format)

        # Add thinking configuration
        thinking_config_params: Dict[str, Any] = {}
        if self.thinking_budget is not None:
            thinking_config_params["thinking_budget"] = self.thinking_budget
        if self.include_thoughts is not None:
            thinking_config_params["include_thoughts"] = self.include_thoughts
        if self.thinking_level is not None:
            thinking_config_params["thinking_level"] = self.thinking_level
        if thinking_config_params:
            config["thinking_config"] = ThinkingConfig(**thinking_config_params)

        # Build tools array based on enabled built-in tools
        builtin_tools = []

        if self.grounding:
            log_debug(
                "Gemini Grounding enabled. This is a legacy tool. For Gemini 2.0+ Please use enable `search` flag instead."
            )
            builtin_tools.append(
                Tool(
                    google_search=GoogleSearchRetrieval(
                        dynamic_retrieval_config=DynamicRetrievalConfig(
                            dynamic_threshold=self.grounding_dynamic_threshold
                        )
                    )
                )
            )

        if self.search:
            log_debug("Gemini Google Search enabled.")
            builtin_tools.append(Tool(google_search=GoogleSearch()))

        if self.url_context:
            log_debug("Gemini URL context enabled.")
            builtin_tools.append(Tool(url_context=UrlContext()))

        if self.vertexai_search:
            log_debug("Gemini Vertex AI Search enabled.")
            if not self.vertexai_search_datastore:
                log_error("vertexai_search_datastore must be provided when vertexai_search is enabled.")
                raise ValueError("vertexai_search_datastore must be provided when vertexai_search is enabled.")
            builtin_tools.append(
                Tool(retrieval=Retrieval(vertex_ai_search=VertexAISearch(datastore=self.vertexai_search_datastore)))
            )

        self._append_file_search_tool(builtin_tools)

        # Set tools in config
        if builtin_tools:
            if tools:
                log_info("Built-in tools enabled. External tools will be disabled.")
            config["tools"] = builtin_tools
        elif tools:
            config["tools"] = [format_function_definitions(tools)]

        if tool_choice is not None:
            if isinstance(tool_choice, str) and tool_choice.lower() == "auto":
                config["tool_config"] = {"function_calling_config": {"mode": FunctionCallingConfigMode.AUTO}}
            elif isinstance(tool_choice, str) and tool_choice.lower() == "none":
                config["tool_config"] = {"function_calling_config": {"mode": FunctionCallingConfigMode.NONE}}
            elif isinstance(tool_choice, str) and tool_choice.lower() == "validated":
                config["tool_config"] = {"function_calling_config": {"mode": FunctionCallingConfigMode.VALIDATED}}
            elif isinstance(tool_choice, str) and tool_choice.lower() == "any":
                config["tool_config"] = {"function_calling_config": {"mode": FunctionCallingConfigMode.ANY}}
            else:
                config["tool_config"] = {"function_calling_config": {"mode": tool_choice}}

        config = {k: v for k, v in config.items() if v is not None}

        if config:
            request_params["config"] = GenerateContentConfig(**config)

        # Filter out None values
        if self.request_params:
            request_params.update(self.request_params)

        if request_params:
            log_debug(f"Calling {self.provider} with request parameters: {request_params}", log_level=2)
        return request_params

    def count_tokens(
        self,
        messages: List[Message],
        tools: Optional[List[Union[Function, Dict[str, Any]]]] = None,
<<<<<<< HEAD
        response_format: Optional[Union[Dict, Type[BaseModel]]] = None,
        compress_tool_results: bool = False,
    ) -> int:
        contents, system_instruction = self._format_messages(messages, compress_tool_results=compress_tool_results)
        schema_tokens = count_schema_tokens(response_format, self.id)
=======
        output_schema: Optional[Union[Dict, Type[BaseModel]]] = None,
    ) -> int:
        contents, system_instruction = self._format_messages(messages, compress_tool_results=True)
        schema_tokens = count_schema_tokens(output_schema, self.id)
>>>>>>> d02ec8dc

        if self.vertexai:
            # VertexAI supports full token counting with system_instruction and tools
            config: Dict[str, Any] = {}
            if system_instruction:
                config["system_instruction"] = system_instruction
            if tools:
                formatted_tools = self._format_tools(tools)
                gemini_tools = format_function_definitions(formatted_tools)
                if gemini_tools:
                    config["tools"] = [gemini_tools]

            response = self.get_client().models.count_tokens(
                model=self.id,
                contents=contents,
                config=config if config else None,  # type: ignore
            )
            total = (response.total_tokens or 0) + schema_tokens
            return total
        else:
            # Google AI Studio: Use API for content tokens + local estimation for system/tools
            # The API doesn't support system_instruction or tools in config, so we use a hybrid approach:
            # 1. Get accurate token count for contents (text + multimodal) from API
            # 2. Add estimated tokens for system_instruction and tools locally
            try:
                response = self.get_client().models.count_tokens(
                    model=self.id,
                    contents=contents,
                )
                total = response.total_tokens or 0
            except Exception as e:
                log_warning(f"Gemini count_tokens API failed: {e}. Falling back to tiktoken-based estimation.")
<<<<<<< HEAD
                return super().count_tokens(messages, tools, response_format, compress_tool_results)
=======
                return super().count_tokens(messages, tools, output_schema)
>>>>>>> d02ec8dc

            # Add estimated tokens for system instruction (not supported by Google AI Studio API)
            if system_instruction:
                system_text = system_instruction if isinstance(system_instruction, str) else str(system_instruction)
                total += count_text_tokens(system_text, self.id)

            # Add estimated tokens for tools (not supported by Google AI Studio API)
            if tools:
                total += count_tool_tokens(tools, self.id)

            # Add estimated tokens for response_format/output_schema
            total += schema_tokens

            return total

    async def acount_tokens(
        self,
        messages: List[Message],
        tools: Optional[List[Union[Function, Dict[str, Any]]]] = None,
<<<<<<< HEAD
        response_format: Optional[Union[Dict, Type[BaseModel]]] = None,
        compress_tool_results: bool = False,
    ) -> int:
        contents, system_instruction = self._format_messages(messages, compress_tool_results=compress_tool_results)
        schema_tokens = count_schema_tokens(response_format, self.id)
=======
        output_schema: Optional[Union[Dict, Type[BaseModel]]] = None,
    ) -> int:
        contents, system_instruction = self._format_messages(messages, compress_tool_results=True)
        schema_tokens = count_schema_tokens(output_schema, self.id)
>>>>>>> d02ec8dc

        # VertexAI supports full token counting with system_instruction and tools
        if self.vertexai:
            config: Dict[str, Any] = {}
            if system_instruction:
                config["system_instruction"] = system_instruction
            if tools:
                formatted_tools = self._format_tools(tools)
                gemini_tools = format_function_definitions(formatted_tools)
                if gemini_tools:
                    config["tools"] = [gemini_tools]

            response = await self.get_client().aio.models.count_tokens(
                model=self.id,
                contents=contents,
                config=config if config else None,  # type: ignore
            )
            total = (response.total_tokens or 0) + schema_tokens
            return total
        else:
            # Hybrid approach - Google AI Studio does not support system_instruction or tools in config
            try:
                response = await self.get_client().aio.models.count_tokens(
                    model=self.id,
                    contents=contents,
                )
                total = response.total_tokens or 0
            except Exception as e:
                log_warning(f"Gemini count_tokens API failed: {e}. Falling back to tiktoken-based estimation.")
<<<<<<< HEAD
                return await super().acount_tokens(messages, tools, response_format, compress_tool_results)
=======
                return await super().acount_tokens(messages, tools, output_schema)
>>>>>>> d02ec8dc

            # Add estimated tokens for system instruction
            if system_instruction:
                system_text = system_instruction if isinstance(system_instruction, str) else str(system_instruction)
                total += count_text_tokens(system_text, self.id)

            # Add estimated tokens for tools
            if tools:
                total += count_tool_tokens(tools, self.id)

            # Add estimated tokens for response_format/output_schema
            total += schema_tokens

            return total

    def invoke(
        self,
        messages: List[Message],
        assistant_message: Message,
        response_format: Optional[Union[Dict, Type[BaseModel]]] = None,
        tools: Optional[List[Dict[str, Any]]] = None,
        tool_choice: Optional[Union[str, Dict[str, Any]]] = None,
        run_response: Optional[RunOutput] = None,
        compress_tool_results: bool = False,
        retrying_with_guidance: bool = False,
    ) -> ModelResponse:
        """
        Invokes the model with a list of messages and returns the response.
        """
        formatted_messages, system_message = self._format_messages(messages, compress_tool_results)
        request_kwargs = self.get_request_params(
            system_message, response_format=response_format, tools=tools, tool_choice=tool_choice
        )
        try:
            if run_response and run_response.metrics:
                run_response.metrics.set_time_to_first_token()

            assistant_message.metrics.start_timer()
            provider_response = self.get_client().models.generate_content(
                model=self.id,
                contents=formatted_messages,
                **request_kwargs,
            )
            assistant_message.metrics.stop_timer()

            model_response = self._parse_provider_response(
                provider_response, response_format=response_format, retrying_with_guidance=retrying_with_guidance
            )

            # If we were retrying the invoke with guidance, remove the guidance message
            if retrying_with_guidance is True:
                self._remove_temporarys(messages)

            return model_response

        except (ClientError, ServerError) as e:
            log_error(f"Error from Gemini API: {e}")
            error_message = str(e.response) if hasattr(e, "response") else str(e)
            raise ModelProviderError(
                message=error_message,
                status_code=e.code if hasattr(e, "code") and e.code is not None else 502,
                model_name=self.name,
                model_id=self.id,
            ) from e
        except RetryableModelProviderError:
            raise
        except Exception as e:
            log_error(f"Unknown error from Gemini API: {e}")
            raise ModelProviderError(message=str(e), model_name=self.name, model_id=self.id) from e

    def invoke_stream(
        self,
        messages: List[Message],
        assistant_message: Message,
        response_format: Optional[Union[Dict, Type[BaseModel]]] = None,
        tools: Optional[List[Dict[str, Any]]] = None,
        tool_choice: Optional[Union[str, Dict[str, Any]]] = None,
        run_response: Optional[RunOutput] = None,
        compress_tool_results: bool = False,
        retrying_with_guidance: bool = False,
    ) -> Iterator[ModelResponse]:
        """
        Invokes the model with a list of messages and returns the response as a stream.
        """
        formatted_messages, system_message = self._format_messages(messages, compress_tool_results)

        request_kwargs = self.get_request_params(
            system_message, response_format=response_format, tools=tools, tool_choice=tool_choice
        )
        try:
            if run_response and run_response.metrics:
                run_response.metrics.set_time_to_first_token()

            assistant_message.metrics.start_timer()
            for response in self.get_client().models.generate_content_stream(
                model=self.id,
                contents=formatted_messages,
                **request_kwargs,
            ):
                yield self._parse_provider_response_delta(response, retrying_with_guidance=retrying_with_guidance)

            # If we were retrying the invoke with guidance, remove the guidance message
            if retrying_with_guidance is True:
                self._remove_temporarys(messages)

            assistant_message.metrics.stop_timer()

        except (ClientError, ServerError) as e:
            log_error(f"Error from Gemini API: {e}")
            raise ModelProviderError(
                message=str(e.response) if hasattr(e, "response") else str(e),
                status_code=e.code if hasattr(e, "code") and e.code is not None else 502,
                model_name=self.name,
                model_id=self.id,
            ) from e
        except RetryableModelProviderError:
            raise
        except Exception as e:
            log_error(f"Unknown error from Gemini API: {e}")
            raise ModelProviderError(message=str(e), model_name=self.name, model_id=self.id) from e

    async def ainvoke(
        self,
        messages: List[Message],
        assistant_message: Message,
        response_format: Optional[Union[Dict, Type[BaseModel]]] = None,
        tools: Optional[List[Dict[str, Any]]] = None,
        tool_choice: Optional[Union[str, Dict[str, Any]]] = None,
        run_response: Optional[RunOutput] = None,
        compress_tool_results: bool = False,
        retrying_with_guidance: bool = False,
    ) -> ModelResponse:
        """
        Invokes the model with a list of messages and returns the response.
        """
        formatted_messages, system_message = self._format_messages(messages, compress_tool_results)

        request_kwargs = self.get_request_params(
            system_message, response_format=response_format, tools=tools, tool_choice=tool_choice
        )

        try:
            if run_response and run_response.metrics:
                run_response.metrics.set_time_to_first_token()

            assistant_message.metrics.start_timer()
            provider_response = await self.get_client().aio.models.generate_content(
                model=self.id,
                contents=formatted_messages,
                **request_kwargs,
            )
            assistant_message.metrics.stop_timer()

            model_response = self._parse_provider_response(
                provider_response, response_format=response_format, retrying_with_guidance=retrying_with_guidance
            )

            # If we were retrying the invoke with guidance, remove the guidance message
            if retrying_with_guidance is True:
                self._remove_temporarys(messages)

            return model_response

        except (ClientError, ServerError) as e:
            log_error(f"Error from Gemini API: {e}")
            raise ModelProviderError(
                message=str(e.response) if hasattr(e, "response") else str(e),
                status_code=e.code if hasattr(e, "code") and e.code is not None else 502,
                model_name=self.name,
                model_id=self.id,
            ) from e
        except RetryableModelProviderError:
            raise
        except Exception as e:
            log_error(f"Unknown error from Gemini API: {e}")
            raise ModelProviderError(message=str(e), model_name=self.name, model_id=self.id) from e

    async def ainvoke_stream(
        self,
        messages: List[Message],
        assistant_message: Message,
        response_format: Optional[Union[Dict, Type[BaseModel]]] = None,
        tools: Optional[List[Dict[str, Any]]] = None,
        tool_choice: Optional[Union[str, Dict[str, Any]]] = None,
        run_response: Optional[RunOutput] = None,
        compress_tool_results: bool = False,
        retrying_with_guidance: bool = False,
    ) -> AsyncIterator[ModelResponse]:
        """
        Invokes the model with a list of messages and returns the response as a stream.
        """
        formatted_messages, system_message = self._format_messages(messages, compress_tool_results)

        request_kwargs = self.get_request_params(
            system_message, response_format=response_format, tools=tools, tool_choice=tool_choice
        )

        try:
            if run_response and run_response.metrics:
                run_response.metrics.set_time_to_first_token()

            assistant_message.metrics.start_timer()

            async_stream = await self.get_client().aio.models.generate_content_stream(
                model=self.id,
                contents=formatted_messages,
                **request_kwargs,
            )
            async for chunk in async_stream:
                yield self._parse_provider_response_delta(chunk, retrying_with_guidance=retrying_with_guidance)

            # If we were retrying the invoke with guidance, remove the guidance message
            if retrying_with_guidance is True:
                self._remove_temporarys(messages)

            assistant_message.metrics.stop_timer()

        except (ClientError, ServerError) as e:
            log_error(f"Error from Gemini API: {e}")
            raise ModelProviderError(
                message=str(e.response) if hasattr(e, "response") else str(e),
                status_code=e.code if hasattr(e, "code") and e.code is not None else 502,
                model_name=self.name,
                model_id=self.id,
            ) from e
        except RetryableModelProviderError:
            raise
        except Exception as e:
            log_error(f"Unknown error from Gemini API: {e}")
            raise ModelProviderError(message=str(e), model_name=self.name, model_id=self.id) from e

    def _format_messages(self, messages: List[Message], compress_tool_results: bool = False):
        """
        Converts a list of Message objects to the Gemini-compatible format.

        Args:
            messages (List[Message]): The list of messages to convert.
            compress_tool_results: Whether to compress tool results.
        """
        formatted_messages: List = []
        file_content: Optional[Union[GeminiFile, Part]] = None
        system_message = None

        for message in messages:
            role = message.role
            if role in ["system", "developer"]:
                system_message = message.content
                continue

            # Set the role for the message according to Gemini's requirements
            role = self.reverse_role_map.get(role, role)

            # Add content to the message for the model
            content = message.get_content(use_compressed_content=compress_tool_results)

            # Initialize message_parts to be used for Gemini
            message_parts: List[Any] = []

            # Function calls
            if role == "model" and message.tool_calls is not None and len(message.tool_calls) > 0:
                if content is not None:
                    content_str = content if isinstance(content, str) else str(content)
                    part = Part.from_text(text=content_str)
                    if message.provider_data and "thought_signature" in message.provider_data:
                        part.thought_signature = base64.b64decode(message.provider_data["thought_signature"])
                    message_parts.append(part)
                for tool_call in message.tool_calls:
                    part = Part.from_function_call(
                        name=tool_call["function"]["name"],
                        args=json.loads(tool_call["function"]["arguments"]),
                    )
                    if "thought_signature" in tool_call:
                        part.thought_signature = base64.b64decode(tool_call["thought_signature"])
                    message_parts.append(part)
            # Function call results
            elif message.tool_calls is not None and len(message.tool_calls) > 0:
                for idx, tool_call in enumerate(message.tool_calls):
                    if isinstance(content, list) and idx < len(content):
                        original_from_list = content[idx]

                        if compress_tool_results:
                            compressed_from_tool_call = tool_call.get("content")
                            tc_content = compressed_from_tool_call if compressed_from_tool_call else original_from_list
                        else:
                            tc_content = original_from_list
                    else:
                        tc_content = message.get_content(use_compressed_content=compress_tool_results)

                        if tc_content is None:
                            tc_content = tool_call.get("content")
                            if tc_content is None:
                                tc_content = content

                    message_parts.append(
                        Part.from_function_response(name=tool_call["tool_name"], response={"result": tc_content})
                    )
            # Regular text content
            else:
                if isinstance(content, str):
                    part = Part.from_text(text=content)
                    if message.provider_data and "thought_signature" in message.provider_data:
                        part.thought_signature = base64.b64decode(message.provider_data["thought_signature"])
                    message_parts = [part]

            if role == "user" and message.tool_calls is None:
                # Add images to the message for the model
                if message.images is not None:
                    for image in message.images:
                        if image.content is not None and isinstance(image.content, GeminiFile):
                            # Google recommends that if using a single image, place the text prompt after the image.
                            message_parts.insert(0, image.content)
                        else:
                            image_content = format_image_for_message(image)
                            if image_content:
                                message_parts.append(Part.from_bytes(**image_content))

                # Add videos to the message for the model
                if message.videos is not None:
                    try:
                        for video in message.videos:
                            # Case 1: Video is a file_types.File object (Recommended)
                            # Add it as a File object
                            if video.content is not None and isinstance(video.content, GeminiFile):
                                # Google recommends that if using a single video, place the text prompt after the video.
                                if video.content.uri and video.content.mime_type:
                                    message_parts.insert(
                                        0, Part.from_uri(file_uri=video.content.uri, mime_type=video.content.mime_type)
                                    )
                            else:
                                video_file = self._format_video_for_message(video)
                                if video_file is not None:
                                    message_parts.insert(0, video_file)
                    except Exception as e:
                        log_warning(f"Failed to load video from {message.videos}: {e}")
                        continue

                # Add audio to the message for the model
                if message.audio is not None:
                    try:
                        for audio_snippet in message.audio:
                            if audio_snippet.content is not None and isinstance(audio_snippet.content, GeminiFile):
                                # Google recommends that if using a single audio file, place the text prompt after the audio file.
                                if audio_snippet.content.uri and audio_snippet.content.mime_type:
                                    message_parts.insert(
                                        0,
                                        Part.from_uri(
                                            file_uri=audio_snippet.content.uri,
                                            mime_type=audio_snippet.content.mime_type,
                                        ),
                                    )
                            else:
                                audio_content = self._format_audio_for_message(audio_snippet)
                                if audio_content:
                                    message_parts.append(audio_content)
                    except Exception as e:
                        log_warning(f"Failed to load audio from {message.audio}: {e}")
                        continue

                # Add files to the message for the model
                if message.files is not None:
                    for file in message.files:
                        file_content = self._format_file_for_message(file)
                        if isinstance(file_content, Part):
                            formatted_messages.append(file_content)

            final_message = Content(role=role, parts=message_parts)
            formatted_messages.append(final_message)

            if isinstance(file_content, GeminiFile):
                formatted_messages.insert(0, file_content)

        return formatted_messages, system_message

    def _format_audio_for_message(self, audio: Audio) -> Optional[Union[Part, GeminiFile]]:
        # Case 1: Audio is a bytes object
        if audio.content and isinstance(audio.content, bytes):
            mime_type = f"audio/{audio.format}" if audio.format else "audio/mp3"
            return Part.from_bytes(mime_type=mime_type, data=audio.content)

        # Case 2: Audio is an url
        elif audio.url is not None:
            audio_bytes = audio.get_content_bytes()  # type: ignore
            if audio_bytes is not None:
                mime_type = f"audio/{audio.format}" if audio.format else "audio/mp3"
                return Part.from_bytes(mime_type=mime_type, data=audio_bytes)
            else:
                log_warning(f"Failed to download audio from {audio}")
                return None

        # Case 3: Audio is a local file path
        elif audio.filepath is not None:
            audio_path = audio.filepath if isinstance(audio.filepath, Path) else Path(audio.filepath)

            remote_file_name = f"files/{audio_path.stem.lower().replace('_', '')}"
            # Check if video is already uploaded
            existing_audio_upload = None
            try:
                if remote_file_name:
                    existing_audio_upload = self.get_client().files.get(name=remote_file_name)
            except Exception as e:
                log_warning(f"Error getting file {remote_file_name}: {e}")

            if existing_audio_upload and existing_audio_upload.state and existing_audio_upload.state.name == "SUCCESS":
                audio_file = existing_audio_upload
            else:
                # Upload the video file to the Gemini API
                if audio_path.exists() and audio_path.is_file():
                    audio_file = self.get_client().files.upload(
                        file=audio_path,
                        config=dict(
                            name=remote_file_name,
                            display_name=audio_path.stem,
                            mime_type=f"audio/{audio.format}" if audio.format else "audio/mp3",
                        ),
                    )
                else:
                    log_error(f"Audio file {audio_path} does not exist.")
                    return None

                # Check whether the file is ready to be used.
                while audio_file.state and audio_file.state.name == "PROCESSING":
                    if audio_file.name:
                        audio_file = self.get_client().files.get(name=audio_file.name)
                    time.sleep(2)

                if audio_file.state and audio_file.state.name == "FAILED":
                    log_error(f"Audio file processing failed: {audio_file.state.name}")
                    return None

            if audio_file.uri:
                mime_type = f"audio/{audio.format}" if audio.format else "audio/mp3"
                return Part.from_uri(file_uri=audio_file.uri, mime_type=mime_type)
            return None
        else:
            log_warning(f"Unknown audio type: {type(audio.content)}")
            return None

    def _format_video_for_message(self, video: Video) -> Optional[Part]:
        # Case 1: Video is a bytes object
        if video.content and isinstance(video.content, bytes):
            mime_type = f"video/{video.format}" if video.format else "video/mp4"
            return Part.from_bytes(mime_type=mime_type, data=video.content)
        # Case 2: Video is stored locally
        elif video.filepath is not None:
            video_path = video.filepath if isinstance(video.filepath, Path) else Path(video.filepath)

            remote_file_name = f"files/{video_path.stem.lower().replace('_', '')}"
            # Check if video is already uploaded
            existing_video_upload = None
            try:
                if remote_file_name:
                    existing_video_upload = self.get_client().files.get(name=remote_file_name)
            except Exception as e:
                log_warning(f"Error getting file {remote_file_name}: {e}")

            if existing_video_upload and existing_video_upload.state and existing_video_upload.state.name == "SUCCESS":
                video_file = existing_video_upload
            else:
                # Upload the video file to the Gemini API
                if video_path.exists() and video_path.is_file():
                    video_file = self.get_client().files.upload(
                        file=video_path,
                        config=dict(
                            name=remote_file_name,
                            display_name=video_path.stem,
                            mime_type=f"video/{video.format}" if video.format else "video/mp4",
                        ),
                    )
                else:
                    log_error(f"Video file {video_path} does not exist.")
                    return None

                # Check whether the file is ready to be used.
                while video_file.state and video_file.state.name == "PROCESSING":
                    if video_file.name:
                        video_file = self.get_client().files.get(name=video_file.name)
                    time.sleep(2)

                if video_file.state and video_file.state.name == "FAILED":
                    log_error(f"Video file processing failed: {video_file.state.name}")
                    return None

            if video_file.uri:
                mime_type = f"video/{video.format}" if video.format else "video/mp4"
                return Part.from_uri(file_uri=video_file.uri, mime_type=mime_type)
            return None
        # Case 3: Video is a URL
        elif video.url is not None:
            mime_type = f"video/{video.format}" if video.format else "video/webm"
            return Part.from_uri(
                file_uri=video.url,
                mime_type=mime_type,
            )
        else:
            log_warning(f"Unknown video type: {type(video.content)}")
            return None

    def _format_file_for_message(self, file: File) -> Optional[Part]:
        # Case 1: File is a bytes object
        if file.content and isinstance(file.content, bytes) and file.mime_type:
            return Part.from_bytes(mime_type=file.mime_type, data=file.content)

        # Case 2: File is a URL
        elif file.url is not None:
            url_content = file.file_url_content
            if url_content is not None:
                content, mime_type = url_content
                if mime_type and content:
                    return Part.from_bytes(mime_type=mime_type, data=content)
            log_warning(f"Failed to download file from {file.url}")
            return None

        # Case 3: File is a local file path
        elif file.filepath is not None:
            file_path = file.filepath if isinstance(file.filepath, Path) else Path(file.filepath)
            if file_path.exists() and file_path.is_file():
                if file_path.stat().st_size < 20 * 1024 * 1024:  # 20MB in bytes
                    if file.mime_type:
                        file_content = file_path.read_bytes()
                        if file_content:
                            return Part.from_bytes(mime_type=file.mime_type, data=file_content)
                    else:
                        import mimetypes

                        mime_type_guess = mimetypes.guess_type(file_path)[0]
                        if mime_type_guess is not None:
                            file_content = file_path.read_bytes()
                            if file_content:
                                mime_type_str: str = str(mime_type_guess)
                                return Part.from_bytes(mime_type=mime_type_str, data=file_content)
                    return None
                else:
                    clean_file_name = f"files/{file_path.stem.lower().replace('_', '')}"
                    remote_file = None
                    try:
                        if clean_file_name:
                            remote_file = self.get_client().files.get(name=clean_file_name)
                    except Exception as e:
                        log_warning(f"Error getting file {clean_file_name}: {e}")

                    if (
                        remote_file
                        and remote_file.state
                        and remote_file.state.name == "SUCCESS"
                        and remote_file.uri
                        and remote_file.mime_type
                    ):
                        file_uri: str = remote_file.uri
                        file_mime_type: str = remote_file.mime_type
                        return Part.from_uri(file_uri=file_uri, mime_type=file_mime_type)
            else:
                log_error(f"File {file_path} does not exist.")
            return None

        # Case 4: File is a Gemini File object
        elif isinstance(file.external, GeminiFile):
            if file.external.uri and file.external.mime_type:
                return Part.from_uri(file_uri=file.external.uri, mime_type=file.external.mime_type)
            return None
        return None

    def format_function_call_results(
        self,
        messages: List[Message],
        function_call_results: List[Message],
        compress_tool_results: bool = False,
        **kwargs,
    ) -> None:
        """
        Format function call results for Gemini.

        For combined messages:
        - content: list of ORIGINAL content (for preservation)
        - tool_calls[i]["content"]: compressed content if available (for API sending)

        This allows the message to be saved with both original and compressed versions.
        """
        combined_original_content: List = []
        combined_function_result: List = []
        tool_names: List[str] = []

        message_metrics = Metrics()

        if len(function_call_results) > 0:
            for idx, result in enumerate(function_call_results):
                combined_original_content.append(result.content)
                compressed_content = result.get_content(use_compressed_content=compress_tool_results)
                combined_function_result.append(
                    {"tool_call_id": result.tool_call_id, "tool_name": result.tool_name, "content": compressed_content}
                )
                if result.tool_name:
                    tool_names.append(result.tool_name)
                message_metrics += result.metrics

        tool_name = ", ".join(tool_names) if tool_names else None

        if combined_original_content:
            messages.append(
                Message(
                    role="tool",
                    content=combined_original_content,
                    tool_name=tool_name,
                    tool_calls=combined_function_result,
                    metrics=message_metrics,
                )
            )

    def _parse_provider_response(self, response: GenerateContentResponse, **kwargs) -> ModelResponse:
        """
        Parse the Gemini response into a ModelResponse.

        Args:
            response: Raw response from Gemini

        Returns:
            ModelResponse: Parsed response data
        """
        model_response = ModelResponse()

        # Get response message
        response_message = Content(role="model", parts=[])
        if response.candidates and len(response.candidates) > 0:
            candidate = response.candidates[0]

            # Raise if the request failed because of a malformed function call
            if hasattr(candidate, "finish_reason") and candidate.finish_reason:
                if candidate.finish_reason == GeminiFinishReason.MALFORMED_FUNCTION_CALL.value:
                    # We only want to raise errors that trigger regeneration attempts once
                    if kwargs.get("retrying_with_guidance") is True:
                        pass
                    if self.retry_with_guidance:
                        raise RetryableModelProviderError(retry_guidance_message=MALFORMED_FUNCTION_CALL_GUIDANCE)

            if candidate.content:
                response_message = candidate.content

        # Add role
        if response_message.role is not None:
            model_response.role = self.role_map[response_message.role]

        # Add content
        if response_message.parts is not None and len(response_message.parts) > 0:
            for part in response_message.parts:
                # Extract text if present
                if hasattr(part, "text") and part.text is not None:
                    text_content: Optional[str] = getattr(part, "text")
                    if isinstance(text_content, str):
                        # Check if this is a thought summary
                        if hasattr(part, "thought") and part.thought:
                            # Add all parts as single message
                            if model_response.reasoning_content is None:
                                model_response.reasoning_content = text_content
                            else:
                                model_response.reasoning_content += text_content
                        else:
                            if model_response.content is None:
                                model_response.content = text_content
                            else:
                                model_response.content += text_content
                    else:
                        content_str = str(text_content) if text_content is not None else ""
                        if hasattr(part, "thought") and part.thought:
                            # Add all parts as single message
                            if model_response.reasoning_content is None:
                                model_response.reasoning_content = content_str
                            else:
                                model_response.reasoning_content += content_str
                        else:
                            if model_response.content is None:
                                model_response.content = content_str
                            else:
                                model_response.content += content_str

                    # Capture thought signature for text parts
                    if hasattr(part, "thought_signature") and part.thought_signature:
                        if model_response.provider_data is None:
                            model_response.provider_data = {}
                        model_response.provider_data["thought_signature"] = base64.b64encode(
                            part.thought_signature
                        ).decode("ascii")

                if hasattr(part, "inline_data") and part.inline_data is not None:
                    # Handle audio responses (for TTS models)
                    if part.inline_data.mime_type and part.inline_data.mime_type.startswith("audio/"):
                        # Store raw bytes data
                        model_response.audio = Audio(
                            id=str(uuid4()),
                            content=part.inline_data.data,
                            mime_type=part.inline_data.mime_type,
                        )
                    # Image responses
                    else:
                        if model_response.images is None:
                            model_response.images = []
                        model_response.images.append(
                            Image(id=str(uuid4()), content=part.inline_data.data, mime_type=part.inline_data.mime_type)
                        )

                # Extract function call if present
                if hasattr(part, "function_call") and part.function_call is not None:
                    call_id = part.function_call.id if part.function_call.id else str(uuid4())
                    tool_call = {
                        "id": call_id,
                        "type": "function",
                        "function": {
                            "name": part.function_call.name,
                            "arguments": json.dumps(part.function_call.args)
                            if part.function_call.args is not None
                            else "",
                        },
                    }

                    # Capture thought signature for function calls
                    if hasattr(part, "thought_signature") and part.thought_signature:
                        tool_call["thought_signature"] = base64.b64encode(part.thought_signature).decode("ascii")

                    model_response.tool_calls.append(tool_call)

            citations = Citations()
            citations_raw = {}
            citations_urls = []
            web_search_queries: List[str] = []

            if response.candidates and response.candidates[0].grounding_metadata is not None:
                grounding_metadata: GroundingMetadata = response.candidates[0].grounding_metadata
                citations_raw["grounding_metadata"] = grounding_metadata.model_dump()

                chunks = grounding_metadata.grounding_chunks or []
                web_search_queries = grounding_metadata.web_search_queries or []
                for chunk in chunks:
                    if not chunk:
                        continue
                    web = chunk.web
                    if not web:
                        continue
                    uri = web.uri
                    title = web.title
                    if uri:
                        citations_urls.append(UrlCitation(url=uri, title=title))

            # Handle URLs from URL context tool
            if (
                response.candidates
                and hasattr(response.candidates[0], "url_context_metadata")
                and response.candidates[0].url_context_metadata is not None
            ):
                url_context_metadata = response.candidates[0].url_context_metadata
                citations_raw["url_context_metadata"] = url_context_metadata.model_dump()

                url_metadata_list = url_context_metadata.url_metadata or []
                for url_meta in url_metadata_list:
                    retrieved_url = url_meta.retrieved_url
                    status = "UNKNOWN"
                    if url_meta.url_retrieval_status:
                        status = url_meta.url_retrieval_status.value
                    if retrieved_url and status == "URL_RETRIEVAL_STATUS_SUCCESS":
                        # Avoid duplicate URLs
                        existing_urls = [citation.url for citation in citations_urls]
                        if retrieved_url not in existing_urls:
                            citations_urls.append(UrlCitation(url=retrieved_url, title=retrieved_url))

            if citations_raw:
                citations.raw = citations_raw
            if citations_urls:
                citations.urls = citations_urls
            if web_search_queries:
                citations.search_queries = web_search_queries

            if citations_raw or citations_urls:
                model_response.citations = citations

        # Extract usage metadata if present
        if hasattr(response, "usage_metadata") and response.usage_metadata is not None:
            model_response.response_usage = self._get_metrics(response.usage_metadata)

        # If we have no content but have a role, add a default empty content
        if model_response.role and model_response.content is None and not model_response.tool_calls:
            model_response.content = ""

        return model_response

    def _parse_provider_response_delta(self, response_delta: GenerateContentResponse, **kwargs) -> ModelResponse:
        model_response = ModelResponse()

        if response_delta.candidates and len(response_delta.candidates) > 0:
            candidate = response_delta.candidates[0]
            candidate_content = candidate.content

            # Raise if the request failed because of a malformed function call
            if hasattr(candidate, "finish_reason") and candidate.finish_reason:
                if candidate.finish_reason == GeminiFinishReason.MALFORMED_FUNCTION_CALL.value:
                    if kwargs.get("retrying_with_guidance") is True:
                        pass
                    raise RetryableModelProviderError(retry_guidance_message=MALFORMED_FUNCTION_CALL_GUIDANCE)

            response_message: Content = Content(role="model", parts=[])
            if candidate_content is not None:
                response_message = candidate_content

            # Add role
            if response_message.role is not None:
                model_response.role = self.role_map[response_message.role]

            if response_message.parts is not None:
                for part in response_message.parts:
                    # Extract text if present
                    if hasattr(part, "text") and part.text is not None:
                        text_content = str(part.text) if part.text is not None else ""
                        # Check if this is a thought summary
                        if hasattr(part, "thought") and part.thought:
                            if model_response.reasoning_content is None:
                                model_response.reasoning_content = text_content
                            else:
                                model_response.reasoning_content += text_content
                        else:
                            if model_response.content is None:
                                model_response.content = text_content
                            else:
                                model_response.content += text_content

                        # Capture thought signature for text parts
                        if hasattr(part, "thought_signature") and part.thought_signature:
                            if model_response.provider_data is None:
                                model_response.provider_data = {}
                            model_response.provider_data["thought_signature"] = base64.b64encode(
                                part.thought_signature
                            ).decode("ascii")

                    if hasattr(part, "inline_data") and part.inline_data is not None:
                        # Audio responses
                        if part.inline_data.mime_type and part.inline_data.mime_type.startswith("audio/"):
                            # Store raw bytes audio data
                            model_response.audio = Audio(
                                id=str(uuid4()),
                                content=part.inline_data.data,
                                mime_type=part.inline_data.mime_type,
                            )
                        # Image responses
                        else:
                            if model_response.images is None:
                                model_response.images = []
                            model_response.images.append(
                                Image(
                                    id=str(uuid4()), content=part.inline_data.data, mime_type=part.inline_data.mime_type
                                )
                            )

                    # Extract function call if present
                    if hasattr(part, "function_call") and part.function_call is not None:
                        call_id = part.function_call.id if part.function_call.id else str(uuid4())
                        tool_call = {
                            "id": call_id,
                            "type": "function",
                            "function": {
                                "name": part.function_call.name,
                                "arguments": json.dumps(part.function_call.args)
                                if part.function_call.args is not None
                                else "",
                            },
                        }

                        # Capture thought signature for function calls
                        if hasattr(part, "thought_signature") and part.thought_signature:
                            tool_call["thought_signature"] = base64.b64encode(part.thought_signature).decode("ascii")

                        model_response.tool_calls.append(tool_call)

            citations = Citations()
            citations.raw = {}
            citations.urls = []

            if (
                hasattr(response_delta.candidates[0], "grounding_metadata")
                and response_delta.candidates[0].grounding_metadata is not None
            ):
                grounding_metadata = response_delta.candidates[0].grounding_metadata
                citations.raw["grounding_metadata"] = grounding_metadata.model_dump()
                citations.search_queries = grounding_metadata.web_search_queries or []
                # Extract url and title
                chunks = grounding_metadata.grounding_chunks or []
                for chunk in chunks:
                    if not chunk:
                        continue
                    web = chunk.web
                    if not web:
                        continue
                    uri = web.uri
                    title = web.title
                    if uri:
                        citations.urls.append(UrlCitation(url=uri, title=title))

            # Handle URLs from URL context tool
            if (
                hasattr(response_delta.candidates[0], "url_context_metadata")
                and response_delta.candidates[0].url_context_metadata is not None
            ):
                url_context_metadata = response_delta.candidates[0].url_context_metadata

                citations.raw["url_context_metadata"] = url_context_metadata.model_dump()

                url_metadata_list = url_context_metadata.url_metadata or []
                for url_meta in url_metadata_list:
                    retrieved_url = url_meta.retrieved_url
                    status = "UNKNOWN"
                    if url_meta.url_retrieval_status:
                        status = url_meta.url_retrieval_status.value
                    if retrieved_url and status == "URL_RETRIEVAL_STATUS_SUCCESS":
                        # Avoid duplicate URLs
                        existing_urls = [citation.url for citation in citations.urls]
                        if retrieved_url not in existing_urls:
                            citations.urls.append(UrlCitation(url=retrieved_url, title=retrieved_url))

            if citations.raw or citations.urls:
                model_response.citations = citations

            # Extract usage metadata if present
            if hasattr(response_delta, "usage_metadata") and response_delta.usage_metadata is not None:
                model_response.response_usage = self._get_metrics(response_delta.usage_metadata)

        return model_response

    def __deepcopy__(self, memo):
        """
        Creates a deep copy of the Gemini model instance but sets the client to None.

        This is useful when we need to copy the model configuration without duplicating
        the client connection.

        This overrides the base class implementation.
        """
        from copy import copy, deepcopy

        # Create a new instance without calling __init__
        cls = self.__class__
        new_instance = cls.__new__(cls)

        # Update memo with the new instance to avoid circular references
        memo[id(self)] = new_instance

        # Deep copy all attributes except client and unpickleable attributes
        for key, value in self.__dict__.items():
            # Skip client and other unpickleable attributes
            if key in {"client", "response_format", "_tools", "_functions", "_function_call_stack"}:
                continue

            # Try deep copy first, fall back to shallow copy, then direct assignment
            try:
                setattr(new_instance, key, deepcopy(value, memo))
            except Exception:
                try:
                    setattr(new_instance, key, copy(value))
                except Exception:
                    setattr(new_instance, key, value)

        # Explicitly set client to None
        setattr(new_instance, "client", None)

        return new_instance

    def _get_metrics(self, response_usage: GenerateContentResponseUsageMetadata) -> Metrics:
        """
        Parse the given Google Gemini usage into an Agno Metrics object.

        Args:
            response_usage: Usage data from Google Gemini

        Returns:
            Metrics: Parsed metrics data
        """
        metrics = Metrics()

        metrics.input_tokens = response_usage.prompt_token_count or 0
        metrics.output_tokens = response_usage.candidates_token_count or 0
        if response_usage.thoughts_token_count is not None:
            metrics.output_tokens += response_usage.thoughts_token_count or 0
        metrics.total_tokens = metrics.input_tokens + metrics.output_tokens

        metrics.cache_read_tokens = response_usage.cached_content_token_count or 0

        if response_usage.traffic_type is not None:
            metrics.provider_metrics = {"traffic_type": response_usage.traffic_type}

        return metrics

    def create_file_search_store(self, display_name: Optional[str] = None) -> Any:
        """
        Create a new File Search store.

        Args:
            display_name: Optional display name for the store

        Returns:
            FileSearchStore: The created File Search store object
        """
        config: Dict[str, Any] = {}
        if display_name:
            config["display_name"] = display_name

        try:
            store = self.get_client().file_search_stores.create(config=config or None)  # type: ignore[arg-type]
            log_info(f"Created File Search store: {store.name}")
            return store
        except Exception as e:
            log_error(f"Error creating File Search store: {e}")
            raise

    async def async_create_file_search_store(self, display_name: Optional[str] = None) -> Any:
        """
        Args:
            display_name: Optional display name for the store

        Returns:
            FileSearchStore: The created File Search store object
        """
        config: Dict[str, Any] = {}
        if display_name:
            config["display_name"] = display_name

        try:
            store = await self.get_client().aio.file_search_stores.create(config=config or None)  # type: ignore[arg-type]
            log_info(f"Created File Search store: {store.name}")
            return store
        except Exception as e:
            log_error(f"Error creating File Search store: {e}")
            raise

    def list_file_search_stores(self, page_size: int = 100) -> List[Any]:
        """
        List all File Search stores.

        Args:
            page_size: Maximum number of stores to return per page

        Returns:
            List: List of FileSearchStore objects
        """
        try:
            stores = []
            for store in self.get_client().file_search_stores.list(config={"page_size": page_size}):
                stores.append(store)
            log_debug(f"Found {len(stores)} File Search stores")
            return stores
        except Exception as e:
            log_error(f"Error listing File Search stores: {e}")
            raise

    async def async_list_file_search_stores(self, page_size: int = 100) -> List[Any]:
        """
        Async version of list_file_search_stores.

        Args:
            page_size: Maximum number of stores to return per page

        Returns:
            List: List of FileSearchStore objects
        """
        try:
            stores = []
            async for store in await self.get_client().aio.file_search_stores.list(config={"page_size": page_size}):
                stores.append(store)
            log_debug(f"Found {len(stores)} File Search stores")
            return stores
        except Exception as e:
            log_error(f"Error listing File Search stores: {e}")
            raise

    def get_file_search_store(self, name: str) -> Any:
        """
        Get a specific File Search store by name.

        Args:
            name: The name of the store (e.g., 'fileSearchStores/my-store-123')

        Returns:
            FileSearchStore: The File Search store object
        """
        try:
            store = self.get_client().file_search_stores.get(name=name)
            log_debug(f"Retrieved File Search store: {name}")
            return store
        except Exception as e:
            log_error(f"Error getting File Search store {name}: {e}")
            raise

    async def async_get_file_search_store(self, name: str) -> Any:
        """
        Args:
            name: The name of the store

        Returns:
            FileSearchStore: The File Search store object
        """
        try:
            store = await self.get_client().aio.file_search_stores.get(name=name)
            log_debug(f"Retrieved File Search store: {name}")
            return store
        except Exception as e:
            log_error(f"Error getting File Search store {name}: {e}")
            raise

    def delete_file_search_store(self, name: str, force: bool = False) -> None:
        """
        Delete a File Search store.

        Args:
            name: The name of the store to delete
            force: If True, force delete even if store contains documents
        """
        try:
            self.get_client().file_search_stores.delete(name=name, config={"force": force})
            log_info(f"Deleted File Search store: {name}")
        except Exception as e:
            log_error(f"Error deleting File Search store {name}: {e}")
            raise

    async def async_delete_file_search_store(self, name: str, force: bool = True) -> None:
        """
        Async version of delete_file_search_store.

        Args:
            name: The name of the store to delete
            force: If True, force delete even if store contains documents
        """
        try:
            await self.get_client().aio.file_search_stores.delete(name=name, config={"force": force})
            log_info(f"Deleted File Search store: {name}")
        except Exception as e:
            log_error(f"Error deleting File Search store {name}: {e}")
            raise

    def wait_for_operation(self, operation: Operation, poll_interval: int = 5, max_wait: int = 600) -> Operation:
        """
        Wait for a long-running operation to complete.

        Args:
            operation: The operation object to wait for
            poll_interval: Seconds to wait between status checks
            max_wait: Maximum seconds to wait before timing out

        Returns:
            Operation: The completed operation object

        Raises:
            TimeoutError: If operation doesn't complete within max_wait seconds
        """
        elapsed = 0
        while not operation.done:
            if elapsed >= max_wait:
                raise TimeoutError(f"Operation timed out after {max_wait} seconds")
            time.sleep(poll_interval)
            elapsed += poll_interval
            operation = self.get_client().operations.get(operation)
            log_debug(f"Waiting for operation... ({elapsed}s elapsed)")

        log_info("Operation completed successfully")
        return operation

    async def async_wait_for_operation(
        self, operation: Operation, poll_interval: int = 5, max_wait: int = 600
    ) -> Operation:
        """
        Async version of wait_for_operation.

        Args:
            operation: The operation object to wait for
            poll_interval: Seconds to wait between status checks
            max_wait: Maximum seconds to wait before timing out

        Returns:
            Operation: The completed operation object
        """
        elapsed = 0
        while not operation.done:
            if elapsed >= max_wait:
                raise TimeoutError(f"Operation timed out after {max_wait} seconds")
            await asyncio.sleep(poll_interval)
            elapsed += poll_interval
            operation = await self.get_client().aio.operations.get(operation)
            log_debug(f"Waiting for operation... ({elapsed}s elapsed)")

        log_info("Operation completed successfully")
        return operation

    def upload_to_file_search_store(
        self,
        file_path: Union[str, Path],
        store_name: str,
        display_name: Optional[str] = None,
        chunking_config: Optional[Dict[str, Any]] = None,
        custom_metadata: Optional[List[Dict[str, Any]]] = None,
    ) -> Any:
        """
        Upload a file directly to a File Search store.

        Args:
            file_path: Path to the file to upload
            store_name: Name of the File Search store
            display_name: Optional display name for the file (will be visible in citations)
            chunking_config: Optional chunking configuration
                Example: {
                    "white_space_config": {
                        "max_tokens_per_chunk": 200,
                        "max_overlap_tokens": 20
                    }
                }
            custom_metadata: Optional custom metadata as list of dicts
                Example: [
                    {"key": "author", "string_value": "John Doe"},
                    {"key": "year", "numeric_value": 2024}
                ]

        Returns:
            Operation: Long-running operation object. Use wait_for_operation() to wait for completion.
        """
        file_path = file_path if isinstance(file_path, Path) else Path(file_path)

        if not file_path.exists():
            raise FileNotFoundError(f"File not found: {file_path}")

        config: Dict[str, Any] = {}
        if display_name:
            config["display_name"] = display_name
        if chunking_config:
            config["chunking_config"] = chunking_config
        if custom_metadata:
            config["custom_metadata"] = custom_metadata

        try:
            log_info(f"Uploading file {file_path.name} to File Search store {store_name}")
            operation = self.get_client().file_search_stores.upload_to_file_search_store(
                file=file_path,
                file_search_store_name=store_name,
                config=config or None,  # type: ignore[arg-type]
            )
            log_info(f"Upload initiated for {file_path.name}")
            return operation
        except Exception as e:
            log_error(f"Error uploading file to File Search store: {e}")
            raise

    async def async_upload_to_file_search_store(
        self,
        file_path: Union[str, Path],
        store_name: str,
        display_name: Optional[str] = None,
        chunking_config: Optional[Dict[str, Any]] = None,
        custom_metadata: Optional[List[Dict[str, Any]]] = None,
    ) -> Any:
        """
        Args:
            file_path: Path to the file to upload
            store_name: Name of the File Search store
            display_name: Optional display name for the file
            chunking_config: Optional chunking configuration
            custom_metadata: Optional custom metadata

        Returns:
            Operation: Long-running operation object
        """
        file_path = file_path if isinstance(file_path, Path) else Path(file_path)

        if not file_path.exists():
            raise FileNotFoundError(f"File not found: {file_path}")

        config: Dict[str, Any] = {}
        if display_name:
            config["display_name"] = display_name
        if chunking_config:
            config["chunking_config"] = chunking_config
        if custom_metadata:
            config["custom_metadata"] = custom_metadata

        try:
            log_info(f"Uploading file {file_path.name} to File Search store {store_name}")
            operation = await self.get_client().aio.file_search_stores.upload_to_file_search_store(
                file=file_path,
                file_search_store_name=store_name,
                config=config or None,  # type: ignore[arg-type]
            )
            log_info(f"Upload initiated for {file_path.name}")
            return operation
        except Exception as e:
            log_error(f"Error uploading file to File Search store: {e}")
            raise

    def import_file_to_store(
        self,
        file_name: str,
        store_name: str,
        chunking_config: Optional[Dict[str, Any]] = None,
        custom_metadata: Optional[List[Dict[str, Any]]] = None,
    ) -> Any:
        """
        Import an existing uploaded file (via Files API) into a File Search store.

        Args:
            file_name: Name of the file already uploaded via Files API
            store_name: Name of the File Search store
            chunking_config: Optional chunking configuration
            custom_metadata: Optional custom metadata

        Returns:
            Operation: Long-running operation object. Use wait_for_operation() to wait for completion.
        """
        config: Dict[str, Any] = {}
        if chunking_config:
            config["chunking_config"] = chunking_config
        if custom_metadata:
            config["custom_metadata"] = custom_metadata

        try:
            log_info(f"Importing file {file_name} to File Search store {store_name}")
            operation = self.get_client().file_search_stores.import_file(
                file_search_store_name=store_name,
                file_name=file_name,
                config=config or None,  # type: ignore[arg-type]
            )
            log_info(f"Import initiated for {file_name}")
            return operation
        except Exception as e:
            log_error(f"Error importing file to File Search store: {e}")
            raise

    async def async_import_file_to_store(
        self,
        file_name: str,
        store_name: str,
        chunking_config: Optional[Dict[str, Any]] = None,
        custom_metadata: Optional[List[Dict[str, Any]]] = None,
    ) -> Any:
        """
        Args:
            file_name: Name of the file already uploaded via Files API
            store_name: Name of the File Search store
            chunking_config: Optional chunking configuration
            custom_metadata: Optional custom metadata

        Returns:
            Operation: Long-running operation object
        """
        config: Dict[str, Any] = {}
        if chunking_config:
            config["chunking_config"] = chunking_config
        if custom_metadata:
            config["custom_metadata"] = custom_metadata

        try:
            log_info(f"Importing file {file_name} to File Search store {store_name}")
            operation = await self.get_client().aio.file_search_stores.import_file(
                file_search_store_name=store_name,
                file_name=file_name,
                config=config or None,  # type: ignore[arg-type]
            )
            log_info(f"Import initiated for {file_name}")
            return operation
        except Exception as e:
            log_error(f"Error importing file to File Search store: {e}")
            raise

    def list_documents(self, store_name: str, page_size: int = 20) -> List[Any]:
        """
        Args:
            store_name: Name of the File Search store
            page_size: Maximum number of documents to return per page

        Returns:
            List: List of document objects
        """
        try:
            documents = []
            for doc in self.get_client().file_search_stores.documents.list(
                parent=store_name, config={"page_size": page_size}
            ):
                documents.append(doc)
            log_debug(f"Found {len(documents)} documents in store {store_name}")
            return documents
        except Exception as e:
            log_error(f"Error listing documents in store {store_name}: {e}")
            raise

    async def async_list_documents(self, store_name: str, page_size: int = 20) -> List[Any]:
        """
        Async version of list_documents.

        Args:
            store_name: Name of the File Search store
            page_size: Maximum number of documents to return per page

        Returns:
            List: List of document objects
        """
        try:
            documents = []
            # Await the AsyncPager first, then iterate
            async for doc in await self.get_client().aio.file_search_stores.documents.list(
                parent=store_name, config={"page_size": page_size}
            ):
                documents.append(doc)
            log_debug(f"Found {len(documents)} documents in store {store_name}")
            return documents
        except Exception as e:
            log_error(f"Error listing documents in store {store_name}: {e}")
            raise

    def get_document(self, document_name: str) -> Any:
        """
        Get a specific document by name.

        Args:
            document_name: Full name of the document
                (e.g., 'fileSearchStores/store-123/documents/doc-456')

        Returns:
            Document object
        """
        try:
            doc = self.get_client().file_search_stores.documents.get(name=document_name)
            log_debug(f"Retrieved document: {document_name}")
            return doc
        except Exception as e:
            log_error(f"Error getting document {document_name}: {e}")
            raise

    async def async_get_document(self, document_name: str) -> Any:
        """
        Async version of get_document.

        Args:
            document_name: Full name of the document

        Returns:
            Document object
        """
        try:
            doc = await self.get_client().aio.file_search_stores.documents.get(name=document_name)
            log_debug(f"Retrieved document: {document_name}")
            return doc
        except Exception as e:
            log_error(f"Error getting document {document_name}: {e}")
            raise

    def delete_document(self, document_name: str) -> None:
        """
        Delete a document from a File Search store.

        Args:
            document_name: Full name of the document to delete

        Example:
            ```python
            model = Gemini(id="gemini-2.5-flash")
            model.delete_document("fileSearchStores/store-123/documents/doc-456")
            ```
        """
        try:
            self.get_client().file_search_stores.documents.delete(name=document_name)
            log_info(f"Deleted document: {document_name}")
        except Exception as e:
            log_error(f"Error deleting document {document_name}: {e}")
            raise

    async def async_delete_document(self, document_name: str) -> None:
        """
        Async version of delete_document.

        Args:
            document_name: Full name of the document to delete
        """
        try:
            await self.get_client().aio.file_search_stores.documents.delete(name=document_name)
            log_info(f"Deleted document: {document_name}")
        except Exception as e:
            log_error(f"Error deleting document {document_name}: {e}")
            raise<|MERGE_RESOLUTION|>--- conflicted
+++ resolved
@@ -316,18 +316,11 @@
         self,
         messages: List[Message],
         tools: Optional[List[Union[Function, Dict[str, Any]]]] = None,
-<<<<<<< HEAD
-        response_format: Optional[Union[Dict, Type[BaseModel]]] = None,
-        compress_tool_results: bool = False,
-    ) -> int:
-        contents, system_instruction = self._format_messages(messages, compress_tool_results=compress_tool_results)
-        schema_tokens = count_schema_tokens(response_format, self.id)
-=======
         output_schema: Optional[Union[Dict, Type[BaseModel]]] = None,
     ) -> int:
+        # Always use compressed content for accurate token counting
         contents, system_instruction = self._format_messages(messages, compress_tool_results=True)
         schema_tokens = count_schema_tokens(output_schema, self.id)
->>>>>>> d02ec8dc
 
         if self.vertexai:
             # VertexAI supports full token counting with system_instruction and tools
@@ -360,11 +353,7 @@
                 total = response.total_tokens or 0
             except Exception as e:
                 log_warning(f"Gemini count_tokens API failed: {e}. Falling back to tiktoken-based estimation.")
-<<<<<<< HEAD
-                return super().count_tokens(messages, tools, response_format, compress_tool_results)
-=======
                 return super().count_tokens(messages, tools, output_schema)
->>>>>>> d02ec8dc
 
             # Add estimated tokens for system instruction (not supported by Google AI Studio API)
             if system_instruction:
@@ -384,18 +373,11 @@
         self,
         messages: List[Message],
         tools: Optional[List[Union[Function, Dict[str, Any]]]] = None,
-<<<<<<< HEAD
-        response_format: Optional[Union[Dict, Type[BaseModel]]] = None,
-        compress_tool_results: bool = False,
-    ) -> int:
-        contents, system_instruction = self._format_messages(messages, compress_tool_results=compress_tool_results)
-        schema_tokens = count_schema_tokens(response_format, self.id)
-=======
         output_schema: Optional[Union[Dict, Type[BaseModel]]] = None,
     ) -> int:
+        # Always use compressed content for accurate token counting
         contents, system_instruction = self._format_messages(messages, compress_tool_results=True)
         schema_tokens = count_schema_tokens(output_schema, self.id)
->>>>>>> d02ec8dc
 
         # VertexAI supports full token counting with system_instruction and tools
         if self.vertexai:
@@ -425,11 +407,7 @@
                 total = response.total_tokens or 0
             except Exception as e:
                 log_warning(f"Gemini count_tokens API failed: {e}. Falling back to tiktoken-based estimation.")
-<<<<<<< HEAD
-                return await super().acount_tokens(messages, tools, response_format, compress_tool_results)
-=======
                 return await super().acount_tokens(messages, tools, output_schema)
->>>>>>> d02ec8dc
 
             # Add estimated tokens for system instruction
             if system_instruction:
