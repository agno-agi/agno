import json
import time
from collections.abc import AsyncIterator
from dataclasses import dataclass
from os import getenv
from pathlib import Path
from typing import Any, Dict, Iterator, List, Optional, Type, Union
from uuid import uuid4

from pydantic import BaseModel

from agno.exceptions import ModelProviderError
from agno.media import Audio, File, Image, Video
from agno.models.base import Model
from agno.models.message import Citations, Message, UrlCitation
from agno.models.metrics import Metrics
from agno.models.response import ModelResponse
from agno.run.agent import RunOutput
from agno.utils.gemini import convert_schema, format_function_definitions, format_image_for_message
from agno.utils.log import log_debug, log_error, log_info, log_warning
from agno.utils.models.schema_utils import get_response_schema_for_provider

try:
    from google import genai
    from google.genai import Client as GeminiClient
    from google.genai.errors import ClientError, ServerError
    from google.genai.types import (
        Content,
        DynamicRetrievalConfig,
        GenerateContentConfig,
        GenerateContentResponse,
        GenerateContentResponseUsageMetadata,
        GoogleSearch,
        GoogleSearchRetrieval,
        Part,
        Retrieval,
        ThinkingConfig,
        Tool,
        UrlContext,
        VertexAISearch,
    )
    from google.genai.types import (
        File as GeminiFile,
    )
except ImportError:
    raise ImportError("`google-genai` not installed. Please install it using `pip install google-genai`")


@dataclass
class Gemini(Model):
    """
    Gemini model class for Google's Generative AI models.

    Vertex AI:
    - You will need Google Cloud credentials to use the Vertex AI API. Run `gcloud auth application-default login` to set credentials.
    - Set `vertexai` to `True` to use the Vertex AI API.
    - Set your `project_id` (or set `GOOGLE_CLOUD_PROJECT` environment variable) and `location` (optional).
    - Set `http_options` (optional) to configure the HTTP options.

    Based on https://googleapis.github.io/python-genai/
    """

    id: str = "gemini-2.0-flash-001"
    name: str = "Gemini"
    provider: str = "Google"

    supports_native_structured_outputs: bool = True

    # Request parameters
    function_declarations: Optional[List[Any]] = None
    generation_config: Optional[Any] = None
    safety_settings: Optional[List[Any]] = None
    generative_model_kwargs: Optional[Dict[str, Any]] = None
    search: bool = False
    grounding: bool = False
    grounding_dynamic_threshold: Optional[float] = None
    url_context: bool = False
    vertexai_search: bool = False
    vertexai_search_datastore: Optional[str] = None

    temperature: Optional[float] = None
    top_p: Optional[float] = None
    top_k: Optional[int] = None
    max_output_tokens: Optional[int] = None
    stop_sequences: Optional[list[str]] = None
    logprobs: Optional[bool] = None
    presence_penalty: Optional[float] = None
    frequency_penalty: Optional[float] = None
    seed: Optional[int] = None
    response_modalities: Optional[list[str]] = None  # "TEXT", "IMAGE", and/or "AUDIO"
    speech_config: Optional[dict[str, Any]] = None
    cached_content: Optional[Any] = None
    thinking_budget: Optional[int] = None  # Thinking budget for Gemini 2.5 models
    include_thoughts: Optional[bool] = None  # Include thought summaries in response
    request_params: Optional[Dict[str, Any]] = None

    # Client parameters
    api_key: Optional[str] = None
    vertexai: bool = False
    project_id: Optional[str] = None
    location: Optional[str] = None
    client_params: Optional[Dict[str, Any]] = None

    # Gemini client
    client: Optional[GeminiClient] = None

    # The role to map the Gemini response
    role_map = {
        "model": "assistant",
    }

    # The role to map the Message
    reverse_role_map = {
        "assistant": "model",
        "tool": "user",
    }

    def get_client(self) -> GeminiClient:
        """
        Returns an instance of the GeminiClient client.

        Returns:
            GeminiClient: The GeminiClient client.
        """
        if self.client:
            return self.client
        client_params: Dict[str, Any] = {}
        vertexai = self.vertexai or getenv("GOOGLE_GENAI_USE_VERTEXAI", "false").lower() == "true"

        if not vertexai:
            self.api_key = self.api_key or getenv("GOOGLE_API_KEY")
            if not self.api_key:
                log_error("GOOGLE_API_KEY not set. Please set the GOOGLE_API_KEY environment variable.")
            client_params["api_key"] = self.api_key
        else:
            log_info("Using Vertex AI API")
            client_params["vertexai"] = True
            client_params["project"] = self.project_id or getenv("GOOGLE_CLOUD_PROJECT")
            client_params["location"] = self.location or getenv("GOOGLE_CLOUD_LOCATION")

        client_params = {k: v for k, v in client_params.items() if v is not None}

        if self.client_params:
            client_params.update(self.client_params)

        self.client = genai.Client(**client_params)
        return self.client

    def get_request_params(
        self,
        system_message: Optional[str] = None,
        response_format: Optional[Union[Dict, Type[BaseModel]]] = None,
        tools: Optional[List[Dict[str, Any]]] = None,
    ) -> Dict[str, Any]:
        """
        Returns the request keyword arguments for the GenerativeModel client.
        """
        request_params = {}
        # User provides their own generation config
        if self.generation_config is not None:
            if isinstance(self.generation_config, GenerateContentConfig):
                config = self.generation_config.model_dump()
            else:
                config = self.generation_config
        else:
            config = {}

        if self.generative_model_kwargs:
            config.update(self.generative_model_kwargs)

        config.update(
            {
                "safety_settings": self.safety_settings,
                "temperature": self.temperature,
                "top_p": self.top_p,
                "top_k": self.top_k,
                "max_output_tokens": self.max_output_tokens,
                "stop_sequences": self.stop_sequences,
                "logprobs": self.logprobs,
                "presence_penalty": self.presence_penalty,
                "frequency_penalty": self.frequency_penalty,
                "seed": self.seed,
                "response_modalities": self.response_modalities,
                "speech_config": self.speech_config,
                "cached_content": self.cached_content,
            }
        )

        if system_message is not None:
            config["system_instruction"] = system_message  # type: ignore

        if response_format is not None and isinstance(response_format, type) and issubclass(response_format, BaseModel):
            config["response_mime_type"] = "application/json"  # type: ignore
            # Convert Pydantic model to JSON schema, then normalize for Gemini, then convert to Gemini schema format

            # Get the normalized schema for Gemini
            normalized_schema = get_response_schema_for_provider(response_format, "gemini")
            gemini_schema = convert_schema(normalized_schema)
            config["response_schema"] = gemini_schema

        # Add thinking configuration
        thinking_config_params = {}
        if self.thinking_budget is not None:
            thinking_config_params["thinking_budget"] = self.thinking_budget
        if self.include_thoughts is not None:
            thinking_config_params["include_thoughts"] = self.include_thoughts
        if thinking_config_params:
            config["thinking_config"] = ThinkingConfig(**thinking_config_params)

        # Build tools array based on enabled built-in tools
        builtin_tools = []

        if self.grounding:
            log_info(
                "Grounding enabled. This is a legacy tool. For Gemini 2.0+ Please use enable `search` flag instead."
            )
            builtin_tools.append(
                Tool(
                    google_search=GoogleSearchRetrieval(
                        dynamic_retrieval_config=DynamicRetrievalConfig(
                            dynamic_threshold=self.grounding_dynamic_threshold
                        )
                    )
                )
            )

        if self.search:
            log_info("Google Search enabled.")
            builtin_tools.append(Tool(google_search=GoogleSearch()))

        if self.url_context:
            log_info("URL context enabled.")
            builtin_tools.append(Tool(url_context=UrlContext()))

        if self.vertexai_search:
            log_info("Vertex AI Search enabled.")
            if not self.vertexai_search_datastore:
                log_error("vertexai_search_datastore must be provided when vertexai_search is enabled.")
                raise ValueError("vertexai_search_datastore must be provided when vertexai_search is enabled.")
            builtin_tools.append(
                Tool(retrieval=Retrieval(vertex_ai_search=VertexAISearch(datastore=self.vertexai_search_datastore)))
            )

        # Set tools in config
        if builtin_tools:
            if tools:
                log_info("Built-in tools enabled. External tools will be disabled.")
            config["tools"] = builtin_tools
        elif tools:
            config["tools"] = [format_function_definitions(tools)]

        config = {k: v for k, v in config.items() if v is not None}

        if config:
            request_params["config"] = GenerateContentConfig(**config)

        # Filter out None values
        if self.request_params:
            request_params.update(self.request_params)

        if request_params:
            log_debug(f"Calling {self.provider} with request parameters: {request_params}", log_level=2)
        return request_params

    def invoke(
        self,
        messages: List[Message],
        assistant_message: Message,
        response_format: Optional[Union[Dict, Type[BaseModel]]] = None,
        tools: Optional[List[Dict[str, Any]]] = None,
        tool_choice: Optional[Union[str, Dict[str, Any]]] = None,
        run_response: Optional[RunOutput] = None,
    ) -> ModelResponse:
        """
        Invokes the model with a list of messages and returns the response.
        """
        formatted_messages, system_message = self._format_messages(messages)
        request_kwargs = self.get_request_params(system_message, response_format=response_format, tools=tools)
        try:
            if run_response and run_response.metrics:
                run_response.metrics.set_time_to_first_token()

            assistant_message.metrics.start_timer()
            provider_response = self.get_client().models.generate_content(
                model=self.id,
                contents=formatted_messages,
                **request_kwargs,
            )
            assistant_message.metrics.stop_timer()

            model_response = self._parse_provider_response(provider_response, response_format=response_format)

            return model_response

        except (ClientError, ServerError) as e:
            log_error(f"Error from Gemini API: {e}")
            error_message = str(e.response) if hasattr(e, "response") else str(e)
            raise ModelProviderError(
                message=error_message,
                status_code=e.code if hasattr(e, "code") and e.code is not None else 502,
                model_name=self.name,
                model_id=self.id,
            ) from e
        except Exception as e:
            log_error(f"Unknown error from Gemini API: {e}")
            raise ModelProviderError(message=str(e), model_name=self.name, model_id=self.id) from e

    def invoke_stream(
        self,
        messages: List[Message],
        assistant_message: Message,
        response_format: Optional[Union[Dict, Type[BaseModel]]] = None,
        tools: Optional[List[Dict[str, Any]]] = None,
        tool_choice: Optional[Union[str, Dict[str, Any]]] = None,
        run_response: Optional[RunOutput] = None,
    ) -> Iterator[ModelResponse]:
        """
        Invokes the model with a list of messages and returns the response as a stream.
        """
        formatted_messages, system_message = self._format_messages(messages)

        request_kwargs = self.get_request_params(system_message, response_format=response_format, tools=tools)
        try:
            if run_response and run_response.metrics:
                run_response.metrics.set_time_to_first_token()

            assistant_message.metrics.start_timer()
            for response in self.get_client().models.generate_content_stream(
                model=self.id,
                contents=formatted_messages,
                **request_kwargs,
            ):
                yield self._parse_provider_response_delta(response)

            assistant_message.metrics.stop_timer()

        except (ClientError, ServerError) as e:
            log_error(f"Error from Gemini API: {e}")
            raise ModelProviderError(
                message=str(e.response) if hasattr(e, "response") else str(e),
                status_code=e.code if hasattr(e, "code") and e.code is not None else 502,
                model_name=self.name,
                model_id=self.id,
            ) from e
        except Exception as e:
            log_error(f"Unknown error from Gemini API: {e}")
            raise ModelProviderError(message=str(e), model_name=self.name, model_id=self.id) from e

    async def ainvoke(
        self,
        messages: List[Message],
        assistant_message: Message,
        response_format: Optional[Union[Dict, Type[BaseModel]]] = None,
        tools: Optional[List[Dict[str, Any]]] = None,
        tool_choice: Optional[Union[str, Dict[str, Any]]] = None,
        run_response: Optional[RunOutput] = None,
    ) -> ModelResponse:
        """
        Invokes the model with a list of messages and returns the response.
        """
        formatted_messages, system_message = self._format_messages(messages)

        request_kwargs = self.get_request_params(system_message, response_format=response_format, tools=tools)

        try:
            if run_response and run_response.metrics:
                run_response.metrics.set_time_to_first_token()

            assistant_message.metrics.start_timer()
            provider_response = await self.get_client().aio.models.generate_content(
                model=self.id,
                contents=formatted_messages,
                **request_kwargs,
            )
            assistant_message.metrics.stop_timer()

            model_response = self._parse_provider_response(provider_response, response_format=response_format)

            return model_response

        except (ClientError, ServerError) as e:
            log_error(f"Error from Gemini API: {e}")
            raise ModelProviderError(
                message=str(e.response) if hasattr(e, "response") else str(e),
                status_code=e.code if hasattr(e, "code") and e.code is not None else 502,
                model_name=self.name,
                model_id=self.id,
            ) from e
        except Exception as e:
            log_error(f"Unknown error from Gemini API: {e}")
            raise ModelProviderError(message=str(e), model_name=self.name, model_id=self.id) from e

    async def ainvoke_stream(
        self,
        messages: List[Message],
        assistant_message: Message,
        response_format: Optional[Union[Dict, Type[BaseModel]]] = None,
        tools: Optional[List[Dict[str, Any]]] = None,
        tool_choice: Optional[Union[str, Dict[str, Any]]] = None,
        run_response: Optional[RunOutput] = None,
    ) -> AsyncIterator[ModelResponse]:
        """
        Invokes the model with a list of messages and returns the response as a stream.
        """
        formatted_messages, system_message = self._format_messages(messages)

        request_kwargs = self.get_request_params(system_message, response_format=response_format, tools=tools)

        try:
            if run_response and run_response.metrics:
                run_response.metrics.set_time_to_first_token()

            assistant_message.metrics.start_timer()

            async_stream = await self.get_client().aio.models.generate_content_stream(
                model=self.id,
                contents=formatted_messages,
                **request_kwargs,
            )
            async for chunk in async_stream:
                yield self._parse_provider_response_delta(chunk)

            assistant_message.metrics.stop_timer()

        except (ClientError, ServerError) as e:
            log_error(f"Error from Gemini API: {e}")
            raise ModelProviderError(
                message=str(e.response) if hasattr(e, "response") else str(e),
                status_code=e.code if hasattr(e, "code") and e.code is not None else 502,
                model_name=self.name,
                model_id=self.id,
            ) from e
        except Exception as e:
            log_error(f"Unknown error from Gemini API: {e}")
            raise ModelProviderError(message=str(e), model_name=self.name, model_id=self.id) from e

    def _format_messages(self, messages: List[Message]):
        """
        Converts a list of Message objects to the Gemini-compatible format.

        Args:
            messages (List[Message]): The list of messages to convert.
        """
        formatted_messages: List = []
        file_content: Optional[Union[GeminiFile, Part]] = None
        system_message = None
        for message in messages:
            role = message.role
            if role in ["system", "developer"]:
                system_message = message.content
                continue

            # Set the role for the message according to Gemini's requirements
            role = self.reverse_role_map.get(role, role)

            # Add content to the message for the model
            content = message.content
            # Initialize message_parts to be used for Gemini
            message_parts: List[Any] = []

            # Function calls
            if role == "model" and message.tool_calls is not None and len(message.tool_calls) > 0:
                if content is not None:
                    content_str = content if isinstance(content, str) else str(content)
                    message_parts.append(Part.from_text(text=content_str))
                for tool_call in message.tool_calls:
                    message_parts.append(
                        Part.from_function_call(
                            name=tool_call["function"]["name"],
                            args=json.loads(tool_call["function"]["arguments"]),
                        )
                    )
            # Function call results
            elif message.tool_calls is not None and len(message.tool_calls) > 0:
                for tool_call in message.tool_calls:
                    message_parts.append(
                        Part.from_function_response(
                            name=tool_call["tool_name"], response={"result": tool_call["content"]}
                        )
                    )
            # Regular text content
            else:
                if isinstance(content, str):
                    message_parts = [Part.from_text(text=content)]

            if role == "user" and message.tool_calls is None:
                # Add images to the message for the model
                if message.images is not None:
                    for image in message.images:
                        if image.content is not None and isinstance(image.content, GeminiFile):
                            # Google recommends that if using a single image, place the text prompt after the image.
                            message_parts.insert(0, image.content)
                        else:
                            image_content = format_image_for_message(image)
                            if image_content:
                                message_parts.append(Part.from_bytes(**image_content))

                # Add videos to the message for the model
                if message.videos is not None:
                    try:
                        for video in message.videos:
                            # Case 1: Video is a file_types.File object (Recommended)
                            # Add it as a File object
                            if video.content is not None and isinstance(video.content, GeminiFile):
                                # Google recommends that if using a single video, place the text prompt after the video.
                                if video.content.uri and video.content.mime_type:
                                    message_parts.insert(
                                        0, Part.from_uri(file_uri=video.content.uri, mime_type=video.content.mime_type)
                                    )
                            else:
                                video_file = self._format_video_for_message(video)
                                if video_file is not None:
                                    message_parts.insert(0, video_file)
                    except Exception as e:
                        log_warning(f"Failed to load video from {message.videos}: {e}")
                        continue

                # Add audio to the message for the model
                if message.audio is not None:
                    try:
                        for audio_snippet in message.audio:
                            if audio_snippet.content is not None and isinstance(audio_snippet.content, GeminiFile):
                                # Google recommends that if using a single audio file, place the text prompt after the audio file.
                                if audio_snippet.content.uri and audio_snippet.content.mime_type:
                                    message_parts.insert(
                                        0,
                                        Part.from_uri(
                                            file_uri=audio_snippet.content.uri,
                                            mime_type=audio_snippet.content.mime_type,
                                        ),
                                    )
                            else:
                                audio_content = self._format_audio_for_message(audio_snippet)
                                if audio_content:
                                    message_parts.append(audio_content)
                    except Exception as e:
                        log_warning(f"Failed to load audio from {message.audio}: {e}")
                        continue

                # Add files to the message for the model
                if message.files is not None:
                    for file in message.files:
                        file_content = self._format_file_for_message(file)
                        if isinstance(file_content, Part):
                            formatted_messages.append(file_content)

            final_message = Content(role=role, parts=message_parts)
            formatted_messages.append(final_message)

            if isinstance(file_content, GeminiFile):
                formatted_messages.insert(0, file_content)

        return formatted_messages, system_message

    def _format_audio_for_message(self, audio: Audio) -> Optional[Union[Part, GeminiFile]]:
        # Case 1: Audio is a bytes object
        if audio.content and isinstance(audio.content, bytes):
            mime_type = f"audio/{audio.format}" if audio.format else "audio/mp3"
            return Part.from_bytes(mime_type=mime_type, data=audio.content)

        # Case 2: Audio is an url
        elif audio.url is not None:
            audio_bytes = audio.get_content_bytes()  # type: ignore
            if audio_bytes is not None:
                mime_type = f"audio/{audio.format}" if audio.format else "audio/mp3"
                return Part.from_bytes(mime_type=mime_type, data=audio_bytes)
            else:
                log_warning(f"Failed to download audio from {audio}")
                return None

        # Case 3: Audio is a local file path
        elif audio.filepath is not None:
            audio_path = audio.filepath if isinstance(audio.filepath, Path) else Path(audio.filepath)

            remote_file_name = f"files/{audio_path.stem.lower().replace('_', '')}"
            # Check if video is already uploaded
            existing_audio_upload = None
            try:
                if remote_file_name:
                    existing_audio_upload = self.get_client().files.get(name=remote_file_name)
            except Exception as e:
                log_warning(f"Error getting file {remote_file_name}: {e}")

            if existing_audio_upload and existing_audio_upload.state and existing_audio_upload.state.name == "SUCCESS":
                audio_file = existing_audio_upload
            else:
                # Upload the video file to the Gemini API
                if audio_path.exists() and audio_path.is_file():
                    audio_file = self.get_client().files.upload(
                        file=audio_path,
                        config=dict(
                            name=remote_file_name,
                            display_name=audio_path.stem,
                            mime_type=f"audio/{audio.format}" if audio.format else "audio/mp3",
                        ),
                    )
                else:
                    log_error(f"Audio file {audio_path} does not exist.")
                    return None

                # Check whether the file is ready to be used.
                while audio_file.state and audio_file.state.name == "PROCESSING":
                    if audio_file.name:
                        audio_file = self.get_client().files.get(name=audio_file.name)
                    time.sleep(2)

                if audio_file.state and audio_file.state.name == "FAILED":
                    log_error(f"Audio file processing failed: {audio_file.state.name}")
                    return None

            if audio_file.uri:
                mime_type = f"audio/{audio.format}" if audio.format else "audio/mp3"
                return Part.from_uri(file_uri=audio_file.uri, mime_type=mime_type)
            return None
        else:
            log_warning(f"Unknown audio type: {type(audio.content)}")
            return None

    def _format_video_for_message(self, video: Video) -> Optional[Part]:
        # Case 1: Video is a bytes object
        if video.content and isinstance(video.content, bytes):
            mime_type = f"video/{video.format}" if video.format else "video/mp4"
            return Part.from_bytes(mime_type=mime_type, data=video.content)
        # Case 2: Video is stored locally
        elif video.filepath is not None:
            video_path = video.filepath if isinstance(video.filepath, Path) else Path(video.filepath)

            remote_file_name = f"files/{video_path.stem.lower().replace('_', '')}"
            # Check if video is already uploaded
            existing_video_upload = None
            try:
                if remote_file_name:
                    existing_video_upload = self.get_client().files.get(name=remote_file_name)
            except Exception as e:
                log_warning(f"Error getting file {remote_file_name}: {e}")

            if existing_video_upload and existing_video_upload.state and existing_video_upload.state.name == "SUCCESS":
                video_file = existing_video_upload
            else:
                # Upload the video file to the Gemini API
                if video_path.exists() and video_path.is_file():
                    video_file = self.get_client().files.upload(
                        file=video_path,
                        config=dict(
                            name=remote_file_name,
                            display_name=video_path.stem,
                            mime_type=f"video/{video.format}" if video.format else "video/mp4",
                        ),
                    )
                else:
                    log_error(f"Video file {video_path} does not exist.")
                    return None

                # Check whether the file is ready to be used.
                while video_file.state and video_file.state.name == "PROCESSING":
                    if video_file.name:
                        video_file = self.get_client().files.get(name=video_file.name)
                    time.sleep(2)

                if video_file.state and video_file.state.name == "FAILED":
                    log_error(f"Video file processing failed: {video_file.state.name}")
                    return None

            if video_file.uri:
                mime_type = f"video/{video.format}" if video.format else "video/mp4"
                return Part.from_uri(file_uri=video_file.uri, mime_type=mime_type)
            return None
        # Case 3: Video is a URL
        elif video.url is not None:
            mime_type = f"video/{video.format}" if video.format else "video/webm"
            return Part.from_uri(
                file_uri=video.url,
                mime_type=mime_type,
            )
        else:
            log_warning(f"Unknown video type: {type(video.content)}")
            return None

    def _format_file_for_message(self, file: File) -> Optional[Part]:
        # Case 1: File is a bytes object
        if file.content and isinstance(file.content, bytes) and file.mime_type:
            return Part.from_bytes(mime_type=file.mime_type, data=file.content)

        # Case 2: File is a URL
        elif file.url is not None:
            url_content = file.file_url_content
            if url_content is not None:
                content, mime_type = url_content
                if mime_type and content:
                    return Part.from_bytes(mime_type=mime_type, data=content)
            log_warning(f"Failed to download file from {file.url}")
            return None

        # Case 3: File is a local file path
        elif file.filepath is not None:
            file_path = file.filepath if isinstance(file.filepath, Path) else Path(file.filepath)
            if file_path.exists() and file_path.is_file():
                if file_path.stat().st_size < 20 * 1024 * 1024:  # 20MB in bytes
                    if file.mime_type:
                        file_content = file_path.read_bytes()
                        if file_content:
                            return Part.from_bytes(mime_type=file.mime_type, data=file_content)
                    else:
                        import mimetypes

                        mime_type_guess = mimetypes.guess_type(file_path)[0]
                        if mime_type_guess is not None:
                            file_content = file_path.read_bytes()
                            if file_content:
                                mime_type_str: str = str(mime_type_guess)
                                return Part.from_bytes(mime_type=mime_type_str, data=file_content)
                    return None
                else:
                    clean_file_name = f"files/{file_path.stem.lower().replace('_', '')}"
                    remote_file = None
                    try:
                        if clean_file_name:
                            remote_file = self.get_client().files.get(name=clean_file_name)
                    except Exception as e:
                        log_warning(f"Error getting file {clean_file_name}: {e}")

                    if (
                        remote_file
                        and remote_file.state
                        and remote_file.state.name == "SUCCESS"
                        and remote_file.uri
                        and remote_file.mime_type
                    ):
                        file_uri: str = remote_file.uri
                        file_mime_type: str = remote_file.mime_type
                        return Part.from_uri(file_uri=file_uri, mime_type=file_mime_type)
            else:
                log_error(f"File {file_path} does not exist.")
            return None

        # Case 4: File is a Gemini File object
        elif isinstance(file.external, GeminiFile):
            if file.external.uri and file.external.mime_type:
                return Part.from_uri(file_uri=file.external.uri, mime_type=file.external.mime_type)
            return None
        return None

    def format_function_call_results(
        self, messages: List[Message], function_call_results: List[Message], **kwargs
    ) -> None:
        """
        Format function call results.
        """
        combined_content: List = []
        combined_function_result: List = []
        message_metrics = Metrics()
        if len(function_call_results) > 0:
            for result in function_call_results:
                combined_content.append(result.content)
                combined_function_result.append({"tool_name": result.tool_name, "content": result.content})
                message_metrics += result.metrics

        if combined_content:
            messages.append(
                Message(
                    role="tool", content=combined_content, tool_calls=combined_function_result, metrics=message_metrics
                )
            )

    def _parse_provider_response(self, response: GenerateContentResponse, **kwargs) -> ModelResponse:
        """
        Parse the OpenAI response into a ModelResponse.

        Args:
            response: Raw response from OpenAI

        Returns:
            ModelResponse: Parsed response data
        """
        model_response = ModelResponse()

        # Get response message
        response_message = Content(role="model", parts=[])
        if response.candidates and response.candidates[0].content:
            response_message = response.candidates[0].content

        # Add role
        if response_message.role is not None:
            model_response.role = self.role_map[response_message.role]

        # Add content
        if response_message.parts is not None and len(response_message.parts) > 0:
            for part in response_message.parts:
                # Extract text if present
                if hasattr(part, "text") and part.text is not None:
                    text_content: Optional[str] = getattr(part, "text")
                    if isinstance(text_content, str):
                        # Check if this is a thought summary
                        if hasattr(part, "thought") and part.thought:
                            # Add all parts as single message
                            if model_response.reasoning_content is None:
                                model_response.reasoning_content = text_content
                            else:
                                model_response.reasoning_content += text_content
                        else:
                            if model_response.content is None:
                                model_response.content = text_content
                            else:
                                model_response.content += text_content
                    else:
                        content_str = str(text_content) if text_content is not None else ""
                        if hasattr(part, "thought") and part.thought:
                            # Add all parts as single message
                            if model_response.reasoning_content is None:
                                model_response.reasoning_content = content_str
                            else:
                                model_response.reasoning_content += content_str
                        else:
                            if model_response.content is None:
                                model_response.content = content_str
                            else:
                                model_response.content += content_str

                if hasattr(part, "inline_data") and part.inline_data is not None:
<<<<<<< HEAD
                    if model_response.images is None:
                        model_response.images = []
                    model_response.images.append(
                        Image(id=str(uuid4()), content=part.inline_data.data, mime_type=part.inline_data.mime_type)
                    )
=======
                    # Handle audio responses (for TTS models)
                    if part.inline_data.mime_type and part.inline_data.mime_type.startswith("audio/"):
                        # Store raw bytes data
                        model_response.audio = Audio(
                            id=str(uuid4()),
                            content=part.inline_data.data,
                            mime_type=part.inline_data.mime_type,
                        )
                    # Image responses
                    else:
                        if model_response.images is None:
                            model_response.images = []
                        model_response.images.append(
                            Image(id=str(uuid4()), content=part.inline_data.data, mime_type=part.inline_data.mime_type)
                        )
>>>>>>> 4499a8f6

                # Extract function call if present
                if hasattr(part, "function_call") and part.function_call is not None:
                    call_id = part.function_call.id if part.function_call.id else str(uuid4())
                    tool_call = {
                        "id": call_id,
                        "type": "function",
                        "function": {
                            "name": part.function_call.name,
                            "arguments": json.dumps(part.function_call.args)
                            if part.function_call.args is not None
                            else "",
                        },
                    }

                    model_response.tool_calls.append(tool_call)

            citations = Citations()
            citations_raw = {}
            citations_urls = []

            if response.candidates and response.candidates[0].grounding_metadata is not None:
                grounding_metadata = response.candidates[0].grounding_metadata.model_dump()
                citations_raw["grounding_metadata"] = grounding_metadata

                chunks = grounding_metadata.get("grounding_chunks", []) or []
                citation_pairs = []
                for chunk in chunks:
                    if not isinstance(chunk, dict):
                        continue
                    web = chunk.get("web")
                    if not isinstance(web, dict):
                        continue
                    uri = web.get("uri")
                    title = web.get("title")
                    if uri:
                        citation_pairs.append((uri, title))

                # Create citation objects from filtered pairs
                grounding_urls = [UrlCitation(url=url, title=title) for url, title in citation_pairs]
                citations_urls.extend(grounding_urls)

            # Handle URLs from URL context tool
            if (
                response.candidates
                and hasattr(response.candidates[0], "url_context_metadata")
                and response.candidates[0].url_context_metadata is not None
            ):
                url_context_metadata = response.candidates[0].url_context_metadata.model_dump()
                citations_raw["url_context_metadata"] = url_context_metadata

                url_metadata_list = url_context_metadata.get("url_metadata", [])
                for url_meta in url_metadata_list:
                    retrieved_url = url_meta.get("retrieved_url")
                    status = url_meta.get("url_retrieval_status", "UNKNOWN")
                    if retrieved_url and status == "URL_RETRIEVAL_STATUS_SUCCESS":
                        # Avoid duplicate URLs
                        existing_urls = [citation.url for citation in citations_urls]
                        if retrieved_url not in existing_urls:
                            citations_urls.append(UrlCitation(url=retrieved_url, title=retrieved_url))

            if citations_raw or citations_urls:
                citations.raw = citations_raw if citations_raw else None
                citations.urls = citations_urls if citations_urls else None
                model_response.citations = citations

        # Extract usage metadata if present
        if hasattr(response, "usage_metadata") and response.usage_metadata is not None:
            model_response.response_usage = self._get_metrics(response.usage_metadata)

        # If we have no content but have a role, add a default empty content
        if model_response.role and model_response.content is None and not model_response.tool_calls:
            model_response.content = ""

        return model_response

    def _parse_provider_response_delta(self, response_delta: GenerateContentResponse) -> ModelResponse:
        model_response = ModelResponse()

        if response_delta.candidates and len(response_delta.candidates) > 0:
            candidate_content = response_delta.candidates[0].content
            response_message: Content = Content(role="model", parts=[])
            if candidate_content is not None:
                response_message = candidate_content

            # Add role
            if response_message.role is not None:
                model_response.role = self.role_map[response_message.role]

            if response_message.parts is not None:
                for part in response_message.parts:
                    # Extract text if present
                    if hasattr(part, "text") and part.text is not None:
                        text_content = str(part.text) if part.text is not None else ""
                        # Check if this is a thought summary
                        if hasattr(part, "thought") and part.thought:
                            if model_response.reasoning_content is None:
                                model_response.reasoning_content = text_content
                            else:
                                model_response.reasoning_content += text_content
                        else:
                            if model_response.content is None:
                                model_response.content = text_content
                            else:
                                model_response.content += text_content

                    if hasattr(part, "inline_data") and part.inline_data is not None:
<<<<<<< HEAD
                        if model_response.images is None:
                            model_response.images = []
                        model_response.images.append(
                            Image(id=str(uuid4()), content=part.inline_data.data, mime_type=part.inline_data.mime_type)
                        )
=======
                        # Audio responses
                        if part.inline_data.mime_type and part.inline_data.mime_type.startswith("audio/"):
                            # Store raw bytes audio data
                            model_response.audio = Audio(
                                id=str(uuid4()),
                                content=part.inline_data.data,
                                mime_type=part.inline_data.mime_type,
                            )
                        # Image responses
                        else:
                            if model_response.images is None:
                                model_response.images = []
                            model_response.images.append(
                                Image(
                                    id=str(uuid4()), content=part.inline_data.data, mime_type=part.inline_data.mime_type
                                )
                            )
>>>>>>> 4499a8f6

                    # Extract function call if present
                    if hasattr(part, "function_call") and part.function_call is not None:
                        call_id = part.function_call.id if part.function_call.id else str(uuid4())
                        tool_call = {
                            "id": call_id,
                            "type": "function",
                            "function": {
                                "name": part.function_call.name,
                                "arguments": json.dumps(part.function_call.args)
                                if part.function_call.args is not None
                                else "",
                            },
                        }

                        model_response.tool_calls.append(tool_call)

            if response_delta.candidates[0].grounding_metadata is not None:
                citations = Citations()
                grounding_metadata = response_delta.candidates[0].grounding_metadata.model_dump()
                citations.raw = grounding_metadata

                # Extract url and title
                chunks = grounding_metadata.pop("grounding_chunks", None) or []
                citation_pairs = []
                for chunk in chunks:
                    if not isinstance(chunk, dict):
                        continue
                    web = chunk.get("web")
                    if not isinstance(web, dict):
                        continue
                    uri = web.get("uri")
                    title = web.get("title")
                    if uri:
                        citation_pairs.append((uri, title))

                # Create citation objects from filtered pairs
                citations.urls = [UrlCitation(url=url, title=title) for url, title in citation_pairs]

                model_response.citations = citations

            # Extract usage metadata if present
            if hasattr(response_delta, "usage_metadata") and response_delta.usage_metadata is not None:
                model_response.response_usage = self._get_metrics(response_delta.usage_metadata)

        return model_response

    def __deepcopy__(self, memo):
        """
        Creates a deep copy of the Gemini model instance but sets the client to None.

        This is useful when we need to copy the model configuration without duplicating
        the client connection.

        This overrides the base class implementation.
        """
        from copy import copy, deepcopy

        # Create a new instance without calling __init__
        cls = self.__class__
        new_instance = cls.__new__(cls)

        # Update memo with the new instance to avoid circular references
        memo[id(self)] = new_instance

        # Deep copy all attributes except client and unpickleable attributes
        for key, value in self.__dict__.items():
            # Skip client and other unpickleable attributes
            if key in {"client", "response_format", "_tools", "_functions", "_function_call_stack"}:
                continue

            # Try deep copy first, fall back to shallow copy, then direct assignment
            try:
                setattr(new_instance, key, deepcopy(value, memo))
            except Exception:
                try:
                    setattr(new_instance, key, copy(value))
                except Exception:
                    setattr(new_instance, key, value)

        # Explicitly set client to None
        setattr(new_instance, "client", None)

        return new_instance

    def _get_metrics(self, response_usage: GenerateContentResponseUsageMetadata) -> Metrics:
        """
        Parse the given Google Gemini usage into an Agno Metrics object.

        Args:
            response_usage: Usage data from Google Gemini

        Returns:
            Metrics: Parsed metrics data
        """
        metrics = Metrics()

        metrics.input_tokens = response_usage.prompt_token_count or 0
        metrics.output_tokens = response_usage.candidates_token_count or 0
        metrics.total_tokens = metrics.input_tokens + metrics.output_tokens
        if response_usage.thoughts_token_count is not None:
            metrics.output_tokens += response_usage.thoughts_token_count or 0

        metrics.cache_read_tokens = response_usage.cached_content_token_count or 0

        if response_usage.traffic_type is not None:
            metrics.provider_metrics = {"traffic_type": response_usage.traffic_type}

        return metrics<|MERGE_RESOLUTION|>--- conflicted
+++ resolved
@@ -817,13 +817,6 @@
                                 model_response.content += content_str
 
                 if hasattr(part, "inline_data") and part.inline_data is not None:
-<<<<<<< HEAD
-                    if model_response.images is None:
-                        model_response.images = []
-                    model_response.images.append(
-                        Image(id=str(uuid4()), content=part.inline_data.data, mime_type=part.inline_data.mime_type)
-                    )
-=======
                     # Handle audio responses (for TTS models)
                     if part.inline_data.mime_type and part.inline_data.mime_type.startswith("audio/"):
                         # Store raw bytes data
@@ -839,7 +832,6 @@
                         model_response.images.append(
                             Image(id=str(uuid4()), content=part.inline_data.data, mime_type=part.inline_data.mime_type)
                         )
->>>>>>> 4499a8f6
 
                 # Extract function call if present
                 if hasattr(part, "function_call") and part.function_call is not None:
@@ -947,13 +939,6 @@
                                 model_response.content += text_content
 
                     if hasattr(part, "inline_data") and part.inline_data is not None:
-<<<<<<< HEAD
-                        if model_response.images is None:
-                            model_response.images = []
-                        model_response.images.append(
-                            Image(id=str(uuid4()), content=part.inline_data.data, mime_type=part.inline_data.mime_type)
-                        )
-=======
                         # Audio responses
                         if part.inline_data.mime_type and part.inline_data.mime_type.startswith("audio/"):
                             # Store raw bytes audio data
@@ -971,7 +956,6 @@
                                     id=str(uuid4()), content=part.inline_data.data, mime_type=part.inline_data.mime_type
                                 )
                             )
->>>>>>> 4499a8f6
 
                     # Extract function call if present
                     if hasattr(part, "function_call") and part.function_call is not None:
