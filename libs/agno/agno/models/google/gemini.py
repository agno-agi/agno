import asyncio
import base64
import json
import time
from collections.abc import AsyncIterator
from dataclasses import dataclass
from os import getenv
from pathlib import Path
from typing import Any, Dict, Iterator, List, Optional, Type, Union
from uuid import uuid4

from pydantic import BaseModel

from agno.exceptions import ModelProviderError
from agno.media import Audio, File, Image, Video
from agno.models.base import Model, RetryableModelProviderError
from agno.models.google.utils import MALFORMED_FUNCTION_CALL_GUIDANCE, GeminiFinishReason
from agno.models.message import Citations, Message, UrlCitation
from agno.models.metrics import Metrics
from agno.models.response import ModelResponse
from agno.run.agent import RunOutput
from agno.utils.gemini import format_function_definitions, format_image_for_message, prepare_response_schema
from agno.utils.log import log_debug, log_error, log_info, log_warning

try:
    from google import genai
    from google.genai import Client as GeminiClient
    from google.genai.errors import ClientError, ServerError
    from google.genai.types import (
        Content,
        DynamicRetrievalConfig,
        FileSearch,
        FunctionCallingConfigMode,
        GenerateContentConfig,
        GenerateContentResponse,
        GenerateContentResponseUsageMetadata,
        GoogleSearch,
        GoogleSearchRetrieval,
        GroundingMetadata,
        Operation,
        Part,
        Retrieval,
        ThinkingConfig,
        Tool,
        UrlContext,
        VertexAISearch,
    )
    from google.genai.types import (
        File as GeminiFile,
    )
except ImportError:
    raise ImportError(
        "`google-genai` not installed or not at the latest version. Please install it using `pip install -U google-genai`"
    )


@dataclass
class Gemini(Model):
    """
    Gemini model class for Google's Generative AI models.

    Vertex AI:
    - You will need Google Cloud credentials to use the Vertex AI API. Run `gcloud auth application-default login` to set credentials.
    - Set `vertexai` to `True` to use the Vertex AI API.
    - Set your `project_id` (or set `GOOGLE_CLOUD_PROJECT` environment variable) and `location` (optional).
    - Set `http_options` (optional) to configure the HTTP options.

    Based on https://googleapis.github.io/python-genai/
    """

    id: str = "gemini-2.0-flash-001"
    name: str = "Gemini"
    provider: str = "Google"

    supports_native_structured_outputs: bool = True

    # Request parameters
    function_declarations: Optional[List[Any]] = None
    generation_config: Optional[Any] = None
    safety_settings: Optional[List[Any]] = None
    generative_model_kwargs: Optional[Dict[str, Any]] = None
    search: bool = False
    grounding: bool = False
    grounding_dynamic_threshold: Optional[float] = None
    url_context: bool = False
    vertexai_search: bool = False
    vertexai_search_datastore: Optional[str] = None

    # Gemini File Search capabilities
    file_search_store_names: Optional[List[str]] = None
    file_search_metadata_filter: Optional[str] = None

    temperature: Optional[float] = None
    top_p: Optional[float] = None
    top_k: Optional[int] = None
    max_output_tokens: Optional[int] = None
    stop_sequences: Optional[list[str]] = None
    logprobs: Optional[bool] = None
    presence_penalty: Optional[float] = None
    frequency_penalty: Optional[float] = None
    seed: Optional[int] = None
    response_modalities: Optional[list[str]] = None  # "TEXT", "IMAGE", and/or "AUDIO"
    speech_config: Optional[dict[str, Any]] = None
    cached_content: Optional[Any] = None
    thinking_budget: Optional[int] = None  # Thinking budget for Gemini 2.5 models
    include_thoughts: Optional[bool] = None  # Include thought summaries in response
    thinking_level: Optional[str] = None  # "low", "high"
    request_params: Optional[Dict[str, Any]] = None

    # Client parameters
    api_key: Optional[str] = None
    vertexai: bool = False
    project_id: Optional[str] = None
    location: Optional[str] = None
    client_params: Optional[Dict[str, Any]] = None

    # Gemini client
    client: Optional[GeminiClient] = None

    # The role to map the Gemini response
    role_map = {
        "model": "assistant",
    }

    # The role to map the Message
    reverse_role_map = {
        "assistant": "model",
        "tool": "user",
    }

    def get_client(self) -> GeminiClient:
        """
        Returns an instance of the GeminiClient client.

        Returns:
            GeminiClient: The GeminiClient client.
        """
        if self.client:
            return self.client
        client_params: Dict[str, Any] = {}
        vertexai = self.vertexai or getenv("GOOGLE_GENAI_USE_VERTEXAI", "false").lower() == "true"

        if not vertexai:
            self.api_key = self.api_key or getenv("GOOGLE_API_KEY")
            if not self.api_key:
                log_error("GOOGLE_API_KEY not set. Please set the GOOGLE_API_KEY environment variable.")
            client_params["api_key"] = self.api_key
        else:
            log_info("Using Vertex AI API")
            client_params["vertexai"] = True
            project_id = self.project_id or getenv("GOOGLE_CLOUD_PROJECT")
            if not project_id:
                log_error("GOOGLE_CLOUD_PROJECT not set. Please set the GOOGLE_CLOUD_PROJECT environment variable.")
            location = self.location or getenv("GOOGLE_CLOUD_LOCATION")
            if not location:
                log_error("GOOGLE_CLOUD_LOCATION not set. Please set the GOOGLE_CLOUD_LOCATION environment variable.")
            client_params["project"] = project_id
            client_params["location"] = location

        client_params = {k: v for k, v in client_params.items() if v is not None}

        if self.client_params:
            client_params.update(self.client_params)

        self.client = genai.Client(**client_params)
        return self.client

    def _append_file_search_tool(self, builtin_tools: List[Tool]) -> None:
        """Append Gemini File Search tool to builtin_tools if file search is enabled.

        Args:
            builtin_tools: List of built-in tools to append to.
        """
        if not self.file_search_store_names:
            return

        log_debug("Gemini File Search enabled.")
        file_search_config: Dict[str, Any] = {"file_search_store_names": self.file_search_store_names}
        if self.file_search_metadata_filter:
            file_search_config["metadata_filter"] = self.file_search_metadata_filter
        builtin_tools.append(Tool(file_search=FileSearch(**file_search_config)))  # type: ignore[arg-type]

    def get_request_params(
        self,
        system_message: Optional[str] = None,
        response_format: Optional[Union[Dict, Type[BaseModel]]] = None,
        tools: Optional[List[Dict[str, Any]]] = None,
        tool_choice: Optional[Union[str, Dict[str, Any]]] = None,
    ) -> Dict[str, Any]:
        """
        Returns the request keyword arguments for the GenerativeModel client.
        """
        request_params = {}
        # User provides their own generation config
        if self.generation_config is not None:
            if isinstance(self.generation_config, GenerateContentConfig):
                config = self.generation_config.model_dump()
            else:
                config = self.generation_config
        else:
            config = {}

        if self.generative_model_kwargs:
            config.update(self.generative_model_kwargs)

        config.update(
            {
                "safety_settings": self.safety_settings,
                "temperature": self.temperature,
                "top_p": self.top_p,
                "top_k": self.top_k,
                "max_output_tokens": self.max_output_tokens,
                "stop_sequences": self.stop_sequences,
                "logprobs": self.logprobs,
                "presence_penalty": self.presence_penalty,
                "frequency_penalty": self.frequency_penalty,
                "seed": self.seed,
                "response_modalities": self.response_modalities,
                "speech_config": self.speech_config,
                "cached_content": self.cached_content,
            }
        )

        if system_message is not None:
            config["system_instruction"] = system_message  # type: ignore

        if response_format is not None and isinstance(response_format, type) and issubclass(response_format, BaseModel):
            config["response_mime_type"] = "application/json"  # type: ignore
            # Convert Pydantic model using our hybrid approach
            # This will handle complex schemas with nested models, dicts, and circular refs
            config["response_schema"] = prepare_response_schema(response_format)

        # Add thinking configuration
        thinking_config_params: Dict[str, Any] = {}
        if self.thinking_budget is not None:
            thinking_config_params["thinking_budget"] = self.thinking_budget
        if self.include_thoughts is not None:
            thinking_config_params["include_thoughts"] = self.include_thoughts
        if self.thinking_level is not None:
            thinking_config_params["thinking_level"] = self.thinking_level
        if thinking_config_params:
            config["thinking_config"] = ThinkingConfig(**thinking_config_params)

        # Build tools array based on enabled built-in tools
        builtin_tools = []

        if self.grounding:
            log_debug(
                "Gemini Grounding enabled. This is a legacy tool. For Gemini 2.0+ Please use enable `search` flag instead."
            )
            builtin_tools.append(
                Tool(
                    google_search=GoogleSearchRetrieval(
                        dynamic_retrieval_config=DynamicRetrievalConfig(
                            dynamic_threshold=self.grounding_dynamic_threshold
                        )
                    )
                )
            )

        if self.search:
            log_debug("Gemini Google Search enabled.")
            builtin_tools.append(Tool(google_search=GoogleSearch()))

        if self.url_context:
            log_debug("Gemini URL context enabled.")
            builtin_tools.append(Tool(url_context=UrlContext()))

        if self.vertexai_search:
            log_debug("Gemini Vertex AI Search enabled.")
            if not self.vertexai_search_datastore:
                log_error("vertexai_search_datastore must be provided when vertexai_search is enabled.")
                raise ValueError("vertexai_search_datastore must be provided when vertexai_search is enabled.")
            builtin_tools.append(
                Tool(retrieval=Retrieval(vertex_ai_search=VertexAISearch(datastore=self.vertexai_search_datastore)))
            )

        self._append_file_search_tool(builtin_tools)

        # Set tools in config
        if builtin_tools:
            if tools:
                log_info("Built-in tools enabled. External tools will be disabled.")
            config["tools"] = builtin_tools
        elif tools:
            config["tools"] = [format_function_definitions(tools)]

        if tool_choice is not None:
            if isinstance(tool_choice, str) and tool_choice.lower() == "auto":
                config["tool_config"] = {"function_calling_config": {"mode": FunctionCallingConfigMode.AUTO}}
            elif isinstance(tool_choice, str) and tool_choice.lower() == "none":
                config["tool_config"] = {"function_calling_config": {"mode": FunctionCallingConfigMode.NONE}}
            elif isinstance(tool_choice, str) and tool_choice.lower() == "validated":
                config["tool_config"] = {"function_calling_config": {"mode": FunctionCallingConfigMode.VALIDATED}}
            elif isinstance(tool_choice, str) and tool_choice.lower() == "any":
                config["tool_config"] = {"function_calling_config": {"mode": FunctionCallingConfigMode.ANY}}
            else:
                config["tool_config"] = {"function_calling_config": {"mode": tool_choice}}

        config = {k: v for k, v in config.items() if v is not None}

        if config:
            request_params["config"] = GenerateContentConfig(**config)

        # Filter out None values
        if self.request_params:
            request_params.update(self.request_params)

        if request_params:
            log_debug(f"Calling {self.provider} with request parameters: {request_params}", log_level=2)
        return request_params

    def invoke(
        self,
        messages: List[Message],
        assistant_message: Message,
        response_format: Optional[Union[Dict, Type[BaseModel]]] = None,
        tools: Optional[List[Dict[str, Any]]] = None,
        tool_choice: Optional[Union[str, Dict[str, Any]]] = None,
        run_response: Optional[RunOutput] = None,
        compress_tool_results: bool = False,
        retrying_with_guidance: bool = False,
    ) -> ModelResponse:
        """
        Invokes the model with a list of messages and returns the response.
        """
        formatted_messages, system_message = self._format_messages(messages, compress_tool_results)
        request_kwargs = self.get_request_params(
            system_message, response_format=response_format, tools=tools, tool_choice=tool_choice
        )
        try:
            if run_response and run_response.metrics:
                run_response.metrics.set_time_to_first_token()

            assistant_message.metrics.start_timer()
            provider_response = self.get_client().models.generate_content(
                model=self.id,
                contents=formatted_messages,
                **request_kwargs,
            )
            assistant_message.metrics.stop_timer()

            model_response = self._parse_provider_response(
                provider_response, response_format=response_format, retrying_with_guidance=retrying_with_guidance
            )

            # If we were retrying the invoke with guidance, remove the guidance message
            if retrying_with_guidance is True:
                self._remove_temporarys(messages)

            return model_response

        except (ClientError, ServerError) as e:
            log_error(f"Error from Gemini API: {e}")
            error_message = str(e.response) if hasattr(e, "response") else str(e)
            raise ModelProviderError(
                message=error_message,
                status_code=e.code if hasattr(e, "code") and e.code is not None else 502,
                model_name=self.name,
                model_id=self.id,
            ) from e
        except RetryableModelProviderError:
            raise
        except Exception as e:
            log_error(f"Unknown error from Gemini API: {e}")
            raise ModelProviderError(message=str(e), model_name=self.name, model_id=self.id) from e

    def invoke_stream(
        self,
        messages: List[Message],
        assistant_message: Message,
        response_format: Optional[Union[Dict, Type[BaseModel]]] = None,
        tools: Optional[List[Dict[str, Any]]] = None,
        tool_choice: Optional[Union[str, Dict[str, Any]]] = None,
        run_response: Optional[RunOutput] = None,
        compress_tool_results: bool = False,
        retrying_with_guidance: bool = False,
    ) -> Iterator[ModelResponse]:
        """
        Invokes the model with a list of messages and returns the response as a stream.
        """
        formatted_messages, system_message = self._format_messages(messages, compress_tool_results)

        request_kwargs = self.get_request_params(
            system_message, response_format=response_format, tools=tools, tool_choice=tool_choice
        )
        try:
            if run_response and run_response.metrics:
                run_response.metrics.set_time_to_first_token()

            assistant_message.metrics.start_timer()
            for response in self.get_client().models.generate_content_stream(
                model=self.id,
                contents=formatted_messages,
                **request_kwargs,
            ):
                yield self._parse_provider_response_delta(response, retrying_with_guidance=retrying_with_guidance)

            # If we were retrying the invoke with guidance, remove the guidance message
            if retrying_with_guidance is True:
                self._remove_temporarys(messages)

            assistant_message.metrics.stop_timer()

        except (ClientError, ServerError) as e:
            log_error(f"Error from Gemini API: {e}")
            raise ModelProviderError(
                message=str(e.response) if hasattr(e, "response") else str(e),
                status_code=e.code if hasattr(e, "code") and e.code is not None else 502,
                model_name=self.name,
                model_id=self.id,
            ) from e
        except RetryableModelProviderError:
            raise
        except Exception as e:
            log_error(f"Unknown error from Gemini API: {e}")
            raise ModelProviderError(message=str(e), model_name=self.name, model_id=self.id) from e

    async def ainvoke(
        self,
        messages: List[Message],
        assistant_message: Message,
        response_format: Optional[Union[Dict, Type[BaseModel]]] = None,
        tools: Optional[List[Dict[str, Any]]] = None,
        tool_choice: Optional[Union[str, Dict[str, Any]]] = None,
        run_response: Optional[RunOutput] = None,
        compress_tool_results: bool = False,
        retrying_with_guidance: bool = False,
    ) -> ModelResponse:
        """
        Invokes the model with a list of messages and returns the response.
        """
        formatted_messages, system_message = self._format_messages(messages, compress_tool_results)

        request_kwargs = self.get_request_params(
            system_message, response_format=response_format, tools=tools, tool_choice=tool_choice
        )

        try:
            if run_response and run_response.metrics:
                run_response.metrics.set_time_to_first_token()

            assistant_message.metrics.start_timer()
            provider_response = await self.get_client().aio.models.generate_content(
                model=self.id,
                contents=formatted_messages,
                **request_kwargs,
            )
            assistant_message.metrics.stop_timer()

            model_response = self._parse_provider_response(
                provider_response, response_format=response_format, retrying_with_guidance=retrying_with_guidance
            )

            # If we were retrying the invoke with guidance, remove the guidance message
            if retrying_with_guidance is True:
                self._remove_temporarys(messages)

            return model_response

        except (ClientError, ServerError) as e:
            log_error(f"Error from Gemini API: {e}")
            raise ModelProviderError(
                message=str(e.response) if hasattr(e, "response") else str(e),
                status_code=e.code if hasattr(e, "code") and e.code is not None else 502,
                model_name=self.name,
                model_id=self.id,
            ) from e
        except RetryableModelProviderError:
            raise
        except Exception as e:
            log_error(f"Unknown error from Gemini API: {e}")
            raise ModelProviderError(message=str(e), model_name=self.name, model_id=self.id) from e

    async def ainvoke_stream(
        self,
        messages: List[Message],
        assistant_message: Message,
        response_format: Optional[Union[Dict, Type[BaseModel]]] = None,
        tools: Optional[List[Dict[str, Any]]] = None,
        tool_choice: Optional[Union[str, Dict[str, Any]]] = None,
        run_response: Optional[RunOutput] = None,
        compress_tool_results: bool = False,
        retrying_with_guidance: bool = False,
    ) -> AsyncIterator[ModelResponse]:
        """
        Invokes the model with a list of messages and returns the response as a stream.
        """
        formatted_messages, system_message = self._format_messages(messages, compress_tool_results)

        request_kwargs = self.get_request_params(
            system_message, response_format=response_format, tools=tools, tool_choice=tool_choice
        )

        try:
            if run_response and run_response.metrics:
                run_response.metrics.set_time_to_first_token()

            assistant_message.metrics.start_timer()

            async_stream = await self.get_client().aio.models.generate_content_stream(
                model=self.id,
                contents=formatted_messages,
                **request_kwargs,
            )
            async for chunk in async_stream:
                yield self._parse_provider_response_delta(chunk, retrying_with_guidance=retrying_with_guidance)

            # If we were retrying the invoke with guidance, remove the guidance message
            if retrying_with_guidance is True:
                self._remove_temporarys(messages)

            assistant_message.metrics.stop_timer()

        except (ClientError, ServerError) as e:
            log_error(f"Error from Gemini API: {e}")
            raise ModelProviderError(
                message=str(e.response) if hasattr(e, "response") else str(e),
                status_code=e.code if hasattr(e, "code") and e.code is not None else 502,
                model_name=self.name,
                model_id=self.id,
            ) from e
        except RetryableModelProviderError:
            raise
        except Exception as e:
            log_error(f"Unknown error from Gemini API: {e}")
            raise ModelProviderError(message=str(e), model_name=self.name, model_id=self.id) from e

    def _format_messages(self, messages: List[Message], compress_tool_results: bool = False):
        """
        Converts a list of Message objects to the Gemini-compatible format.

        Args:
            messages (List[Message]): The list of messages to convert.
            compress_tool_results: Whether to compress tool results.
        """
        formatted_messages: List = []
        file_content: Optional[Union[GeminiFile, Part]] = None
        system_message = None

        for message in messages:
            role = message.role
            if role in ["system", "developer"]:
                system_message = message.content
                continue

            # Set the role for the message according to Gemini's requirements
            role = self.reverse_role_map.get(role, role)

            # Add content to the message for the model
            content = message.get_content(use_compressed_content=compress_tool_results)

            # Initialize message_parts to be used for Gemini
            message_parts: List[Any] = []

            # Function calls
            if role == "model" and message.tool_calls is not None and len(message.tool_calls) > 0:
                if content is not None:
                    content_str = content if isinstance(content, str) else str(content)
                    part = Part.from_text(text=content_str)
                    if message.provider_data and "thought_signature" in message.provider_data:
                        part.thought_signature = base64.b64decode(message.provider_data["thought_signature"])
                    message_parts.append(part)
                for tool_call in message.tool_calls:
                    part = Part.from_function_call(
                        name=tool_call["function"]["name"],
                        args=json.loads(tool_call["function"]["arguments"]),
                    )
                    if "thought_signature" in tool_call:
                        part.thought_signature = base64.b64decode(tool_call["thought_signature"])
                    message_parts.append(part)
            # Function call results
            elif message.tool_calls is not None and len(message.tool_calls) > 0:
                for idx, tool_call in enumerate(message.tool_calls):
                    if isinstance(content, list) and idx < len(content):
                        original_from_list = content[idx]

                        if compress_tool_results:
                            compressed_from_tool_call = tool_call.get("content")
                            tc_content = compressed_from_tool_call if compressed_from_tool_call else original_from_list
                        else:
                            tc_content = original_from_list
                    else:
                        tc_content = message.get_content(use_compressed_content=compress_tool_results)

                        if tc_content is None:
                            tc_content = tool_call.get("content")
                            if tc_content is None:
                                tc_content = content

                    message_parts.append(
                        Part.from_function_response(name=tool_call["tool_name"], response={"result": tc_content})
                    )
            # Regular text content
            else:
                if isinstance(content, str):
                    part = Part.from_text(text=content)
                    if message.provider_data and "thought_signature" in message.provider_data:
                        part.thought_signature = base64.b64decode(message.provider_data["thought_signature"])
                    message_parts = [part]

            if role == "user" and message.tool_calls is None:
                # Add images to the message for the model
                if message.images is not None:
                    for image in message.images:
                        if image.content is not None and isinstance(image.content, GeminiFile):
                            # Google recommends that if using a single image, place the text prompt after the image.
                            message_parts.insert(0, image.content)
                        else:
                            image_content = format_image_for_message(image)
                            if image_content:
                                message_parts.append(Part.from_bytes(**image_content))

                # Add videos to the message for the model
                if message.videos is not None:
                    try:
                        for video in message.videos:
                            # Case 1: Video is a file_types.File object (Recommended)
                            # Add it as a File object
                            if video.content is not None and isinstance(video.content, GeminiFile):
                                # Google recommends that if using a single video, place the text prompt after the video.
                                if video.content.uri and video.content.mime_type:
                                    message_parts.insert(
                                        0, Part.from_uri(file_uri=video.content.uri, mime_type=video.content.mime_type)
                                    )
                            else:
                                video_file = self._format_video_for_message(video)
                                if video_file is not None:
                                    message_parts.insert(0, video_file)
                    except Exception as e:
                        log_warning(f"Failed to load video from {message.videos}: {e}")
                        continue

                # Add audio to the message for the model
                if message.audio is not None:
                    try:
                        for audio_snippet in message.audio:
                            if audio_snippet.content is not None and isinstance(audio_snippet.content, GeminiFile):
                                # Google recommends that if using a single audio file, place the text prompt after the audio file.
                                if audio_snippet.content.uri and audio_snippet.content.mime_type:
                                    message_parts.insert(
                                        0,
                                        Part.from_uri(
                                            file_uri=audio_snippet.content.uri,
                                            mime_type=audio_snippet.content.mime_type,
                                        ),
                                    )
                            else:
                                audio_content = self._format_audio_for_message(audio_snippet)
                                if audio_content:
                                    message_parts.append(audio_content)
                    except Exception as e:
                        log_warning(f"Failed to load audio from {message.audio}: {e}")
                        continue

                # Add files to the message for the model
                if message.files is not None:
                    for file in message.files:
                        file_content = self._format_file_for_message(file)
                        if isinstance(file_content, Part):
                            formatted_messages.append(file_content)

            final_message = Content(role=role, parts=message_parts)
            formatted_messages.append(final_message)

            if isinstance(file_content, GeminiFile):
                formatted_messages.insert(0, file_content)

        return formatted_messages, system_message

    def _format_audio_for_message(self, audio: Audio) -> Optional[Union[Part, GeminiFile]]:
        # Case 1: Audio is a bytes object
        if audio.content and isinstance(audio.content, bytes):
            mime_type = f"audio/{audio.format}" if audio.format else "audio/mp3"
            return Part.from_bytes(mime_type=mime_type, data=audio.content)

        # Case 2: Audio is an url
        elif audio.url is not None:
            audio_bytes = audio.get_content_bytes()  # type: ignore
            if audio_bytes is not None:
                mime_type = f"audio/{audio.format}" if audio.format else "audio/mp3"
                return Part.from_bytes(mime_type=mime_type, data=audio_bytes)
            else:
                log_warning(f"Failed to download audio from {audio}")
                return None

        # Case 3: Audio is a local file path
        elif audio.filepath is not None:
            audio_path = audio.filepath if isinstance(audio.filepath, Path) else Path(audio.filepath)

            remote_file_name = f"files/{audio_path.stem.lower().replace('_', '')}"
            # Check if video is already uploaded
            existing_audio_upload = None
            try:
                if remote_file_name:
                    existing_audio_upload = self.get_client().files.get(name=remote_file_name)
            except Exception as e:
                log_warning(f"Error getting file {remote_file_name}: {e}")

            if existing_audio_upload and existing_audio_upload.state and existing_audio_upload.state.name == "SUCCESS":
                audio_file = existing_audio_upload
            else:
                # Upload the video file to the Gemini API
                if audio_path.exists() and audio_path.is_file():
                    audio_file = self.get_client().files.upload(
                        file=audio_path,
                        config=dict(
                            name=remote_file_name,
                            display_name=audio_path.stem,
                            mime_type=f"audio/{audio.format}" if audio.format else "audio/mp3",
                        ),
                    )
                else:
                    log_error(f"Audio file {audio_path} does not exist.")
                    return None

                # Check whether the file is ready to be used.
                while audio_file.state and audio_file.state.name == "PROCESSING":
                    if audio_file.name:
                        audio_file = self.get_client().files.get(name=audio_file.name)
                    time.sleep(2)

                if audio_file.state and audio_file.state.name == "FAILED":
                    log_error(f"Audio file processing failed: {audio_file.state.name}")
                    return None

            if audio_file.uri:
                mime_type = f"audio/{audio.format}" if audio.format else "audio/mp3"
                return Part.from_uri(file_uri=audio_file.uri, mime_type=mime_type)
            return None
        else:
            log_warning(f"Unknown audio type: {type(audio.content)}")
            return None

    def _format_video_for_message(self, video: Video) -> Optional[Part]:
        # Case 1: Video is a bytes object
        if video.content and isinstance(video.content, bytes):
            mime_type = f"video/{video.format}" if video.format else "video/mp4"
            return Part.from_bytes(mime_type=mime_type, data=video.content)
        # Case 2: Video is stored locally
        elif video.filepath is not None:
            video_path = video.filepath if isinstance(video.filepath, Path) else Path(video.filepath)

            remote_file_name = f"files/{video_path.stem.lower().replace('_', '')}"
            # Check if video is already uploaded
            existing_video_upload = None
            try:
                if remote_file_name:
                    existing_video_upload = self.get_client().files.get(name=remote_file_name)
            except Exception as e:
                log_warning(f"Error getting file {remote_file_name}: {e}")

            if existing_video_upload and existing_video_upload.state and existing_video_upload.state.name == "SUCCESS":
                video_file = existing_video_upload
            else:
                # Upload the video file to the Gemini API
                if video_path.exists() and video_path.is_file():
                    video_file = self.get_client().files.upload(
                        file=video_path,
                        config=dict(
                            name=remote_file_name,
                            display_name=video_path.stem,
                            mime_type=f"video/{video.format}" if video.format else "video/mp4",
                        ),
                    )
                else:
                    log_error(f"Video file {video_path} does not exist.")
                    return None

                # Check whether the file is ready to be used.
                while video_file.state and video_file.state.name == "PROCESSING":
                    if video_file.name:
                        video_file = self.get_client().files.get(name=video_file.name)
                    time.sleep(2)

                if video_file.state and video_file.state.name == "FAILED":
                    log_error(f"Video file processing failed: {video_file.state.name}")
                    return None

            if video_file.uri:
                mime_type = f"video/{video.format}" if video.format else "video/mp4"
                return Part.from_uri(file_uri=video_file.uri, mime_type=mime_type)
            return None
        # Case 3: Video is a URL
        elif video.url is not None:
            mime_type = f"video/{video.format}" if video.format else "video/webm"
            return Part.from_uri(
                file_uri=video.url,
                mime_type=mime_type,
            )
        else:
            log_warning(f"Unknown video type: {type(video.content)}")
            return None

    def _format_file_for_message(self, file: File) -> Optional[Part]:
        # Case 1: File is a bytes object
        if file.content and isinstance(file.content, bytes) and file.mime_type:
            return Part.from_bytes(mime_type=file.mime_type, data=file.content)

        # Case 2: File is a URL
        elif file.url is not None:
            url_content = file.file_url_content
            if url_content is not None:
                content, mime_type = url_content
                if mime_type and content:
                    return Part.from_bytes(mime_type=mime_type, data=content)
            log_warning(f"Failed to download file from {file.url}")
            return None

        # Case 3: File is a local file path
        elif file.filepath is not None:
            file_path = file.filepath if isinstance(file.filepath, Path) else Path(file.filepath)
            if file_path.exists() and file_path.is_file():
                if file_path.stat().st_size < 20 * 1024 * 1024:  # 20MB in bytes
                    if file.mime_type:
                        file_content = file_path.read_bytes()
                        if file_content:
                            return Part.from_bytes(mime_type=file.mime_type, data=file_content)
                    else:
                        import mimetypes

                        mime_type_guess = mimetypes.guess_type(file_path)[0]
                        if mime_type_guess is not None:
                            file_content = file_path.read_bytes()
                            if file_content:
                                mime_type_str: str = str(mime_type_guess)
                                return Part.from_bytes(mime_type=mime_type_str, data=file_content)
                    return None
                else:
                    clean_file_name = f"files/{file_path.stem.lower().replace('_', '')}"
                    remote_file = None
                    try:
                        if clean_file_name:
                            remote_file = self.get_client().files.get(name=clean_file_name)
                    except Exception as e:
                        log_warning(f"Error getting file {clean_file_name}: {e}")

                    if (
                        remote_file
                        and remote_file.state
                        and remote_file.state.name == "SUCCESS"
                        and remote_file.uri
                        and remote_file.mime_type
                    ):
                        file_uri: str = remote_file.uri
                        file_mime_type: str = remote_file.mime_type
                        return Part.from_uri(file_uri=file_uri, mime_type=file_mime_type)
            else:
                log_error(f"File {file_path} does not exist.")
            return None

        # Case 4: File is a Gemini File object
        elif isinstance(file.external, GeminiFile):
            if file.external.uri and file.external.mime_type:
                return Part.from_uri(file_uri=file.external.uri, mime_type=file.external.mime_type)
            return None
        return None

    def format_function_call_results(
        self,
        messages: List[Message],
        function_call_results: List[Message],
        compress_tool_results: bool = False,
        **kwargs,
    ) -> None:
        """
        Format function call results for Gemini.

        For combined messages:
        - content: list of ORIGINAL content (for preservation)
        - tool_calls[i]["content"]: compressed content if available (for API sending)

        This allows the message to be saved with both original and compressed versions.
        """
        combined_original_content: List = []
        combined_function_result: List = []
        message_metrics = Metrics()

        if len(function_call_results) > 0:
            for idx, result in enumerate(function_call_results):
                combined_original_content.append(result.content)
                compressed_content = result.get_content(use_compressed_content=compress_tool_results)
                combined_function_result.append(
                    {"tool_call_id": result.tool_call_id, "tool_name": result.tool_name, "content": compressed_content}
                )
                message_metrics += result.metrics

        if combined_original_content:
            messages.append(
                Message(
                    role="tool",
                    content=combined_original_content,
                    tool_calls=combined_function_result,
                    metrics=message_metrics,
                )
            )

    def _parse_provider_response(self, response: GenerateContentResponse, **kwargs) -> ModelResponse:
        """
        Parse the Gemini response into a ModelResponse.

        Args:
            response: Raw response from Gemini

        Returns:
            ModelResponse: Parsed response data
        """
        model_response = ModelResponse()

        # Get response message
        response_message = Content(role="model", parts=[])
        if response.candidates and len(response.candidates) > 0:
            candidate = response.candidates[0]

            # Raise if the request failed because of a malformed function call
            if hasattr(candidate, "finish_reason") and candidate.finish_reason:
                if candidate.finish_reason == GeminiFinishReason.MALFORMED_FUNCTION_CALL.value:
                    # We only want to raise errors that trigger regeneration attempts once
                    if kwargs.get("retrying_with_guidance") is True:
                        pass
                    if self.retry_with_guidance:
                        raise RetryableModelProviderError(retry_guidance_message=MALFORMED_FUNCTION_CALL_GUIDANCE)

            if candidate.content:
                response_message = candidate.content

        # Add role
        if response_message.role is not None:
            model_response.role = self.role_map[response_message.role]

        # Add content
        if response_message.parts is not None and len(response_message.parts) > 0:
            for part in response_message.parts:
                # Extract text if present
                if hasattr(part, "text") and part.text is not None:
                    text_content: Optional[str] = getattr(part, "text")
                    if isinstance(text_content, str):
                        # Check if this is a thought summary
                        if hasattr(part, "thought") and part.thought:
                            # Add all parts as single message
                            if model_response.reasoning_content is None:
                                model_response.reasoning_content = text_content
                            else:
                                model_response.reasoning_content += text_content
                        else:
                            if model_response.content is None:
                                model_response.content = text_content
                            else:
                                model_response.content += text_content
                    else:
                        content_str = str(text_content) if text_content is not None else ""
                        if hasattr(part, "thought") and part.thought:
                            # Add all parts as single message
                            if model_response.reasoning_content is None:
                                model_response.reasoning_content = content_str
                            else:
                                model_response.reasoning_content += content_str
                        else:
                            if model_response.content is None:
                                model_response.content = content_str
                            else:
                                model_response.content += content_str

                    # Capture thought signature for text parts
                    if hasattr(part, "thought_signature") and part.thought_signature:
                        if model_response.provider_data is None:
                            model_response.provider_data = {}
                        model_response.provider_data["thought_signature"] = base64.b64encode(
                            part.thought_signature
                        ).decode("ascii")

                if hasattr(part, "inline_data") and part.inline_data is not None:
                    # Handle audio responses (for TTS models)
                    if part.inline_data.mime_type and part.inline_data.mime_type.startswith("audio/"):
                        # Store raw bytes data
                        model_response.audio = Audio(
                            id=str(uuid4()),
                            content=part.inline_data.data,
                            mime_type=part.inline_data.mime_type,
                        )
                    # Image responses
                    else:
                        if model_response.images is None:
                            model_response.images = []
                        model_response.images.append(
                            Image(id=str(uuid4()), content=part.inline_data.data, mime_type=part.inline_data.mime_type)
                        )

                # Extract function call if present
                if hasattr(part, "function_call") and part.function_call is not None:
                    call_id = part.function_call.id if part.function_call.id else str(uuid4())
                    tool_call = {
                        "id": call_id,
                        "type": "function",
                        "function": {
                            "name": part.function_call.name,
                            "arguments": json.dumps(part.function_call.args)
                            if part.function_call.args is not None
                            else "",
                        },
                    }

                    # Capture thought signature for function calls
                    if hasattr(part, "thought_signature") and part.thought_signature:
                        tool_call["thought_signature"] = base64.b64encode(part.thought_signature).decode("ascii")

                    model_response.tool_calls.append(tool_call)

            citations = Citations()
            citations_raw = {}
            citations_urls = []

            if response.candidates and response.candidates[0].grounding_metadata is not None:
                grounding_metadata: GroundingMetadata = response.candidates[0].grounding_metadata
                citations_raw["grounding_metadata"] = grounding_metadata.model_dump()

                chunks = grounding_metadata.grounding_chunks or []
                web_search_queries = grounding_metadata.web_search_queries or []
                for chunk in chunks:
                    if not chunk:
                        continue
                    web = chunk.web
                    if not web:
                        continue
                    uri = web.uri
                    title = web.title
                    if uri:
                        citations_urls.append(UrlCitation(url=uri, title=title))

            # Handle URLs from URL context tool
            if (
                response.candidates
                and hasattr(response.candidates[0], "url_context_metadata")
                and response.candidates[0].url_context_metadata is not None
            ):
                url_context_metadata = response.candidates[0].url_context_metadata
                citations_raw["url_context_metadata"] = url_context_metadata.model_dump()

                url_metadata_list = url_context_metadata.url_metadata or []
                for url_meta in url_metadata_list:
                    retrieved_url = url_meta.retrieved_url
                    status = "UNKNOWN"
                    if url_meta.url_retrieval_status:
                        status = url_meta.url_retrieval_status.value
                    if retrieved_url and status == "URL_RETRIEVAL_STATUS_SUCCESS":
                        # Avoid duplicate URLs
                        existing_urls = [citation.url for citation in citations_urls]
                        if retrieved_url not in existing_urls:
                            citations_urls.append(UrlCitation(url=retrieved_url, title=retrieved_url))

            if citations_raw:
                citations.raw = citations_raw
            if citations_urls:
                citations.urls = citations_urls
            if web_search_queries:
                citations.search_queries = web_search_queries

            if citations_raw or citations_urls:
                model_response.citations = citations

        # Extract usage metadata if present
        if hasattr(response, "usage_metadata") and response.usage_metadata is not None:
            model_response.response_usage = self._get_metrics(response.usage_metadata)

        # If we have no content but have a role, add a default empty content
        if model_response.role and model_response.content is None and not model_response.tool_calls:
            model_response.content = ""

        return model_response

    def _parse_provider_response_delta(self, response_delta: GenerateContentResponse, **kwargs) -> ModelResponse:
        model_response = ModelResponse()

        if response_delta.candidates and len(response_delta.candidates) > 0:
            candidate = response_delta.candidates[0]
            candidate_content = candidate.content

            # Raise if the request failed because of a malformed function call
            if hasattr(candidate, "finish_reason") and candidate.finish_reason:
                if candidate.finish_reason == GeminiFinishReason.MALFORMED_FUNCTION_CALL.value:
                    if kwargs.get("retrying_with_guidance") is True:
                        pass
                    raise RetryableModelProviderError(retry_guidance_message=MALFORMED_FUNCTION_CALL_GUIDANCE)

            response_message: Content = Content(role="model", parts=[])
            if candidate_content is not None:
                response_message = candidate_content

            # Add role
            if response_message.role is not None:
                model_response.role = self.role_map[response_message.role]

            if response_message.parts is not None:
                for part in response_message.parts:
                    # Extract text if present
                    if hasattr(part, "text") and part.text is not None:
                        text_content = str(part.text) if part.text is not None else ""
                        # Check if this is a thought summary
                        if hasattr(part, "thought") and part.thought:
                            if model_response.reasoning_content is None:
                                model_response.reasoning_content = text_content
                            else:
                                model_response.reasoning_content += text_content
                        else:
                            if model_response.content is None:
                                model_response.content = text_content
                            else:
                                model_response.content += text_content

                        # Capture thought signature for text parts
                        if hasattr(part, "thought_signature") and part.thought_signature:
                            if model_response.provider_data is None:
                                model_response.provider_data = {}
                            model_response.provider_data["thought_signature"] = base64.b64encode(
                                part.thought_signature
                            ).decode("ascii")

                    if hasattr(part, "inline_data") and part.inline_data is not None:
                        # Audio responses
                        if part.inline_data.mime_type and part.inline_data.mime_type.startswith("audio/"):
                            # Store raw bytes audio data
                            model_response.audio = Audio(
                                id=str(uuid4()),
                                content=part.inline_data.data,
                                mime_type=part.inline_data.mime_type,
                            )
                        # Image responses
                        else:
                            if model_response.images is None:
                                model_response.images = []
                            model_response.images.append(
                                Image(
                                    id=str(uuid4()), content=part.inline_data.data, mime_type=part.inline_data.mime_type
                                )
                            )

                    # Extract function call if present
                    if hasattr(part, "function_call") and part.function_call is not None:
                        call_id = part.function_call.id if part.function_call.id else str(uuid4())
                        tool_call = {
                            "id": call_id,
                            "type": "function",
                            "function": {
                                "name": part.function_call.name,
                                "arguments": json.dumps(part.function_call.args)
                                if part.function_call.args is not None
                                else "",
                            },
                        }

                        # Capture thought signature for function calls
                        if hasattr(part, "thought_signature") and part.thought_signature:
                            tool_call["thought_signature"] = base64.b64encode(part.thought_signature).decode("ascii")

                        model_response.tool_calls.append(tool_call)

            citations = Citations()
            citations.raw = {}
            citations.urls = []

            if (
                hasattr(response_delta.candidates[0], "grounding_metadata")
                and response_delta.candidates[0].grounding_metadata is not None
            ):
                grounding_metadata = response_delta.candidates[0].grounding_metadata
                citations.raw["grounding_metadata"] = grounding_metadata.model_dump()
                citations.search_queries = grounding_metadata.web_search_queries or []
                # Extract url and title
<<<<<<< HEAD
                chunks = grounding_metadata.pop("grounding_chunks", None) or []

                citation_pairs = []
=======
                chunks = grounding_metadata.grounding_chunks or []
>>>>>>> 5ec42f17
                for chunk in chunks:
                    if not chunk:
                        continue
                    web = chunk.web
                    if not web:
                        continue
                    uri = web.uri
                    title = web.title
                    if uri:
                        citations.urls.append(UrlCitation(url=uri, title=title))

            # Handle URLs from URL context tool
            if (
                hasattr(response_delta.candidates[0], "url_context_metadata")
                and response_delta.candidates[0].url_context_metadata is not None
            ):
                url_context_metadata = response_delta.candidates[0].url_context_metadata

                citations.raw["url_context_metadata"] = url_context_metadata.model_dump()

                url_metadata_list = url_context_metadata.url_metadata or []
                for url_meta in url_metadata_list:
                    retrieved_url = url_meta.retrieved_url
                    status = "UNKNOWN"
                    if url_meta.url_retrieval_status:
                        status = url_meta.url_retrieval_status.value
                    if retrieved_url and status == "URL_RETRIEVAL_STATUS_SUCCESS":
                        # Avoid duplicate URLs
                        existing_urls = [citation.url for citation in citations.urls]
                        if retrieved_url not in existing_urls:
                            citations.urls.append(UrlCitation(url=retrieved_url, title=retrieved_url))

            if citations.raw or citations.urls:
                model_response.citations = citations

            # Extract usage metadata if present
            if hasattr(response_delta, "usage_metadata") and response_delta.usage_metadata is not None:
                model_response.response_usage = self._get_metrics(response_delta.usage_metadata)

        return model_response

    def __deepcopy__(self, memo):
        """
        Creates a deep copy of the Gemini model instance but sets the client to None.

        This is useful when we need to copy the model configuration without duplicating
        the client connection.

        This overrides the base class implementation.
        """
        from copy import copy, deepcopy

        # Create a new instance without calling __init__
        cls = self.__class__
        new_instance = cls.__new__(cls)

        # Update memo with the new instance to avoid circular references
        memo[id(self)] = new_instance

        # Deep copy all attributes except client and unpickleable attributes
        for key, value in self.__dict__.items():
            # Skip client and other unpickleable attributes
            if key in {"client", "response_format", "_tools", "_functions", "_function_call_stack"}:
                continue

            # Try deep copy first, fall back to shallow copy, then direct assignment
            try:
                setattr(new_instance, key, deepcopy(value, memo))
            except Exception:
                try:
                    setattr(new_instance, key, copy(value))
                except Exception:
                    setattr(new_instance, key, value)

        # Explicitly set client to None
        setattr(new_instance, "client", None)

        return new_instance

    def _get_metrics(self, response_usage: GenerateContentResponseUsageMetadata) -> Metrics:
        """
        Parse the given Google Gemini usage into an Agno Metrics object.

        Args:
            response_usage: Usage data from Google Gemini

        Returns:
            Metrics: Parsed metrics data
        """
        metrics = Metrics()

        metrics.input_tokens = response_usage.prompt_token_count or 0
        metrics.output_tokens = response_usage.candidates_token_count or 0
        if response_usage.thoughts_token_count is not None:
            metrics.output_tokens += response_usage.thoughts_token_count or 0
        metrics.total_tokens = metrics.input_tokens + metrics.output_tokens

        metrics.cache_read_tokens = response_usage.cached_content_token_count or 0

        if response_usage.traffic_type is not None:
            metrics.provider_metrics = {"traffic_type": response_usage.traffic_type}

        return metrics

    def create_file_search_store(self, display_name: Optional[str] = None) -> Any:
        """
        Create a new File Search store.

        Args:
            display_name: Optional display name for the store

        Returns:
            FileSearchStore: The created File Search store object
        """
        config: Dict[str, Any] = {}
        if display_name:
            config["display_name"] = display_name

        try:
            store = self.get_client().file_search_stores.create(config=config or None)  # type: ignore[arg-type]
            log_info(f"Created File Search store: {store.name}")
            return store
        except Exception as e:
            log_error(f"Error creating File Search store: {e}")
            raise

    async def async_create_file_search_store(self, display_name: Optional[str] = None) -> Any:
        """
        Args:
            display_name: Optional display name for the store

        Returns:
            FileSearchStore: The created File Search store object
        """
        config: Dict[str, Any] = {}
        if display_name:
            config["display_name"] = display_name

        try:
            store = await self.get_client().aio.file_search_stores.create(config=config or None)  # type: ignore[arg-type]
            log_info(f"Created File Search store: {store.name}")
            return store
        except Exception as e:
            log_error(f"Error creating File Search store: {e}")
            raise

    def list_file_search_stores(self, page_size: int = 100) -> List[Any]:
        """
        List all File Search stores.

        Args:
            page_size: Maximum number of stores to return per page

        Returns:
            List: List of FileSearchStore objects
        """
        try:
            stores = []
            for store in self.get_client().file_search_stores.list(config={"page_size": page_size}):
                stores.append(store)
            log_debug(f"Found {len(stores)} File Search stores")
            return stores
        except Exception as e:
            log_error(f"Error listing File Search stores: {e}")
            raise

    async def async_list_file_search_stores(self, page_size: int = 100) -> List[Any]:
        """
        Async version of list_file_search_stores.

        Args:
            page_size: Maximum number of stores to return per page

        Returns:
            List: List of FileSearchStore objects
        """
        try:
            stores = []
            async for store in await self.get_client().aio.file_search_stores.list(config={"page_size": page_size}):
                stores.append(store)
            log_debug(f"Found {len(stores)} File Search stores")
            return stores
        except Exception as e:
            log_error(f"Error listing File Search stores: {e}")
            raise

    def get_file_search_store(self, name: str) -> Any:
        """
        Get a specific File Search store by name.

        Args:
            name: The name of the store (e.g., 'fileSearchStores/my-store-123')

        Returns:
            FileSearchStore: The File Search store object
        """
        try:
            store = self.get_client().file_search_stores.get(name=name)
            log_debug(f"Retrieved File Search store: {name}")
            return store
        except Exception as e:
            log_error(f"Error getting File Search store {name}: {e}")
            raise

    async def async_get_file_search_store(self, name: str) -> Any:
        """
        Args:
            name: The name of the store

        Returns:
            FileSearchStore: The File Search store object
        """
        try:
            store = await self.get_client().aio.file_search_stores.get(name=name)
            log_debug(f"Retrieved File Search store: {name}")
            return store
        except Exception as e:
            log_error(f"Error getting File Search store {name}: {e}")
            raise

    def delete_file_search_store(self, name: str, force: bool = False) -> None:
        """
        Delete a File Search store.

        Args:
            name: The name of the store to delete
            force: If True, force delete even if store contains documents
        """
        try:
            self.get_client().file_search_stores.delete(name=name, config={"force": force})
            log_info(f"Deleted File Search store: {name}")
        except Exception as e:
            log_error(f"Error deleting File Search store {name}: {e}")
            raise

    async def async_delete_file_search_store(self, name: str, force: bool = True) -> None:
        """
        Async version of delete_file_search_store.

        Args:
            name: The name of the store to delete
            force: If True, force delete even if store contains documents
        """
        try:
            await self.get_client().aio.file_search_stores.delete(name=name, config={"force": force})
            log_info(f"Deleted File Search store: {name}")
        except Exception as e:
            log_error(f"Error deleting File Search store {name}: {e}")
            raise

    def wait_for_operation(self, operation: Operation, poll_interval: int = 5, max_wait: int = 600) -> Operation:
        """
        Wait for a long-running operation to complete.

        Args:
            operation: The operation object to wait for
            poll_interval: Seconds to wait between status checks
            max_wait: Maximum seconds to wait before timing out

        Returns:
            Operation: The completed operation object

        Raises:
            TimeoutError: If operation doesn't complete within max_wait seconds
        """
        elapsed = 0
        while not operation.done:
            if elapsed >= max_wait:
                raise TimeoutError(f"Operation timed out after {max_wait} seconds")
            time.sleep(poll_interval)
            elapsed += poll_interval
            operation = self.get_client().operations.get(operation)
            log_debug(f"Waiting for operation... ({elapsed}s elapsed)")

        log_info("Operation completed successfully")
        return operation

    async def async_wait_for_operation(
        self, operation: Operation, poll_interval: int = 5, max_wait: int = 600
    ) -> Operation:
        """
        Async version of wait_for_operation.

        Args:
            operation: The operation object to wait for
            poll_interval: Seconds to wait between status checks
            max_wait: Maximum seconds to wait before timing out

        Returns:
            Operation: The completed operation object
        """
        elapsed = 0
        while not operation.done:
            if elapsed >= max_wait:
                raise TimeoutError(f"Operation timed out after {max_wait} seconds")
            await asyncio.sleep(poll_interval)
            elapsed += poll_interval
            operation = await self.get_client().aio.operations.get(operation)
            log_debug(f"Waiting for operation... ({elapsed}s elapsed)")

        log_info("Operation completed successfully")
        return operation

    def upload_to_file_search_store(
        self,
        file_path: Union[str, Path],
        store_name: str,
        display_name: Optional[str] = None,
        chunking_config: Optional[Dict[str, Any]] = None,
        custom_metadata: Optional[List[Dict[str, Any]]] = None,
    ) -> Any:
        """
        Upload a file directly to a File Search store.

        Args:
            file_path: Path to the file to upload
            store_name: Name of the File Search store
            display_name: Optional display name for the file (will be visible in citations)
            chunking_config: Optional chunking configuration
                Example: {
                    "white_space_config": {
                        "max_tokens_per_chunk": 200,
                        "max_overlap_tokens": 20
                    }
                }
            custom_metadata: Optional custom metadata as list of dicts
                Example: [
                    {"key": "author", "string_value": "John Doe"},
                    {"key": "year", "numeric_value": 2024}
                ]

        Returns:
            Operation: Long-running operation object. Use wait_for_operation() to wait for completion.
        """
        file_path = file_path if isinstance(file_path, Path) else Path(file_path)

        if not file_path.exists():
            raise FileNotFoundError(f"File not found: {file_path}")

        config: Dict[str, Any] = {}
        if display_name:
            config["display_name"] = display_name
        if chunking_config:
            config["chunking_config"] = chunking_config
        if custom_metadata:
            config["custom_metadata"] = custom_metadata

        try:
            log_info(f"Uploading file {file_path.name} to File Search store {store_name}")
            operation = self.get_client().file_search_stores.upload_to_file_search_store(
                file=file_path,
                file_search_store_name=store_name,
                config=config or None,  # type: ignore[arg-type]
            )
            log_info(f"Upload initiated for {file_path.name}")
            return operation
        except Exception as e:
            log_error(f"Error uploading file to File Search store: {e}")
            raise

    async def async_upload_to_file_search_store(
        self,
        file_path: Union[str, Path],
        store_name: str,
        display_name: Optional[str] = None,
        chunking_config: Optional[Dict[str, Any]] = None,
        custom_metadata: Optional[List[Dict[str, Any]]] = None,
    ) -> Any:
        """
        Args:
            file_path: Path to the file to upload
            store_name: Name of the File Search store
            display_name: Optional display name for the file
            chunking_config: Optional chunking configuration
            custom_metadata: Optional custom metadata

        Returns:
            Operation: Long-running operation object
        """
        file_path = file_path if isinstance(file_path, Path) else Path(file_path)

        if not file_path.exists():
            raise FileNotFoundError(f"File not found: {file_path}")

        config: Dict[str, Any] = {}
        if display_name:
            config["display_name"] = display_name
        if chunking_config:
            config["chunking_config"] = chunking_config
        if custom_metadata:
            config["custom_metadata"] = custom_metadata

        try:
            log_info(f"Uploading file {file_path.name} to File Search store {store_name}")
            operation = await self.get_client().aio.file_search_stores.upload_to_file_search_store(
                file=file_path,
                file_search_store_name=store_name,
                config=config or None,  # type: ignore[arg-type]
            )
            log_info(f"Upload initiated for {file_path.name}")
            return operation
        except Exception as e:
            log_error(f"Error uploading file to File Search store: {e}")
            raise

    def import_file_to_store(
        self,
        file_name: str,
        store_name: str,
        chunking_config: Optional[Dict[str, Any]] = None,
        custom_metadata: Optional[List[Dict[str, Any]]] = None,
    ) -> Any:
        """
        Import an existing uploaded file (via Files API) into a File Search store.

        Args:
            file_name: Name of the file already uploaded via Files API
            store_name: Name of the File Search store
            chunking_config: Optional chunking configuration
            custom_metadata: Optional custom metadata

        Returns:
            Operation: Long-running operation object. Use wait_for_operation() to wait for completion.
        """
        config: Dict[str, Any] = {}
        if chunking_config:
            config["chunking_config"] = chunking_config
        if custom_metadata:
            config["custom_metadata"] = custom_metadata

        try:
            log_info(f"Importing file {file_name} to File Search store {store_name}")
            operation = self.get_client().file_search_stores.import_file(
                file_search_store_name=store_name,
                file_name=file_name,
                config=config or None,  # type: ignore[arg-type]
            )
            log_info(f"Import initiated for {file_name}")
            return operation
        except Exception as e:
            log_error(f"Error importing file to File Search store: {e}")
            raise

    async def async_import_file_to_store(
        self,
        file_name: str,
        store_name: str,
        chunking_config: Optional[Dict[str, Any]] = None,
        custom_metadata: Optional[List[Dict[str, Any]]] = None,
    ) -> Any:
        """
        Args:
            file_name: Name of the file already uploaded via Files API
            store_name: Name of the File Search store
            chunking_config: Optional chunking configuration
            custom_metadata: Optional custom metadata

        Returns:
            Operation: Long-running operation object
        """
        config: Dict[str, Any] = {}
        if chunking_config:
            config["chunking_config"] = chunking_config
        if custom_metadata:
            config["custom_metadata"] = custom_metadata

        try:
            log_info(f"Importing file {file_name} to File Search store {store_name}")
            operation = await self.get_client().aio.file_search_stores.import_file(
                file_search_store_name=store_name,
                file_name=file_name,
                config=config or None,  # type: ignore[arg-type]
            )
            log_info(f"Import initiated for {file_name}")
            return operation
        except Exception as e:
            log_error(f"Error importing file to File Search store: {e}")
            raise

    def list_documents(self, store_name: str, page_size: int = 20) -> List[Any]:
        """
        Args:
            store_name: Name of the File Search store
            page_size: Maximum number of documents to return per page

        Returns:
            List: List of document objects
        """
        try:
            documents = []
            for doc in self.get_client().file_search_stores.documents.list(
                parent=store_name, config={"page_size": page_size}
            ):
                documents.append(doc)
            log_debug(f"Found {len(documents)} documents in store {store_name}")
            return documents
        except Exception as e:
            log_error(f"Error listing documents in store {store_name}: {e}")
            raise

    async def async_list_documents(self, store_name: str, page_size: int = 20) -> List[Any]:
        """
        Async version of list_documents.

        Args:
            store_name: Name of the File Search store
            page_size: Maximum number of documents to return per page

        Returns:
            List: List of document objects
        """
        try:
            documents = []
            # Await the AsyncPager first, then iterate
            async for doc in await self.get_client().aio.file_search_stores.documents.list(
                parent=store_name, config={"page_size": page_size}
            ):
                documents.append(doc)
            log_debug(f"Found {len(documents)} documents in store {store_name}")
            return documents
        except Exception as e:
            log_error(f"Error listing documents in store {store_name}: {e}")
            raise

    def get_document(self, document_name: str) -> Any:
        """
        Get a specific document by name.

        Args:
            document_name: Full name of the document
                (e.g., 'fileSearchStores/store-123/documents/doc-456')

        Returns:
            Document object
        """
        try:
            doc = self.get_client().file_search_stores.documents.get(name=document_name)
            log_debug(f"Retrieved document: {document_name}")
            return doc
        except Exception as e:
            log_error(f"Error getting document {document_name}: {e}")
            raise

    async def async_get_document(self, document_name: str) -> Any:
        """
        Async version of get_document.

        Args:
            document_name: Full name of the document

        Returns:
            Document object
        """
        try:
            doc = await self.get_client().aio.file_search_stores.documents.get(name=document_name)
            log_debug(f"Retrieved document: {document_name}")
            return doc
        except Exception as e:
            log_error(f"Error getting document {document_name}: {e}")
            raise

    def delete_document(self, document_name: str) -> None:
        """
        Delete a document from a File Search store.

        Args:
            document_name: Full name of the document to delete

        Example:
            ```python
            model = Gemini(id="gemini-2.5-flash")
            model.delete_document("fileSearchStores/store-123/documents/doc-456")
            ```
        """
        try:
            self.get_client().file_search_stores.documents.delete(name=document_name)
            log_info(f"Deleted document: {document_name}")
        except Exception as e:
            log_error(f"Error deleting document {document_name}: {e}")
            raise

    async def async_delete_document(self, document_name: str) -> None:
        """
        Async version of delete_document.

        Args:
            document_name: Full name of the document to delete
        """
        try:
            await self.get_client().aio.file_search_stores.documents.delete(name=document_name)
            log_info(f"Deleted document: {document_name}")
        except Exception as e:
            log_error(f"Error deleting document {document_name}: {e}")
            raise<|MERGE_RESOLUTION|>--- conflicted
+++ resolved
@@ -1166,13 +1166,7 @@
                 citations.raw["grounding_metadata"] = grounding_metadata.model_dump()
                 citations.search_queries = grounding_metadata.web_search_queries or []
                 # Extract url and title
-<<<<<<< HEAD
-                chunks = grounding_metadata.pop("grounding_chunks", None) or []
-
-                citation_pairs = []
-=======
                 chunks = grounding_metadata.grounding_chunks or []
->>>>>>> 5ec42f17
                 for chunk in chunks:
                     if not chunk:
                         continue
