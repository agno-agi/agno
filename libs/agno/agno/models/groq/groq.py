from dataclasses import dataclass
from os import getenv
from typing import Any, Dict, Iterator, List, Optional, Union

import httpx

from agno.exceptions import ModelProviderError
from agno.models.base import Model
from agno.models.message import Message
from agno.models.response import ModelResponse
from agno.utils.log import logger
from agno.utils.openai import add_images_to_message

try:
    from groq import AsyncGroq as AsyncGroqClient
    from groq import Groq as GroqClient
    from groq.types.chat import ChatCompletion
    from groq.types.chat.chat_completion_chunk import ChatCompletionChunk, ChoiceDelta, ChoiceDeltaToolCall
except (ModuleNotFoundError, ImportError):
    raise ImportError("`groq` not installed. Please install using `pip install groq`")


def format_message(message: Message) -> Dict[str, Any]:
    """
    Format a message into the format expected by Groq.

    Args:
        message (Message): The message to format.

    Returns:
        Dict[str, Any]: The formatted message.
    """
    if message.role == "user":
        if message.images is not None:
            message = add_images_to_message(message=message, images=message.images)

    return message.to_dict()


@dataclass
class Groq(Model):
    """
    A class for interacting with Groq models.

    For more information, see: https://console.groq.com/docs/libraries
    """

    id: str = "llama-3.3-70b-versatile"
    name: str = "Groq"
    provider: str = "Groq"

    # Request parameters
    frequency_penalty: Optional[float] = None
    logit_bias: Optional[Any] = None
    logprobs: Optional[bool] = None
    max_tokens: Optional[int] = None
    presence_penalty: Optional[float] = None
    response_format: Optional[Dict[str, Any]] = None
    seed: Optional[int] = None
    stop: Optional[Union[str, List[str]]] = None
    temperature: Optional[float] = None
    top_logprobs: Optional[int] = None
    top_p: Optional[float] = None
    user: Optional[str] = None
    extra_headers: Optional[Any] = None
    extra_query: Optional[Any] = None
    request_params: Optional[Dict[str, Any]] = None

    # Client parameters
    api_key: Optional[str] = None
    base_url: Optional[Union[str, httpx.URL]] = None
    timeout: Optional[int] = None
    max_retries: Optional[int] = None
    default_headers: Optional[Any] = None
    default_query: Optional[Any] = None
    http_client: Optional[httpx.Client] = None
    client_params: Optional[Dict[str, Any]] = None

    # Groq clients
    client: Optional[GroqClient] = None
    async_client: Optional[AsyncGroqClient] = None

    def _get_client_params(self) -> Dict[str, Any]:
        # Fetch API key from env if not already set
        if not self.api_key:
            self.api_key = getenv("GROQ_API_KEY")
            if not self.api_key:
                logger.error("GROQ_API_KEY not set. Please set the GROQ_API_KEY environment variable.")

        # Define base client params
        base_params = {
            "api_key": self.api_key,
            "base_url": self.base_url,
            "timeout": self.timeout,
            "max_retries": self.max_retries,
            "default_headers": self.default_headers,
            "default_query": self.default_query,
        }
        # Create client_params dict with non-None values
        client_params = {k: v for k, v in base_params.items() if v is not None}
        # Add additional client params if provided
        if self.client_params:
            client_params.update(self.client_params)
        return client_params

    def get_client(self) -> GroqClient:
        """
        Returns a Groq client.

        Returns:
            GroqClient: An instance of the Groq client.
        """
        if self.client:
            return self.client

        client_params: Dict[str, Any] = self._get_client_params()
        if self.http_client is not None:
            client_params["http_client"] = self.http_client

        self.client = GroqClient(**client_params)
        return self.client

    def get_async_client(self) -> AsyncGroqClient:
        """
        Returns an asynchronous Groq client.

        Returns:
            AsyncGroqClient: An instance of the asynchronous Groq client.
        """
        if self.async_client:
            return self.async_client

        client_params: Dict[str, Any] = self._get_client_params()
        if self.http_client:
            client_params["http_client"] = self.http_client
        else:
            # Create a new async HTTP client with custom limits
            client_params["http_client"] = httpx.AsyncClient(
                limits=httpx.Limits(max_connections=1000, max_keepalive_connections=100)
            )
        return AsyncGroqClient(**client_params)

    @property
    def request_kwargs(self) -> Dict[str, Any]:
        """
        Returns keyword arguments for API requests.

        Returns:
            Dict[str, Any]: A dictionary of keyword arguments for API requests.
        """
        # Define base request parameters
        base_params = {
            "frequency_penalty": self.frequency_penalty,
            "logit_bias": self.logit_bias,
            "logprobs": self.logprobs,
            "max_tokens": self.max_tokens,
            "presence_penalty": self.presence_penalty,
            "response_format": self.response_format,
            "seed": self.seed,
            "stop": self.stop,
            "temperature": self.temperature,
            "top_logprobs": self.top_logprobs,
            "top_p": self.top_p,
            "user": self.user,
            "extra_headers": self.extra_headers,
            "extra_query": self.extra_query,
        }
        # Filter out None values
        request_params = {k: v for k, v in base_params.items() if v is not None}
        # Add tools
        if self._tools is not None:
            request_params["tools"] = self._tools
            if self.tool_choice is not None:
                request_params["tool_choice"] = self.tool_choice
        # Add additional request params if provided
        if self.request_params:
            request_params.update(self.request_params)
        return request_params

    def to_dict(self) -> Dict[str, Any]:
        """
        Convert the model to a dictionary.

        Returns:
            Dict[str, Any]: The dictionary representation of the model.
        """
        model_dict = super().to_dict()
        model_dict.update(
            {
                "frequency_penalty": self.frequency_penalty,
                "logit_bias": self.logit_bias,
                "logprobs": self.logprobs,
                "max_tokens": self.max_tokens,
                "presence_penalty": self.presence_penalty,
                "response_format": self.response_format,
                "seed": self.seed,
                "stop": self.stop,
                "temperature": self.temperature,
                "top_logprobs": self.top_logprobs,
                "top_p": self.top_p,
                "user": self.user,
                "extra_headers": self.extra_headers,
                "extra_query": self.extra_query,
            }
        )
        if self._tools is not None:
            model_dict["tools"] = self._tools
            if self.tool_choice is not None:
                model_dict["tool_choice"] = self.tool_choice
            else:
                model_dict["tool_choice"] = "auto"
        cleaned_dict = {k: v for k, v in model_dict.items() if v is not None}
        return cleaned_dict

    def invoke(self, messages: List[Message]) -> ChatCompletion:
        """
        Send a chat completion request to the Groq API.

        Args:
            messages (List[Message]): A list of messages to send to the model.

        Returns:
            ChatCompletion: The chat completion response from the API.
        """
        try:
            return self.get_client().chat.completions.create(
                model=self.id,
                messages=[format_message(m) for m in messages],  # type: ignore
                **self.request_kwargs,
            )
        except Exception as e:
            logger.error(f"Unexpected error calling Groq API: {str(e)}")
            raise ModelProviderError(e, self.name, self.id) from e

    async def ainvoke(self, messages: List[Message]) -> ChatCompletion:
        """
        Sends an asynchronous chat completion request to the Groq API.

        Args:
            messages (List[Message]): A list of messages to send to the model.

        Returns:
            ChatCompletion: The chat completion response from the API.
        """
        try:
            return await self.get_async_client().chat.completions.create(
                model=self.id,
                messages=[format_message(m) for m in messages],  # type: ignore
                **self.request_kwargs,
            )
        except Exception as e:
            logger.error(f"Unexpected error calling Groq API: {str(e)}")
            raise ModelProviderError(e, self.name, self.id) from e

    def invoke_stream(self, messages: List[Message]) -> Iterator[ChatCompletionChunk]:
        """
        Send a streaming chat completion request to the Groq API.

        Args:
            messages (List[Message]): A list of messages to send to the model.

        Returns:
            Iterator[ChatCompletionChunk]: An iterator of chat completion chunks.
        """
        try:
            return self.get_client().chat.completions.create(
                model=self.id,
                messages=[format_message(m) for m in messages],  # type: ignore
                stream=True,
                **self.request_kwargs,
            )
        except Exception as e:
            logger.error(f"Unexpected error calling Groq API: {str(e)}")
            raise ModelProviderError(e, self.name, self.id) from e

    async def ainvoke_stream(self, messages: List[Message]) -> Any:
        """
        Sends an asynchronous streaming chat completion request to the Groq API.

        Args:
            messages (List[Message]): A list of messages to send to the model.

        Returns:
            Any: An asynchronous iterator of chat completion chunks.
        """
<<<<<<< HEAD
        return await self.get_async_client().chat.completions.create(
            model=self.id,
            messages=[format_message(m) for m in messages],  # type: ignore
            stream=True,
            **self.request_kwargs,
        )
=======
        try:
            stream = await self.get_async_client().chat.completions.create(
                model=self.id,
                messages=[format_message(m) for m in messages],  # type: ignore
                stream=True,
                **self.request_kwargs,
            )
            async for chunk in stream:  # type: ignore
                yield chunk
        except Exception as e:
            logger.error(f"Unexpected error calling Groq API: {str(e)}")
            raise ModelProviderError(e, self.name, self.id) from e
>>>>>>> 88025bbb

    # Override base method
    @staticmethod
    def parse_tool_calls(tool_calls_data: List[ChoiceDeltaToolCall]) -> List[Dict[str, Any]]:
        """
        Build tool calls from streamed tool call data.

        Args:
            tool_calls_data (List[ChoiceDeltaToolCall]): The tool call data to build from.

        Returns:
            List[Dict[str, Any]]: The built tool calls.
        """
        tool_calls: List[Dict[str, Any]] = []
        for _tool_call in tool_calls_data:
            _index = _tool_call.index
            _tool_call_id = _tool_call.id
            _tool_call_type = _tool_call.type
            _function_name = _tool_call.function.name if _tool_call.function else None
            _function_arguments = _tool_call.function.arguments if _tool_call.function else None

            if len(tool_calls) <= _index:
                tool_calls.extend([{}] * (_index - len(tool_calls) + 1))
            tool_call_entry = tool_calls[_index]
            if not tool_call_entry:
                tool_call_entry["id"] = _tool_call_id
                tool_call_entry["type"] = _tool_call_type
                tool_call_entry["function"] = {
                    "name": _function_name or "",
                    "arguments": _function_arguments or "",
                }
            else:
                if _function_name:
                    tool_call_entry["function"]["name"] += _function_name
                if _function_arguments:
                    tool_call_entry["function"]["arguments"] += _function_arguments
                if _tool_call_id:
                    tool_call_entry["id"] = _tool_call_id
                if _tool_call_type:
                    tool_call_entry["type"] = _tool_call_type
        return tool_calls

<<<<<<< HEAD
    def parse_model_provider_response(self, response: ChatCompletion) -> ProviderResponse:
=======
    def parse_provider_response(self, response: ChatCompletion) -> ModelResponse:
>>>>>>> 88025bbb
        """
        Parse the Groq response into a ModelResponse.

        Args:
            response: Raw response from Groq

        Returns:
            ModelResponse: Parsed response data
        """
        model_response = ModelResponse()

        # Get response message
        response_message = response.choices[0].message

        # Add role
        if response_message.role is not None:
            model_response.role = response_message.role

        # Add content
        if response_message.content is not None:
            model_response.content = response_message.content

        # Add tool calls
        if response_message.tool_calls is not None and len(response_message.tool_calls) > 0:
            try:
                model_response.tool_calls = [t.model_dump() for t in response_message.tool_calls]
            except Exception as e:
                logger.warning(f"Error processing tool calls: {e}")

        # Add usage metrics if present
        if response.usage is not None:
            model_response.response_usage = response.usage

        return model_response

<<<<<<< HEAD
    def parse_model_provider_response_stream(self, response: ChatCompletionChunk) -> Iterator[ProviderResponse]:
=======
    def parse_provider_response_delta(self, response: ChatCompletionChunk) -> ModelResponse:
>>>>>>> 88025bbb
        """
        Parse the Groq streaming response into ModelResponse objects.

        Args:
            response: Raw response chunk from Groq

        Returns:
            ModelResponse: Iterator of parsed response data
        """
        model_response = ModelResponse()

        if len(response.choices) > 0:
            delta: ChoiceDelta = response.choices[0].delta

            # Add content
            if delta.content is not None:
                model_response.content = delta.content

            # Add tool calls
            if delta.tool_calls is not None:
                model_response.tool_calls = delta.tool_calls  # type: ignore

        # Add usage metrics if present
        if response.x_groq is not None and response.x_groq.usage is not None:
            model_response.response_usage = response.x_groq.usage

        return model_response<|MERGE_RESOLUTION|>--- conflicted
+++ resolved
@@ -283,14 +283,7 @@
         Returns:
             Any: An asynchronous iterator of chat completion chunks.
         """
-<<<<<<< HEAD
-        return await self.get_async_client().chat.completions.create(
-            model=self.id,
-            messages=[format_message(m) for m in messages],  # type: ignore
-            stream=True,
-            **self.request_kwargs,
-        )
-=======
+
         try:
             stream = await self.get_async_client().chat.completions.create(
                 model=self.id,
@@ -303,7 +296,6 @@
         except Exception as e:
             logger.error(f"Unexpected error calling Groq API: {str(e)}")
             raise ModelProviderError(e, self.name, self.id) from e
->>>>>>> 88025bbb
 
     # Override base method
     @staticmethod
@@ -346,11 +338,8 @@
                     tool_call_entry["type"] = _tool_call_type
         return tool_calls
 
-<<<<<<< HEAD
-    def parse_model_provider_response(self, response: ChatCompletion) -> ProviderResponse:
-=======
+
     def parse_provider_response(self, response: ChatCompletion) -> ModelResponse:
->>>>>>> 88025bbb
         """
         Parse the Groq response into a ModelResponse.
 
@@ -386,11 +375,7 @@
 
         return model_response
 
-<<<<<<< HEAD
-    def parse_model_provider_response_stream(self, response: ChatCompletionChunk) -> Iterator[ProviderResponse]:
-=======
     def parse_provider_response_delta(self, response: ChatCompletionChunk) -> ModelResponse:
->>>>>>> 88025bbb
         """
         Parse the Groq streaming response into ModelResponse objects.
 
