--- conflicted
+++ resolved
@@ -33,36 +33,7 @@
     """
     A class for interacting with HuggingFace Hub Inference models.
 
-<<<<<<< HEAD
-    Attributes:
-        id (str): The id of the HuggingFace model to use. Default is "meta-llama/Meta-Llama-3-8B-Instruct".
-        name (str): The name of this chat model instance. Default is "HuggingFace".
-        provider (str): The provider of the model. Default is "HuggingFace".
-        store (Optional[bool]): Whether or not to store the output of this chat completion request for use in the model distillation or evals products.
-        frequency_penalty (Optional[float]): Penalizes new tokens based on their frequency in the text so far.
-        logit_bias (Optional[Any]): Modifies the likelihood of specified tokens appearing in the completion.
-        logprobs (Optional[bool]): Include the log probabilities on the logprobs most likely tokens.
-        max_tokens (Optional[int]): The maximum number of tokens to generate in the chat completion.
-        presence_penalty (Optional[float]): Penalizes new tokens based on whether they appear in the text so far.
-        seed (Optional[int]): A seed for deterministic sampling.
-        stop (Optional[Union[str, List[str]]]): Up to 4 sequences where the API will stop generating further tokens.
-        temperature (Optional[float]): Controls randomness in the model's output.
-        top_logprobs (Optional[int]): How many log probability results to return per token.
-        top_p (Optional[float]): Controls diversity via nucleus sampling.
-        request_params (Optional[Dict[str, Any]]): Additional parameters to include in the request.
-        api_key (Optional[str]): The Access Token for authenticating with HuggingFace.
-        base_url (Optional[Union[str, httpx.URL]]): The base URL for API requests.
-        timeout (Optional[float]): The timeout for API requests.
-        max_retries (Optional[int]): The maximum number of retries for failed requests.
-        default_headers (Optional[Any]): Default headers to include in all requests.
-        default_query (Optional[Any]): Default query parameters to include in all requests.
-        http_client (Optional[httpx.Client]): An optional pre-configured HTTP client.
-        client_params (Optional[Dict[str, Any]]): Additional parameters for client configuration.
-        client (Optional[InferenceClient]): The HuggingFace Hub Inference client instance.
-        async_client (Optional[AsyncInferenceClient]): The asynchronous HuggingFace Hub client instance.
-=======
     For more information, see: https://huggingface.co/docs/api-inference/index
->>>>>>> 92bfb00a
     """
 
     id: str = "meta-llama/Meta-Llama-3-8B-Instruct"
