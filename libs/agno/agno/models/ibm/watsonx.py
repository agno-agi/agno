from dataclasses import dataclass
from os import getenv
<<<<<<< HEAD
from typing import Any, AsyncGenerator, Dict, Iterator, List, Optional, Sequence, Type, Union
=======
from typing import Any, AsyncGenerator, Dict, Iterator, List, Optional
>>>>>>> 92bfb00a

from pydantic import BaseModel

from agno.exceptions import ModelProviderError
from agno.models.base import Model
from agno.models.message import Message
from agno.models.response import ModelResponse
from agno.utils.log import log_error, log_warning
from agno.utils.models.watsonx import format_images_for_message

try:
    from ibm_watsonx_ai import Credentials
    from ibm_watsonx_ai.foundation_models import ModelInference
except ImportError:
    raise ImportError("`ibm-watsonx-ai` is not installed. Please install it using `pip install ibm-watsonx-ai`.")


@dataclass
class WatsonX(Model):
    """
    A class for interacting with IBM WatsonX models.

    See supported models at: https://dataplatform.cloud.ibm.com/docs/content/wsj/analyze-data/fm-models.html?context=wx

    For more information, see: https://www.ibm.com/watsonx/developer/
    """

    id: str = "ibm/granite-20b-code-instruct"
    name: str = "WatsonX"
    provider: str = "IBM"

    # Request parameters
    frequency_penalty: Optional[float] = None
    presence_penalty: Optional[float] = None
    max_tokens: Optional[int] = None
    temperature: Optional[float] = None
    top_p: Optional[float] = None
    logprobs: Optional[int] = None
    top_logprobs: Optional[int] = None

    request_params: Optional[Dict[str, Any]] = None

    # Client parameters
    api_key: Optional[str] = None
    project_id: Optional[str] = None
    url: Optional[str] = "https://eu-de.ml.cloud.ibm.com"
    verify: bool = True
    client_params: Optional[Dict[str, Any]] = None

    # WatsonX client
    model_client: Optional[ModelInference] = None

    def _get_client_params(self) -> Dict[str, Any]:
        # Fetch API key and project ID from env if not already set
        self.api_key = self.api_key or getenv("IBM_WATSONX_API_KEY")
        if not self.api_key:
            log_error("IBM_WATSONX_API_KEY not set. Please set the IBM_WATSONX_API_KEY environment variable.")

        self.project_id = self.project_id or getenv("IBM_WATSONX_PROJECT_ID")
        if not self.project_id:
            log_error("IBM_WATSONX_PROJECT_ID not set. Please set the IBM_WATSONX_PROJECT_ID environment variable.")

        self.url = getenv("IBM_WATSONX_URL") or self.url

        # Create credentials object
        credentials = Credentials(url=self.url, api_key=self.api_key, verify=self.verify)

        return {
            "credentials": credentials,
            "project_id": self.project_id,
        }

    def get_client(self) -> ModelInference:
        """
        Returns a WatsonX ModelInference client.

        Returns:
            ModelInference: An instance of the WatsonX ModelInference client.
        """
        if self.model_client:
            return self.model_client

        # Get client parameters
        client_params = self._get_client_params()

        # Initialize model inference client
        self.model_client = ModelInference(model_id=self.id, **client_params)

        return self.model_client

    def _get_request_params(
        self,
        response_format: Optional[Union[Dict, Type[BaseModel]]] = None,
        tools: Optional[List[Dict[str, Any]]] = None,
        tool_choice: Optional[str] = None,
    ) -> Dict[str, Any]:
        params = {
            "frequency_penalty": self.frequency_penalty,
            "presence_penalty": self.presence_penalty,
            "max_tokens": self.max_tokens,
            "temperature": self.temperature,
            "top_p": self.top_p,
            "logprobs": self.logprobs,
            "top_logprobs": self.top_logprobs,
            "response_format": response_format,
        }
        # Filter out None values
        params = {k: v for k, v in params.items() if v is not None}
        request_params = {}

        if params:
            request_params["params"] = params

        # Add tools
        if tools is not None:
            request_params["tools"] = tools  # type: ignore
            if tool_choice is not None:
                request_params["tool_choice"] = tool_choice  # type: ignore
        # Add additional request params if provided
        if self.request_params:
            request_params.update(self.request_params)
        return request_params

    def _format_message(self, message: Message) -> Dict[str, Any]:
        """
        Format a message into the format expected by WatsonX.

        Args:
            message (Message): The message to format.

        Returns:
            Dict[str, Any]: The formatted message.
        """
        if message.images is not None and isinstance(message.content, str):
            message = format_images_for_message(message=message, images=message.images)

        if message.audio is not None and len(message.audio) > 0:
            log_warning("Audio input is currently unsupported.")

        if message.files is not None and len(message.files) > 0:
            log_warning("File input is currently unsupported.")

        if message.videos is not None and len(message.videos) > 0:
            log_warning("Video input is currently unsupported.")

        return message.to_dict()

    def invoke(
        self,
        messages: List[Message],
        response_format: Optional[Union[Dict, Type[BaseModel]]] = None,
        tools: Optional[List[Dict[str, Any]]] = None,
        tool_choice: Optional[str] = None,
    ) -> Any:
        """
        Send a chat completion request to the WatsonX API.
        """
        try:
            client = self.get_client()

            formatted_messages = [self._format_message(m) for m in messages]
            request_params = self._get_request_params(
                response_format=response_format, tools=tools, tool_choice=tool_choice
            )

            # Call chat method
            response = client.chat(messages=formatted_messages, **request_params)
            return response

        except Exception as e:
            log_error(f"Error calling WatsonX API: {str(e)}")
            raise ModelProviderError(message=str(e), model_name=self.name, model_id=self.id) from e

    async def ainvoke(
        self,
        messages: List[Message],
        response_format: Optional[Union[Dict, Type[BaseModel]]] = None,
        tools: Optional[List[Dict[str, Any]]] = None,
        tool_choice: Optional[str] = None,
    ) -> Any:
        """
        Sends an asynchronous chat completion request to the WatsonX API.
        """
        try:
            client = self.get_client()
            formatted_messages = [self._format_message(m) for m in messages]

            request_params = self._get_request_params(
                response_format=response_format, tools=tools, tool_choice=tool_choice
            )

            return await client.achat(messages=formatted_messages, **request_params)

        except Exception as e:
            log_error(f"Error calling WatsonX API: {str(e)}")
            raise ModelProviderError(message=str(e), model_name=self.name, model_id=self.id) from e

    def invoke_stream(
        self,
        messages: List[Message],
        response_format: Optional[Union[Dict, Type[BaseModel]]] = None,
        tools: Optional[List[Dict[str, Any]]] = None,
        tool_choice: Optional[str] = None,
    ) -> Iterator[Any]:
        """
        Send a streaming chat completion request to the WatsonX API.
        """
        try:
            client = self.get_client()
            formatted_messages = [self._format_message(m) for m in messages]

            request_params = self._get_request_params(
                response_format=response_format, tools=tools, tool_choice=tool_choice
            )

            yield from client.chat_stream(messages=formatted_messages, **request_params)

        except Exception as e:
            log_error(f"Error calling WatsonX API: {str(e)}")
            raise ModelProviderError(message=str(e), model_name=self.name, model_id=self.id) from e

    async def ainvoke_stream(
        self,
        messages: List[Message],
        response_format: Optional[Union[Dict, Type[BaseModel]]] = None,
        tools: Optional[List[Dict[str, Any]]] = None,
        tool_choice: Optional[str] = None,
    ) -> AsyncGenerator[Any, None]:
        """
        Sends an asynchronous streaming chat completion request to the WatsonX API.
        """
        try:
            client = self.get_client()
            formatted_messages = [self._format_message(m) for m in messages]

            # Get parameters for chat
            request_params = self._get_request_params(
                response_format=response_format, tools=tools, tool_choice=tool_choice
            )

            async_stream = await client.achat_stream(messages=formatted_messages, **request_params)
            async for chunk in async_stream:
                yield chunk

        except Exception as e:
            log_error(f"Error in async streaming from WatsonX API: {str(e)}")
            raise ModelProviderError(message=str(e), model_name=self.name, model_id=self.id) from e

    # Override base method
    @staticmethod
    def parse_tool_calls(tool_calls_data: List[Dict[str, Any]]) -> List[Dict[str, Any]]:
        """
        Build tool calls from streamed tool call data.

        Args:
            tool_calls_data (List[ChoiceDeltaToolCall]): The tool call data to build from.

        Returns:
            List[Dict[str, Any]]: The built tool calls.
        """
        tool_calls: List[Dict[str, Any]] = []
        for _tool_call in tool_calls_data:
            _index = _tool_call.get("index", 0)
            _tool_call_id = _tool_call.get("id")
            _tool_call_type = _tool_call.get("type")
            _function_name = _tool_call.get("function", {}).get("name")
            _function_arguments = _tool_call.get("function", {}).get("arguments")

            if len(tool_calls) <= _index:
                tool_calls.extend([{}] * (_index - len(tool_calls) + 1))
            tool_call_entry = tool_calls[_index]
            if not tool_call_entry:
                tool_call_entry["id"] = _tool_call_id
                tool_call_entry["type"] = _tool_call_type
                tool_call_entry["function"] = {
                    "name": _function_name or "",
                    "arguments": _function_arguments or "",
                }
            else:
                if _function_name:
                    tool_call_entry["function"]["name"] += _function_name
                if _function_arguments:
                    tool_call_entry["function"]["arguments"] += _function_arguments
                if _tool_call_id:
                    tool_call_entry["id"] = _tool_call_id
                if _tool_call_type:
                    tool_call_entry["type"] = _tool_call_type
        return tool_calls

    def parse_provider_response(
        self,
        response: Dict[str, Any],
        response_format: Optional[Union[Dict, Type[BaseModel]]] = None,
    ) -> ModelResponse:
        """
        Parse the WatsonX response into a ModelResponse.
        """
        model_response = ModelResponse()

        # Get response message
        response_message = response["choices"][0]["message"]
        # Parse structured outputs if enabled
        try:
            if (
                response_format is not None
                and isinstance(response_format, type)
                and issubclass(response_format, BaseModel)
            ):
                parsed_object = response_message.parsed  # type: ignore
                if parsed_object is not None:
                    model_response.parsed = parsed_object
        except Exception as e:
            log_warning(f"Error retrieving structured outputs: {e}")

        # Add role
        if response_message.get("role") is not None:
            model_response.role = response_message["role"]

        # Add content
        if response_message.get("content") is not None:
            model_response.content = response_message["content"]

        # Add tool calls
        if response_message.get("tool_calls") is not None and len(response_message["tool_calls"]) > 0:
            try:
                model_response.tool_calls = response_message["tool_calls"]
            except Exception as e:
                log_warning(f"Error processing tool calls: {e}")

        if response.get("usage") is not None:
            model_response.response_usage = response["usage"]

        return model_response

    def parse_provider_response_delta(self, response_delta: Dict[str, Any]) -> ModelResponse:
        """
        Parse the OpenAI streaming response into a ModelResponse.
        """
        model_response = ModelResponse()

        if response_delta.get("choices") and len(response_delta["choices"]) > 0:
            delta: Dict[str, Any] = response_delta["choices"][0]["delta"]

            # Add content
            if delta.get("content") is not None:
                model_response.content = delta["content"]

            # Add tool calls
            if delta.get("tool_calls") is not None:
                model_response.tool_calls = delta["tool_calls"]

        # Add usage metrics if present
        if response_delta.get("usage") is not None:
            model_response.response_usage = response_delta["usage"]

        return model_response<|MERGE_RESOLUTION|>--- conflicted
+++ resolved
@@ -1,10 +1,6 @@
 from dataclasses import dataclass
 from os import getenv
-<<<<<<< HEAD
-from typing import Any, AsyncGenerator, Dict, Iterator, List, Optional, Sequence, Type, Union
-=======
-from typing import Any, AsyncGenerator, Dict, Iterator, List, Optional
->>>>>>> 92bfb00a
+from typing import Any, AsyncGenerator, Dict, Iterator, List, Optional, Type, Union
 
 from pydantic import BaseModel
 
