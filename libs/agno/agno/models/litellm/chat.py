--- conflicted
+++ resolved
@@ -483,37 +483,26 @@
         self,
         messages: List[Message],
         tools: Optional[List[Union[Function, Dict[str, Any]]]] = None,
-        response_format: Optional[Union[Dict, Type[BaseModel]]] = None,
-        compress_tool_results: bool = False,
+        output_schema: Optional[Union[Dict, Type[BaseModel]]] = None,
     ) -> int:
-<<<<<<< HEAD
         try:
-            formatted_messages = self._format_messages(messages, compress_tool_results=compress_tool_results)
+            # Always use compressed content for accurate token counting
+            formatted_messages = self._format_messages(messages, compress_tool_results=True)
             formatted_tools = self._format_tools(tools) if tools else None
             tokens = litellm.token_counter(
                 model=self.id,
                 messages=formatted_messages,
                 tools=formatted_tools,  # type: ignore
             )
-            return tokens + count_schema_tokens(response_format, self.id)
+            return tokens + count_schema_tokens(output_schema, self.id)
         except Exception as e:
             log_warning(f"Failed to count tokens: {e}")
-            return super().count_tokens(messages, tools, response_format, compress_tool_results)
-=======
-        formatted_messages = self._format_messages(messages, compress_tool_results=True)
-        formatted_tools = self._format_tools(tools) if tools else None
-        tokens = litellm.token_counter(
-            model=self.id,
-            messages=formatted_messages,
-            tools=formatted_tools,  # type: ignore
-        )
-        return tokens + count_schema_tokens(response_format, self.id)
+            return super().count_tokens(messages, tools, output_schema)
 
     async def acount_tokens(
         self,
         messages: List[Message],
         tools: Optional[List[Union[Function, Dict[str, Any]]]] = None,
-        response_format: Optional[Union[Dict, Type[BaseModel]]] = None,
+        output_schema: Optional[Union[Dict, Type[BaseModel]]] = None,
     ) -> int:
-        return self.count_tokens(messages, tools, response_format)
->>>>>>> d02ec8dc
+        return self.count_tokens(messages, tools, output_schema)