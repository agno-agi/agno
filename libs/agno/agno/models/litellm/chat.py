--- conflicted
+++ resolved
@@ -200,7 +200,6 @@
         completion_kwargs["messages"] = self._format_messages(messages)
         completion_kwargs["stream"] = True
         completion_kwargs["stream_options"] = {"include_usage": True}
-<<<<<<< HEAD
 
         if run_response and run_response.metrics:
             run_response.metrics.set_time_to_first_token()
@@ -211,9 +210,6 @@
             yield self._parse_provider_response_delta(chunk)
 
         assistant_message.metrics.stop_timer()
-=======
-        return self.get_client().completion(**completion_kwargs)
->>>>>>> 340002d6
 
     async def ainvoke(
         self,
@@ -254,14 +250,11 @@
         completion_kwargs["messages"] = self._format_messages(messages)
         completion_kwargs["stream"] = True
         completion_kwargs["stream_options"] = {"include_usage": True}
-<<<<<<< HEAD
 
         if run_response and run_response.metrics:
             run_response.metrics.set_time_to_first_token()
 
         assistant_message.metrics.start_timer()
-=======
->>>>>>> 340002d6
 
         try:
             # litellm.acompletion returns a coroutine that resolves to an async iterator
@@ -340,11 +333,7 @@
 
         # Add usage metrics if present in streaming response
         if hasattr(response_delta, "usage") and response_delta.usage is not None:
-<<<<<<< HEAD
             model_response.response_usage = self._get_metrics(response_delta.usage)
-=======
-            model_response.response_usage = response_delta.usage
->>>>>>> 340002d6
 
         return model_response
 
