from collections.abc import AsyncIterator
from dataclasses import dataclass
from os import getenv
from typing import Any, Dict, Iterator, List, Optional, Type, Union

import httpx

from agno.exceptions import ModelProviderError
from agno.models.base import Model
from agno.models.message import Message
from agno.models.response import ModelResponse
from agno.utils.log import log_error, log_warning
from agno.utils.models.llama import format_message

try:
    from llama_api_client import AsyncLlamaAPIClient, LlamaAPIClient
    from llama_api_client.types.create_chat_completion_response import CreateChatCompletionResponse
    from llama_api_client.types.create_chat_completion_response_stream_chunk import (
        CreateChatCompletionResponseStreamChunk,
        EventDeltaTextDelta,
        EventDeltaToolCallDelta,
        EventDeltaToolCallDeltaFunction,
    )
    from llama_api_client.types.message_text_content_item import MessageTextContentItem
except ImportError:
    raise ImportError("`llama-api-client` not installed. Please install using `pip install llama-api-client`")


@dataclass
class Llama(Model):
    """
    A class for interacting with Llama models using the Llama API using the Llama SDK.
    """

    id: str = "Llama-4-Maverick-17B-128E-Instruct-FP8"
    name: str = "Llama"
    provider: str = "Llama"

    supports_native_structured_outputs: bool = False
    supports_json_schema_outputs: bool = True

    # Request parameters
    max_completion_tokens: Optional[int] = None
    repetition_penalty: Optional[float] = None
    temperature: Optional[float] = None
    top_p: Optional[float] = None
    top_k: Optional[int] = None
    extra_headers: Optional[Any] = None
    extra_query: Optional[Any] = None
    extra_body: Optional[Any] = None
    request_params: Optional[Dict[str, Any]] = None

    # Client parameters
    api_key: Optional[str] = None
    base_url: Optional[Union[str, httpx.URL]] = None
    timeout: Optional[float] = None
    max_retries: Optional[int] = None
    default_headers: Optional[Any] = None
    default_query: Optional[Any] = None
    http_client: Optional[httpx.Client] = None
    client_params: Optional[Dict[str, Any]] = None

    # OpenAI clients
    client: Optional[LlamaAPIClient] = None
    async_client: Optional[AsyncLlamaAPIClient] = None

    def _get_client_params(self) -> Dict[str, Any]:
        # Fetch API key from env if not already set
        if not self.api_key:
            self.api_key = getenv("LLAMA_API_KEY")
            if not self.api_key:
                log_error("LLAMA_API_KEY not set. Please set the LLAMA_API_KEY environment variable.")

        # Define base client params
        base_params = {
            "api_key": self.api_key,
            "base_url": self.base_url,
            "timeout": self.timeout,
            "max_retries": self.max_retries,
            "default_headers": self.default_headers,
            "default_query": self.default_query,
        }

        # Create client_params dict with non-None values
        client_params = {k: v for k, v in base_params.items() if v is not None}

        # Add additional client params if provided
        if self.client_params:
            client_params.update(self.client_params)
        return client_params

    def get_client(self) -> LlamaAPIClient:
        """
        Returns a Llama client.

        Returns:
            LlamaAPIClient: An instance of the Llama client.
        """
        if self.client and not self.client.is_closed():
            return self.client

        client_params: Dict[str, Any] = self._get_client_params()
        if self.http_client is not None:
            client_params["http_client"] = self.http_client
        self.client = LlamaAPIClient(**client_params)
        return self.client

    def get_async_client(self) -> AsyncLlamaAPIClient:
        """
        Returns an asynchronous Llama client.

        Returns:
            AsyncLlamaAPIClient: An instance of the asynchronous Llama client.
        """
        if self.async_client:
            return self.async_client

        client_params: Dict[str, Any] = self._get_client_params()
        if self.http_client:
            client_params["http_client"] = self.http_client
        else:
            # Create a new async HTTP client with custom limits
            client_params["http_client"] = httpx.AsyncClient(
                limits=httpx.Limits(max_connections=1000, max_keepalive_connections=100)
            )
        return AsyncLlamaAPIClient(**client_params)

    def get_request_kwargs(
        self,
        response_format: Optional[Union[Dict, Type[BaseModel]]] = None,
        tools: Optional[List[Dict[str, Any]]] = None,
    ) -> Dict[str, Any]:
        """
        Returns keyword arguments for API requests.
        """
        # Define base request parameters
        base_params = {
            "max_completion_tokens": self.max_completion_tokens,
            "repetition_penalty": self.repetition_penalty,
            "temperature": self.temperature,
            "top_p": self.top_p,
            "top_k": self.top_k,
            "extra_headers": self.extra_headers,
            "extra_query": self.extra_query,
            "extra_body": self.extra_body,
            "request_params": self.request_params,
        }

        # Filter out None values
        request_params = {k: v for k, v in base_params.items() if v is not None}

        # Add tools
<<<<<<< HEAD
        if tools is not None and len(tools) > 0:
            request_params["tools"] = tools

        if response_format is not None:
            request_params["response_format"] = response_format
=======
        if self._tools is not None and len(self._tools) > 0:
            request_params["tools"] = self._tools

        if self.response_format is not None:
            request_params["response_format"] = self.response_format
>>>>>>> 92bfb00a

        # Add additional request params if provided
        if self.request_params:
            request_params.update(self.request_params)

        return request_params

    def to_dict(self) -> Dict[str, Any]:
        """
        Convert the model to a dictionary.

        Returns:
            Dict[str, Any]: The dictionary representation of the model.
        """
        model_dict = super().to_dict()
        model_dict.update(
            {
                "max_completion_tokens": self.max_completion_tokens,
                "repetition_penalty": self.repetition_penalty,
                "temperature": self.temperature,
                "top_p": self.top_p,
                "top_k": self.top_k,
                "extra_headers": self.extra_headers,
                "extra_query": self.extra_query,
                "extra_body": self.extra_body,
                "request_params": self.request_params,
            }
        )
        cleaned_dict = {k: v for k, v in model_dict.items() if v is not None}
        return cleaned_dict

    def invoke(
        self,
        messages: List[Message],
        response_format: Optional[Union[Dict, Type[BaseModel]]] = None,
        tools: Optional[List[Dict[str, Any]]] = None,
        tool_choice: Optional[str] = None,
    ) -> CreateChatCompletionResponse:
        """
        Send a chat completion request to the Llama API.
        """
        return self.get_client().chat.completions.create(
            model=self.id,
            messages=[format_message(m) for m in messages],  # type: ignore
            **self.get_request_kwargs(tools=tools, response_format=response_format),
        )

    async def ainvoke(
        self,
        messages: List[Message],
        response_format: Optional[Union[Dict, Type[BaseModel]]] = None,
        tools: Optional[List[Dict[str, Any]]] = None,
        tool_choice: Optional[str] = None,
    ) -> CreateChatCompletionResponse:
        """
        Sends an asynchronous chat completion request to the Llama API.
        """

        return await self.get_async_client().chat.completions.create(
            model=self.id,
            messages=[format_message(m) for m in messages],  # type: ignore
            **self.get_request_kwargs(tools=tools, response_format=response_format),
        )

    def invoke_stream(
        self,
        messages: List[Message],
        response_format: Optional[Union[Dict, Type[BaseModel]]] = None,
        tools: Optional[List[Dict[str, Any]]] = None,
        tool_choice: Optional[str] = None,
    ) -> Iterator[CreateChatCompletionResponseStreamChunk]:
        """
        Send a streaming chat completion request to the Llama API.
        """

        try:
            yield from self.get_client().chat.completions.create(
                model=self.id,
                messages=[format_message(m) for m in messages],  # type: ignore
                stream=True,
                **self.get_request_kwargs(tools=tools, response_format=response_format),
            )  # type: ignore
        except Exception as e:
            log_error(f"Error from Llama API: {e}")
            raise ModelProviderError(message=str(e), model_name=self.name, model_id=self.id) from e

    async def ainvoke_stream(
        self,
        messages: List[Message],
        response_format: Optional[Union[Dict, Type[BaseModel]]] = None,
        tools: Optional[List[Dict[str, Any]]] = None,
        tool_choice: Optional[str] = None,
    ) -> AsyncIterator[CreateChatCompletionResponseStreamChunk]:
        """
        Sends an asynchronous streaming chat completion request to the Llama API.
        """

        try:
            async_stream = await self.get_async_client().chat.completions.create(
                model=self.id,
                messages=[format_message(m) for m in messages],  # type: ignore
                stream=True,
                **self.get_request_kwargs(tools=tools, response_format=response_format),
            )
            async for chunk in async_stream:  # type: ignore
                yield chunk  # type: ignore
        except Exception as e:
            log_error(f"Error from Llama API: {e}")
            raise ModelProviderError(message=str(e), model_name=self.name, model_id=self.id) from e

    @staticmethod
    def parse_tool_calls(tool_calls_data: List[EventDeltaToolCallDeltaFunction]) -> List[Dict[str, Any]]:
        """
        Parse the tool calls from the Llama API.

        Args:
            tool_calls_data (List[Tuple[str, Any]]): The tool calls data.

        Returns:
            List[Dict[str, Any]]: The parsed tool calls.
        """
        tool_calls: List[Dict[str, Any]] = []

        _tool_call_id: Optional[str] = None
        _function_name_parts: List[str] = []
        _function_arguments_parts: List[str] = []

        def _create_tool_call():
            nonlocal _tool_call_id
            if _tool_call_id and (_function_name_parts or _function_arguments_parts):
                tool_calls.append(
                    {
                        "id": _tool_call_id,
                        "type": "function",
                        "function": {
                            "name": "".join(_function_name_parts),
                            "arguments": "".join(_function_arguments_parts),
                        },
                    }
                )
            _tool_call_id = None
            _function_name_parts.clear()
            _function_arguments_parts.clear()

        for _field, _value in tool_calls_data:
            if _field == "function" and isinstance(_value, EventDeltaToolCallDeltaFunction):
                if _value.name and (_tool_call_id or _function_name_parts or _function_arguments_parts):
                    _create_tool_call()
                if _value.name:
                    _function_name_parts.append(_value.name)
                if _value.arguments:
                    _function_arguments_parts.append(_value.arguments)

            elif _field == "id":
                if _value and _tool_call_id:
                    _create_tool_call()
                if _value:
                    _tool_call_id = _value  # type: ignore

        _create_tool_call()

        return tool_calls

    def parse_provider_response(
        self, response: CreateChatCompletionResponse, response_format: Optional[Union[Dict, Type[BaseModel]]] = None
    ) -> ModelResponse:
        """
        Parse the Llama response into a ModelResponse.
        """
        model_response = ModelResponse()

        # Get response message
        response_message = response.completion_message

<<<<<<< HEAD
        # Parse structured outputs if enabled
        try:
            if (
                response_format is not None
                and isinstance(response_format, type)
                and issubclass(response_format, BaseModel)
            ):
                parsed_object = response_message.content  # type: ignore
                if parsed_object is not None:
                    model_response.parsed = parsed_object
        except Exception as e:
            log_warning(f"Error retrieving structured outputs: {e}")

=======
>>>>>>> 92bfb00a
        # Add role
        if response_message.role is not None:
            model_response.role = response_message.role

        # Add content
        if response_message.content is not None:
            if isinstance(response_message.content, MessageTextContentItem):
                model_response.content = response_message.content.text
            else:
                model_response.content = response_message.content

        # Add tool calls
        if response_message.tool_calls is not None and len(response_message.tool_calls) > 0:
            try:
                for tool_call in response_message.tool_calls:
                    tool_name = tool_call.function.name
                    tool_input = tool_call.function.arguments

                    function_def = {"name": tool_name}
                    if tool_input:
                        function_def["arguments"] = tool_input

                    model_response.tool_calls.append(
                        {
                            "id": tool_call.id,
                            "type": "function",
                            "function": function_def,
                        }
                    )

            except Exception as e:
                log_warning(f"Error processing tool calls: {e}")

        # Add metrics from the metrics list
        if hasattr(response, "metrics") and response.metrics is not None:
            usage_data = {}
            metric_map = {
                "num_prompt_tokens": "input_tokens",
                "num_completion_tokens": "output_tokens",
                "num_total_tokens": "total_tokens",
            }

            for metric in response.metrics:
                key = metric_map.get(metric.metric)
                if key:
                    value = int(metric.value)
                    usage_data[key] = value

                if usage_data:
                    model_response.response_usage = usage_data

        return model_response

    def parse_provider_response_delta(self, response_delta: CreateChatCompletionResponseStreamChunk) -> ModelResponse:
        """
        Parse the Llama streaming response into a ModelResponse.

        Args:
            response_delta: Raw response chunk from the Llama API

        Returns:
            ModelResponse: Parsed response data
        """
        model_response = ModelResponse()

        if response_delta is not None:
            delta = response_delta.event

            # Capture metrics event
            if delta.event_type == "metrics" and delta.metrics is not None:
                usage_data = {}
                metric_map = {
                    "num_prompt_tokens": "input_tokens",
                    "num_completion_tokens": "output_tokens",
                    "num_total_tokens": "total_tokens",
                }

                for metric in delta.metrics:
                    key = metric_map.get(metric.metric)
                    if key:
                        usage_data[key] = int(metric.value)

                if usage_data:
                    model_response.response_usage = usage_data

            if isinstance(delta.delta, EventDeltaTextDelta):
                model_response.content = delta.delta.text

            # Add tool calls
            if isinstance(delta.delta, EventDeltaToolCallDelta):
                model_response.tool_calls = delta.delta  # type: ignore

        return model_response<|MERGE_RESOLUTION|>--- conflicted
+++ resolved
@@ -150,19 +150,11 @@
         request_params = {k: v for k, v in base_params.items() if v is not None}
 
         # Add tools
-<<<<<<< HEAD
         if tools is not None and len(tools) > 0:
             request_params["tools"] = tools
 
         if response_format is not None:
             request_params["response_format"] = response_format
-=======
-        if self._tools is not None and len(self._tools) > 0:
-            request_params["tools"] = self._tools
-
-        if self.response_format is not None:
-            request_params["response_format"] = self.response_format
->>>>>>> 92bfb00a
 
         # Add additional request params if provided
         if self.request_params:
@@ -327,7 +319,7 @@
         return tool_calls
 
     def parse_provider_response(
-        self, response: CreateChatCompletionResponse, response_format: Optional[Union[Dict, Type[BaseModel]]] = None
+        self, response: CreateChatCompletionResponse, **kwargs
     ) -> ModelResponse:
         """
         Parse the Llama response into a ModelResponse.
@@ -337,22 +329,6 @@
         # Get response message
         response_message = response.completion_message
 
-<<<<<<< HEAD
-        # Parse structured outputs if enabled
-        try:
-            if (
-                response_format is not None
-                and isinstance(response_format, type)
-                and issubclass(response_format, BaseModel)
-            ):
-                parsed_object = response_message.content  # type: ignore
-                if parsed_object is not None:
-                    model_response.parsed = parsed_object
-        except Exception as e:
-            log_warning(f"Error retrieving structured outputs: {e}")
-
-=======
->>>>>>> 92bfb00a
         # Add role
         if response_message.role is not None:
             model_response.role = response_message.role
