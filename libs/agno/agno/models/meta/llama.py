--- conflicted
+++ resolved
@@ -153,20 +153,8 @@
         if tools is not None and len(tools) > 0:
             request_params["tools"] = tools
 
-<<<<<<< HEAD
-            # Fix optional parameters where the "type" is [<type>, null]
-            for tool in request_params["tools"]:  # type: ignore
-                if "parameters" in tool["function"] and "properties" in tool["function"]["parameters"]:  # type: ignore
-                    for _, obj in tool["function"]["parameters"].get("properties", {}).items():  # type: ignore
-                        if isinstance(obj["type"], list):
-                            obj["type"] = obj["type"][0]
-
         if response_format is not None:
             request_params["response_format"] = response_format
-=======
-        if self.response_format is not None:
-            request_params["response_format"] = self.response_format
->>>>>>> fed405aa
 
         # Add additional request params if provided
         if self.request_params:
