--- conflicted
+++ resolved
@@ -199,13 +199,8 @@
         """
         return self.get_client().chat.completions.create(
             model=self.id,
-<<<<<<< HEAD
-            messages=[format_message(m, tool_calls=bool(self._tools)) for m in messages],  # type: ignore
-            **self.request_kwargs,
-=======
-            messages=[format_message(m) for m in messages],  # type: ignore
+            messages=[format_message(m, tool_calls=bool(tools)) for m in messages],  # type: ignore
             **self.get_request_kwargs(tools=tools, response_format=response_format),
->>>>>>> e7f97f04
         )
 
     async def ainvoke(
@@ -221,13 +216,8 @@
 
         return await self.get_async_client().chat.completions.create(
             model=self.id,
-<<<<<<< HEAD
-            messages=[format_message(m, tool_calls=bool(self._tools)) for m in messages],  # type: ignore
-            **self.request_kwargs,
-=======
-            messages=[format_message(m) for m in messages],  # type: ignore
+            messages=[format_message(m, tool_calls=bool(tools)) for m in messages],  # type: ignore
             **self.get_request_kwargs(tools=tools, response_format=response_format),
->>>>>>> e7f97f04
         )
 
     def invoke_stream(
@@ -244,7 +234,7 @@
         try:
             yield from self.get_client().chat.completions.create(
                 model=self.id,
-                messages=[format_message(m, tool_calls=bool(self._tools)) for m in messages],  # type: ignore
+                messages=[format_message(m, tool_calls=bool(tools)) for m in messages],  # type: ignore
                 stream=True,
                 **self.get_request_kwargs(tools=tools, response_format=response_format),
             )  # type: ignore
@@ -266,7 +256,7 @@
         try:
             async_stream = await self.get_async_client().chat.completions.create(
                 model=self.id,
-                messages=[format_message(m, tool_calls=bool(self._tools)) for m in messages],  # type: ignore
+                messages=[format_message(m, tool_calls=bool(tools)) for m in messages],  # type: ignore
                 stream=True,
                 **self.get_request_kwargs(tools=tools, response_format=response_format),
             )
@@ -332,6 +322,12 @@
     def parse_provider_response(self, response: CreateChatCompletionResponse, **kwargs) -> ModelResponse:
         """
         Parse the Llama response into a ModelResponse.
+
+        Args:
+            response: Response from invoke() method
+
+        Returns:
+            ModelResponse: Parsed response data
         """
         model_response = ModelResponse()
 
@@ -391,7 +387,7 @@
 
         return model_response
 
-    def parse_provider_response_delta(self, response_delta: CreateChatCompletionResponseStreamChunk) -> ModelResponse:
+    def parse_provider_response_delta(self, response_delta: CreateChatCompletionResponseStreamChunk, **kwargs) -> ModelResponse:
         """
         Parse the Llama streaming response into a ModelResponse.
 
