--- conflicted
+++ resolved
@@ -2,12 +2,9 @@
 from os import getenv
 from typing import Any, Dict, Optional
 
-<<<<<<< HEAD
-=======
 import httpx
 from openai import AsyncOpenAI as AsyncOpenAIClient
 
->>>>>>> ffb9a612
 from agno.models.meta.llama import Message
 from agno.models.openai.like import OpenAILike
 from agno.utils.log import log_warning
