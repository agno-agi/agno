--- conflicted
+++ resolved
@@ -115,8 +115,6 @@
         # Add tools
         if self._tools is not None and len(self._tools) > 0:
             request_params["tools"] = self._tools
-<<<<<<< HEAD
-=======
             # Fix optional parameters where the "type" is [type, null]
             for tool in request_params["tools"]:  # type: ignore
                 if "parameters" in tool["function"] and "properties" in tool["function"]["parameters"]:  # type: ignore
@@ -126,7 +124,6 @@
             if self.tool_choice is not None:
                 request_params["tool_choice"] = self.tool_choice
 
->>>>>>> 8dc32ce8
         # Add additional request params if provided
         if self.request_params:
             request_params.update(self.request_params)
