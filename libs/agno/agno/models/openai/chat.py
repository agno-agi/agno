from collections.abc import AsyncIterator
from dataclasses import dataclass
from os import getenv
from typing import Any, Dict, Iterator, List, Optional, Union

import httpx
from pydantic import BaseModel

from agno.exceptions import ModelProviderError
from agno.media import AudioOutput
from agno.models.base import Model
from agno.models.message import Message
from agno.models.response import ModelResponse
from agno.utils.log import logger
from agno.utils.openai import add_audio_to_message, add_images_to_message

try:
    from openai import APIConnectionError, APIStatusError, RateLimitError
    from openai import AsyncOpenAI as AsyncOpenAIClient
    from openai import OpenAI as OpenAIClient
    from openai.types.chat import ChatCompletionAudio
    from openai.types.chat.chat_completion import ChatCompletion
    from openai.types.chat.chat_completion_chunk import (
        ChatCompletionChunk,
        ChoiceDelta,
        ChoiceDeltaToolCall,
    )
    from openai.types.chat.parsed_chat_completion import ParsedChatCompletion
except ModuleNotFoundError:
    raise ImportError("`openai` not installed. Please install using `pip install openai`")


@dataclass
class OpenAIChat(Model):
    """
    A class for interacting with OpenAI models.

    For more information, see: https://platform.openai.com/docs/api-reference/chat/create
    """

    id: str = "gpt-4o"
    name: str = "OpenAIChat"
    provider: str = "OpenAI"
    supports_structured_outputs: bool = True

    # Request parameters
    store: Optional[bool] = None
    reasoning_effort: Optional[str] = None
    metadata: Optional[Dict[str, Any]] = None
    frequency_penalty: Optional[float] = None
    logit_bias: Optional[Any] = None
    logprobs: Optional[bool] = None
    top_logprobs: Optional[int] = None
    max_tokens: Optional[int] = None
    max_completion_tokens: Optional[int] = None
    modalities: Optional[List[str]] = None
    audio: Optional[Dict[str, Any]] = None
    presence_penalty: Optional[float] = None
    response_format: Optional[Any] = None
    seed: Optional[int] = None
    stop: Optional[Union[str, List[str]]] = None
    temperature: Optional[float] = None
    user: Optional[str] = None
    top_p: Optional[float] = None
    extra_headers: Optional[Any] = None
    extra_query: Optional[Any] = None
    request_params: Optional[Dict[str, Any]] = None

    # Client parameters
    api_key: Optional[str] = None
    organization: Optional[str] = None
    base_url: Optional[Union[str, httpx.URL]] = None
    timeout: Optional[float] = None
    max_retries: Optional[int] = None
    default_headers: Optional[Any] = None
    default_query: Optional[Any] = None
    http_client: Optional[httpx.Client] = None
    client_params: Optional[Dict[str, Any]] = None

    # OpenAI clients
    client: Optional[OpenAIClient] = None
    async_client: Optional[AsyncOpenAIClient] = None

    # Internal parameters. Not used for API requests
    # Whether to use the structured outputs with this Model.
    structured_outputs: bool = False

    # The role to map the message role to.
    role_map = {
        "system": "developer",
        "user": "user",
        "assistant": "assistant",
        "tool": "tool",
    }

    def _get_client_params(self) -> Dict[str, Any]:
        # Fetch API key from env if not already set
        if not self.api_key:
            self.api_key = getenv("OPENAI_API_KEY")
            if not self.api_key:
                logger.error("OPENAI_API_KEY not set. Please set the OPENAI_API_KEY environment variable.")

        # Define base client params
        base_params = {
            "api_key": self.api_key,
            "organization": self.organization,
            "base_url": self.base_url,
            "timeout": self.timeout,
            "max_retries": self.max_retries,
            "default_headers": self.default_headers,
            "default_query": self.default_query,
        }
        # Create client_params dict with non-None values
        client_params = {k: v for k, v in base_params.items() if v is not None}
        # Add additional client params if provided
        if self.client_params:
            client_params.update(self.client_params)
        return client_params

    def get_client(self) -> OpenAIClient:
        """
        Returns an OpenAI client.

        Returns:
            OpenAIClient: An instance of the OpenAI client.
        """
        if self.client:
            return self.client

        client_params: Dict[str, Any] = self._get_client_params()
        if self.http_client is not None:
            client_params["http_client"] = self.http_client
        self.client = OpenAIClient(**client_params)
        return self.client

    def get_async_client(self) -> AsyncOpenAIClient:
        """
        Returns an asynchronous OpenAI client.

        Returns:
            AsyncOpenAIClient: An instance of the asynchronous OpenAI client.
        """
        if self.async_client:
            return self.async_client

        client_params: Dict[str, Any] = self._get_client_params()
        if self.http_client:
            client_params["http_client"] = self.http_client
        else:
            # Create a new async HTTP client with custom limits
            client_params["http_client"] = httpx.AsyncClient(
                limits=httpx.Limits(max_connections=1000, max_keepalive_connections=100)
            )
        return AsyncOpenAIClient(**client_params)

    @property
    def request_kwargs(self) -> Dict[str, Any]:
        """
        Returns keyword arguments for API requests.

        Returns:
            Dict[str, Any]: A dictionary of keyword arguments for API requests.
        """
        # Define base request parameters
        base_params = {
            "store": self.store,
            "reasoning_effort": self.reasoning_effort,
            "frequency_penalty": self.frequency_penalty,
            "logit_bias": self.logit_bias,
            "logprobs": self.logprobs,
            "top_logprobs": self.top_logprobs,
            "max_tokens": self.max_tokens,
            "max_completion_tokens": self.max_completion_tokens,
            "modalities": self.modalities,
            "audio": self.audio,
            "presence_penalty": self.presence_penalty,
            "response_format": self.response_format,
            "seed": self.seed,
            "stop": self.stop,
            "temperature": self.temperature,
            "user": self.user,
            "top_p": self.top_p,
            "extra_headers": self.extra_headers,
            "extra_query": self.extra_query,
        }
        # Filter out None values
        request_params = {k: v for k, v in base_params.items() if v is not None}
        # Add tools
        if self._tools is not None and len(self._tools) > 0:
            request_params["tools"] = self._tools
            if self.tool_choice is not None:
                request_params["tool_choice"] = self.tool_choice
        # Add additional request params if provided
        if self.request_params:
            request_params.update(self.request_params)
        return request_params

    def to_dict(self) -> Dict[str, Any]:
        """
        Convert the model to a dictionary.

        Returns:
            Dict[str, Any]: The dictionary representation of the model.
        """
        model_dict = super().to_dict()
        model_dict.update(
            {
                "store": self.store,
                "frequency_penalty": self.frequency_penalty,
                "logit_bias": self.logit_bias,
                "logprobs": self.logprobs,
                "top_logprobs": self.top_logprobs,
                "max_tokens": self.max_tokens,
                "max_completion_tokens": self.max_completion_tokens,
                "modalities": self.modalities,
                "audio": self.audio,
                "presence_penalty": self.presence_penalty,
                "response_format": self.response_format
                if isinstance(self.response_format, dict)
                else str(self.response_format),
                "seed": self.seed,
                "stop": self.stop,
                "temperature": self.temperature,
                "top_p": self.top_p,
                "user": self.user,
                "extra_headers": self.extra_headers,
                "extra_query": self.extra_query,
            }
        )
        if self._tools is not None:
            model_dict["tools"] = self._tools
            if self.tool_choice is not None:
                model_dict["tool_choice"] = self.tool_choice
            else:
                model_dict["tool_choice"] = "auto"
        cleaned_dict = {k: v for k, v in model_dict.items() if v is not None}
        return cleaned_dict

    def _format_message(self, message: Message) -> Dict[str, Any]:
        """
        Format a message into the format expected by OpenAI.

        Args:
            message (Message): The message to format.

        Returns:
            Dict[str, Any]: The formatted message.
        """
        if message.role == "user":
            if message.images is not None:
                message = add_images_to_message(message=message, images=message.images)

            if message.audio is not None:
                message = add_audio_to_message(message=message, audio=message.audio)

            if message.videos is not None:
                logger.warning("Video input is currently unsupported.")

        # OpenAI expects the tool_calls to be None if empty, not an empty list
        if message.tool_calls is not None and len(message.tool_calls) == 0:
            message.tool_calls = None

        message_dict = message.to_dict()
        message_dict["role"] = self.role_map[message_dict["role"]]

        return message_dict

    def invoke(self, messages: List[Message]) -> Union[ChatCompletion, ParsedChatCompletion]:
        """
        Send a chat completion request to the OpenAI API.

        Args:
            messages (List[Message]): A list of messages to send to the model.

        Returns:
            ChatCompletion: The chat completion response from the API.
        """
        try:
            if self.response_format is not None and self.structured_outputs:
                if isinstance(self.response_format, type) and issubclass(self.response_format, BaseModel):
                    return self.get_client().beta.chat.completions.parse(
                        model=self.id,
                        messages=[self._format_message(m) for m in messages],  # type: ignore
                        **self.request_kwargs,
                    )
                else:
                    raise ValueError("response_format must be a subclass of BaseModel if structured_outputs=True")

            return self.get_client().chat.completions.create(
                model=self.id,
                messages=[self._format_message(m) for m in messages],  # type: ignore
                **self.request_kwargs,
            )
        except RateLimitError as e:
            logger.error(f"Rate limit error from OpenAI API: {e}")
            raise ModelProviderError(e, self.name, self.id) from e
        except APIConnectionError as e:
            logger.error(f"API connection error from OpenAI API: {e}")
            raise ModelProviderError(e, self.name, self.id) from e
        except APIStatusError as e:
            logger.error(f"API status error from OpenAI API: {e}")
            raise ModelProviderError(e, self.name, self.id) from e
        except Exception as e:
            logger.error(f"Error from OpenAI API: {e}")
            raise ModelProviderError(e, self.name, self.id) from e

    async def ainvoke(self, messages: List[Message]) -> Union[ChatCompletion, ParsedChatCompletion]:
        """
        Sends an asynchronous chat completion request to the OpenAI API.

        Args:
            messages (List[Message]): A list of messages to send to the model.

        Returns:
            ChatCompletion: The chat completion response from the API.
        """
        try:
            if self.response_format is not None and self.structured_outputs:
                if isinstance(self.response_format, type) and issubclass(self.response_format, BaseModel):
                    return await self.get_async_client().beta.chat.completions.parse(
                        model=self.id,
                        messages=[self._format_message(m) for m in messages],  # type: ignore
                        **self.request_kwargs,
                    )
                else:
                    raise ValueError("response_format must be a subclass of BaseModel if structured_outputs=True")
            return await self.get_async_client().chat.completions.create(
                model=self.id,
                messages=[self._format_message(m) for m in messages],  # type: ignore
                **self.request_kwargs,
            )
        except RateLimitError as e:
            logger.error(f"Rate limit error from OpenAI API: {e}")
            raise ModelProviderError(e, self.name, self.id) from e
        except APIConnectionError as e:
            logger.error(f"API connection error from OpenAI API: {e}")
            raise ModelProviderError(e, self.name, self.id) from e
        except APIStatusError as e:
            logger.error(f"API status error from OpenAI API: {e}")
            raise ModelProviderError(e, self.name, self.id) from e
        except Exception as e:
            logger.error(f"Error from OpenAI API: {e}")
            raise ModelProviderError(e, self.name, self.id) from e

    def invoke_stream(self, messages: List[Message]) -> Iterator[ChatCompletionChunk]:
        """
        Send a streaming chat completion request to the OpenAI API.

        Args:
            messages (List[Message]): A list of messages to send to the model.

        Returns:
            Iterator[ChatCompletionChunk]: An iterator of chat completion chunks.
        """
        try:
            yield from self.get_client().chat.completions.create(
                model=self.id,
                messages=[self._format_message(m) for m in messages],  # type: ignore
                stream=True,
                stream_options={"include_usage": True},
                **self.request_kwargs,
            )  # type: ignore
        except RateLimitError as e:
            logger.error(f"Rate limit error from OpenAI API: {e}")
            raise ModelProviderError(e, self.name, self.id) from e
        except APIConnectionError as e:
            logger.error(f"API connection error from OpenAI API: {e}")
            raise ModelProviderError(e, self.name, self.id) from e
        except APIStatusError as e:
            logger.error(f"API status error from OpenAI API: {e}")
            raise ModelProviderError(e, self.name, self.id) from e
        except Exception as e:
            logger.error(f"Error from OpenAI API: {e}")
            raise ModelProviderError(e, self.name, self.id) from e

    async def ainvoke_stream(self, messages: List[Message]) -> AsyncIterator[ChatCompletionChunk]:
        """
        Sends an asynchronous streaming chat completion request to the OpenAI API.

        Args:
            messages (List[Message]): A list of messages to send to the model.

        Returns:
            Any: An asynchronous iterator of chat completion chunks.
        """
        try:
            async_stream = await self.get_async_client().chat.completions.create(
                model=self.id,
                messages=[self._format_message(m) for m in messages],  # type: ignore
                stream=True,
                stream_options={"include_usage": True},
                **self.request_kwargs,
            )
            async for chunk in async_stream:
                yield chunk
        except RateLimitError as e:
            logger.error(f"Rate limit error from OpenAI API: {e}")
            raise ModelProviderError(e, self.name, self.id) from e
        except APIConnectionError as e:
            logger.error(f"API connection error from OpenAI API: {e}")
            raise ModelProviderError(e, self.name, self.id) from e
        except APIStatusError as e:
            logger.error(f"API status error from OpenAI API: {e}")
            raise ModelProviderError(e, self.name, self.id) from e
        except Exception as e:
            logger.error(f"Error from OpenAI API: {e}")
            raise ModelProviderError(e, self.name, self.id) from e

    # Override base method
    @staticmethod
    def parse_tool_calls(tool_calls_data: List[ChoiceDeltaToolCall]) -> List[Dict[str, Any]]:
        """
        Build tool calls from streamed tool call data.

        Args:
            tool_calls_data (List[ChoiceDeltaToolCall]): The tool call data to build from.

        Returns:
            List[Dict[str, Any]]: The built tool calls.
        """
        tool_calls: List[Dict[str, Any]] = []
        for _tool_call in tool_calls_data:
            _index = _tool_call.index or 0
            _tool_call_id = _tool_call.id
            _tool_call_type = _tool_call.type
            _function_name = _tool_call.function.name if _tool_call.function else None
            _function_arguments = _tool_call.function.arguments if _tool_call.function else None

            if len(tool_calls) <= _index:
                tool_calls.extend([{}] * (_index - len(tool_calls) + 1))
            tool_call_entry = tool_calls[_index]
            if not tool_call_entry:
                tool_call_entry["id"] = _tool_call_id
                tool_call_entry["type"] = _tool_call_type
                tool_call_entry["function"] = {
                    "name": _function_name or "",
                    "arguments": _function_arguments or "",
                }
            else:
                if _function_name:
                    tool_call_entry["function"]["name"] += _function_name
                if _function_arguments:
                    tool_call_entry["function"]["arguments"] += _function_arguments
                if _tool_call_id:
                    tool_call_entry["id"] = _tool_call_id
                if _tool_call_type:
                    tool_call_entry["type"] = _tool_call_type
        return tool_calls

<<<<<<< HEAD
    def parse_model_response(self, response: Union[ChatCompletion, ParsedChatCompletion]) -> ModelResponse:
=======
    def parse_provider_response(self, response: Union[ChatCompletion, ParsedChatCompletion]) -> ModelResponse:
>>>>>>> 88025bbb
        """
        Parse the OpenAI response into a ModelResponse.

        Args:
            response: Response from invoke() method

        Returns:
            ModelResponse: Parsed response data
        """
        model_response = ModelResponse()

        # Get response message
        response_message = response.choices[0].message

        # Parse structured outputs if enabled
        try:
            if (
                self.response_format is not None
                and self.structured_outputs
                and issubclass(self.response_format, BaseModel)
            ):
                parsed_object = response_message.parsed  # type: ignore
                if parsed_object is not None:
                    model_response.parsed = parsed_object
        except Exception as e:
            logger.warning(f"Error retrieving structured outputs: {e}")

        # Add role
        if response_message.role is not None:
            model_response.role = response_message.role

        # Add content
        if response_message.content is not None:
            model_response.content = response_message.content

        # Add tool calls
        if response_message.tool_calls is not None and len(response_message.tool_calls) > 0:
            try:
                model_response.tool_calls = [t.model_dump() for t in response_message.tool_calls]
            except Exception as e:
                logger.warning(f"Error processing tool calls: {e}")

        # Add audio transcript to content if available
        response_audio: Optional[ChatCompletionAudio] = response_message.audio
        if response_audio and response_audio.transcript and not model_response.content:
            model_response.content = response_audio.transcript

        # Add audio if present
        if hasattr(response_message, "audio") and response_message.audio is not None:
            try:
                model_response.audio = AudioOutput(
                    id=response_message.audio.id,
                    content=response_message.audio.data,
                    expires_at=response_message.audio.expires_at,
                    transcript=response_message.audio.transcript,
                )
            except Exception as e:
                logger.warning(f"Error processing audio: {e}")

        if hasattr(response_message, "reasoning_content") and response_message.reasoning_content is not None:
            model_response.reasoning_content = response_message.reasoning_content

        if response.usage is not None:
            model_response.response_usage = response.usage

        return model_response

<<<<<<< HEAD
    def parse_model_response_chunk(self, response: ChatCompletionChunk) -> Optional[ModelResponse]:
=======
    def parse_provider_response_delta(self, response_delta: ChatCompletionChunk) -> ModelResponse:
>>>>>>> 88025bbb
        """
        Parse the OpenAI streaming response into a ModelResponse.

        Args:
<<<<<<< HEAD
            response: Response from invoke_stream() method

        Returns:
            Optional[ModelResponse]: Parsed response data
        """
        if response.choices and len(response.choices) > 0:
            has_content = False
            model_response = ModelResponse()
            delta: ChoiceDelta = response.choices[0].delta
=======
            response_delta: Raw response chunk from OpenAI

        Returns:
            ProviderResponse: Iterator of parsed response data
        """
        model_response = ModelResponse()
        if response_delta.choices and len(response_delta.choices) > 0:
            delta: ChoiceDelta = response_delta.choices[0].delta
>>>>>>> 88025bbb

            # Add content
            if delta.content is not None:
                model_response.content = delta.content
<<<<<<< HEAD
                has_content = True

            # Add tool calls
            if delta.tool_calls is not None and len(delta.tool_calls) > 0:
                try:
                    model_response.tool_calls = [t.model_dump() for t in delta.tool_calls]
                except Exception as e:
                    logger.warning(f"Error processing tool calls: {e}")
=======

            # Add tool calls
            if delta.tool_calls is not None:
                model_response.tool_calls = delta.tool_calls  # type: ignore
>>>>>>> 88025bbb

            # Add audio if present
            if hasattr(delta, "audio") and delta.audio is not None:
                try:
                    model_response.audio = AudioOutput(
                        id=delta.audio.id,
                        content=delta.audio.data,
                        expires_at=delta.audio.expires_at,
                        transcript=delta.audio.transcript,
                    )
                except Exception as e:
                    logger.warning(f"Error processing audio: {e}")

<<<<<<< HEAD
            if has_content:
                return model_response
        elif response.usage is not None:
            return ModelResponse(response_usage=response.usage)
        return None
=======
        # Add usage metrics if present
        if response_delta.usage is not None:
            model_response.response_usage = response_delta.usage

        return model_response
>>>>>>> 88025bbb
<|MERGE_RESOLUTION|>--- conflicted
+++ resolved
@@ -447,11 +447,7 @@
                     tool_call_entry["type"] = _tool_call_type
         return tool_calls
 
-<<<<<<< HEAD
-    def parse_model_response(self, response: Union[ChatCompletion, ParsedChatCompletion]) -> ModelResponse:
-=======
     def parse_provider_response(self, response: Union[ChatCompletion, ParsedChatCompletion]) -> ModelResponse:
->>>>>>> 88025bbb
         """
         Parse the OpenAI response into a ModelResponse.
 
@@ -519,26 +515,11 @@
 
         return model_response
 
-<<<<<<< HEAD
-    def parse_model_response_chunk(self, response: ChatCompletionChunk) -> Optional[ModelResponse]:
-=======
     def parse_provider_response_delta(self, response_delta: ChatCompletionChunk) -> ModelResponse:
->>>>>>> 88025bbb
         """
         Parse the OpenAI streaming response into a ModelResponse.
 
         Args:
-<<<<<<< HEAD
-            response: Response from invoke_stream() method
-
-        Returns:
-            Optional[ModelResponse]: Parsed response data
-        """
-        if response.choices and len(response.choices) > 0:
-            has_content = False
-            model_response = ModelResponse()
-            delta: ChoiceDelta = response.choices[0].delta
-=======
             response_delta: Raw response chunk from OpenAI
 
         Returns:
@@ -547,26 +528,14 @@
         model_response = ModelResponse()
         if response_delta.choices and len(response_delta.choices) > 0:
             delta: ChoiceDelta = response_delta.choices[0].delta
->>>>>>> 88025bbb
 
             # Add content
             if delta.content is not None:
                 model_response.content = delta.content
-<<<<<<< HEAD
-                has_content = True
-
-            # Add tool calls
-            if delta.tool_calls is not None and len(delta.tool_calls) > 0:
-                try:
-                    model_response.tool_calls = [t.model_dump() for t in delta.tool_calls]
-                except Exception as e:
-                    logger.warning(f"Error processing tool calls: {e}")
-=======
 
             # Add tool calls
             if delta.tool_calls is not None:
                 model_response.tool_calls = delta.tool_calls  # type: ignore
->>>>>>> 88025bbb
 
             # Add audio if present
             if hasattr(delta, "audio") and delta.audio is not None:
@@ -580,16 +549,8 @@
                 except Exception as e:
                     logger.warning(f"Error processing audio: {e}")
 
-<<<<<<< HEAD
-            if has_content:
-                return model_response
-        elif response.usage is not None:
-            return ModelResponse(response_usage=response.usage)
-        return None
-=======
         # Add usage metrics if present
         if response_delta.usage is not None:
             model_response.response_usage = response_delta.usage
 
-        return model_response
->>>>>>> 88025bbb
+        return model_response