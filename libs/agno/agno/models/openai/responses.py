--- conflicted
+++ resolved
@@ -53,11 +53,7 @@
     truncation: Optional[Literal["auto", "disabled"]] = None
     user: Optional[str] = None
     service_tier: Optional[Literal["auto", "default", "flex", "priority"]] = None
-<<<<<<< HEAD
     strict_output: bool = True  # When True, guarantees schema adherence for structured outputs. When False, attempts to follow schema as a guide but may occasionally deviate
-=======
-    strict: bool = True  # When True, guarantees schema adherence for structured outputs. When False, attempts to follow schema as a guide but may occasionally deviate
->>>>>>> a96adef2
     extra_headers: Optional[Any] = None
     extra_query: Optional[Any] = None
     extra_body: Optional[Any] = None
@@ -234,11 +230,7 @@
                     "type": "json_schema",
                     "name": response_format.__name__,
                     "schema": schema,
-<<<<<<< HEAD
                     "strict": self.strict_output,
-=======
-                    "strict": self.strict,
->>>>>>> a96adef2
                 }
             else:
                 # JSON mode
