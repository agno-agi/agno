from dataclasses import dataclass
from os import getenv
from typing import Any, Dict, List, Optional, Type, Union

from agno.exceptions import ModelProviderError
from agno.models.message import Citations, UrlCitation
from agno.models.response import ModelResponse
from agno.utils.log import log_warning

try:
    from openai.types.chat.chat_completion import ChatCompletion
    from openai.types.chat.chat_completion_chunk import (
        ChatCompletionChunk,
        ChoiceDelta,
    )
    from openai.types.chat.parsed_chat_completion import ParsedChatCompletion
except ModuleNotFoundError:
    raise ImportError("`openai` not installed. Please install using `pip install openai`")

from agno.models.openai.like import OpenAILike


@dataclass
class Perplexity(OpenAILike):
    """
    A class for using models hosted on Perplexity.

    Attributes:
        id (str): The model id. Defaults to "sonar".
        name (str): The model name. Defaults to "Perplexity".
        provider (str): The provider name. Defaults to "Perplexity".
        api_key (Optional[str]): The API key.
        base_url (str): The base URL. Defaults to "https://api.perplexity.ai/chat/completions".
        max_tokens (int): The maximum number of tokens. Defaults to 1024.
    """

    id: str = "sonar"
    name: str = "Perplexity"
    provider: str = "Perplexity"

    api_key: Optional[str] = getenv("PERPLEXITY_API_KEY")
    base_url: str = "https://api.perplexity.ai/"
    max_tokens: int = 1024
    top_k: Optional[float] = None

    supports_native_structured_outputs: bool = False
    supports_json_schema_outputs: bool = True

    def get_request_kwargs(
        self,
        response_format: Optional[Union[Dict, Type[BaseModel]]] = None,
        tools: Optional[List[Dict[str, Any]]] = None,
        tool_choice: Optional[str] = None,
    ) -> Dict[str, Any]:
        """
        Returns keyword arguments for API requests.
        """
        # Define base request parameters
        base_params: Dict[str, Any] = {
            "max_tokens": self.max_tokens,
            "temperature": self.temperature,
            "top_p": self.top_p,
            "top_k": self.top_k,
            "presence_penalty": self.presence_penalty,
            "frequency_penalty": self.frequency_penalty,
        }

<<<<<<< HEAD
        if response_format and isinstance(response_format, type) and issubclass(response_format, BaseModel):
            base_params["response_format"] = {
                "type": "json_schema",
                "json_schema": {"schema": response_format.model_json_schema()},
            }
=======
        if self.response_format is not None:
            base_params["response_format"] = self.response_format
>>>>>>> 92bfb00a

        # Filter out None values
        request_params = {k: v for k, v in base_params.items() if v is not None}
        # Add additional request params if provided
        if self.request_params:
            request_params.update(self.request_params)
        return request_params

    def parse_provider_response(
        self,
        response: Union[ChatCompletion, ParsedChatCompletion],
        response_format: Optional[Union[Dict, Type[BaseModel]]] = None,
    ) -> ModelResponse:
        """
<<<<<<< HEAD
        Parse the OpenAI response into a ModelResponse.
=======
        Parse the Perplexity response into a ModelResponse.

        Args:
            response: Response from invoke() method

        Returns:
            ModelResponse: Parsed response data
>>>>>>> 92bfb00a
        """
        model_response = ModelResponse()

        if hasattr(response, "error") and response.error:
            raise ModelProviderError(
                message=response.error.get("message", "Unknown model error"),
                model_name=self.name,
                model_id=self.id,
            )

        # Get response message
        response_message = response.choices[0].message

<<<<<<< HEAD
        # Parse structured outputs if enabled
        try:
            if response_format is not None and issubclass(response_format, BaseModel):
                parsed_object = response_message.parsed  # type: ignore
                if parsed_object is not None:
                    model_response.parsed = parsed_object
        except Exception as e:
            log_warning(f"Error retrieving structured outputs: {e}")

=======
>>>>>>> 92bfb00a
        # Add role
        if response_message.role is not None:
            model_response.role = response_message.role

        # Add content
        if response_message.content is not None:
            model_response.content = response_message.content

        # Add tool calls
        if response_message.tool_calls is not None and len(response_message.tool_calls) > 0:
            try:
                model_response.tool_calls = [t.model_dump() for t in response_message.tool_calls]
            except Exception as e:
                log_warning(f"Error processing tool calls: {e}")

        # Add citations if present
        if hasattr(response, "citations") and response.citations is not None:
            model_response.citations = Citations(
                urls=[UrlCitation(url=c) for c in response.citations],
            )

        if response.usage is not None:
            model_response.response_usage = response.usage

        return model_response

    def parse_provider_response_delta(self, response_delta: ChatCompletionChunk) -> ModelResponse:
        """
        Parse the Perplexity streaming response into a ModelResponse.

        Args:
            response_delta: Raw response chunk from Perplexity

        Returns:
            ProviderResponse: Iterator of parsed response data
        """
        model_response = ModelResponse()
        if response_delta.choices and len(response_delta.choices) > 0:
            delta: ChoiceDelta = response_delta.choices[0].delta

            # Add content
            if delta.content is not None:
                model_response.content = delta.content

            # Add tool calls
            if delta.tool_calls is not None:
                model_response.tool_calls = delta.tool_calls  # type: ignore

        # Add citations if present
        if hasattr(response_delta, "citations") and response_delta.citations is not None:
            model_response.citations = Citations(
                urls=[UrlCitation(url=c) for c in response_delta.citations],
            )

        # Add usage metrics if present
        if response_delta.usage is not None:
            model_response.response_usage = response_delta.usage

        return model_response<|MERGE_RESOLUTION|>--- conflicted
+++ resolved
@@ -1,6 +1,8 @@
 from dataclasses import dataclass
 from os import getenv
 from typing import Any, Dict, List, Optional, Type, Union
+
+from pydantic import BaseModel
 
 from agno.exceptions import ModelProviderError
 from agno.models.message import Citations, UrlCitation
@@ -65,16 +67,8 @@
             "frequency_penalty": self.frequency_penalty,
         }
 
-<<<<<<< HEAD
-        if response_format and isinstance(response_format, type) and issubclass(response_format, BaseModel):
-            base_params["response_format"] = {
-                "type": "json_schema",
-                "json_schema": {"schema": response_format.model_json_schema()},
-            }
-=======
-        if self.response_format is not None:
-            base_params["response_format"] = self.response_format
->>>>>>> 92bfb00a
+        if response_format is not None:
+            base_params["response_format"] = response_format
 
         # Filter out None values
         request_params = {k: v for k, v in base_params.items() if v is not None}
@@ -86,12 +80,9 @@
     def parse_provider_response(
         self,
         response: Union[ChatCompletion, ParsedChatCompletion],
-        response_format: Optional[Union[Dict, Type[BaseModel]]] = None,
+        **kwargs
     ) -> ModelResponse:
         """
-<<<<<<< HEAD
-        Parse the OpenAI response into a ModelResponse.
-=======
         Parse the Perplexity response into a ModelResponse.
 
         Args:
@@ -99,7 +90,6 @@
 
         Returns:
             ModelResponse: Parsed response data
->>>>>>> 92bfb00a
         """
         model_response = ModelResponse()
 
@@ -113,18 +103,6 @@
         # Get response message
         response_message = response.choices[0].message
 
-<<<<<<< HEAD
-        # Parse structured outputs if enabled
-        try:
-            if response_format is not None and issubclass(response_format, BaseModel):
-                parsed_object = response_message.parsed  # type: ignore
-                if parsed_object is not None:
-                    model_response.parsed = parsed_object
-        except Exception as e:
-            log_warning(f"Error retrieving structured outputs: {e}")
-
-=======
->>>>>>> 92bfb00a
         # Add role
         if response_message.role is not None:
             model_response.role = response_message.role
