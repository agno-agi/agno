from dataclasses import asdict, dataclass, field
from enum import Enum
from time import time
from typing import Any, Dict, List, Optional

from agno.media import AudioResponse, ImageArtifact
from agno.models.message import Citations, MessageMetrics
from agno.tools.function import UserInputField


class ModelResponseEvent(str, Enum):
    """Events that can be sent by the model provider"""

    tool_call_paused = "ToolCallPaused"
    tool_call_started = "ToolCallStarted"
    tool_call_completed = "ToolCallCompleted"
    assistant_response = "AssistantResponse"


@dataclass
class ToolExecution:
    """Execution of a tool"""

    tool_call_id: Optional[str] = None
    tool_name: Optional[str] = None
    tool_args: Optional[Dict[str, Any]] = None
    tool_call_error: Optional[bool] = None
    result: Optional[str] = None
    metrics: Optional[MessageMetrics] = None

    # If True, the agent will stop executing after this tool call.
    stop_after_tool_call: bool = False

    created_at: int = int(time())

    requires_confirmation: Optional[bool] = None
    confirmed: Optional[bool] = None
    confirmation_note: Optional[str] = None

    requires_user_input: Optional[bool] = None
    user_input_schema: Optional[List[UserInputField]] = None

    requires_user_input: Optional[bool] = None
    user_input_schema: Optional[List[UserInputField]] = None

    external_execution_required: Optional[bool] = None

    @property
    def is_paused(self) -> bool:
        return bool(self.requires_confirmation or self.requires_user_input or self.external_execution_required)

<<<<<<< HEAD
    def to_dict(self) -> Dict[str, Any]:
        _dict = asdict(self)
        if self.metrics is not None:
            _dict["metrics"] = self.metrics._to_dict()
        return _dict

=======
>>>>>>> 87d1171c

@dataclass
class ModelResponse:
    """Response from the model provider"""

    role: Optional[str] = None

    content: Optional[str] = None
    parsed: Optional[Any] = None
    audio: Optional[AudioResponse] = None
    image: Optional[ImageArtifact] = None

    # Model tool calls
    tool_calls: List[Dict[str, Any]] = field(default_factory=list)

    # Actual tool executions
    tool_executions: Optional[List[ToolExecution]] = field(default_factory=list)

    event: str = ModelResponseEvent.assistant_response.value

    provider_data: Optional[Dict[str, Any]] = None

    thinking: Optional[str] = None
    redacted_thinking: Optional[str] = None
    reasoning_content: Optional[str] = None

    citations: Optional[Citations] = None

    response_usage: Optional[Any] = None

    created_at: int = int(time())

    extra: Optional[Dict[str, Any]] = None


class FileType(str, Enum):
    MP4 = "mp4"
    GIF = "gif"
    MP3 = "mp3"<|MERGE_RESOLUTION|>--- conflicted
+++ resolved
@@ -49,15 +49,12 @@
     def is_paused(self) -> bool:
         return bool(self.requires_confirmation or self.requires_user_input or self.external_execution_required)
 
-<<<<<<< HEAD
     def to_dict(self) -> Dict[str, Any]:
         _dict = asdict(self)
         if self.metrics is not None:
             _dict["metrics"] = self.metrics._to_dict()
         return _dict
 
-=======
->>>>>>> 87d1171c
 
 @dataclass
 class ModelResponse:
