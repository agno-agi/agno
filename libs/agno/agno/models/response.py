from dataclasses import asdict, dataclass, field
from enum import Enum
from time import time
from typing import Any, Dict, List, Optional

from agno.media import AudioResponse, ImageArtifact
from agno.models.message import Citations
from agno.models.metrics import Metrics
from agno.tools.function import UserInputField


class ModelResponseEvent(str, Enum):
    """Events that can be sent by the model provider"""

    tool_call_paused = "ToolCallPaused"
    tool_call_started = "ToolCallStarted"
    tool_call_completed = "ToolCallCompleted"
    assistant_response = "AssistantResponse"


@dataclass
class ToolExecution:
    """Execution of a tool"""

    tool_call_id: Optional[str] = None
    tool_name: Optional[str] = None
    tool_args: Optional[Dict[str, Any]] = None
    tool_call_error: Optional[bool] = None
    result: Optional[str] = None
    metrics: Optional[Metrics] = None

    # If True, the agent will stop executing after this tool call.
    stop_after_tool_call: bool = False

    created_at: int = int(time())

    requires_confirmation: Optional[bool] = None
    confirmed: Optional[bool] = None
    confirmation_note: Optional[str] = None

    requires_user_input: Optional[bool] = None
    user_input_schema: Optional[List[UserInputField]] = None
    answered: Optional[bool] = None

    external_execution_required: Optional[bool] = None

    @property
    def is_paused(self) -> bool:
        return bool(self.requires_confirmation or self.requires_user_input or self.external_execution_required)

    def to_dict(self) -> Dict[str, Any]:
        _dict = asdict(self)
        if self.metrics is not None:
            _dict["metrics"] = self.metrics.to_dict()

        if self.user_input_schema is not None:
            _dict["user_input_schema"] = [field.to_dict() for field in self.user_input_schema]

        return _dict

    @classmethod
    def from_dict(cls, data: Dict[str, Any]) -> "ToolExecution":
        return cls(
            tool_call_id=data.get("tool_call_id"),
            tool_name=data.get("tool_name"),
            tool_args=data.get("tool_args"),
            tool_call_error=data.get("tool_call_error"),
            result=data.get("result"),
            stop_after_tool_call=data.get("stop_after_tool_call", False),
            requires_confirmation=data.get("requires_confirmation"),
            confirmed=data.get("confirmed"),
            confirmation_note=data.get("confirmation_note"),
            requires_user_input=data.get("requires_user_input"),
            user_input_schema=[UserInputField.from_dict(field) for field in data.get("user_input_schema") or []]
            if "user_input_schema" in data
            else None,
            external_execution_required=data.get("external_execution_required"),
            metrics=Metrics(**(data.get("metrics", {}) or {})),
        )


@dataclass
class ModelResponse:
    """Response from the model provider"""

    role: Optional[str] = None

    content: Optional[Any] = None
    parsed: Optional[Any] = None
    audio: Optional[AudioResponse] = None
    image: Optional[ImageArtifact] = None

    # Model tool calls
    tool_calls: List[Dict[str, Any]] = field(default_factory=list)

    # Actual tool executions
    tool_executions: Optional[List[ToolExecution]] = field(default_factory=list)

    event: str = ModelResponseEvent.assistant_response.value

    provider_data: Optional[Dict[str, Any]] = None

    thinking: Optional[str] = None
    redacted_thinking: Optional[str] = None
    reasoning_content: Optional[str] = None

    citations: Optional[Citations] = None

    response_usage: Optional[Any] = None

    created_at: int = int(time())

<<<<<<< HEAD
    metadata: Optional[Dict[str, Any]] = None
    
    updated_session_state: Optional[Dict[str, Any]] = None
=======
    extra: Optional[Dict[str, Any]] = None
>>>>>>> 820540e4


class FileType(str, Enum):
    MP4 = "mp4"
    GIF = "gif"
    MP3 = "mp3"<|MERGE_RESOLUTION|>--- conflicted
+++ resolved
@@ -110,13 +110,9 @@
 
     created_at: int = int(time())
 
-<<<<<<< HEAD
-    metadata: Optional[Dict[str, Any]] = None
+    extra: Optional[Dict[str, Any]] = None
     
     updated_session_state: Optional[Dict[str, Any]] = None
-=======
-    extra: Optional[Dict[str, Any]] = None
->>>>>>> 820540e4
 
 
 class FileType(str, Enum):
