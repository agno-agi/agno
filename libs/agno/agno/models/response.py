from dataclasses import dataclass, field
from enum import Enum
from time import time
from typing import Any, Dict, List, Optional

from agno.media import AudioOutput


class ModelResponseEvent(str, Enum):
    """Events that can be sent by the model provider"""

    tool_call_started = "ToolCallStarted"
    tool_call_completed = "ToolCallCompleted"
    assistant_response = "AssistantResponse"


@dataclass
class ModelResponse:
    """Response from the model provider"""

    role: Optional[str] = None
<<<<<<< HEAD
    content: Optional[str] = None
    parsed: Optional[Any] = None
    audio: Optional[AudioOutput] = None
    tool_calls: Optional[List[Dict[str, Any]]] = None
    response_usage: Optional[Any] = None
    extra: Optional[Dict[str, Any]] = field(default_factory=dict)
=======

    content: Optional[str] = None
    parsed: Optional[Any] = None
    audio: Optional[AudioOutput] = None
    tool_calls: List[Dict[str, Any]] = field(default_factory=list)
>>>>>>> 88025bbb
    event: str = ModelResponseEvent.assistant_response.value

<<<<<<< HEAD

@dataclass
class ProviderResponse:
    """Response parsed from the response that the model provider returns"""
=======
    reasoning_content: Optional[str] = None
>>>>>>> 88025bbb

    response_usage: Optional[Any] = None

    created_at: int = int(time())

    extra: Dict[str, Any] = field(default_factory=dict)



class FileType(str, Enum):
    MP4 = "mp4"
    GIF = "gif"<|MERGE_RESOLUTION|>--- conflicted
+++ resolved
@@ -19,30 +19,14 @@
     """Response from the model provider"""
 
     role: Optional[str] = None
-<<<<<<< HEAD
-    content: Optional[str] = None
-    parsed: Optional[Any] = None
-    audio: Optional[AudioOutput] = None
-    tool_calls: Optional[List[Dict[str, Any]]] = None
-    response_usage: Optional[Any] = None
-    extra: Optional[Dict[str, Any]] = field(default_factory=dict)
-=======
 
     content: Optional[str] = None
     parsed: Optional[Any] = None
     audio: Optional[AudioOutput] = None
     tool_calls: List[Dict[str, Any]] = field(default_factory=list)
->>>>>>> 88025bbb
     event: str = ModelResponseEvent.assistant_response.value
 
-<<<<<<< HEAD
-
-@dataclass
-class ProviderResponse:
-    """Response parsed from the response that the model provider returns"""
-=======
     reasoning_content: Optional[str] = None
->>>>>>> 88025bbb
 
     response_usage: Optional[Any] = None
 
