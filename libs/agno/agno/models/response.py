from dataclasses import dataclass, field
from enum import Enum
from time import time
<<<<<<< HEAD
from typing import Any, Dict, List, Literal, Optional
=======
from typing import Any, Dict, List, Optional
>>>>>>> 0de73973

from agno.media import AudioOutput


class ModelResponseEvent(str, Enum):
    """Events that can be sent by the Model.response() method"""

    tool_call_started = "ToolCallStarted"
    tool_call_completed = "ToolCallCompleted"
    assistant_response = "AssistantResponse"


@dataclass
class ModelResponse:
    """Response returned by Model.response()"""

    role: Optional[str] = None

    content: Optional[str] = None
    parsed: Optional[Any] = None
    audio: Optional[AudioOutput] = None
    tool_calls: List[Dict[str, Any]] = field(default_factory=list)
    event: str = ModelResponseEvent.assistant_response.value

    reasoning_content: Optional[str] = None

    response_usage: Optional[Any] = None

    created_at: int = int(time())

    extra: Dict[str, Any] = field(default_factory=dict)


class FileType(str, Enum):
    MP4 = "mp4"
    GIF = "gif"<|MERGE_RESOLUTION|>--- conflicted
+++ resolved
@@ -1,11 +1,7 @@
 from dataclasses import dataclass, field
 from enum import Enum
 from time import time
-<<<<<<< HEAD
-from typing import Any, Dict, List, Literal, Optional
-=======
 from typing import Any, Dict, List, Optional
->>>>>>> 0de73973
 
 from agno.media import AudioOutput
 
