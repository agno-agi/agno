--- conflicted
+++ resolved
@@ -1,8 +1,3 @@
-<<<<<<< HEAD
-=======
-from agno.models.base import Model
->>>>>>> c1bf3473
-
 from agno.models.base import Model
 
 # TODO: add all supported models
@@ -10,14 +5,6 @@
     """Return the right Agno model instance given a pair of model provider and id"""
     if model_provider == "openai":
         from agno.models.openai import OpenAIChat
-<<<<<<< HEAD
-        return OpenAIChat(id=model_id)
-    elif model_provider == "anthropic":
-        from agno.models.anthropic import Claude
-        return Claude(id=model_id)
-    elif model_provider == "gemini":
-        from agno.models.google import Gemini   
-=======
 
         return OpenAIChat(id=model_id)
     elif model_provider == "anthropic":
@@ -27,7 +14,6 @@
     elif model_provider == "gemini":
         from agno.models.google import Gemini
 
->>>>>>> c1bf3473
         return Gemini(id=model_id)
     else:
         raise ValueError(f"Model provider {model_provider} not supported")