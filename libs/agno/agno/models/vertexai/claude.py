--- conflicted
+++ resolved
@@ -5,14 +5,10 @@
 from agno.models.anthropic import Claude as AnthropicClaude
 
 try:
-<<<<<<< HEAD
-    from anthropic import AnthropicVertex, AsyncAnthropicVertex
-=======
     from anthropic import AnthropicVertex as AnthropicClient
     from anthropic import (
         AsyncAnthropicVertex as AsyncAnthropicClient,
     )
->>>>>>> 72a156e3
 except ImportError as e:
     raise ImportError("`anthropic` not installed. Please install it with `pip install anthropic`") from e
 
