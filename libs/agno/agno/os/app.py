--- conflicted
+++ resolved
@@ -55,14 +55,9 @@
     setup_tracing_for_os,
     update_cors_middleware,
 )
-<<<<<<< HEAD
 from agno.remote.base import RemoteDb, RemoteKnowledge
 from agno.team import RemoteTeam, Team
-from agno.utils.log import log_debug, log_error, log_warning
-=======
-from agno.team.team import Team
-from agno.utils.log import log_debug, log_error, log_info, log_warning
->>>>>>> 2b86f3f6
+from agno.utils.log import log_debug, log_error, log_warning, log_info
 from agno.utils.string import generate_id, generate_id_from_name
 from agno.workflow import RemoteWorkflow, Workflow
 
