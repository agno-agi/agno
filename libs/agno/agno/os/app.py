from contextlib import asynccontextmanager
from functools import partial
from os import getenv
from typing import Any, Dict, List, Optional, Set, Union
from uuid import uuid4

from fastapi import APIRouter, FastAPI, HTTPException
from fastapi.responses import JSONResponse
from fastapi.routing import APIRoute
from rich import box
from rich.panel import Panel
from starlette.requests import Request

from agno.agent.agent import Agent
from agno.os.config import (
    AgentOSConfig,
    AppConfig,
    DatabaseConfig,
    EvalsConfig,
    EvalsDomainConfig,
    KnowledgeConfig,
    KnowledgeDomainConfig,
    MemoryConfig,
    MemoryDomainConfig,
    MetricsConfig,
    MetricsDomainConfig,
    SessionConfig,
    SessionDomainConfig,
)
from agno.os.interfaces.base import BaseInterface
from agno.os.router import get_base_router, get_websocket_router
from agno.os.routers.evals import get_eval_router
from agno.os.routers.health import get_health_router
from agno.os.routers.home import get_home_router
from agno.os.routers.knowledge import get_knowledge_router
from agno.os.routers.memory import get_memory_router
from agno.os.routers.metrics import get_metrics_router
from agno.os.routers.session import get_session_router
from agno.os.settings import AgnoAPISettings
from agno.os.utils import update_cors_middleware
from agno.team.team import Team
from agno.utils.log import logger
from agno.utils.string import generate_id, generate_id_from_name
from agno.workflow.workflow import Workflow


@asynccontextmanager
async def mcp_lifespan(app, mcp_tools):
    """Manage MCP connection lifecycle inside a FastAPI app"""
    # Startup logic: connect to all contextual MCP servers
    for tool in mcp_tools:
        await tool.connect()

    yield

    # Shutdown logic: Close all contextual MCP connections
    for tool in mcp_tools:
        await tool.close()


class AgentOS:
    def __init__(
        self,
        id: Optional[str] = None,
        os_id: Optional[str] = None,  # Deprecated
        name: Optional[str] = None,
        description: Optional[str] = None,
        version: Optional[str] = None,
        agents: Optional[List[Agent]] = None,
        teams: Optional[List[Team]] = None,
        workflows: Optional[List[Workflow]] = None,
        interfaces: Optional[List[BaseInterface]] = None,
        config: Optional[Union[str, AgentOSConfig]] = None,
        settings: Optional[AgnoAPISettings] = None,
        lifespan: Optional[Any] = None,
        enable_mcp: bool = False,
        fastapi_app: Optional[FastAPI] = None,  # Deprecated
        replace_routes: bool = True,  # Deprecated
        app_config: Optional[AppConfig] = None,
        telemetry: bool = True,
    ):
        """Initialize AgentOS.

        Args:
            id: Unique identifier for this AgentOS instance
            name: Name of the AgentOS instance
            description: Description of the AgentOS instance
            version: Version of the AgentOS instance
            agents: List of agents to include in the OS
            teams: List of teams to include in the OS
            workflows: List of workflows to include in the OS
            interfaces: List of interfaces to include in the OS
            config: Configuration file path or AgentOSConfig instance
            settings: API settings for the OS
            lifespan: Optional lifespan context manager for the FastAPI app
            enable_mcp: Whether to enable MCP (Model Context Protocol)
            app_config: Configuration for the App of the AgentOS. Allows you to configure a custom FastAPI app and how it behaves.
            telemetry: Whether to enable telemetry
        """
        if not agents and not workflows and not teams:
            raise ValueError("Either agents, teams or workflows must be provided.")

        self.config = self._load_yaml_config(config) if isinstance(config, str) else config

        self.agents: Optional[List[Agent]] = agents
        self.workflows: Optional[List[Workflow]] = workflows
        self.teams: Optional[List[Team]] = teams
        self.interfaces = interfaces or []

        self.settings: AgnoAPISettings = settings or AgnoAPISettings()

        self._app_set = False

        if app_config:
            self.custom_app: Optional[FastAPI] = app_config.app
            self._app_set = True
            self.preserve_conflicting_routes = app_config.preserve_conflicting_routes
        elif fastapi_app:
            self.custom_app = fastapi_app
            self._app_set = True
            self.preserve_conflicting_routes = not replace_routes
        else:
            self.custom_app = None
            self._app_set = False
            self.preserve_conflicting_routes = True

        self.interfaces = interfaces or []

        self.name = name

        self.id = id or os_id
        if not self.id:
            self.id = generate_id(self.name) if self.name else str(uuid4())

        self.version = version
        self.description = description

        self.telemetry = telemetry

        self.enable_mcp = enable_mcp
        self.lifespan = lifespan

        # List of all MCP tools used inside the AgentOS
        self.mcp_tools = []

        if self.agents:
            for agent in self.agents:
                # Track all MCP tools to later handle their connection
                if agent.tools:
                    for tool in agent.tools:
                        # Checking if the tool is a MCPTools or MultiMCPTools instance
                        type_name = type(tool).__name__
                        if type_name in ("MCPTools", "MultiMCPTools"):
                            self.mcp_tools.append(tool)

                agent.initialize_agent()

                # Required for the built-in routes to work
                agent.store_events = True

        if self.teams:
            for team in self.teams:
                # Track all MCP tools to later handle their connection
                if team.tools:
                    for tool in team.tools:
                        # Checking if the tool is a MCPTools or MultiMCPTools instance
                        type_name = type(tool).__name__
                        if type_name in ("MCPTools", "MultiMCPTools"):
                            self.mcp_tools.append(tool)

                team.initialize_team()

                # Required for the built-in routes to work
                team.store_events = True

                for member in team.members:
                    if isinstance(member, Agent):
                        member.team_id = None
                        member.initialize_agent()
                    elif isinstance(member, Team):
                        member.initialize_team()

        if self.workflows:
            for workflow in self.workflows:
                # TODO: track MCP tools in workflow members
                if not workflow.id:
                    workflow.id = generate_id_from_name(workflow.name)

        if self.telemetry:
            from agno.api.os import OSLaunch, log_os_telemetry

            log_os_telemetry(launch=OSLaunch(os_id=self.id, data=self._get_telemetry_data()))

    def _make_app(self, lifespan: Optional[Any] = None) -> FastAPI:
        # Adjust the FastAPI app lifespan to handle MCP connections if relevant
        app_lifespan = lifespan
        if self.mcp_tools is not None:
            mcp_tools_lifespan = partial(mcp_lifespan, mcp_tools=self.mcp_tools)
            # If there is already a lifespan, combine it with the MCP lifespan
            if lifespan is not None:
                # Combine both lifespans
                @asynccontextmanager
                async def combined_lifespan(app: FastAPI):
                    # Run both lifespans
                    async with lifespan(app):  # type: ignore
                        async with mcp_tools_lifespan(app):  # type: ignore
                            yield

                app_lifespan = combined_lifespan  # type: ignore
            else:
                app_lifespan = mcp_tools_lifespan

        return FastAPI(
            title=self.name or "Agno AgentOS",
            version=self.version or "1.0.0",
            description=self.description or "An agent operating system.",
            docs_url="/docs" if self.settings.docs_enabled else None,
            redoc_url="/redoc" if self.settings.docs_enabled else None,
            openapi_url="/openapi.json" if self.settings.docs_enabled else None,
            lifespan=app_lifespan,
        )

    def get_app(self) -> FastAPI:
        if self.custom_app:
            fastapi_app = self.custom_app
        else:
            if self.enable_mcp:
                from contextlib import asynccontextmanager

                from agno.os.mcp import get_mcp_server

                self.mcp_app = get_mcp_server(self)

                final_lifespan = self.mcp_app.lifespan
                if self.lifespan is not None:
                    # Combine both lifespans
                    @asynccontextmanager
                    async def combined_lifespan(app: FastAPI):
                        # Run both lifespans
                        async with self.lifespan(app):  # type: ignore
                            async with self.mcp_app.lifespan(app):  # type: ignore
                                yield

                    final_lifespan = combined_lifespan  # type: ignore

                fastapi_app = self._make_app(lifespan=final_lifespan)
            else:
                fastapi_app = self._make_app(lifespan=self.lifespan)

        # Add routes with conflict detection
        self._add_router(fastapi_app, get_base_router(self, settings=self.settings))
        self._add_router(fastapi_app, get_websocket_router(self, settings=self.settings))
        self._add_router(fastapi_app, get_health_router())

        for interface in self.interfaces:
            interface_router = interface.get_router()
            self._add_router(fastapi_app, interface_router)

        self._auto_discover_databases()
        self._auto_discover_knowledge_instances()

        routers = [
            get_session_router(dbs=self.dbs),
            get_memory_router(dbs=self.dbs),
            get_eval_router(dbs=self.dbs, agents=self.agents, teams=self.teams),
            get_metrics_router(dbs=self.dbs),
            get_knowledge_router(knowledge_instances=self.knowledge_instances),
        ]

        for router in routers:
            self._add_router(fastapi_app, router)

        # Mount MCP if needed
        if self.enable_mcp and self.mcp_app:
            fastapi_app.mount("/", self.mcp_app)
        else:
            # Add the home router
            self._add_router(fastapi_app, get_home_router(self))

        # Add middleware (only if app is not set)
        if not self._app_set:

            @fastapi_app.exception_handler(HTTPException)
            async def http_exception_handler(request: Request, exc: HTTPException) -> JSONResponse:
                return JSONResponse(
                    status_code=exc.status_code,
                    content={"detail": str(exc.detail)},
                )

            async def general_exception_handler(request: Request, call_next):
                try:
                    return await call_next(request)
                except Exception as e:
                    return JSONResponse(
                        status_code=e.status_code if hasattr(e, "status_code") else 500,  # type: ignore
                        content={"detail": str(e)},
                    )

            fastapi_app.middleware("http")(general_exception_handler)

<<<<<<< HEAD
            fastapi_app.add_middleware(
                CORSMiddleware,
                allow_origins=self.settings.cors_origin_list,  # type: ignore
                allow_credentials=True,
                allow_methods=["*"],
                allow_headers=["*"],
                expose_headers=["*"],
            )
=======
        # Update CORS middleware
        update_cors_middleware(self.fastapi_app, self.settings.cors_origin_list)  # type: ignore
>>>>>>> 55646e5c

        return fastapi_app

    def get_routes(self) -> List[Any]:
        """Retrieve all routes from the FastAPI app.

        Returns:
            List[Any]: List of routes included in the FastAPI app.
        """
        app = self.get_app()

        return app.routes

    def _get_existing_route_paths(self, fastapi_app: FastAPI) -> Dict[str, List[str]]:
        """Get all existing route paths and methods from the FastAPI app.

        Returns:
            Dict[str, List[str]]: Dictionary mapping paths to list of HTTP methods
        """
        existing_paths: Dict[str, Any] = {}
        for route in fastapi_app.routes:
            if isinstance(route, APIRoute):
                path = route.path
                methods = list(route.methods) if route.methods else []
                if path in existing_paths:
                    existing_paths[path].extend(methods)
                else:
                    existing_paths[path] = methods
        return existing_paths

    def _add_router(self, fastapi_app: FastAPI, router: APIRouter) -> None:
        """Add a router to the FastAPI app, avoiding route conflicts.

        Args:
            router: The APIRouter to add
        """
        # Get existing routes
        existing_paths = self._get_existing_route_paths(fastapi_app)

        # Check for conflicts
        conflicts = []
        conflicting_routes = []

        for route in router.routes:
            if isinstance(route, APIRoute):
                full_path = route.path
                route_methods = list(route.methods) if route.methods else []

                if full_path in existing_paths:
                    conflicting_methods: Set[str] = set(route_methods) & set(existing_paths[full_path])
                    if conflicting_methods:
                        conflicts.append({"path": full_path, "methods": list(conflicting_methods), "route": route})
                        conflicting_routes.append(route)

        if conflicts and self._app_set:
<<<<<<< HEAD
            if self.preserve_conflicting_routes:
=======
            if self.replace_routes:
                # Log warnings but still add all routes (AgentOS routes will override)
                for conflict in conflicts:
                    methods_str = ", ".join(conflict["methods"])  # type: ignore
                    logger.warning(
                        f"Route conflict detected: {methods_str} {conflict['path']} - "
                        f"AgentOS route will override existing custom route"
                    )

                # Remove conflicting routes
                for route in self.fastapi_app.routes:
                    for conflict in conflicts:
                        if isinstance(route, APIRoute):
                            if route.path == conflict["path"] and list(route.methods) == list(conflict["methods"]):  # type: ignore
                                self.fastapi_app.routes.pop(self.fastapi_app.routes.index(route))

                self.fastapi_app.include_router(router)

            else:
>>>>>>> 55646e5c
                # Skip conflicting AgentOS routes, prefer user's existing routes
                for conflict in conflicts:
                    methods_str = ", ".join(conflict["methods"])  # type: ignore
                    logger.debug(
                        f"Skipping conflicting AgentOS route: {methods_str} {conflict['path']} - "
                        f"Using existing custom route instead"
                    )

                # Create a new router without the conflicting routes
                filtered_router = APIRouter()
                for route in router.routes:
                    if route not in conflicting_routes:
                        filtered_router.routes.append(route)

                # Use the filtered router if it has any routes left
                if filtered_router.routes:
                    fastapi_app.include_router(filtered_router)

            else:
                # Log warnings but still add all routes (AgentOS routes will override)
                for conflict in conflicts:
                    methods_str = ", ".join(conflict["methods"])  # type: ignore
                    logger.warning(
                        f"Route conflict detected: {methods_str} {conflict['path']} - "
                        f"AgentOS route will override existing custom route"
                    )

                # Remove conflicting routes
                for route in fastapi_app.routes:
                    for conflict in conflicts:
                        if isinstance(route, APIRoute):
                            if route.path == conflict["path"] and list(route.methods) == list(conflict["methods"]):  # type: ignore
                                fastapi_app.routes.pop(fastapi_app.routes.index(route))

                fastapi_app.include_router(router)

        else:
            # No conflicts, add router normally
            fastapi_app.include_router(router)

    def _get_telemetry_data(self) -> Dict[str, Any]:
        """Get the telemetry data for the OS"""
        return {
            "agents": [agent.id for agent in self.agents] if self.agents else None,
            "teams": [team.id for team in self.teams] if self.teams else None,
            "workflows": [workflow.id for workflow in self.workflows] if self.workflows else None,
            "interfaces": [interface.type for interface in self.interfaces] if self.interfaces else None,
        }

    def _load_yaml_config(self, config_file_path: str) -> AgentOSConfig:
        """Load a YAML config file and return the configuration as an AgentOSConfig instance."""
        from pathlib import Path

        import yaml

        # Validate that the path points to a YAML file
        path = Path(config_file_path)
        if path.suffix.lower() not in [".yaml", ".yml"]:
            raise ValueError(f"Config file must have a .yaml or .yml extension, got: {config_file_path}")

        # Load the YAML file
        with open(config_file_path, "r") as f:
            return AgentOSConfig.model_validate(yaml.safe_load(f))

    def _auto_discover_databases(self) -> None:
        """Auto-discover the databases used by all contextual agents, teams and workflows."""
        dbs = {}
        knowledge_dbs = {}  # Track databases specifically used for knowledge

        for agent in self.agents or []:
            if agent.db:
                dbs[agent.db.id] = agent.db
            if agent.knowledge and agent.knowledge.contents_db:
                knowledge_dbs[agent.knowledge.contents_db.id] = agent.knowledge.contents_db
                # Also add to general dbs if it's used for both purposes
                if agent.knowledge.contents_db.id not in dbs:
                    dbs[agent.knowledge.contents_db.id] = agent.knowledge.contents_db

        for team in self.teams or []:
            if team.db:
                dbs[team.db.id] = team.db
            if team.knowledge and team.knowledge.contents_db:
                knowledge_dbs[team.knowledge.contents_db.id] = team.knowledge.contents_db
                # Also add to general dbs if it's used for both purposes
                if team.knowledge.contents_db.id not in dbs:
                    dbs[team.knowledge.contents_db.id] = team.knowledge.contents_db

        for workflow in self.workflows or []:
            if workflow.db:
                dbs[workflow.db.id] = workflow.db

        for interface in self.interfaces or []:
            if interface.agent and interface.agent.db:
                dbs[interface.agent.db.id] = interface.agent.db
            elif interface.team and interface.team.db:
                dbs[interface.team.db.id] = interface.team.db

        self.dbs = dbs
        self.knowledge_dbs = knowledge_dbs

    def _auto_discover_knowledge_instances(self) -> None:
        """Auto-discover the knowledge instances used by all contextual agents, teams and workflows."""
        knowledge_instances = []
        for agent in self.agents or []:
            if agent.knowledge:
                knowledge_instances.append(agent.knowledge)

        for team in self.teams or []:
            if team.knowledge:
                knowledge_instances.append(team.knowledge)

        self.knowledge_instances = knowledge_instances

    def _get_session_config(self) -> SessionConfig:
        session_config = self.config.session if self.config and self.config.session else SessionConfig()

        if session_config.dbs is None:
            session_config.dbs = []

        multiple_dbs: bool = len(self.dbs.keys()) > 1
        dbs_with_specific_config = [db.db_id for db in session_config.dbs]

        for db_id in self.dbs.keys():
            if db_id not in dbs_with_specific_config:
                session_config.dbs.append(
                    DatabaseConfig(
                        db_id=db_id,
                        domain_config=SessionDomainConfig(
                            display_name="Sessions" if not multiple_dbs else "Sessions in database '" + db_id + "'"
                        ),
                    )
                )

        return session_config

    def _get_memory_config(self) -> MemoryConfig:
        memory_config = self.config.memory if self.config and self.config.memory else MemoryConfig()

        if memory_config.dbs is None:
            memory_config.dbs = []

        multiple_dbs: bool = len(self.dbs.keys()) > 1
        dbs_with_specific_config = [db.db_id for db in memory_config.dbs]

        for db_id in self.dbs.keys():
            if db_id not in dbs_with_specific_config:
                memory_config.dbs.append(
                    DatabaseConfig(
                        db_id=db_id,
                        domain_config=MemoryDomainConfig(
                            display_name="Memory" if not multiple_dbs else "Memory in database '" + db_id + "'"
                        ),
                    )
                )

        return memory_config

    def _get_knowledge_config(self) -> KnowledgeConfig:
        knowledge_config = self.config.knowledge if self.config and self.config.knowledge else KnowledgeConfig()

        if knowledge_config.dbs is None:
            knowledge_config.dbs = []

        multiple_knowledge_dbs: bool = len(self.knowledge_dbs.keys()) > 1
        dbs_with_specific_config = [db.db_id for db in knowledge_config.dbs]

        # Only add databases that are actually used for knowledge contents
        for db_id in self.knowledge_dbs.keys():
            if db_id not in dbs_with_specific_config:
                knowledge_config.dbs.append(
                    DatabaseConfig(
                        db_id=db_id,
                        domain_config=KnowledgeDomainConfig(
                            display_name="Knowledge" if not multiple_knowledge_dbs else "Knowledge in database " + db_id
                        ),
                    )
                )

        return knowledge_config

    def _get_metrics_config(self) -> MetricsConfig:
        metrics_config = self.config.metrics if self.config and self.config.metrics else MetricsConfig()

        if metrics_config.dbs is None:
            metrics_config.dbs = []

        multiple_dbs: bool = len(self.dbs.keys()) > 1
        dbs_with_specific_config = [db.db_id for db in metrics_config.dbs]

        for db_id in self.dbs.keys():
            if db_id not in dbs_with_specific_config:
                metrics_config.dbs.append(
                    DatabaseConfig(
                        db_id=db_id,
                        domain_config=MetricsDomainConfig(
                            display_name="Metrics" if not multiple_dbs else "Metrics in database '" + db_id + "'"
                        ),
                    )
                )

        return metrics_config

    def _get_evals_config(self) -> EvalsConfig:
        evals_config = self.config.evals if self.config and self.config.evals else EvalsConfig()

        if evals_config.dbs is None:
            evals_config.dbs = []

        multiple_dbs: bool = len(self.dbs.keys()) > 1
        dbs_with_specific_config = [db.db_id for db in evals_config.dbs]

        for db_id in self.dbs.keys():
            if db_id not in dbs_with_specific_config:
                evals_config.dbs.append(
                    DatabaseConfig(
                        db_id=db_id,
                        domain_config=EvalsDomainConfig(
                            display_name="Evals" if not multiple_dbs else "Evals in database '" + db_id + "'"
                        ),
                    )
                )

        return evals_config

    def serve(
        self,
        app: Union[str, FastAPI],
        *,
        host: str = "localhost",
        port: int = 7777,
        reload: bool = False,
        workers: Optional[int] = None,
        **kwargs,
    ):
        import uvicorn

        if getenv("AGNO_API_RUNTIME", "").lower() == "stg":
            public_endpoint = "https://os-stg.agno.com/"
        else:
            public_endpoint = "https://os.agno.com/"

        # Create a terminal panel to announce OS initialization and provide useful info
        from rich.align import Align
        from rich.console import Console, Group

        panel_group = []
        panel_group.append(Align.center(f"[bold cyan]{public_endpoint}[/bold cyan]"))
        panel_group.append(
            Align.center(f"\n\n[bold dark_orange]OS running on:[/bold dark_orange] http://{host}:{port}")
        )
        if bool(self.settings.os_security_key):
            panel_group.append(Align.center("\n\n[bold chartreuse3]:lock: Security Enabled[/bold chartreuse3]"))

        console = Console()
        console.print(
            Panel(
                Group(*panel_group),
                title="AgentOS",
                expand=False,
                border_style="dark_orange",
                box=box.DOUBLE_EDGE,
                padding=(2, 2),
            )
        )

        uvicorn.run(app=app, host=host, port=port, reload=reload, workers=workers, **kwargs)<|MERGE_RESOLUTION|>--- conflicted
+++ resolved
@@ -298,19 +298,8 @@
 
             fastapi_app.middleware("http")(general_exception_handler)
 
-<<<<<<< HEAD
-            fastapi_app.add_middleware(
-                CORSMiddleware,
-                allow_origins=self.settings.cors_origin_list,  # type: ignore
-                allow_credentials=True,
-                allow_methods=["*"],
-                allow_headers=["*"],
-                expose_headers=["*"],
-            )
-=======
         # Update CORS middleware
         update_cors_middleware(self.fastapi_app, self.settings.cors_origin_list)  # type: ignore
->>>>>>> 55646e5c
 
         return fastapi_app
 
@@ -366,29 +355,7 @@
                         conflicting_routes.append(route)
 
         if conflicts and self._app_set:
-<<<<<<< HEAD
             if self.preserve_conflicting_routes:
-=======
-            if self.replace_routes:
-                # Log warnings but still add all routes (AgentOS routes will override)
-                for conflict in conflicts:
-                    methods_str = ", ".join(conflict["methods"])  # type: ignore
-                    logger.warning(
-                        f"Route conflict detected: {methods_str} {conflict['path']} - "
-                        f"AgentOS route will override existing custom route"
-                    )
-
-                # Remove conflicting routes
-                for route in self.fastapi_app.routes:
-                    for conflict in conflicts:
-                        if isinstance(route, APIRoute):
-                            if route.path == conflict["path"] and list(route.methods) == list(conflict["methods"]):  # type: ignore
-                                self.fastapi_app.routes.pop(self.fastapi_app.routes.index(route))
-
-                self.fastapi_app.include_router(router)
-
-            else:
->>>>>>> 55646e5c
                 # Skip conflicting AgentOS routes, prefer user's existing routes
                 for conflict in conflicts:
                     methods_str = ", ".join(conflict["methods"])  # type: ignore
