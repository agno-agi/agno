--- conflicted
+++ resolved
@@ -252,12 +252,9 @@
             get_session_router(dbs=self.dbs),
             get_metrics_router(dbs=self.dbs),
             get_knowledge_router(knowledge_instances=self.knowledge_instances),
-<<<<<<< HEAD
             get_traces_router(dbs=self.dbs),
-=======
             get_memory_router(dbs=self.dbs),
             get_eval_router(dbs=self.dbs, agents=self.agents, teams=self.teams),
->>>>>>> 7b4540a0
         ]
 
         # Clear all previously existing routes
