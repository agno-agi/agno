from contextlib import asynccontextmanager
from functools import partial
from os import getenv
from typing import Any, Dict, List, Optional, Union
from uuid import uuid4

from fastapi import FastAPI, HTTPException
from fastapi.responses import JSONResponse
from rich import box
from rich.panel import Panel
from starlette.middleware.cors import CORSMiddleware
from starlette.requests import Request

from agno.agent.agent import Agent
from agno.os.config import (
    AgentOSConfig,
    DatabaseConfig,
    EvalsConfig,
    EvalsDomainConfig,
    KnowledgeConfig,
    KnowledgeDomainConfig,
    MemoryConfig,
    MemoryDomainConfig,
    MetricsConfig,
    MetricsDomainConfig,
    SessionConfig,
    SessionDomainConfig,
)
from agno.os.interfaces.base import BaseInterface
from agno.os.router import get_base_router
from agno.os.routers.evals import get_eval_router
from agno.os.routers.knowledge import get_knowledge_router
from agno.os.routers.memory import get_memory_router
from agno.os.routers.metrics import get_metrics_router
from agno.os.routers.session import get_session_router
from agno.os.settings import AgnoAPISettings
from agno.os.utils import generate_id
from agno.team.team import Team
from agno.tools.mcp import MCPTools
from agno.workflow.workflow import Workflow


@asynccontextmanager
async def mcp_lifespan(app, mcp_tools: List[MCPTools]):
    """Manage MCP connection lifecycle inside a FastAPI app"""
    # Startup logic: connect to all contextual MCP servers
    for tool in mcp_tools:
        await tool.connect()

    yield

    # Shutdown logic: Close all contextual MCP connections
    for tool in mcp_tools:
        await tool.close()


class AgentOS:
    def __init__(
        self,
        os_id: Optional[str] = None,
        name: Optional[str] = None,
        description: Optional[str] = None,
        version: Optional[str] = None,
        agents: Optional[List[Agent]] = None,
        teams: Optional[List[Team]] = None,
        workflows: Optional[List[Workflow]] = None,
        interfaces: Optional[List[BaseInterface]] = None,
        config: Optional[Union[str, AgentOSConfig]] = None,
        settings: Optional[AgnoAPISettings] = None,
        fastapi_app: Optional[FastAPI] = None,
        lifespan: Optional[Any] = None,
        enable_mcp: bool = False,
        telemetry: bool = True,
    ):
        if not agents and not workflows and not teams:
            raise ValueError("Either agents, teams or workflows must be provided.")

        self.config = self._load_yaml_config(config) if isinstance(config, str) else config

        self.agents: Optional[List[Agent]] = agents
        self.workflows: Optional[List[Workflow]] = workflows
        self.teams: Optional[List[Team]] = teams
        self.interfaces = interfaces or []

        self.settings: AgnoAPISettings = settings or AgnoAPISettings()
        self.fastapi_app: Optional[FastAPI] = fastapi_app

        self.interfaces = interfaces or []

        self.os_id: Optional[str] = os_id
        self.name = name
        self.version = version
        self.description = description

        self.telemetry = telemetry

<<<<<<< HEAD
        self.enable_mcp = enable_mcp
        self.lifespan = lifespan
=======
        self.interfaces_loaded: List[Tuple[str, str]] = []
        self.mcp_tools: List[MCPTools] = []
>>>>>>> f0bac9eb

        if self.agents:
            for agent in self.agents:
                # Track all MCP tools to later handle their connection
                if agent.tools:
                    for tool in agent.tools:
                        if isinstance(tool, MCPTools):
                            self.mcp_tools.append(tool)

                agent.initialize_agent()

                # Required for the built-in routes to work
                agent.store_events = True

        if self.teams:
            for team in self.teams:
                # Track all MCP tools to later handle their connection
                if team.tools:
                    for tool in team.tools:
                        if isinstance(tool, MCPTools):
                            self.mcp_tools.append(tool)

                team.initialize_team()

                # Required for the built-in routes to work
                team.store_events = True

                for member in team.members:
                    if isinstance(member, Agent):
                        member.team_id = None
                        member.initialize_agent()
                    elif isinstance(member, Team):
                        member.initialize_team()

        if self.workflows:
            for workflow in self.workflows:
                # TODO: track MCP tools in workflow members
                if not workflow.id:
                    workflow.id = generate_id(workflow.name)

        if self.telemetry:
            from agno.api.os import OSLaunch, log_os_telemetry

            log_os_telemetry(launch=OSLaunch(os_id=self.os_id, data=self._get_telemetry_data()))

    def _make_app(self, lifespan: Optional[Any] = None) -> FastAPI:
        return FastAPI(
            title=self.name or "Agno AgentOS",
            version=self.version or "1.0.0",
            description=self.description or "An agent operating system.",
            docs_url="/docs" if self.settings.docs_enabled else None,
            redoc_url="/redoc" if self.settings.docs_enabled else None,
            openapi_url="/openapi.json" if self.settings.docs_enabled else None,
            lifespan=lifespan,
        )

    def get_app(self) -> FastAPI:
        if not self.fastapi_app:
            if self.enable_mcp:
                from contextlib import asynccontextmanager

                from agno.os.mcp import get_mcp_server

                self.mcp_app = get_mcp_server(self)

                final_lifespan = self.mcp_app.lifespan
                if self.lifespan is not None:
                    # Combine both lifespans
                    @asynccontextmanager
                    async def combined_lifespan(app: FastAPI):
                        # Run both lifespans
                        async with self.lifespan(app):  # type: ignore
                            async with self.mcp_app.lifespan(app):  # type: ignore
                                yield

                    final_lifespan = combined_lifespan  # type: ignore

                self.fastapi_app = self._make_app(lifespan=final_lifespan)
            else:
                self.fastapi_app = self._make_app(lifespan=self.lifespan)

        # Add routes
        self.fastapi_app.include_router(get_base_router(self, settings=self.settings))

        for interface in self.interfaces:
            interface_router = interface.get_router()
            self.fastapi_app.include_router(interface_router)

        self._auto_discover_databases()
        self._auto_discover_knowledge_instances()
        self._setup_routers()

        # Mount MCP if needed
        if self.enable_mcp and self.mcp_app:
            self.fastapi_app.mount("/", self.mcp_app)

        # Add middleware
        @self.fastapi_app.exception_handler(HTTPException)
        async def http_exception_handler(request: Request, exc: HTTPException) -> JSONResponse:
            return JSONResponse(
                status_code=exc.status_code,
                content={"detail": str(exc.detail)},
            )

        async def general_exception_handler(request: Request, call_next):
            try:
                return await call_next(request)
            except Exception as e:
                return JSONResponse(
                    status_code=e.status_code if hasattr(e, "status_code") else 500,  # type: ignore
                    content={"detail": str(e)},
                )

        self.fastapi_app.middleware("http")(general_exception_handler)

        self.fastapi_app.add_middleware(
            CORSMiddleware,
            allow_origins=self.settings.cors_origin_list,  # type: ignore
            allow_credentials=True,
            allow_methods=["*"],
            allow_headers=["*"],
            expose_headers=["*"],
        )

        return self.fastapi_app

    def get_routes(self) -> List[Any]:
        """Retrieve all routes from the FastAPI app.

        Returns:
            List[Any]: List of routes included in the FastAPI app.
        """
        app = self.get_app()

        return app.routes

    def _get_telemetry_data(self) -> Dict[str, Any]:
        """Get the telemetry data for the OS"""
        return {
            "agents": [agent.id for agent in self.agents] if self.agents else None,
            "teams": [team.id for team in self.teams] if self.teams else None,
            "workflows": [workflow.id for workflow in self.workflows] if self.workflows else None,
            "interfaces": [interface.type for interface in self.interfaces] if self.interfaces else None,
        }

    def _load_yaml_config(self, config_file_path: str) -> AgentOSConfig:
        """Load a YAML config file and return the configuration as an AgentOSConfig instance."""
        from pathlib import Path

        import yaml

        # Validate that the path points to a YAML file
        path = Path(config_file_path)
        if path.suffix.lower() not in [".yaml", ".yml"]:
            raise ValueError(f"Config file must have a .yaml or .yml extension, got: {config_file_path}")

        # Load the YAML file
        with open(config_file_path, "r") as f:
            return AgentOSConfig.model_validate(yaml.safe_load(f))

    def _auto_discover_databases(self) -> None:
        """Auto-discover the databases used by all contextual agents, teams and workflows."""
        dbs = {}

        for agent in self.agents or []:
            if agent.db:
                dbs[agent.db.id] = agent.db
            if agent.knowledge and agent.knowledge.contents_db:
                dbs[agent.knowledge.contents_db.id] = agent.knowledge.contents_db

        for team in self.teams or []:
            if team.db:
                dbs[team.db.id] = team.db
            if team.knowledge and team.knowledge.contents_db:
                dbs[team.knowledge.contents_db.id] = team.knowledge.contents_db

        for workflow in self.workflows or []:
            if workflow.db:
                dbs[workflow.db.id] = workflow.db

        for interface in self.interfaces or []:
            if interface.agent and interface.agent.db:
                dbs[interface.agent.db.id] = interface.agent.db
            elif interface.team and interface.team.db:
                dbs[interface.team.db.id] = interface.team.db

        self.dbs = dbs

    def _auto_discover_knowledge_instances(self) -> None:
        """Auto-discover the knowledge instances used by all contextual agents, teams and workflows."""
        knowledge_instances = []
        for agent in self.agents or []:
            if agent.knowledge:
                knowledge_instances.append(agent.knowledge)

        for team in self.teams or []:
            if team.knowledge:
                knowledge_instances.append(team.knowledge)

        self.knowledge_instances = knowledge_instances

    def _get_session_config(self) -> SessionConfig:
        session_config = self.config.session if self.config and self.config.session else SessionConfig()

        if session_config.dbs is None:
            session_config.dbs = []

        multiple_dbs: bool = len(self.dbs.keys()) > 1
        dbs_with_specific_config = [db.db_id for db in session_config.dbs]

        for db_id in self.dbs.keys():
            if db_id not in dbs_with_specific_config:
                session_config.dbs.append(
                    DatabaseConfig(
                        db_id=db_id,
                        domain_config=SessionDomainConfig(
                            display_name="Sessions" if not multiple_dbs else "Sessions in database '" + db_id + "'"
                        ),
                    )
                )

        return session_config

    def _get_memory_config(self) -> MemoryConfig:
        memory_config = self.config.memory if self.config and self.config.memory else MemoryConfig()

        if memory_config.dbs is None:
            memory_config.dbs = []

        multiple_dbs: bool = len(self.dbs.keys()) > 1
        dbs_with_specific_config = [db.db_id for db in memory_config.dbs]

        for db_id in self.dbs.keys():
            if db_id not in dbs_with_specific_config:
                memory_config.dbs.append(
                    DatabaseConfig(
                        db_id=db_id,
                        domain_config=MemoryDomainConfig(
                            display_name="Memory" if not multiple_dbs else "Memory in database '" + db_id + "'"
                        ),
                    )
                )

        return memory_config

    def _get_knowledge_config(self) -> KnowledgeConfig:
        knowledge_config = self.config.knowledge if self.config and self.config.knowledge else KnowledgeConfig()

        if knowledge_config.dbs is None:
            knowledge_config.dbs = []

        multiple_dbs: bool = len(self.dbs.keys()) > 1
        dbs_with_specific_config = [db.db_id for db in knowledge_config.dbs]

        for db_id in self.dbs.keys():
            if db_id not in dbs_with_specific_config:
                knowledge_config.dbs.append(
                    DatabaseConfig(
                        db_id=db_id,
                        domain_config=KnowledgeDomainConfig(
                            display_name="Knowledge" if not multiple_dbs else "Knowledge in database " + db_id
                        ),
                    )
                )

        return knowledge_config

    def _get_metrics_config(self) -> MetricsConfig:
        metrics_config = self.config.metrics if self.config and self.config.metrics else MetricsConfig()

        if metrics_config.dbs is None:
            metrics_config.dbs = []

        multiple_dbs: bool = len(self.dbs.keys()) > 1
        dbs_with_specific_config = [db.db_id for db in metrics_config.dbs]

        for db_id in self.dbs.keys():
            if db_id not in dbs_with_specific_config:
                metrics_config.dbs.append(
                    DatabaseConfig(
                        db_id=db_id,
                        domain_config=MetricsDomainConfig(
                            display_name="Metrics" if not multiple_dbs else "Metrics in database '" + db_id + "'"
                        ),
                    )
                )

        return metrics_config

    def _get_evals_config(self) -> EvalsConfig:
        evals_config = self.config.evals if self.config and self.config.evals else EvalsConfig()

        if evals_config.dbs is None:
            evals_config.dbs = []

        multiple_dbs: bool = len(self.dbs.keys()) > 1
        dbs_with_specific_config = [db.db_id for db in evals_config.dbs]

        for db_id in self.dbs.keys():
            if db_id not in dbs_with_specific_config:
                evals_config.dbs.append(
                    DatabaseConfig(
                        db_id=db_id,
                        domain_config=EvalsDomainConfig(
                            display_name="Evals" if not multiple_dbs else "Evals in database '" + db_id + "'"
                        ),
                    )
                )

        return evals_config

    def _setup_routers(self) -> None:
        """Add all routers to the FastAPI app."""
        if not self.dbs or not self.fastapi_app:
            return

        routers = [
            get_session_router(dbs=self.dbs),
            get_memory_router(dbs=self.dbs),
            get_eval_router(dbs=self.dbs, agents=self.agents, teams=self.teams),
            get_metrics_router(dbs=self.dbs),
            get_knowledge_router(knowledge_instances=self.knowledge_instances),
        ]

        for router in routers:
            self.fastapi_app.include_router(router)

    def set_os_id(self) -> str:
        # If os_id is already set, keep it instead of overriding with UUID
        if self.os_id is None:
            self.os_id = str(uuid4())

        return self.os_id

<<<<<<< HEAD
=======
    def get_app(self) -> FastAPI:
        if not self.fastapi_app:
            # Adjust the FastAPI app lifespan to handle MCP connections if relevant
            app_lifespan = None
            if self.mcp_tools is not None:
                app_lifespan = partial(mcp_lifespan, mcp_tools=self.mcp_tools)

            self.fastapi_app = FastAPI(
                title=self.settings.title,
                docs_url="/docs" if self.settings.docs_enabled else None,
                redoc_url="/redoc" if self.settings.docs_enabled else None,
                openapi_url="/openapi.json" if self.settings.docs_enabled else None,
                lifespan=app_lifespan,
            )

        if not self.fastapi_app:
            raise Exception("API App could not be created.")

        @self.fastapi_app.exception_handler(HTTPException)
        async def http_exception_handler(request: Request, exc: HTTPException) -> JSONResponse:
            return JSONResponse(
                status_code=exc.status_code,
                content={"detail": str(exc.detail)},
            )

        async def general_exception_handler(request: Request, call_next):
            try:
                return await call_next(request)
            except Exception as e:
                return JSONResponse(
                    status_code=e.status_code if hasattr(e, "status_code") else 500,  # type: ignore
                    content={"detail": str(e)},
                )

        self.fastapi_app.middleware("http")(general_exception_handler)

        self.fastapi_app.include_router(get_base_router(self, settings=self.settings))

        for interface in self.interfaces:
            interface_router = interface.get_router()
            self.fastapi_app.include_router(interface_router)
            self.interfaces_loaded.append((interface.type, interface.router_prefix))

        self._auto_discover_databases()
        self._auto_discover_knowledge_instances()
        self._setup_routers()

        self.fastapi_app.add_middleware(
            CORSMiddleware,
            allow_origins=self.settings.cors_origin_list,  # type: ignore
            allow_credentials=True,
            allow_methods=["*"],
            allow_headers=["*"],
            expose_headers=["*"],
        )

        return self.fastapi_app

    def get_routes(self) -> List[Any]:
        """Retrieve all routes from the FastAPI app.

        Returns:
            List[Any]: List of routes included in the FastAPI app.
        """
        app = self.get_app()

        return app.routes

>>>>>>> f0bac9eb
    def serve(
        self,
        app: Union[str, FastAPI],
        *,
        host: str = "localhost",
        port: int = 7777,
        reload: bool = False,
        **kwargs,
    ):
        import uvicorn

        if getenv("AGNO_API_RUNTIME", "").lower() == "stg":
            public_endpoint = "https://os-stg.agno.com/"
        else:
            public_endpoint = "https://os.agno.com/"

        # Create a terminal panel to announce OS initialization and provide useful info
        from rich.align import Align
        from rich.console import Console, Group

        aligned_endpoint = Align.center(f"[bold cyan]{public_endpoint}[/bold cyan]")
        connection_endpoint = f"\n\n[bold dark_orange]Running on:[/bold dark_orange] http://{host}:{port}"

        console = Console()
        console.print(
            Panel(
                Group(aligned_endpoint, connection_endpoint),
                title="AgentOS",
                expand=False,
                border_style="dark_orange",
                box=box.DOUBLE_EDGE,
                padding=(2, 2),
            )
        )

        uvicorn.run(app=app, host=host, port=port, reload=reload, **kwargs)<|MERGE_RESOLUTION|>--- conflicted
+++ resolved
@@ -94,13 +94,11 @@
 
         self.telemetry = telemetry
 
-<<<<<<< HEAD
         self.enable_mcp = enable_mcp
         self.lifespan = lifespan
-=======
-        self.interfaces_loaded: List[Tuple[str, str]] = []
+
+        # List of all MCP tools used inside the AgentOS
         self.mcp_tools: List[MCPTools] = []
->>>>>>> f0bac9eb
 
         if self.agents:
             for agent in self.agents:
@@ -147,6 +145,22 @@
             log_os_telemetry(launch=OSLaunch(os_id=self.os_id, data=self._get_telemetry_data()))
 
     def _make_app(self, lifespan: Optional[Any] = None) -> FastAPI:
+        # Adjust the FastAPI app lifespan to handle MCP connections if relevant
+        app_lifespan = lifespan
+        if self.mcp_tools is not None:
+            # If there is already a lifespan, combine it with the MCP lifespan
+            if lifespan is not None:
+                # Combine both lifespans
+                @asynccontextmanager
+                async def combined_lifespan(app: FastAPI):
+                    # Run both lifespans
+                    async with lifespan(app):  # type: ignore
+                        mcp_tools_lifespan = partial(mcp_lifespan, mcp_tools=self.mcp_tools)
+                        async with mcp_tools_lifespan(app):  # type: ignore
+                            yield
+
+                app_lifespan = combined_lifespan  # type: ignore
+
         return FastAPI(
             title=self.name or "Agno AgentOS",
             version=self.version or "1.0.0",
@@ -154,7 +168,7 @@
             docs_url="/docs" if self.settings.docs_enabled else None,
             redoc_url="/redoc" if self.settings.docs_enabled else None,
             openapi_url="/openapi.json" if self.settings.docs_enabled else None,
-            lifespan=lifespan,
+            lifespan=app_lifespan,
         )
 
     def get_app(self) -> FastAPI:
@@ -435,77 +449,6 @@
 
         return self.os_id
 
-<<<<<<< HEAD
-=======
-    def get_app(self) -> FastAPI:
-        if not self.fastapi_app:
-            # Adjust the FastAPI app lifespan to handle MCP connections if relevant
-            app_lifespan = None
-            if self.mcp_tools is not None:
-                app_lifespan = partial(mcp_lifespan, mcp_tools=self.mcp_tools)
-
-            self.fastapi_app = FastAPI(
-                title=self.settings.title,
-                docs_url="/docs" if self.settings.docs_enabled else None,
-                redoc_url="/redoc" if self.settings.docs_enabled else None,
-                openapi_url="/openapi.json" if self.settings.docs_enabled else None,
-                lifespan=app_lifespan,
-            )
-
-        if not self.fastapi_app:
-            raise Exception("API App could not be created.")
-
-        @self.fastapi_app.exception_handler(HTTPException)
-        async def http_exception_handler(request: Request, exc: HTTPException) -> JSONResponse:
-            return JSONResponse(
-                status_code=exc.status_code,
-                content={"detail": str(exc.detail)},
-            )
-
-        async def general_exception_handler(request: Request, call_next):
-            try:
-                return await call_next(request)
-            except Exception as e:
-                return JSONResponse(
-                    status_code=e.status_code if hasattr(e, "status_code") else 500,  # type: ignore
-                    content={"detail": str(e)},
-                )
-
-        self.fastapi_app.middleware("http")(general_exception_handler)
-
-        self.fastapi_app.include_router(get_base_router(self, settings=self.settings))
-
-        for interface in self.interfaces:
-            interface_router = interface.get_router()
-            self.fastapi_app.include_router(interface_router)
-            self.interfaces_loaded.append((interface.type, interface.router_prefix))
-
-        self._auto_discover_databases()
-        self._auto_discover_knowledge_instances()
-        self._setup_routers()
-
-        self.fastapi_app.add_middleware(
-            CORSMiddleware,
-            allow_origins=self.settings.cors_origin_list,  # type: ignore
-            allow_credentials=True,
-            allow_methods=["*"],
-            allow_headers=["*"],
-            expose_headers=["*"],
-        )
-
-        return self.fastapi_app
-
-    def get_routes(self) -> List[Any]:
-        """Retrieve all routes from the FastAPI app.
-
-        Returns:
-            List[Any]: List of routes included in the FastAPI app.
-        """
-        app = self.get_app()
-
-        return app.routes
-
->>>>>>> f0bac9eb
     def serve(
         self,
         app: Union[str, FastAPI],
