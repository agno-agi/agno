from contextlib import asynccontextmanager
from functools import partial
from os import getenv
from typing import Any, Dict, List, Literal, Optional, Tuple, Union
from uuid import uuid4

from fastapi import APIRouter, FastAPI, HTTPException
from fastapi.responses import JSONResponse
from fastapi.routing import APIRoute
from rich import box
from rich.panel import Panel
from starlette.requests import Request

from agno.agent.agent import Agent
from agno.db.base import AsyncBaseDb, BaseDb
from agno.knowledge.knowledge import Knowledge
from agno.os.config import (
    AgentOSConfig,
    DatabaseConfig,
    EvalsConfig,
    EvalsDomainConfig,
    KnowledgeConfig,
    KnowledgeDomainConfig,
    MemoryConfig,
    MemoryDomainConfig,
    MetricsConfig,
    MetricsDomainConfig,
    SessionConfig,
    SessionDomainConfig,
    TracesConfig,
    TracesDomainConfig,
)
from agno.os.interfaces.base import BaseInterface
from agno.os.router import get_base_router, get_websocket_router
from agno.os.routers.evals import get_eval_router
from agno.os.routers.health import get_health_router
from agno.os.routers.home import get_home_router
from agno.os.routers.knowledge import get_knowledge_router
from agno.os.routers.memory import get_memory_router
from agno.os.routers.metrics import get_metrics_router
from agno.os.routers.session import get_session_router
from agno.os.routers.traces import get_traces_router
from agno.os.settings import AgnoAPISettings
from agno.os.utils import (
    collect_mcp_tools_from_team,
    collect_mcp_tools_from_workflow,
    find_conflicting_routes,
    load_yaml_config,
    setup_tracing_for_os,
    update_cors_middleware,
)
from agno.team.team import Team
from agno.utils.log import log_debug, log_error, log_warning
from agno.utils.string import generate_id, generate_id_from_name
from agno.workflow.workflow import Workflow


@asynccontextmanager
async def mcp_lifespan(_, mcp_tools):
    """Manage MCP connection lifecycle inside a FastAPI app"""
    # Startup logic: connect to all contextual MCP servers
    for tool in mcp_tools:
        await tool.connect()

    yield

    # Shutdown logic: Close all contextual MCP connections
    for tool in mcp_tools:
        await tool.close()


def _combine_app_lifespans(lifespans: list) -> Any:
    """Combine multiple FastAPI app lifespan context managers into one."""
    if len(lifespans) == 1:
        return lifespans[0]

    from contextlib import asynccontextmanager

    @asynccontextmanager
    async def combined_lifespan(app):
        async def _run_nested(index: int):
            if index >= len(lifespans):
                yield
                return

            async with lifespans[index](app):
                async for _ in _run_nested(index + 1):
                    yield

        async for _ in _run_nested(0):
            yield

    return combined_lifespan


class AgentOS:
    def __init__(
        self,
        id: Optional[str] = None,
        name: Optional[str] = None,
        description: Optional[str] = None,
        version: Optional[str] = None,
        agents: Optional[List[Agent]] = None,
        teams: Optional[List[Team]] = None,
        workflows: Optional[List[Workflow]] = None,
        knowledge: Optional[List[Knowledge]] = None,
        interfaces: Optional[List[BaseInterface]] = None,
        a2a_interface: bool = False,
        config: Optional[Union[str, AgentOSConfig]] = None,
        settings: Optional[AgnoAPISettings] = None,
        lifespan: Optional[Any] = None,
        enable_mcp_server: bool = False,
        base_app: Optional[FastAPI] = None,
        on_route_conflict: Literal["preserve_agentos", "preserve_base_app", "error"] = "preserve_agentos",
        telemetry: bool = True,
        tracing: bool = False,
        tracing_db: Optional[Union[BaseDb, AsyncBaseDb]] = None,
        auto_provision_dbs: bool = True,
        run_hooks_in_background: bool = False,
    ):
        """Initialize AgentOS.

        Args:
            id: Unique identifier for this AgentOS instance
            name: Name of the AgentOS instance
            description: Description of the AgentOS instance
            version: Version of the AgentOS instance
            agents: List of agents to include in the OS
            teams: List of teams to include in the OS
            workflows: List of workflows to include in the OS
            knowledge: List of knowledge bases to include in the OS
            interfaces: List of interfaces to include in the OS
            a2a_interface: Whether to expose the OS agents and teams in an A2A server
            config: Configuration file path or AgentOSConfig instance
            settings: API settings for the OS
            lifespan: Optional lifespan context manager for the FastAPI app
            enable_mcp_server: Whether to enable MCP (Model Context Protocol)
            base_app: Optional base FastAPI app to use for the AgentOS. All routes and middleware will be added to this app.
            on_route_conflict: What to do when a route conflict is detected in case a custom base_app is provided.
            telemetry: Whether to enable telemetry
<<<<<<< HEAD
            tracing: If True, enables OpenTelemetry tracing for all agents and teams in the OS
            tracing_db: Dedicated database for storing and reading traces. Recommended for multi-db setups.
                       If not provided and tracing=True, the first available db from agents/teams/workflows is used.
=======
            run_hooks_in_background: If True, run agent/team pre/post hooks as FastAPI background tasks (non-blocking)
>>>>>>> 8a43912e

        """
        if not agents and not workflows and not teams and not knowledge:
            raise ValueError("Either agents, teams, workflows or knowledge bases must be provided.")

        self.config = load_yaml_config(config) if isinstance(config, str) else config

        self.agents: Optional[List[Agent]] = agents
        self.workflows: Optional[List[Workflow]] = workflows
        self.teams: Optional[List[Team]] = teams
        self.interfaces = interfaces or []
        self.a2a_interface = a2a_interface
        self.knowledge = knowledge
        self.settings: AgnoAPISettings = settings or AgnoAPISettings()
        self.auto_provision_dbs = auto_provision_dbs
        self._app_set = False

        if base_app:
            self.base_app: Optional[FastAPI] = base_app
            self._app_set = True
            self.on_route_conflict = on_route_conflict
        else:
            self.base_app = None
            self._app_set = False
            self.on_route_conflict = on_route_conflict

        self.interfaces = interfaces or []

        self.name = name

        self.id = id
        if not self.id:
            self.id = generate_id(self.name) if self.name else str(uuid4())

        self.version = version
        self.description = description

        self.telemetry = telemetry
        self.tracing = tracing
        self.tracing_db = tracing_db

        self.enable_mcp_server = enable_mcp_server
        self.lifespan = lifespan

        # If True, run agent/team hooks as FastAPI background tasks
        self.run_hooks_in_background = run_hooks_in_background

        # List of all MCP tools used inside the AgentOS
        self.mcp_tools: List[Any] = []
        self._mcp_app: Optional[Any] = None

        self._initialize_agents()
        self._initialize_teams()
        self._initialize_workflows()

        if self.tracing:
            self._setup_tracing()

        if self.telemetry:
            from agno.api.os import OSLaunch, log_os_telemetry

            log_os_telemetry(launch=OSLaunch(os_id=self.id, data=self._get_telemetry_data()))

    def _add_agent_os_to_lifespan_function(self, lifespan):
        """
        Inspect a lifespan function and wrap it to pass agent_os if it accepts it.

        Returns:
            A wrapped lifespan that passes agent_os if the lifespan function expects it.
        """
        # Getting the actual function inside the lifespan
        lifespan_function = lifespan
        if hasattr(lifespan, "__wrapped__"):
            lifespan_function = lifespan.__wrapped__

        try:
            from inspect import signature

            # Inspecting the lifespan function signature to find its parameters
            sig = signature(lifespan_function)
            params = list(sig.parameters.keys())

            # If the lifespan function expects the 'agent_os' parameter, add it
            if "agent_os" in params:
                return partial(lifespan, agent_os=self)
            else:
                return lifespan

        except (ValueError, TypeError):
            return lifespan

    def resync(self, app: FastAPI) -> None:
        """Resync the AgentOS to discover, initialize and configure: agents, teams, workflows, databases and knowledge bases."""
        self._initialize_agents()
        self._initialize_teams()
        self._initialize_workflows()
        self._auto_discover_databases()
        self._auto_discover_knowledge_instances()

        if self.enable_mcp_server:
            from agno.os.mcp import get_mcp_server

            self._mcp_app = get_mcp_server(self)

        self._reprovision_routers(app=app)

    def _reprovision_routers(self, app: FastAPI) -> None:
        """Re-provision all routes for the AgentOS."""
        updated_routers = [
            get_session_router(dbs=self.dbs),
            get_metrics_router(dbs=self.dbs),
            get_knowledge_router(knowledge_instances=self.knowledge_instances),
            get_traces_router(dbs=self.dbs),
            get_memory_router(dbs=self.dbs),
            get_eval_router(dbs=self.dbs, agents=self.agents, teams=self.teams),
        ]

        # Clear all previously existing routes
        app.router.routes = [
            route
            for route in app.router.routes
            if hasattr(route, "path")
            and route.path in ["/docs", "/redoc", "/openapi.json", "/docs/oauth2-redirect"]
            or route.path.startswith("/mcp")  # type: ignore
        ]

        # Add the built-in routes
        self._add_built_in_routes(app=app)

        # Add the updated routes
        for router in updated_routers:
            self._add_router(app, router)

        # Mount MCP if needed
        if self.enable_mcp_server and self._mcp_app:
            app.mount("/", self._mcp_app)

    def _add_built_in_routes(self, app: FastAPI) -> None:
        """Add all AgentOSbuilt-in routes to the given app."""
        # Add the home router if MCP server is not enabled
        if not self.enable_mcp_server:
            self._add_router(app, get_home_router(self))

        self._add_router(app, get_health_router(health_endpoint="/health"))
        self._add_router(app, get_base_router(self, settings=self.settings))
        self._add_router(app, get_websocket_router(self, settings=self.settings))

        # Add A2A interface if relevant
        has_a2a_interface = False
        for interface in self.interfaces:
            if not has_a2a_interface and interface.__class__.__name__ == "A2A":
                has_a2a_interface = True
            interface_router = interface.get_router()
            self._add_router(app, interface_router)
        if self.a2a_interface and not has_a2a_interface:
            from agno.os.interfaces.a2a import A2A

            a2a_interface = A2A(agents=self.agents, teams=self.teams, workflows=self.workflows)
            self.interfaces.append(a2a_interface)
            self._add_router(app, a2a_interface.get_router())

    def _make_app(self, lifespan: Optional[Any] = None) -> FastAPI:
        # Adjust the FastAPI app lifespan to handle MCP connections if relevant
        app_lifespan = lifespan
        if self.mcp_tools is not None:
            mcp_tools_lifespan = partial(mcp_lifespan, mcp_tools=self.mcp_tools)
            # If there is already a lifespan, combine it with the MCP lifespan
            if lifespan is not None:
                # Combine both lifespans
                @asynccontextmanager
                async def combined_lifespan(app: FastAPI):
                    # Run both lifespans
                    async with lifespan(app):  # type: ignore
                        async with mcp_tools_lifespan(app):  # type: ignore
                            yield

                app_lifespan = combined_lifespan
            else:
                app_lifespan = mcp_tools_lifespan

        return FastAPI(
            title=self.name or "Agno AgentOS",
            version=self.version or "1.0.0",
            description=self.description or "An agent operating system.",
            docs_url="/docs" if self.settings.docs_enabled else None,
            redoc_url="/redoc" if self.settings.docs_enabled else None,
            openapi_url="/openapi.json" if self.settings.docs_enabled else None,
            lifespan=app_lifespan,
        )

    def _initialize_agents(self) -> None:
        """Initialize and configure all agents for AgentOS usage."""
        if not self.agents:
            return
        for agent in self.agents:
            # Track all MCP tools to later handle their connection
            if agent.tools:
                for tool in agent.tools:
                    # Checking if the tool is an instance of MCPTools, MultiMCPTools, or a subclass of those
                    if hasattr(type(tool), "__mro__"):
                        mro_names = {cls.__name__ for cls in type(tool).__mro__}
                        if mro_names & {"MCPTools", "MultiMCPTools"}:
                            if tool not in self.mcp_tools:
                                self.mcp_tools.append(tool)

            agent.initialize_agent()

            # Required for the built-in routes to work
            agent.store_events = True

            # Propagate run_hooks_in_background setting from AgentOS to agents
            agent._run_hooks_in_background = self.run_hooks_in_background

    def _initialize_teams(self) -> None:
        """Initialize and configure all teams for AgentOS usage."""
        if not self.teams:
            return

        for team in self.teams:
            # Track all MCP tools recursively
            collect_mcp_tools_from_team(team, self.mcp_tools)

            team.initialize_team()

            for member in team.members:
                if isinstance(member, Agent):
                    member.team_id = None
                    member.initialize_agent()
                elif isinstance(member, Team):
                    member.initialize_team()

            # Required for the built-in routes to work
            team.store_events = True

            # Propagate run_hooks_in_background setting to team and all nested members
            team.propagate_run_hooks_in_background(self.run_hooks_in_background)

    def _initialize_workflows(self) -> None:
        """Initialize and configure all workflows for AgentOS usage."""
        if not self.workflows:
            return

        if self.workflows:
            for workflow in self.workflows:
                # Track MCP tools recursively in workflow members
                collect_mcp_tools_from_workflow(workflow, self.mcp_tools)

                if not workflow.id:
                    workflow.id = generate_id_from_name(workflow.name)

                # Required for the built-in routes to work
                workflow.store_events = True

<<<<<<< HEAD
    def _setup_tracing(self) -> None:
        """Set up OpenTelemetry tracing for this AgentOS.

        Uses tracing_db if provided, otherwise falls back to the first available
        database from agents/teams/workflows.
        """
        # Use tracing_db if explicitly provided
        if self.tracing_db is not None:
            setup_tracing_for_os(db=self.tracing_db)
            return

        # Fall back to finding the first available database
        db: Optional[Union[BaseDb, AsyncBaseDb]] = None

        for agent in self.agents or []:
            if agent.db:
                db = agent.db
                break

        if db is None:
            for team in self.teams or []:
                if team.db:
                    db = team.db
                    break

        if db is None:
            for workflow in self.workflows or []:
                if workflow.db:
                    db = workflow.db
                    break

        if db is None:
            log_warning(
                "tracing=True but no database found. "
                "Provide 'tracing_db' parameter or 'db' parameter to at least one agent/team/workflow."
            )
            return

        setup_tracing_for_os(db=db)
=======
                # Propagate run_hooks_in_background setting to workflow and all its step agents/teams
                workflow.propagate_run_hooks_in_background(self.run_hooks_in_background)
>>>>>>> 8a43912e

    def get_app(self) -> FastAPI:
        if self.base_app:
            fastapi_app = self.base_app

            # Initialize MCP server if enabled
            if self.enable_mcp_server:
                from agno.os.mcp import get_mcp_server

                self._mcp_app = get_mcp_server(self)

            # Collect all lifespans that need to be combined
            lifespans = []

            # The user provided lifespan
            if self.lifespan:
                # Wrap the user lifespan with agent_os parameter
                wrapped_lifespan = self._add_agent_os_to_lifespan_function(self.lifespan)
                lifespans.append(wrapped_lifespan)

            # The provided app's existing lifespan
            if fastapi_app.router.lifespan_context:
                lifespans.append(fastapi_app.router.lifespan_context)

            # The MCP tools lifespan
            if self.mcp_tools:
                lifespans.append(partial(mcp_lifespan, mcp_tools=self.mcp_tools))

            # The /mcp server lifespan
            if self.enable_mcp_server and self._mcp_app:
                lifespans.append(self._mcp_app.lifespan)

            # Combine lifespans and set them in the app
            if lifespans:
                fastapi_app.router.lifespan_context = _combine_app_lifespans(lifespans)

        else:
            if self.enable_mcp_server:
                from contextlib import asynccontextmanager

                from agno.os.mcp import get_mcp_server

                self._mcp_app = get_mcp_server(self)

                final_lifespan = self._mcp_app.lifespan  # type: ignore
                if self.lifespan is not None:
                    # Wrap the user lifespan with agent_os parameter
                    wrapped_lifespan = self._add_agent_os_to_lifespan_function(self.lifespan)

                    # Combine both lifespans
                    @asynccontextmanager
                    async def combined_lifespan(app: FastAPI):
                        # Run both lifespans
                        async with wrapped_lifespan(app):  # type: ignore
                            async with self._mcp_app.lifespan(app):  # type: ignore
                                yield

                    final_lifespan = combined_lifespan  # type: ignore

                fastapi_app = self._make_app(lifespan=final_lifespan)
            else:
                # Wrap the user lifespan with agent_os parameter
                wrapped_user_lifespan = None
                if self.lifespan is not None:
                    wrapped_user_lifespan = self._add_agent_os_to_lifespan_function(self.lifespan)

                fastapi_app = self._make_app(lifespan=wrapped_user_lifespan)

        self._add_built_in_routes(app=fastapi_app)

        self._auto_discover_databases()
        self._auto_discover_knowledge_instances()

        routers = [
            get_session_router(dbs=self.dbs),
            get_memory_router(dbs=self.dbs),
            get_eval_router(dbs=self.dbs, agents=self.agents, teams=self.teams),
            get_metrics_router(dbs=self.dbs),
            get_knowledge_router(knowledge_instances=self.knowledge_instances),
            get_traces_router(dbs=self.dbs),
        ]

        for router in routers:
            self._add_router(fastapi_app, router)

        # Mount MCP if needed
        if self.enable_mcp_server and self._mcp_app:
            fastapi_app.mount("/", self._mcp_app)

        if not self._app_set:

            @fastapi_app.exception_handler(HTTPException)
            async def http_exception_handler(_, exc: HTTPException) -> JSONResponse:
                log_error(f"HTTP exception: {exc.status_code} {exc.detail}")
                return JSONResponse(
                    status_code=exc.status_code,
                    content={"detail": str(exc.detail)},
                )

            @fastapi_app.exception_handler(Exception)
            async def general_exception_handler(_: Request, exc: Exception) -> JSONResponse:
                import traceback

                log_error(f"Unhandled exception:\n{traceback.format_exc(limit=5)}")

                return JSONResponse(
                    status_code=getattr(exc, "status_code", 500),
                    content={"detail": str(exc)},
                )

        # Update CORS middleware
        update_cors_middleware(fastapi_app, self.settings.cors_origin_list)  # type: ignore

        return fastapi_app

    def get_routes(self) -> List[Any]:
        """Retrieve all routes from the FastAPI app.

        Returns:
            List[Any]: List of routes included in the FastAPI app.
        """
        app = self.get_app()

        return app.routes

    def _add_router(self, fastapi_app: FastAPI, router: APIRouter) -> None:
        """Add a router to the FastAPI app, avoiding route conflicts.

        Args:
            router: The APIRouter to add
        """

        conflicts = find_conflicting_routes(fastapi_app, router)
        conflicting_routes = [conflict["route"] for conflict in conflicts]

        if conflicts and self._app_set:
            if self.on_route_conflict == "preserve_base_app":
                # Skip conflicting AgentOS routes, prefer user's existing routes
                for conflict in conflicts:
                    methods_str = ", ".join(conflict["methods"])  # type: ignore
                    log_debug(
                        f"Skipping conflicting AgentOS route: {methods_str} {conflict['path']} - "
                        f"Using existing custom route instead"
                    )

                # Create a new router without the conflicting routes
                filtered_router = APIRouter()
                for route in router.routes:
                    if route not in conflicting_routes:
                        filtered_router.routes.append(route)

                # Use the filtered router if it has any routes left
                if filtered_router.routes:
                    fastapi_app.include_router(filtered_router)

            elif self.on_route_conflict == "preserve_agentos":
                # Log warnings but still add all routes (AgentOS routes will override)
                for conflict in conflicts:
                    methods_str = ", ".join(conflict["methods"])  # type: ignore
                    log_warning(
                        f"Route conflict detected: {methods_str} {conflict['path']} - "
                        f"AgentOS route will override existing custom route"
                    )

                # Remove conflicting routes
                for route in fastapi_app.routes:
                    for conflict in conflicts:
                        if isinstance(route, APIRoute):
                            if route.path == conflict["path"] and list(route.methods) == list(conflict["methods"]):  # type: ignore
                                fastapi_app.routes.pop(fastapi_app.routes.index(route))

                fastapi_app.include_router(router)

            elif self.on_route_conflict == "error":
                conflicting_paths = [conflict["path"] for conflict in conflicts]
                raise ValueError(f"Route conflict detected: {conflicting_paths}")

        else:
            # No conflicts, add router normally
            fastapi_app.include_router(router)

    def _get_telemetry_data(self) -> Dict[str, Any]:
        """Get the telemetry data for the OS"""
        return {
            "agents": [agent.id for agent in self.agents] if self.agents else None,
            "teams": [team.id for team in self.teams] if self.teams else None,
            "workflows": [workflow.id for workflow in self.workflows] if self.workflows else None,
            "interfaces": [interface.type for interface in self.interfaces] if self.interfaces else None,
        }

    def _auto_discover_databases(self) -> None:
        """Auto-discover and initialize the databases used by all contextual agents, teams and workflows."""

        dbs: Dict[str, List[Union[BaseDb, AsyncBaseDb]]] = {}
        knowledge_dbs: Dict[
            str, List[Union[BaseDb, AsyncBaseDb]]
        ] = {}  # Track databases specifically used for knowledge

        for agent in self.agents or []:
            if agent.db:
                self._register_db_with_validation(dbs, agent.db)
            if agent.knowledge and agent.knowledge.contents_db:
                self._register_db_with_validation(knowledge_dbs, agent.knowledge.contents_db)

        for team in self.teams or []:
            if team.db:
                self._register_db_with_validation(dbs, team.db)
            if team.knowledge and team.knowledge.contents_db:
                self._register_db_with_validation(knowledge_dbs, team.knowledge.contents_db)

        for workflow in self.workflows or []:
            if workflow.db:
                self._register_db_with_validation(dbs, workflow.db)

        for knowledge_base in self.knowledge or []:
            if knowledge_base.contents_db:
                self._register_db_with_validation(knowledge_dbs, knowledge_base.contents_db)

        for interface in self.interfaces or []:
            if interface.agent and interface.agent.db:
                self._register_db_with_validation(dbs, interface.agent.db)
            elif interface.team and interface.team.db:
                self._register_db_with_validation(dbs, interface.team.db)

        # Register tracing_db if provided (for traces reading)
        if self.tracing_db is not None:
            self._register_db_with_validation(dbs, self.tracing_db)

        self.dbs = dbs
        self.knowledge_dbs = knowledge_dbs

        # Initialize/scaffold all discovered databases
        if self.auto_provision_dbs:
            import asyncio
            import concurrent.futures

            try:
                # If we're already in an event loop, run in a separate thread
                asyncio.get_running_loop()

                def run_in_new_loop():
                    new_loop = asyncio.new_event_loop()
                    asyncio.set_event_loop(new_loop)
                    try:
                        return new_loop.run_until_complete(self._initialize_databases())
                    finally:
                        new_loop.close()

                with concurrent.futures.ThreadPoolExecutor(max_workers=1) as executor:
                    future = executor.submit(run_in_new_loop)
                    future.result()  # Wait for completion

            except RuntimeError:
                # No event loop running, use asyncio.run
                asyncio.run(self._initialize_databases())

    async def _initialize_databases(self) -> None:
        """Initialize all discovered databases and create all Agno tables that don't exist yet."""
        from itertools import chain

        # Collect all database instances and remove duplicates by identity
        unique_dbs = list(
            {
                id(db): db
                for db in chain(
                    chain.from_iterable(self.dbs.values()), chain.from_iterable(self.knowledge_dbs.values())
                )
            }.values()
        )

        # Separate sync and async databases
        sync_dbs: List[Tuple[str, BaseDb]] = []
        async_dbs: List[Tuple[str, AsyncBaseDb]] = []

        for db in unique_dbs:
            target = async_dbs if isinstance(db, AsyncBaseDb) else sync_dbs
            target.append((db.id, db))  # type: ignore

        # Initialize sync databases
        for db_id, db in sync_dbs:
            try:
                if hasattr(db, "_create_all_tables") and callable(getattr(db, "_create_all_tables")):
                    db._create_all_tables()
                else:
                    log_debug(f"No table initialization needed for {db.__class__.__name__}")

            except Exception as e:
                log_warning(f"Failed to initialize {db.__class__.__name__} (id: {db_id}): {e}")

        # Initialize async databases
        for db_id, db in async_dbs:
            try:
                log_debug(f"Initializing async {db.__class__.__name__} (id: {db_id})")

                if hasattr(db, "_create_all_tables") and callable(getattr(db, "_create_all_tables")):
                    await db._create_all_tables()
                else:
                    log_debug(f"No table initialization needed for async {db.__class__.__name__}")

            except Exception as e:
                log_warning(f"Failed to initialize async database {db.__class__.__name__} (id: {db_id}): {e}")

    def _get_db_table_names(self, db: BaseDb) -> Dict[str, str]:
        """Get the table names for a database"""
        table_names = {
            "session_table_name": db.session_table_name,
            "culture_table_name": db.culture_table_name,
            "memory_table_name": db.memory_table_name,
            "metrics_table_name": db.metrics_table_name,
            "evals_table_name": db.eval_table_name,
            "knowledge_table_name": db.knowledge_table_name,
        }
        return {k: v for k, v in table_names.items() if v is not None}

    def _register_db_with_validation(
        self, registered_dbs: Dict[str, List[Union[BaseDb, AsyncBaseDb]]], db: Union[BaseDb, AsyncBaseDb]
    ) -> None:
        """Register a database in the contextual OS after validating it is not conflicting with registered databases"""
        if db.id in registered_dbs:
            registered_dbs[db.id].append(db)
        else:
            registered_dbs[db.id] = [db]

    def _auto_discover_knowledge_instances(self) -> None:
        """Auto-discover the knowledge instances used by all contextual agents, teams and workflows."""
        seen_ids = set()
        knowledge_instances: List[Knowledge] = []

        def _add_knowledge_if_not_duplicate(knowledge: "Knowledge") -> None:
            """Add knowledge instance if it's not already in the list (by object identity or db_id)."""
            # Use database ID if available, otherwise use object ID as fallback
            if not knowledge.contents_db:
                return
            if knowledge.contents_db.id in seen_ids:
                return
            seen_ids.add(knowledge.contents_db.id)
            knowledge_instances.append(knowledge)

        for agent in self.agents or []:
            if agent.knowledge:
                _add_knowledge_if_not_duplicate(agent.knowledge)

        for team in self.teams or []:
            if team.knowledge:
                _add_knowledge_if_not_duplicate(team.knowledge)

        for knowledge_base in self.knowledge or []:
            _add_knowledge_if_not_duplicate(knowledge_base)

        self.knowledge_instances = knowledge_instances

    def _get_session_config(self) -> SessionConfig:
        session_config = self.config.session if self.config and self.config.session else SessionConfig()

        if session_config.dbs is None:
            session_config.dbs = []

        dbs_with_specific_config = [db.db_id for db in session_config.dbs]
        for db_id, dbs in self.dbs.items():
            if db_id not in dbs_with_specific_config:
                # Collect unique table names from all databases with the same id
                unique_tables = list(set(db.session_table_name for db in dbs))
                session_config.dbs.append(
                    DatabaseConfig(
                        db_id=db_id,
                        domain_config=SessionDomainConfig(display_name=db_id),
                        tables=unique_tables,
                    )
                )

        return session_config

    def _get_memory_config(self) -> MemoryConfig:
        memory_config = self.config.memory if self.config and self.config.memory else MemoryConfig()

        if memory_config.dbs is None:
            memory_config.dbs = []

        dbs_with_specific_config = [db.db_id for db in memory_config.dbs]

        for db_id, dbs in self.dbs.items():
            if db_id not in dbs_with_specific_config:
                # Collect unique table names from all databases with the same id
                unique_tables = list(set(db.memory_table_name for db in dbs))
                memory_config.dbs.append(
                    DatabaseConfig(
                        db_id=db_id,
                        domain_config=MemoryDomainConfig(display_name=db_id),
                        tables=unique_tables,
                    )
                )

        return memory_config

    def _get_knowledge_config(self) -> KnowledgeConfig:
        knowledge_config = self.config.knowledge if self.config and self.config.knowledge else KnowledgeConfig()

        if knowledge_config.dbs is None:
            knowledge_config.dbs = []

        dbs_with_specific_config = [db.db_id for db in knowledge_config.dbs]

        # Only add databases that are actually used for knowledge contents
        for db_id in self.knowledge_dbs.keys():
            if db_id not in dbs_with_specific_config:
                knowledge_config.dbs.append(
                    DatabaseConfig(
                        db_id=db_id,
                        domain_config=KnowledgeDomainConfig(display_name=db_id),
                    )
                )

        return knowledge_config

    def _get_metrics_config(self) -> MetricsConfig:
        metrics_config = self.config.metrics if self.config and self.config.metrics else MetricsConfig()

        if metrics_config.dbs is None:
            metrics_config.dbs = []

        dbs_with_specific_config = [db.db_id for db in metrics_config.dbs]

        for db_id, dbs in self.dbs.items():
            if db_id not in dbs_with_specific_config:
                # Collect unique table names from all databases with the same id
                unique_tables = list(set(db.metrics_table_name for db in dbs))
                metrics_config.dbs.append(
                    DatabaseConfig(
                        db_id=db_id,
                        domain_config=MetricsDomainConfig(display_name=db_id),
                        tables=unique_tables,
                    )
                )

        return metrics_config

    def _get_evals_config(self) -> EvalsConfig:
        evals_config = self.config.evals if self.config and self.config.evals else EvalsConfig()

        if evals_config.dbs is None:
            evals_config.dbs = []

        dbs_with_specific_config = [db.db_id for db in evals_config.dbs]

        for db_id, dbs in self.dbs.items():
            if db_id not in dbs_with_specific_config:
                # Collect unique table names from all databases with the same id
                unique_tables = list(set(db.eval_table_name for db in dbs))
                evals_config.dbs.append(
                    DatabaseConfig(
                        db_id=db_id,
                        domain_config=EvalsDomainConfig(display_name=db_id),
                        tables=unique_tables,
                    )
                )

        return evals_config

    def _get_traces_config(self) -> TracesConfig:
        traces_config = self.config.traces if self.config and self.config.traces else TracesConfig()

        if traces_config.dbs is None:
            traces_config.dbs = []

        dbs_with_specific_config = [db.db_id for db in traces_config.dbs]

        # If tracing_db is explicitly set, only use that database for traces
        if self.tracing_db is not None:
            if self.tracing_db.id not in dbs_with_specific_config:
                traces_config.dbs.append(
                    DatabaseConfig(
                        db_id=self.tracing_db.id,
                        domain_config=TracesDomainConfig(display_name=self.tracing_db.id),
                    )
                )
        else:
            # Fall back to all discovered databases
            for db_id in self.dbs.keys():
                if db_id not in dbs_with_specific_config:
                    traces_config.dbs.append(
                        DatabaseConfig(
                            db_id=db_id,
                            domain_config=TracesDomainConfig(display_name=db_id),
                        )
                    )

        return traces_config

    def serve(
        self,
        app: Union[str, FastAPI],
        *,
        host: str = "localhost",
        port: int = 7777,
        reload: bool = False,
        workers: Optional[int] = None,
        access_log: bool = False,
        **kwargs,
    ):
        import uvicorn

        if getenv("AGNO_API_RUNTIME", "").lower() == "stg":
            public_endpoint = "https://os-stg.agno.com/"
        else:
            public_endpoint = "https://os.agno.com/"

        # Create a terminal panel to announce OS initialization and provide useful info
        from rich.align import Align
        from rich.console import Console, Group

        panel_group = [
            Align.center(f"[bold cyan]{public_endpoint}[/bold cyan]"),
            Align.center(f"\n\n[bold dark_orange]OS running on:[/bold dark_orange] http://{host}:{port}"),
        ]
        if bool(self.settings.os_security_key):
            panel_group.append(Align.center("\n\n[bold chartreuse3]:lock: Security Enabled[/bold chartreuse3]"))

        console = Console()
        console.print(
            Panel(
                Group(*panel_group),
                title="AgentOS",
                expand=False,
                border_style="dark_orange",
                box=box.DOUBLE_EDGE,
                padding=(2, 2),
            )
        )

        uvicorn.run(app=app, host=host, port=port, reload=reload, workers=workers, access_log=access_log, **kwargs)<|MERGE_RESOLUTION|>--- conflicted
+++ resolved
@@ -138,13 +138,10 @@
             base_app: Optional base FastAPI app to use for the AgentOS. All routes and middleware will be added to this app.
             on_route_conflict: What to do when a route conflict is detected in case a custom base_app is provided.
             telemetry: Whether to enable telemetry
-<<<<<<< HEAD
             tracing: If True, enables OpenTelemetry tracing for all agents and teams in the OS
             tracing_db: Dedicated database for storing and reading traces. Recommended for multi-db setups.
                        If not provided and tracing=True, the first available db from agents/teams/workflows is used.
-=======
             run_hooks_in_background: If True, run agent/team pre/post hooks as FastAPI background tasks (non-blocking)
->>>>>>> 8a43912e
 
         """
         if not agents and not workflows and not teams and not knowledge:
@@ -398,7 +395,9 @@
                 # Required for the built-in routes to work
                 workflow.store_events = True
 
-<<<<<<< HEAD
+                # Propagate run_hooks_in_background setting to workflow and all its step agents/teams
+                workflow.propagate_run_hooks_in_background(self.run_hooks_in_background)
+                
     def _setup_tracing(self) -> None:
         """Set up OpenTelemetry tracing for this AgentOS.
 
@@ -438,10 +437,6 @@
             return
 
         setup_tracing_for_os(db=db)
-=======
-                # Propagate run_hooks_in_background setting to workflow and all its step agents/teams
-                workflow.propagate_run_hooks_in_background(self.run_hooks_in_background)
->>>>>>> 8a43912e
 
     def get_app(self) -> FastAPI:
         if self.base_app:
