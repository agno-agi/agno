--- conflicted
+++ resolved
@@ -129,16 +129,10 @@
         name: Optional[str] = None,
         description: Optional[str] = None,
         version: Optional[str] = None,
-<<<<<<< HEAD
         db: Optional[Union[BaseDb, AsyncBaseDb]] = None,
-        agents: Optional[List[Agent]] = None,
-        teams: Optional[List[Team]] = None,
-        workflows: Optional[List[Workflow]] = None,
-=======
         agents: Optional[List[Union[Agent, RemoteAgent]]] = None,
         teams: Optional[List[Union[Team, RemoteTeam]]] = None,
         workflows: Optional[List[Union[Workflow, RemoteWorkflow]]] = None,
->>>>>>> 997a93ba
         knowledge: Optional[List[Knowledge]] = None,
         interfaces: Optional[List[BaseInterface]] = None,
         a2a_interface: bool = False,
@@ -421,14 +415,11 @@
         if not self.agents:
             return
         for agent in self.agents:
-<<<<<<< HEAD
+            if isinstance(agent, RemoteAgent):
+                continue
             # Set the default db to agents without their own
             if self.db is not None and agent.db is None:
                 agent.db = self.db
-=======
-            if isinstance(agent, RemoteAgent):
-                continue
->>>>>>> 997a93ba
             # Track all MCP tools to later handle their connection
             if agent.tools:
                 for tool in agent.tools:
@@ -453,14 +444,13 @@
             return
 
         for team in self.teams:
-<<<<<<< HEAD
+            if isinstance(team, RemoteTeam):
+                continue
+
             # Set the default db to teams without their own
             if self.db is not None and team.db is None:
                 team.db = self.db
-=======
-            if isinstance(team, RemoteTeam):
-                continue
->>>>>>> 997a93ba
+
             # Track all MCP tools recursively
             collect_mcp_tools_from_team(team, self.mcp_tools)
 
@@ -484,19 +474,12 @@
         if not self.workflows:
             return
 
-<<<<<<< HEAD
         for workflow in self.workflows:
+            if isinstance(workflow, RemoteWorkflow):
+                continue
             # Set the default db to workflows without their own
             if self.db is not None and workflow.db is None:
                 workflow.db = self.db
-=======
-        if self.workflows:
-            for workflow in self.workflows:
-                if isinstance(workflow, RemoteWorkflow):
-                    continue
-                # Track MCP tools recursively in workflow members
-                collect_mcp_tools_from_workflow(workflow, self.mcp_tools)
->>>>>>> 997a93ba
 
             # Track MCP tools recursively in workflow members
             collect_mcp_tools_from_workflow(workflow, self.mcp_tools)
