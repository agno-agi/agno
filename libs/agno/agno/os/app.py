--- conflicted
+++ resolved
@@ -320,19 +320,12 @@
             # Track all MCP tools to later handle their connection
             if agent.tools:
                 for tool in agent.tools:
-<<<<<<< HEAD
-                    # Alternate method of using isinstance(tool, (MCPTools, MultiMCPTools)) to avoid imports
-                    if any(c.__name__ in ["MCPTools", "MultiMCPTools"] for c in tool.__class__.__mro__):
-                        if tool not in self.mcp_tools:
-                            self.mcp_tools.append(tool)
-=======
                     # Checking if the tool is an instance of MCPTools, MultiMCPTools, or a subclass of those
                     if hasattr(type(tool), "__mro__"):
                         mro_names = {cls.__name__ for cls in type(tool).__mro__}
                         if mro_names & {"MCPTools", "MultiMCPTools"}:
                             if tool not in self.mcp_tools:
                                 self.mcp_tools.append(tool)
->>>>>>> 2e8982f5
 
             agent.initialize_agent()
 
