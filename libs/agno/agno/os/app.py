--- conflicted
+++ resolved
@@ -83,10 +83,6 @@
 
     yield
 
-<<<<<<< HEAD
-    # Shutdown logic: Close global httpx clients
-=======
->>>>>>> a1a48ff1
     await aclose_default_clients()
 
 
@@ -99,12 +95,7 @@
 
     yield
 
-<<<<<<< HEAD
-    # Shutdown logic: Close all async database connections
-    await agent_os._close_async_databases()
-=======
     await agent_os._close_databases()
->>>>>>> a1a48ff1
 
 
 def _combine_app_lifespans(lifespans: list) -> Any:
@@ -895,13 +886,8 @@
             except Exception as e:
                 log_warning(f"Failed to initialize async {db.__class__.__name__} (id: {db.id}): {e}")
 
-<<<<<<< HEAD
-    async def _close_async_databases(self) -> None:
-        """Close async database connections and release connection pools."""
-=======
     async def _close_databases(self) -> None:
         """Close all database connections and release connection pools."""
->>>>>>> a1a48ff1
         from itertools import chain
 
         if not hasattr(self, "dbs") or not hasattr(self, "knowledge_dbs"):
@@ -917,16 +903,6 @@
         )
 
         for db in unique_dbs:
-<<<<<<< HEAD
-            if not isinstance(db, AsyncBaseDb):
-                continue  # Skip sync dbs
-
-            try:
-                if hasattr(db, "close") and callable(db.close):
-                    await db.close()
-            except Exception as e:
-                log_warning(f"Failed to close async {db.__class__.__name__} (id: {db.id}): {e}")
-=======
             try:
                 if hasattr(db, "close") and callable(db.close):
                     if isinstance(db, AsyncBaseDb):
@@ -935,7 +911,6 @@
                         db.close()
             except Exception as e:
                 log_warning(f"Failed to close {db.__class__.__name__} (id: {db.id}): {e}")
->>>>>>> a1a48ff1
 
     def _get_db_table_names(self, db: BaseDb) -> Dict[str, str]:
         """Get the table names for a database"""
