--- conflicted
+++ resolved
@@ -10,18 +10,6 @@
 from starlette.requests import Request
 
 from agno.agent.agent import Agent
-<<<<<<< HEAD
-from agno.cli.console import console
-=======
-from agno.os.apps import (
-    EvalApp,
-    KnowledgeApp,
-    MemoryApp,
-    MetricsApp,
-    SessionApp,
-)
-from agno.os.apps.base import BaseApp
->>>>>>> 6dd724ed
 from agno.os.interfaces.base import BaseInterface
 from agno.os.router import get_base_router
 from agno.os.routers.evals import get_eval_router
