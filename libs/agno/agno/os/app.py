from contextlib import asynccontextmanager
from functools import partial
from os import getenv
<<<<<<< HEAD
import os
from typing import Any, Dict, List, Literal, Optional, Tuple, Union
=======
from typing import Any, Dict, List, Literal, Optional, Union
>>>>>>> b7291026
from uuid import uuid4

from fastapi import APIRouter, FastAPI, HTTPException
from fastapi.responses import JSONResponse
from fastapi.routing import APIRoute
from rich import box
from rich.panel import Panel
from starlette.requests import Request

from agno.agent.agent import Agent
from agno.db.base import AsyncBaseDb, BaseDb
from agno.knowledge.knowledge import Knowledge
from agno.os.config import (
    AgentOSConfig,
    DatabaseConfig,
    EvalsConfig,
    EvalsDomainConfig,
    KnowledgeConfig,
    KnowledgeDomainConfig,
    MemoryConfig,
    MemoryDomainConfig,
    MetricsConfig,
    MetricsDomainConfig,
    SessionConfig,
    SessionDomainConfig,
    JWTConfig,
    TracesConfig,
    TracesDomainConfig,
)
from agno.os.interfaces.base import BaseInterface
from agno.os.router import get_base_router, get_websocket_router
from agno.os.routers.evals import get_eval_router
from agno.os.routers.health import get_health_router
from agno.os.routers.home import get_home_router
from agno.os.routers.knowledge import get_knowledge_router
from agno.os.routers.memory import get_memory_router
from agno.os.routers.metrics import get_metrics_router
from agno.os.routers.session import get_session_router
from agno.os.routers.traces import get_traces_router
from agno.os.settings import AgnoAPISettings
from agno.os.utils import (
    collect_mcp_tools_from_team,
    collect_mcp_tools_from_workflow,
    find_conflicting_routes,
    load_yaml_config,
    resolve_origins,
    setup_tracing_for_os,
    update_cors_middleware,
)
from agno.team.team import Team
from agno.utils.log import log_debug, log_error, log_info, log_warning
from agno.utils.string import generate_id, generate_id_from_name
from agno.workflow.workflow import Workflow


@asynccontextmanager
async def mcp_lifespan(_, mcp_tools):
    """Manage MCP connection lifecycle inside a FastAPI app"""
    # Startup logic: connect to all contextual MCP servers
    for tool in mcp_tools:
        await tool.connect()

    yield

    # Shutdown logic: Close all contextual MCP connections
    for tool in mcp_tools:
        await tool.close()


@asynccontextmanager
async def db_lifespan(app: FastAPI, agent_os: "AgentOS"):
    """Initializes databases in the event loop"""
    if agent_os.auto_provision_dbs:
        agent_os._initialize_sync_databases()
        await agent_os._initialize_async_databases()
    yield


def _combine_app_lifespans(lifespans: list) -> Any:
    """Combine multiple FastAPI app lifespan context managers into one."""
    if len(lifespans) == 1:
        return lifespans[0]

    from contextlib import asynccontextmanager

    @asynccontextmanager
    async def combined_lifespan(app):
        async def _run_nested(index: int):
            if index >= len(lifespans):
                yield
                return

            async with lifespans[index](app):
                async for _ in _run_nested(index + 1):
                    yield

        async for _ in _run_nested(0):
            yield

    return combined_lifespan


class AgentOS:
    def __init__(
        self,
        id: Optional[str] = None,
        name: Optional[str] = None,
        description: Optional[str] = None,
        version: Optional[str] = None,
        agents: Optional[List[Agent]] = None,
        teams: Optional[List[Team]] = None,
        workflows: Optional[List[Workflow]] = None,
        knowledge: Optional[List[Knowledge]] = None,
        interfaces: Optional[List[BaseInterface]] = None,
        a2a_interface: bool = False,
        authorization: bool = False,
        jwt_config: Optional[JWTConfig] = None,
        cors_allowed_origins: Optional[List[str]] = None,
        config: Optional[Union[str, AgentOSConfig]] = None,
        settings: Optional[AgnoAPISettings] = None,
        lifespan: Optional[Any] = None,
        enable_mcp_server: bool = False,
        base_app: Optional[FastAPI] = None,
        on_route_conflict: Literal["preserve_agentos", "preserve_base_app", "error"] = "preserve_agentos",
        tracing: bool = False,
        tracing_db: Optional[Union[BaseDb, AsyncBaseDb]] = None,
        auto_provision_dbs: bool = True,
        run_hooks_in_background: bool = False,
        telemetry: bool = True,
    ):
        """Initialize AgentOS.

        Args:
            id: Unique identifier for this AgentOS instance
            name: Name of the AgentOS instance
            description: Description of the AgentOS instance
            version: Version of the AgentOS instance
            agents: List of agents to include in the OS
            teams: List of teams to include in the OS
            workflows: List of workflows to include in the OS
            knowledge: List of knowledge bases to include in the OS
            interfaces: List of interfaces to include in the OS
            a2a_interface: Whether to expose the OS agents and teams in an A2A server
            config: Configuration file path or AgentOSConfig instance
            settings: API settings for the OS
            lifespan: Optional lifespan context manager for the FastAPI app
            enable_mcp_server: Whether to enable MCP (Model Context Protocol)
            base_app: Optional base FastAPI app to use for the AgentOS. All routes and middleware will be added to this app.
            on_route_conflict: What to do when a route conflict is detected in case a custom base_app is provided.
            auto_provision_dbs: Whether to automatically provision databases
            authorization: Whether to enable authorization
            jwt_verification_key: Key used to verify JWT signatures. For asymmetric algorithms (RS256, ES256),
                this should be the public key. For symmetric algorithms (HS256), this is the shared secret.
            jwt_algorithm: JWT algorithm for signature verification (default: RS256).
                Common options: RS256 (asymmetric, recommended), HS256 (symmetric).
            cors_allowed_origins: List of allowed CORS origins (will be merged with default Agno domains)
            tracing: If True, enables OpenTelemetry tracing for all agents and teams in the OS
            tracing_db: Dedicated database for storing and reading traces. Recommended for multi-db setups.
                       If not provided and tracing=True, the first available db from agents/teams/workflows is used.
            run_hooks_in_background: If True, run agent/team pre/post hooks as FastAPI background tasks (non-blocking)
            telemetry: Whether to enable telemetry

        """
        if not agents and not workflows and not teams and not knowledge:
            raise ValueError("Either agents, teams, workflows or knowledge bases must be provided.")

        self.config = load_yaml_config(config) if isinstance(config, str) else config

        self.agents: Optional[List[Agent]] = agents
        self.workflows: Optional[List[Workflow]] = workflows
        self.teams: Optional[List[Team]] = teams
        self.interfaces = interfaces or []
        self.a2a_interface = a2a_interface
        self.knowledge = knowledge
        self.settings: AgnoAPISettings = settings or AgnoAPISettings()
        self.auto_provision_dbs = auto_provision_dbs
        self._app_set = False

        if base_app:
            self.base_app: Optional[FastAPI] = base_app
            self._app_set = True
            self.on_route_conflict = on_route_conflict
        else:
            self.base_app = None
            self._app_set = False
            self.on_route_conflict = on_route_conflict

        self.interfaces = interfaces or []

        self.name = name

        self.id = id
        if not self.id:
            self.id = generate_id(self.name) if self.name else str(uuid4())

        self.version = version
        self.description = description

        self.telemetry = telemetry
        self.tracing = tracing
        self.tracing_db = tracing_db

        self.enable_mcp_server = enable_mcp_server
        self.lifespan = lifespan

        # RBAC
        self.authorization = authorization
        self.jwt_config = jwt_config

        if self.authorization and not self.id:
            raise ValueError(
                "Authorization is enabled but no AgentOS ID is provided. Please provide an ID for the AgentOS."
            )

        # CORS configuration - merge user-provided origins with defaults from settings
        self.cors_allowed_origins = resolve_origins(cors_allowed_origins, self.settings.cors_origin_list)
        
        # If True, run agent/team hooks as FastAPI background tasks
        self.run_hooks_in_background = run_hooks_in_background

        # List of all MCP tools used inside the AgentOS
        self.mcp_tools: List[Any] = []
        self._mcp_app: Optional[Any] = None

        self._initialize_agents()
        self._initialize_teams()
        self._initialize_workflows()

        if self.tracing:
            self._setup_tracing()

        if self.telemetry:
            from agno.api.os import OSLaunch, log_os_telemetry

            log_os_telemetry(launch=OSLaunch(os_id=self.id, data=self._get_telemetry_data()))

    def _add_agent_os_to_lifespan_function(self, lifespan):
        """
        Inspect a lifespan function and wrap it to pass agent_os if it accepts it.

        Returns:
            A wrapped lifespan that passes agent_os if the lifespan function expects it.
        """
        # Getting the actual function inside the lifespan
        lifespan_function = lifespan
        if hasattr(lifespan, "__wrapped__"):
            lifespan_function = lifespan.__wrapped__

        try:
            from inspect import signature

            # Inspecting the lifespan function signature to find its parameters
            sig = signature(lifespan_function)
            params = list(sig.parameters.keys())

            # If the lifespan function expects the 'agent_os' parameter, add it
            if "agent_os" in params:
                return partial(lifespan, agent_os=self)
            else:
                return lifespan

        except (ValueError, TypeError):
            return lifespan

    def resync(self, app: FastAPI) -> None:
        """Resync the AgentOS to discover, initialize and configure: agents, teams, workflows, databases and knowledge bases."""
        self._initialize_agents()
        self._initialize_teams()
        self._initialize_workflows()
        self._auto_discover_databases()
        self._auto_discover_knowledge_instances()

        if self.enable_mcp_server:
            from agno.os.mcp import get_mcp_server

            self._mcp_app = get_mcp_server(self)

        self._reprovision_routers(app=app)

    def _reprovision_routers(self, app: FastAPI) -> None:
        """Re-provision all routes for the AgentOS."""
        updated_routers = [
            get_session_router(dbs=self.dbs),
            get_metrics_router(dbs=self.dbs),
            get_knowledge_router(knowledge_instances=self.knowledge_instances),
            get_traces_router(dbs=self.dbs),
            get_memory_router(dbs=self.dbs),
            get_eval_router(dbs=self.dbs, agents=self.agents, teams=self.teams),
        ]

        # Clear all previously existing routes
        app.router.routes = [
            route
            for route in app.router.routes
            if hasattr(route, "path")
            and route.path in ["/docs", "/redoc", "/openapi.json", "/docs/oauth2-redirect"]
            or route.path.startswith("/mcp")  # type: ignore
        ]

        # Add the built-in routes
        self._add_built_in_routes(app=app)

        # Add the updated routes
        for router in updated_routers:
            self._add_router(app, router)

        # Mount MCP if needed
        if self.enable_mcp_server and self._mcp_app:
            app.mount("/", self._mcp_app)

    def _add_built_in_routes(self, app: FastAPI) -> None:
        """Add all AgentOSbuilt-in routes to the given app."""
        # Add the home router if MCP server is not enabled
        if not self.enable_mcp_server:
            self._add_router(app, get_home_router(self))

        self._add_router(app, get_health_router(health_endpoint="/health"))
        self._add_router(app, get_base_router(self, settings=self.settings))
        self._add_router(app, get_websocket_router(self, settings=self.settings))

        # Add A2A interface if relevant
        has_a2a_interface = False
        for interface in self.interfaces:
            if not has_a2a_interface and interface.__class__.__name__ == "A2A":
                has_a2a_interface = True
            interface_router = interface.get_router()
            self._add_router(app, interface_router)
        if self.a2a_interface and not has_a2a_interface:
            from agno.os.interfaces.a2a import A2A

            a2a_interface = A2A(agents=self.agents, teams=self.teams, workflows=self.workflows)
            self.interfaces.append(a2a_interface)
            self._add_router(app, a2a_interface.get_router())

    def _make_app(self, lifespan: Optional[Any] = None) -> FastAPI:
        # Adjust the FastAPI app lifespan to handle MCP connections if relevant
        app_lifespan = lifespan
        if self.mcp_tools is not None:
            mcp_tools_lifespan = partial(mcp_lifespan, mcp_tools=self.mcp_tools)
            # If there is already a lifespan, combine it with the MCP lifespan
            if lifespan is not None:
                # Combine both lifespans
                @asynccontextmanager
                async def combined_lifespan(app: FastAPI):
                    # Run both lifespans
                    async with lifespan(app):  # type: ignore
                        async with mcp_tools_lifespan(app):  # type: ignore
                            yield

                app_lifespan = combined_lifespan
            else:
                app_lifespan = mcp_tools_lifespan

        return FastAPI(
            title=self.name or "Agno AgentOS",
            version=self.version or "1.0.0",
            description=self.description or "An agent operating system.",
            docs_url="/docs" if self.settings.docs_enabled else None,
            redoc_url="/redoc" if self.settings.docs_enabled else None,
            openapi_url="/openapi.json" if self.settings.docs_enabled else None,
            lifespan=app_lifespan,
        )

    def _initialize_agents(self) -> None:
        """Initialize and configure all agents for AgentOS usage."""
        if not self.agents:
            return
        for agent in self.agents:
            # Track all MCP tools to later handle their connection
            if agent.tools:
                for tool in agent.tools:
                    # Checking if the tool is an instance of MCPTools, MultiMCPTools, or a subclass of those
                    if hasattr(type(tool), "__mro__"):
                        mro_names = {cls.__name__ for cls in type(tool).__mro__}
                        if mro_names & {"MCPTools", "MultiMCPTools"}:
                            if tool not in self.mcp_tools:
                                self.mcp_tools.append(tool)

            agent.initialize_agent()

            # Required for the built-in routes to work
            agent.store_events = True

            # Propagate run_hooks_in_background setting from AgentOS to agents
            agent._run_hooks_in_background = self.run_hooks_in_background

    def _initialize_teams(self) -> None:
        """Initialize and configure all teams for AgentOS usage."""
        if not self.teams:
            return

        for team in self.teams:
            # Track all MCP tools recursively
            collect_mcp_tools_from_team(team, self.mcp_tools)

            team.initialize_team()

            for member in team.members:
                if isinstance(member, Agent):
                    member.team_id = None
                    member.initialize_agent()
                elif isinstance(member, Team):
                    member.initialize_team()

            # Required for the built-in routes to work
            team.store_events = True

            # Propagate run_hooks_in_background setting to team and all nested members
            team.propagate_run_hooks_in_background(self.run_hooks_in_background)

    def _initialize_workflows(self) -> None:
        """Initialize and configure all workflows for AgentOS usage."""
        if not self.workflows:
            return

        if self.workflows:
            for workflow in self.workflows:
                # Track MCP tools recursively in workflow members
                collect_mcp_tools_from_workflow(workflow, self.mcp_tools)

                if not workflow.id:
                    workflow.id = generate_id_from_name(workflow.name)

                # Required for the built-in routes to work
                workflow.store_events = True

                # Propagate run_hooks_in_background setting to workflow and all its step agents/teams
                workflow.propagate_run_hooks_in_background(self.run_hooks_in_background)

    def _setup_tracing(self) -> None:
        """Set up OpenTelemetry tracing for this AgentOS.

        Uses tracing_db if provided, otherwise falls back to the first available
        database from agents/teams/workflows.
        """
        # Use tracing_db if explicitly provided
        if self.tracing_db is not None:
            setup_tracing_for_os(db=self.tracing_db)
            return

        # Fall back to finding the first available database
        db: Optional[Union[BaseDb, AsyncBaseDb]] = None

        for agent in self.agents or []:
            if agent.db:
                db = agent.db
                break

        if db is None:
            for team in self.teams or []:
                if team.db:
                    db = team.db
                    break

        if db is None:
            for workflow in self.workflows or []:
                if workflow.db:
                    db = workflow.db
                    break

        if db is None:
            log_warning(
                "tracing=True but no database found. "
                "Provide 'tracing_db' parameter or 'db' parameter to at least one agent/team/workflow."
            )
            return

        setup_tracing_for_os(db=db)

    def get_app(self) -> FastAPI:
        if self.base_app:
            fastapi_app = self.base_app

            # Initialize MCP server if enabled
            if self.enable_mcp_server:
                from agno.os.mcp import get_mcp_server

                self._mcp_app = get_mcp_server(self)

            # Collect all lifespans that need to be combined
            lifespans = []

            # The user provided lifespan
            if self.lifespan:
                # Wrap the user lifespan with agent_os parameter
                wrapped_lifespan = self._add_agent_os_to_lifespan_function(self.lifespan)
                lifespans.append(wrapped_lifespan)

            # The provided app's existing lifespan
            if fastapi_app.router.lifespan_context:
                lifespans.append(fastapi_app.router.lifespan_context)

            # The MCP tools lifespan
            if self.mcp_tools:
                lifespans.append(partial(mcp_lifespan, mcp_tools=self.mcp_tools))

            # The /mcp server lifespan
            if self.enable_mcp_server and self._mcp_app:
                lifespans.append(self._mcp_app.lifespan)

            # The async database lifespan
            lifespans.append(partial(db_lifespan, agent_os=self))

            # Combine lifespans and set them in the app
            if lifespans:
                fastapi_app.router.lifespan_context = _combine_app_lifespans(lifespans)

        else:
            lifespans = []

            # User provided lifespan
            if self.lifespan:
                lifespans.append(self._add_agent_os_to_lifespan_function(self.lifespan))

            # MCP tools lifespan
            if self.mcp_tools:
                lifespans.append(partial(mcp_lifespan, mcp_tools=self.mcp_tools))

            # MCP server lifespan
            if self.enable_mcp_server:
                from agno.os.mcp import get_mcp_server

                self._mcp_app = get_mcp_server(self)
                lifespans.append(self._mcp_app.lifespan)

            # Async database initialization lifespan
            lifespans.append(partial(db_lifespan, agent_os=self))  # type: ignore

            final_lifespan = _combine_app_lifespans(lifespans) if lifespans else None
            fastapi_app = self._make_app(lifespan=final_lifespan)

        self._add_built_in_routes(app=fastapi_app)

        self._auto_discover_databases()
        self._auto_discover_knowledge_instances()

        routers = [
            get_session_router(dbs=self.dbs),
            get_memory_router(dbs=self.dbs),
            get_eval_router(dbs=self.dbs, agents=self.agents, teams=self.teams),
            get_metrics_router(dbs=self.dbs),
            get_knowledge_router(knowledge_instances=self.knowledge_instances),
            get_traces_router(dbs=self.dbs),
        ]

        for router in routers:
            self._add_router(fastapi_app, router)

        # Mount MCP if needed
        if self.enable_mcp_server and self._mcp_app:
            fastapi_app.mount("/", self._mcp_app)

        if not self._app_set:

            @fastapi_app.exception_handler(HTTPException)
            async def http_exception_handler(_, exc: HTTPException) -> JSONResponse:
                log_error(f"HTTP exception: {exc.status_code} {exc.detail}")
                return JSONResponse(
                    status_code=exc.status_code,
                    content={"detail": str(exc.detail)},
                )

            @fastapi_app.exception_handler(Exception)
            async def general_exception_handler(_: Request, exc: Exception) -> JSONResponse:
                import traceback

                log_error(f"Unhandled exception:\n{traceback.format_exc(limit=5)}")

                return JSONResponse(
                    status_code=getattr(exc, "status_code", 500),
                    content={"detail": str(exc)},
                )

        # Update CORS middleware
        update_cors_middleware(fastapi_app, self.cors_allowed_origins)  # type: ignore

        # Set agent_os_id and cors_allowed_origins on app state
        # This allows middleware (like JWT) to access these values
        fastapi_app.state.agent_os_id = self.id
        fastapi_app.state.cors_allowed_origins = self.cors_allowed_origins

        # Add JWT middleware if authorization is enabled
        if self.authorization:
            from agno.os.middleware.jwt import JWTMiddleware

            algorithm = "RS256"
            verification_key = None
            if self.jwt_config:
                algorithm = self.jwt_config.algorithm if self.jwt_config and self.jwt_config.algorithm else "RS256"
                verification_key = self.jwt_config.verification_key if self.jwt_config and self.jwt_config.verification_key else None
                
            log_info(f"Adding JWT middleware for authorization (algorithm: {algorithm})")
                
            fastapi_app.add_middleware(
                JWTMiddleware,
                verification_key=verification_key,
                algorithm=algorithm,
                authorization=self.authorization,
            )

        return fastapi_app

    def get_routes(self) -> List[Any]:
        """Retrieve all routes from the FastAPI app.

        Returns:
            List[Any]: List of routes included in the FastAPI app.
        """
        app = self.get_app()

        return app.routes

    def _add_router(self, fastapi_app: FastAPI, router: APIRouter) -> None:
        """Add a router to the FastAPI app, avoiding route conflicts.

        Args:
            router: The APIRouter to add
        """

        conflicts = find_conflicting_routes(fastapi_app, router)
        conflicting_routes = [conflict["route"] for conflict in conflicts]

        if conflicts and self._app_set:
            if self.on_route_conflict == "preserve_base_app":
                # Skip conflicting AgentOS routes, prefer user's existing routes
                for conflict in conflicts:
                    methods_str = ", ".join(conflict["methods"])  # type: ignore
                    log_debug(
                        f"Skipping conflicting AgentOS route: {methods_str} {conflict['path']} - "
                        f"Using existing custom route instead"
                    )

                # Create a new router without the conflicting routes
                filtered_router = APIRouter()
                for route in router.routes:
                    if route not in conflicting_routes:
                        filtered_router.routes.append(route)

                # Use the filtered router if it has any routes left
                if filtered_router.routes:
                    fastapi_app.include_router(filtered_router)

            elif self.on_route_conflict == "preserve_agentos":
                # Log warnings but still add all routes (AgentOS routes will override)
                for conflict in conflicts:
                    methods_str = ", ".join(conflict["methods"])  # type: ignore
                    log_warning(
                        f"Route conflict detected: {methods_str} {conflict['path']} - "
                        f"AgentOS route will override existing custom route"
                    )

                # Remove conflicting routes
                for route in fastapi_app.routes:
                    for conflict in conflicts:
                        if isinstance(route, APIRoute):
                            if route.path == conflict["path"] and list(route.methods) == list(conflict["methods"]):  # type: ignore
                                fastapi_app.routes.pop(fastapi_app.routes.index(route))

                fastapi_app.include_router(router)

            elif self.on_route_conflict == "error":
                conflicting_paths = [conflict["path"] for conflict in conflicts]
                raise ValueError(f"Route conflict detected: {conflicting_paths}")

        else:
            # No conflicts, add router normally
            fastapi_app.include_router(router)

    def _get_telemetry_data(self) -> Dict[str, Any]:
        """Get the telemetry data for the OS"""
        return {
            "agents": [agent.id for agent in self.agents] if self.agents else None,
            "teams": [team.id for team in self.teams] if self.teams else None,
            "workflows": [workflow.id for workflow in self.workflows] if self.workflows else None,
            "interfaces": [interface.type for interface in self.interfaces] if self.interfaces else None,
        }

    def _auto_discover_databases(self) -> None:
        """Auto-discover and initialize the databases used by all contextual agents, teams and workflows."""

        dbs: Dict[str, List[Union[BaseDb, AsyncBaseDb]]] = {}
        knowledge_dbs: Dict[
            str, List[Union[BaseDb, AsyncBaseDb]]
        ] = {}  # Track databases specifically used for knowledge

        for agent in self.agents or []:
            if agent.db:
                self._register_db_with_validation(dbs, agent.db)
            if agent.knowledge and agent.knowledge.contents_db:
                self._register_db_with_validation(knowledge_dbs, agent.knowledge.contents_db)

        for team in self.teams or []:
            if team.db:
                self._register_db_with_validation(dbs, team.db)
            if team.knowledge and team.knowledge.contents_db:
                self._register_db_with_validation(knowledge_dbs, team.knowledge.contents_db)

        for workflow in self.workflows or []:
            if workflow.db:
                self._register_db_with_validation(dbs, workflow.db)

        for knowledge_base in self.knowledge or []:
            if knowledge_base.contents_db:
                self._register_db_with_validation(knowledge_dbs, knowledge_base.contents_db)

        for interface in self.interfaces or []:
            if interface.agent and interface.agent.db:
                self._register_db_with_validation(dbs, interface.agent.db)
            elif interface.team and interface.team.db:
                self._register_db_with_validation(dbs, interface.team.db)

        # Register tracing_db if provided (for traces reading)
        if self.tracing_db is not None:
            self._register_db_with_validation(dbs, self.tracing_db)

        self.dbs = dbs
        self.knowledge_dbs = knowledge_dbs

        # Initialize all discovered databases
        if self.auto_provision_dbs:
            self._pending_async_db_init = True

    def _initialize_sync_databases(self) -> None:
        """Initialize sync databases."""
        from itertools import chain

        unique_dbs = list(
            {
                id(db): db
                for db in chain(
                    chain.from_iterable(self.dbs.values()), chain.from_iterable(self.knowledge_dbs.values())
                )
            }.values()
        )

        for db in unique_dbs:
            if isinstance(db, AsyncBaseDb):
                continue  # Skip async dbs

            try:
                if hasattr(db, "_create_all_tables") and callable(db._create_all_tables):
                    db._create_all_tables()
            except Exception as e:
                log_warning(f"Failed to initialize {db.__class__.__name__} (id: {db.id}): {e}")

    async def _initialize_async_databases(self) -> None:
        """Initialize async databases."""

        from itertools import chain

        unique_dbs = list(
            {
                id(db): db
                for db in chain(
                    chain.from_iterable(self.dbs.values()), chain.from_iterable(self.knowledge_dbs.values())
                )
            }.values()
        )

        for db in unique_dbs:
            if not isinstance(db, AsyncBaseDb):
                continue  # Skip sync dbs

            try:
                if hasattr(db, "_create_all_tables") and callable(db._create_all_tables):
                    await db._create_all_tables()
            except Exception as e:
                log_warning(f"Failed to initialize async {db.__class__.__name__} (id: {db.id}): {e}")

    def _get_db_table_names(self, db: BaseDb) -> Dict[str, str]:
        """Get the table names for a database"""
        table_names = {
            "session_table_name": db.session_table_name,
            "culture_table_name": db.culture_table_name,
            "memory_table_name": db.memory_table_name,
            "metrics_table_name": db.metrics_table_name,
            "evals_table_name": db.eval_table_name,
            "knowledge_table_name": db.knowledge_table_name,
        }
        return {k: v for k, v in table_names.items() if v is not None}

    def _register_db_with_validation(
        self, registered_dbs: Dict[str, List[Union[BaseDb, AsyncBaseDb]]], db: Union[BaseDb, AsyncBaseDb]
    ) -> None:
        """Register a database in the contextual OS after validating it is not conflicting with registered databases"""
        if db.id in registered_dbs:
            registered_dbs[db.id].append(db)
        else:
            registered_dbs[db.id] = [db]

    def _auto_discover_knowledge_instances(self) -> None:
        """Auto-discover the knowledge instances used by all contextual agents, teams and workflows."""
        seen_ids = set()
        knowledge_instances: List[Knowledge] = []

        def _add_knowledge_if_not_duplicate(knowledge: "Knowledge") -> None:
            """Add knowledge instance if it's not already in the list (by object identity or db_id)."""
            # Use database ID if available, otherwise use object ID as fallback
            if not knowledge.contents_db:
                return
            if knowledge.contents_db.id in seen_ids:
                return
            seen_ids.add(knowledge.contents_db.id)
            knowledge_instances.append(knowledge)

        for agent in self.agents or []:
            if agent.knowledge:
                _add_knowledge_if_not_duplicate(agent.knowledge)

        for team in self.teams or []:
            if team.knowledge:
                _add_knowledge_if_not_duplicate(team.knowledge)

        for knowledge_base in self.knowledge or []:
            _add_knowledge_if_not_duplicate(knowledge_base)

        self.knowledge_instances = knowledge_instances

    def _get_session_config(self) -> SessionConfig:
        session_config = self.config.session if self.config and self.config.session else SessionConfig()

        if session_config.dbs is None:
            session_config.dbs = []

        dbs_with_specific_config = [db.db_id for db in session_config.dbs]
        for db_id, dbs in self.dbs.items():
            if db_id not in dbs_with_specific_config:
                # Collect unique table names from all databases with the same id
                unique_tables = list(set(db.session_table_name for db in dbs))
                session_config.dbs.append(
                    DatabaseConfig(
                        db_id=db_id,
                        domain_config=SessionDomainConfig(display_name=db_id),
                        tables=unique_tables,
                    )
                )

        return session_config

    def _get_memory_config(self) -> MemoryConfig:
        memory_config = self.config.memory if self.config and self.config.memory else MemoryConfig()

        if memory_config.dbs is None:
            memory_config.dbs = []

        dbs_with_specific_config = [db.db_id for db in memory_config.dbs]

        for db_id, dbs in self.dbs.items():
            if db_id not in dbs_with_specific_config:
                # Collect unique table names from all databases with the same id
                unique_tables = list(set(db.memory_table_name for db in dbs))
                memory_config.dbs.append(
                    DatabaseConfig(
                        db_id=db_id,
                        domain_config=MemoryDomainConfig(display_name=db_id),
                        tables=unique_tables,
                    )
                )

        return memory_config

    def _get_knowledge_config(self) -> KnowledgeConfig:
        knowledge_config = self.config.knowledge if self.config and self.config.knowledge else KnowledgeConfig()

        if knowledge_config.dbs is None:
            knowledge_config.dbs = []

        dbs_with_specific_config = [db.db_id for db in knowledge_config.dbs]

        # Only add databases that are actually used for knowledge contents
        for db_id in self.knowledge_dbs.keys():
            if db_id not in dbs_with_specific_config:
                knowledge_config.dbs.append(
                    DatabaseConfig(
                        db_id=db_id,
                        domain_config=KnowledgeDomainConfig(display_name=db_id),
                    )
                )

        return knowledge_config

    def _get_metrics_config(self) -> MetricsConfig:
        metrics_config = self.config.metrics if self.config and self.config.metrics else MetricsConfig()

        if metrics_config.dbs is None:
            metrics_config.dbs = []

        dbs_with_specific_config = [db.db_id for db in metrics_config.dbs]

        for db_id, dbs in self.dbs.items():
            if db_id not in dbs_with_specific_config:
                # Collect unique table names from all databases with the same id
                unique_tables = list(set(db.metrics_table_name for db in dbs))
                metrics_config.dbs.append(
                    DatabaseConfig(
                        db_id=db_id,
                        domain_config=MetricsDomainConfig(display_name=db_id),
                        tables=unique_tables,
                    )
                )

        return metrics_config

    def _get_evals_config(self) -> EvalsConfig:
        evals_config = self.config.evals if self.config and self.config.evals else EvalsConfig()

        if evals_config.dbs is None:
            evals_config.dbs = []

        dbs_with_specific_config = [db.db_id for db in evals_config.dbs]

        for db_id, dbs in self.dbs.items():
            if db_id not in dbs_with_specific_config:
                # Collect unique table names from all databases with the same id
                unique_tables = list(set(db.eval_table_name for db in dbs))
                evals_config.dbs.append(
                    DatabaseConfig(
                        db_id=db_id,
                        domain_config=EvalsDomainConfig(display_name=db_id),
                        tables=unique_tables,
                    )
                )

        return evals_config

    def _get_traces_config(self) -> TracesConfig:
        traces_config = self.config.traces if self.config and self.config.traces else TracesConfig()

        if traces_config.dbs is None:
            traces_config.dbs = []

        dbs_with_specific_config = [db.db_id for db in traces_config.dbs]

        # If tracing_db is explicitly set, only use that database for traces
        if self.tracing_db is not None:
            if self.tracing_db.id not in dbs_with_specific_config:
                traces_config.dbs.append(
                    DatabaseConfig(
                        db_id=self.tracing_db.id,
                        domain_config=TracesDomainConfig(display_name=self.tracing_db.id),
                    )
                )
        else:
            # Fall back to all discovered databases
            for db_id in self.dbs.keys():
                if db_id not in dbs_with_specific_config:
                    traces_config.dbs.append(
                        DatabaseConfig(
                            db_id=db_id,
                            domain_config=TracesDomainConfig(display_name=db_id),
                        )
                    )

        return traces_config

    def serve(
        self,
        app: Union[str, FastAPI],
        *,
        host: str = "localhost",
        port: int = 7777,
        reload: bool = False,
        workers: Optional[int] = None,
        access_log: bool = False,
        **kwargs,
    ):
        import uvicorn

        if getenv("AGNO_API_RUNTIME", "").lower() == "stg":
            public_endpoint = "https://os-stg.agno.com/"
        else:
            public_endpoint = "https://os.agno.com/"

        # Create a terminal panel to announce OS initialization and provide useful info
        from rich.align import Align
        from rich.console import Console, Group

        panel_group = [
            Align.center(f"[bold cyan]{public_endpoint}[/bold cyan]"),
            Align.center(f"\n\n[bold dark_orange]OS running on:[/bold dark_orange] http://{host}:{port}"),
        ]
        if bool(self.settings.os_security_key):
            panel_group.append(Align.center("\n\n[bold chartreuse3]:lock: Security Enabled[/bold chartreuse3]"))

        console = Console()
        console.print(
            Panel(
                Group(*panel_group),
                title="AgentOS",
                expand=False,
                border_style="dark_orange",
                box=box.DOUBLE_EDGE,
                padding=(2, 2),
            )
        )

        uvicorn.run(app=app, host=host, port=port, reload=reload, workers=workers, access_log=access_log, lifespan="on", **kwargs)<|MERGE_RESOLUTION|>--- conflicted
+++ resolved
@@ -1,12 +1,7 @@
 from contextlib import asynccontextmanager
 from functools import partial
 from os import getenv
-<<<<<<< HEAD
-import os
-from typing import Any, Dict, List, Literal, Optional, Tuple, Union
-=======
 from typing import Any, Dict, List, Literal, Optional, Union
->>>>>>> b7291026
 from uuid import uuid4
 
 from fastapi import APIRouter, FastAPI, HTTPException
@@ -21,6 +16,7 @@
 from agno.knowledge.knowledge import Knowledge
 from agno.os.config import (
     AgentOSConfig,
+    AuthorizationConfig,
     DatabaseConfig,
     EvalsConfig,
     EvalsDomainConfig,
@@ -32,7 +28,6 @@
     MetricsDomainConfig,
     SessionConfig,
     SessionDomainConfig,
-    JWTConfig,
     TracesConfig,
     TracesDomainConfig,
 )
@@ -123,7 +118,7 @@
         interfaces: Optional[List[BaseInterface]] = None,
         a2a_interface: bool = False,
         authorization: bool = False,
-        jwt_config: Optional[JWTConfig] = None,
+        authorization_config: Optional[AuthorizationConfig] = None,
         cors_allowed_origins: Optional[List[str]] = None,
         config: Optional[Union[str, AgentOSConfig]] = None,
         settings: Optional[AgnoAPISettings] = None,
@@ -158,10 +153,7 @@
             on_route_conflict: What to do when a route conflict is detected in case a custom base_app is provided.
             auto_provision_dbs: Whether to automatically provision databases
             authorization: Whether to enable authorization
-            jwt_verification_key: Key used to verify JWT signatures. For asymmetric algorithms (RS256, ES256),
-                this should be the public key. For symmetric algorithms (HS256), this is the shared secret.
-            jwt_algorithm: JWT algorithm for signature verification (default: RS256).
-                Common options: RS256 (asymmetric, recommended), HS256 (symmetric).
+            authorization_config: Configuration for the authorization middleware
             cors_allowed_origins: List of allowed CORS origins (will be merged with default Agno domains)
             tracing: If True, enables OpenTelemetry tracing for all agents and teams in the OS
             tracing_db: Dedicated database for storing and reading traces. Recommended for multi-db setups.
@@ -214,7 +206,7 @@
 
         # RBAC
         self.authorization = authorization
-        self.jwt_config = jwt_config
+        self.authorization_config = authorization_config
 
         if self.authorization and not self.id:
             raise ValueError(
@@ -223,7 +215,7 @@
 
         # CORS configuration - merge user-provided origins with defaults from settings
         self.cors_allowed_origins = resolve_origins(cors_allowed_origins, self.settings.cors_origin_list)
-        
+
         # If True, run agent/team hooks as FastAPI background tasks
         self.run_hooks_in_background = run_hooks_in_background
 
@@ -594,12 +586,20 @@
 
             algorithm = "RS256"
             verification_key = None
-            if self.jwt_config:
-                algorithm = self.jwt_config.algorithm if self.jwt_config and self.jwt_config.algorithm else "RS256"
-                verification_key = self.jwt_config.verification_key if self.jwt_config and self.jwt_config.verification_key else None
-                
+            if self.authorization_config:
+                algorithm = (
+                    self.authorization_config.algorithm
+                    if self.authorization_config and self.authorization_config.algorithm
+                    else "RS256"
+                )
+                verification_key = (
+                    self.authorization_config.verification_key
+                    if self.authorization_config and self.authorization_config.verification_key
+                    else None
+                )
+
             log_info(f"Adding JWT middleware for authorization (algorithm: {algorithm})")
-                
+
             fastapi_app.add_middleware(
                 JWTMiddleware,
                 verification_key=verification_key,
@@ -1003,4 +1003,13 @@
             )
         )
 
-        uvicorn.run(app=app, host=host, port=port, reload=reload, workers=workers, access_log=access_log, lifespan="on", **kwargs)+        uvicorn.run(
+            app=app,
+            host=host,
+            port=port,
+            reload=reload,
+            workers=workers,
+            access_log=access_log,
+            lifespan="on",
+            **kwargs,
+        )