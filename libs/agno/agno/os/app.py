from contextlib import asynccontextmanager
from functools import partial
from os import getenv
from typing import Any, Dict, List, Literal, Optional, Union
from uuid import uuid4

from fastapi import APIRouter, FastAPI, HTTPException
from fastapi.responses import JSONResponse
from fastapi.routing import APIRoute
from fastmcp.server.http import StarletteWithLifespan
from rich import box
from rich.panel import Panel
from starlette.requests import Request

from agno.agent.agent import Agent
from agno.db.base import BaseDb
from agno.os.config import (
    AgentOSConfig,
    DatabaseConfig,
    EvalsConfig,
    EvalsDomainConfig,
    KnowledgeConfig,
    KnowledgeDomainConfig,
    MemoryConfig,
    MemoryDomainConfig,
    MetricsConfig,
    MetricsDomainConfig,
    SessionConfig,
    SessionDomainConfig,
)
from agno.os.interfaces.base import BaseInterface
from agno.os.router import get_base_router, get_websocket_router
from agno.os.routers.evals import get_eval_router
from agno.os.routers.health import get_health_router
from agno.os.routers.home import get_home_router
from agno.os.routers.knowledge import get_knowledge_router
from agno.os.routers.memory import get_memory_router
from agno.os.routers.metrics import get_metrics_router
from agno.os.routers.session import get_session_router
from agno.os.settings import AgnoAPISettings
<<<<<<< HEAD
from agno.os.utils import find_conflicting_routes, load_yaml_config, update_cors_middleware
=======
from agno.os.utils import (
    collect_mcp_tools_from_team,
    collect_mcp_tools_from_workflow,
    update_cors_middleware,
)
>>>>>>> 32f57f4c
from agno.team.team import Team
from agno.utils.log import logger
from agno.utils.string import generate_id, generate_id_from_name
from agno.workflow.workflow import Workflow


@asynccontextmanager
async def mcp_lifespan(_, mcp_tools):
    """Manage MCP connection lifecycle inside a FastAPI app"""
    # Startup logic: connect to all contextual MCP servers
    for tool in mcp_tools:
        await tool.connect()

    yield

    # Shutdown logic: Close all contextual MCP connections
    for tool in mcp_tools:
        await tool.close()


class AgentOS:
    def __init__(
        self,
        id: Optional[str] = None,
        os_id: Optional[str] = None,  # Deprecated
        name: Optional[str] = None,
        description: Optional[str] = None,
        version: Optional[str] = None,
        agents: Optional[List[Agent]] = None,
        teams: Optional[List[Team]] = None,
        workflows: Optional[List[Workflow]] = None,
        interfaces: Optional[List[BaseInterface]] = None,
        config: Optional[Union[str, AgentOSConfig]] = None,
        settings: Optional[AgnoAPISettings] = None,
        lifespan: Optional[Any] = None,
        enable_mcp: bool = False,
        fastapi_app: Optional[FastAPI] = None,  # Deprecated
        base_app: Optional[FastAPI] = None,
        replace_routes: Optional[bool] = None,  # Deprecated
        on_route_conflict: Literal["preserve_agentos", "preserve_base_app", "error"] = "preserve_agentos",
        telemetry: bool = True,
    ):
        """Initialize AgentOS.

        Args:
            id: Unique identifier for this AgentOS instance
            name: Name of the AgentOS instance
            description: Description of the AgentOS instance
            version: Version of the AgentOS instance
            agents: List of agents to include in the OS
            teams: List of teams to include in the OS
            workflows: List of workflows to include in the OS
            interfaces: List of interfaces to include in the OS
            config: Configuration file path or AgentOSConfig instance
            settings: API settings for the OS
            lifespan: Optional lifespan context manager for the FastAPI app
            enable_mcp: Whether to enable MCP (Model Context Protocol)
            base_app: Optional base FastAPI app to use for the AgentOS. All routes and middleware will be added to this app.
            on_route_conflict: What to do when a route conflict is detected in case a custom base_app is provided.
            telemetry: Whether to enable telemetry
        """
        if not agents and not workflows and not teams:
            raise ValueError("Either agents, teams or workflows must be provided.")

        self.config = load_yaml_config(config) if isinstance(config, str) else config

        self.agents: Optional[List[Agent]] = agents
        self.workflows: Optional[List[Workflow]] = workflows
        self.teams: Optional[List[Team]] = teams
        self.interfaces = interfaces or []

        self.settings: AgnoAPISettings = settings or AgnoAPISettings()

        self._app_set = False

        if base_app:
            self.base_app: Optional[FastAPI] = base_app
            self._app_set = True
            self.on_route_conflict = on_route_conflict
        elif fastapi_app:
            self.base_app = fastapi_app
            self._app_set = True
            if replace_routes is not None:
                self.on_route_conflict = "preserve_agentos" if replace_routes else "preserve_base_app"
            else:
                self.on_route_conflict = on_route_conflict
        else:
            self.base_app = None
            self._app_set = False
            self.on_route_conflict = on_route_conflict

        self.interfaces = interfaces or []

        self.name = name

        self.id = id or os_id
        if not self.id:
            self.id = generate_id(self.name) if self.name else str(uuid4())

        self.version = version
        self.description = description

        self.telemetry = telemetry

        self.enable_mcp = enable_mcp
        self.lifespan = lifespan

        # List of all MCP tools used inside the AgentOS
<<<<<<< HEAD
        self.mcp_tools = []
        self._mcp_app: Optional[StarletteWithLifespan] = None
=======
        self.mcp_tools: List[Any] = []
>>>>>>> 32f57f4c

        if self.agents:
            for agent in self.agents:
                # Track all MCP tools to later handle their connection
                if agent.tools:
                    for tool in agent.tools:
                        # Checking if the tool is a MCPTools or MultiMCPTools instance
                        type_name = type(tool).__name__
                        if type_name in ("MCPTools", "MultiMCPTools"):
                            if tool not in self.mcp_tools:
                                self.mcp_tools.append(tool)

                agent.initialize_agent()

                # Required for the built-in routes to work
                agent.store_events = True

        if self.teams:
            for team in self.teams:
                # Track all MCP tools recursively
                collect_mcp_tools_from_team(team, self.mcp_tools)

                team.initialize_team()

                # Required for the built-in routes to work
                team.store_events = True

                for member in team.members:
                    if isinstance(member, Agent):
                        member.team_id = None
                        member.initialize_agent()
                    elif isinstance(member, Team):
                        member.initialize_team()

        if self.workflows:
            for workflow in self.workflows:
                # Track MCP tools recursively in workflow members
                collect_mcp_tools_from_workflow(workflow, self.mcp_tools)
                if not workflow.id:
                    workflow.id = generate_id_from_name(workflow.name)

        if self.telemetry:
            from agno.api.os import OSLaunch, log_os_telemetry

            log_os_telemetry(launch=OSLaunch(os_id=self.id, data=self._get_telemetry_data()))

    def _make_app(self, lifespan: Optional[Any] = None) -> FastAPI:
        # Adjust the FastAPI app lifespan to handle MCP connections if relevant
        app_lifespan = lifespan
        if self.mcp_tools is not None:
            mcp_tools_lifespan = partial(mcp_lifespan, mcp_tools=self.mcp_tools)
            # If there is already a lifespan, combine it with the MCP lifespan
            if lifespan is not None:
                # Combine both lifespans
                @asynccontextmanager
                async def combined_lifespan(app: FastAPI):
                    # Run both lifespans
                    async with lifespan(app):  # type: ignore
                        async with mcp_tools_lifespan(app):  # type: ignore
                            yield

                app_lifespan = combined_lifespan  # type: ignore
            else:
                app_lifespan = mcp_tools_lifespan

        return FastAPI(
            title=self.name or "Agno AgentOS",
            version=self.version or "1.0.0",
            description=self.description or "An agent operating system.",
            docs_url="/docs" if self.settings.docs_enabled else None,
            redoc_url="/redoc" if self.settings.docs_enabled else None,
            openapi_url="/openapi.json" if self.settings.docs_enabled else None,
            lifespan=app_lifespan,
        )

    def get_app(self) -> FastAPI:
        if self.base_app:
            fastapi_app = self.base_app
        else:
            if self.enable_mcp:
                from contextlib import asynccontextmanager

                from agno.os.mcp import get_mcp_server

                self._mcp_app = get_mcp_server(self)

                final_lifespan = self._mcp_app.lifespan  # type: ignore
                if self.lifespan is not None:
                    # Combine both lifespans
                    @asynccontextmanager
                    async def combined_lifespan(app: FastAPI):
                        # Run both lifespans
                        async with self.lifespan(app):  # type: ignore
                            async with self._mcp_app.lifespan(app):  # type: ignore
                                yield

                    final_lifespan = combined_lifespan  # type: ignore

                fastapi_app = self._make_app(lifespan=final_lifespan)
            else:
                fastapi_app = self._make_app(lifespan=self.lifespan)

<<<<<<< HEAD
        # Add routes with conflict detection
        self._add_router(fastapi_app, get_base_router(self, settings=self.settings))
        self._add_router(fastapi_app, get_websocket_router(self, settings=self.settings))
        self._add_router(fastapi_app, get_health_router())
=======
        # Add routes
        self._add_router(get_base_router(self, settings=self.settings))
        self._add_router(get_websocket_router(self, settings=self.settings))
        self._add_router(get_health_router())
        self._add_router(get_home_router(self))
>>>>>>> 32f57f4c

        for interface in self.interfaces:
            interface_router = interface.get_router()
            self._add_router(fastapi_app, interface_router)

        self._auto_discover_databases()
        self._auto_discover_knowledge_instances()

        routers = [
            get_session_router(dbs=self.dbs),
            get_memory_router(dbs=self.dbs),
            get_eval_router(dbs=self.dbs, agents=self.agents, teams=self.teams),
            get_metrics_router(dbs=self.dbs),
            get_knowledge_router(knowledge_instances=self.knowledge_instances),
        ]

        for router in routers:
            self._add_router(fastapi_app, router)

        # Mount MCP if needed
        if self.enable_mcp and self._mcp_app:
            fastapi_app.mount("/", self._mcp_app)
        else:
            # Add the home router
            self._add_router(fastapi_app, get_home_router(self))

        if not self._app_set:

            @fastapi_app.exception_handler(HTTPException)
            async def http_exception_handler(_, exc: HTTPException) -> JSONResponse:
                return JSONResponse(
                    status_code=exc.status_code,
                    content={"detail": str(exc.detail)},
                )

            async def general_exception_handler(request: Request, call_next):
                try:
                    return await call_next(request)
                except Exception as e:
                    return JSONResponse(
                        status_code=e.status_code if hasattr(e, "status_code") else 500,  # type: ignore
                        content={"detail": str(e)},
                    )

            fastapi_app.middleware("http")(general_exception_handler)

        # Update CORS middleware
        update_cors_middleware(fastapi_app, self.settings.cors_origin_list)  # type: ignore

        return fastapi_app

    def get_routes(self) -> List[Any]:
        """Retrieve all routes from the FastAPI app.

        Returns:
            List[Any]: List of routes included in the FastAPI app.
        """
        app = self.get_app()

        return app.routes

    def _add_router(self, fastapi_app: FastAPI, router: APIRouter) -> None:
        """Add a router to the FastAPI app, avoiding route conflicts.

        Args:
            router: The APIRouter to add
        """

        conflicts = find_conflicting_routes(fastapi_app, router)
        conflicting_routes = [conflict["route"] for conflict in conflicts]

        if conflicts and self._app_set:
            if self.on_route_conflict == "preserve_base_app":
                # Skip conflicting AgentOS routes, prefer user's existing routes
                for conflict in conflicts:
                    methods_str = ", ".join(conflict["methods"])  # type: ignore
                    logger.debug(
                        f"Skipping conflicting AgentOS route: {methods_str} {conflict['path']} - "
                        f"Using existing custom route instead"
                    )

                # Create a new router without the conflicting routes
                filtered_router = APIRouter()
                for route in router.routes:
                    if route not in conflicting_routes:
                        filtered_router.routes.append(route)

                # Use the filtered router if it has any routes left
                if filtered_router.routes:
                    fastapi_app.include_router(filtered_router)

            elif self.on_route_conflict == "preserve_agentos":
                # Log warnings but still add all routes (AgentOS routes will override)
                for conflict in conflicts:
                    methods_str = ", ".join(conflict["methods"])  # type: ignore
                    logger.warning(
                        f"Route conflict detected: {methods_str} {conflict['path']} - "
                        f"AgentOS route will override existing custom route"
                    )

                # Remove conflicting routes
                for route in fastapi_app.routes:
                    for conflict in conflicts:
                        if isinstance(route, APIRoute):
                            if route.path == conflict["path"] and list(route.methods) == list(conflict["methods"]):  # type: ignore
                                fastapi_app.routes.pop(fastapi_app.routes.index(route))

                fastapi_app.include_router(router)

            elif self.on_route_conflict == "error":
                conflicting_paths = [conflict["path"] for conflict in conflicts]
                raise ValueError(f"Route conflict detected: {conflicting_paths}")

        else:
            # No conflicts, add router normally
            fastapi_app.include_router(router)

    def _get_telemetry_data(self) -> Dict[str, Any]:
        """Get the telemetry data for the OS"""
        return {
            "agents": [agent.id for agent in self.agents] if self.agents else None,
            "teams": [team.id for team in self.teams] if self.teams else None,
            "workflows": [workflow.id for workflow in self.workflows] if self.workflows else None,
            "interfaces": [interface.type for interface in self.interfaces] if self.interfaces else None,
        }

    def _auto_discover_databases(self) -> None:
        """Auto-discover the databases used by all contextual agents, teams and workflows."""
        from agno.db.base import BaseDb

        dbs: Dict[str, BaseDb] = {}
        knowledge_dbs: Dict[str, BaseDb] = {}  # Track databases specifically used for knowledge

        for agent in self.agents or []:
            if agent.db:
                self._register_db_with_validation(dbs, agent.db)
            if agent.knowledge and agent.knowledge.contents_db:
                self._register_db_with_validation(knowledge_dbs, agent.knowledge.contents_db)
                # Also add to general dbs if it's used for both purposes
                if agent.knowledge.contents_db.id not in dbs:
                    self._register_db_with_validation(dbs, agent.knowledge.contents_db)

        for team in self.teams or []:
            if team.db:
                self._register_db_with_validation(dbs, team.db)
            if team.knowledge and team.knowledge.contents_db:
                self._register_db_with_validation(knowledge_dbs, team.knowledge.contents_db)
                # Also add to general dbs if it's used for both purposes
                if team.knowledge.contents_db.id not in dbs:
                    self._register_db_with_validation(dbs, team.knowledge.contents_db)

        for workflow in self.workflows or []:
            if workflow.db:
                self._register_db_with_validation(dbs, workflow.db)

        for interface in self.interfaces or []:
            if interface.agent and interface.agent.db:
                self._register_db_with_validation(dbs, interface.agent.db)
            elif interface.team and interface.team.db:
                self._register_db_with_validation(dbs, interface.team.db)

        self.dbs = dbs
        self.knowledge_dbs = knowledge_dbs

    def _register_db_with_validation(self, registered_dbs: Dict[str, Any], db: BaseDb) -> None:
        """Register a database in the contextual OS after validating it is not conflicting with registered databases"""
        if db.id in registered_dbs:
            existing_db = registered_dbs[db.id]
            if not self._are_db_instances_compatible(existing_db, db):
                raise ValueError(
                    f"Database ID conflict detected: Two different database instances have the same ID '{db.id}'. "
                    f"Database instances with the same ID must point to the same database with identical configuration."
                )
        registered_dbs[db.id] = db

    def _are_db_instances_compatible(self, db1: BaseDb, db2: BaseDb) -> bool:
        """
        Return True if the two given database objects are compatible
        Two database objects are compatible if they point to the same database with identical configuration.
        """
        # If they're the same object reference, they're compatible
        if db1 is db2:
            return True

        if type(db1) is not type(db2):
            return False

        if hasattr(db1, "db_url") and hasattr(db2, "db_url"):
            if db1.db_url != db2.db_url:  # type: ignore
                return False

        if hasattr(db1, "db_file") and hasattr(db2, "db_file"):
            if db1.db_file != db2.db_file:  # type: ignore
                return False

        # If table names are different, they're not compatible
        if (
            db1.session_table_name != db2.session_table_name
            or db1.memory_table_name != db2.memory_table_name
            or db1.metrics_table_name != db2.metrics_table_name
            or db1.eval_table_name != db2.eval_table_name
            or db1.knowledge_table_name != db2.knowledge_table_name
        ):
            return False

        return True

    def _auto_discover_knowledge_instances(self) -> None:
        """Auto-discover the knowledge instances used by all contextual agents, teams and workflows."""
        knowledge_instances = []
        for agent in self.agents or []:
            if agent.knowledge:
                knowledge_instances.append(agent.knowledge)

        for team in self.teams or []:
            if team.knowledge:
                knowledge_instances.append(team.knowledge)

        self.knowledge_instances = knowledge_instances

    def _get_session_config(self) -> SessionConfig:
        session_config = self.config.session if self.config and self.config.session else SessionConfig()

        if session_config.dbs is None:
            session_config.dbs = []

        multiple_dbs: bool = len(self.dbs.keys()) > 1
        dbs_with_specific_config = [db.db_id for db in session_config.dbs]

        for db_id in self.dbs.keys():
            if db_id not in dbs_with_specific_config:
                session_config.dbs.append(
                    DatabaseConfig(
                        db_id=db_id,
                        domain_config=SessionDomainConfig(
                            display_name="Sessions" if not multiple_dbs else "Sessions in database '" + db_id + "'"
                        ),
                    )
                )

        return session_config

    def _get_memory_config(self) -> MemoryConfig:
        memory_config = self.config.memory if self.config and self.config.memory else MemoryConfig()

        if memory_config.dbs is None:
            memory_config.dbs = []

        multiple_dbs: bool = len(self.dbs.keys()) > 1
        dbs_with_specific_config = [db.db_id for db in memory_config.dbs]

        for db_id in self.dbs.keys():
            if db_id not in dbs_with_specific_config:
                memory_config.dbs.append(
                    DatabaseConfig(
                        db_id=db_id,
                        domain_config=MemoryDomainConfig(
                            display_name="Memory" if not multiple_dbs else "Memory in database '" + db_id + "'"
                        ),
                    )
                )

        return memory_config

    def _get_knowledge_config(self) -> KnowledgeConfig:
        knowledge_config = self.config.knowledge if self.config and self.config.knowledge else KnowledgeConfig()

        if knowledge_config.dbs is None:
            knowledge_config.dbs = []

        multiple_knowledge_dbs: bool = len(self.knowledge_dbs.keys()) > 1
        dbs_with_specific_config = [db.db_id for db in knowledge_config.dbs]

        # Only add databases that are actually used for knowledge contents
        for db_id in self.knowledge_dbs.keys():
            if db_id not in dbs_with_specific_config:
                knowledge_config.dbs.append(
                    DatabaseConfig(
                        db_id=db_id,
                        domain_config=KnowledgeDomainConfig(
                            display_name="Knowledge" if not multiple_knowledge_dbs else "Knowledge in database " + db_id
                        ),
                    )
                )

        return knowledge_config

    def _get_metrics_config(self) -> MetricsConfig:
        metrics_config = self.config.metrics if self.config and self.config.metrics else MetricsConfig()

        if metrics_config.dbs is None:
            metrics_config.dbs = []

        multiple_dbs: bool = len(self.dbs.keys()) > 1
        dbs_with_specific_config = [db.db_id for db in metrics_config.dbs]

        for db_id in self.dbs.keys():
            if db_id not in dbs_with_specific_config:
                metrics_config.dbs.append(
                    DatabaseConfig(
                        db_id=db_id,
                        domain_config=MetricsDomainConfig(
                            display_name="Metrics" if not multiple_dbs else "Metrics in database '" + db_id + "'"
                        ),
                    )
                )

        return metrics_config

    def _get_evals_config(self) -> EvalsConfig:
        evals_config = self.config.evals if self.config and self.config.evals else EvalsConfig()

        if evals_config.dbs is None:
            evals_config.dbs = []

        multiple_dbs: bool = len(self.dbs.keys()) > 1
        dbs_with_specific_config = [db.db_id for db in evals_config.dbs]

        for db_id in self.dbs.keys():
            if db_id not in dbs_with_specific_config:
                evals_config.dbs.append(
                    DatabaseConfig(
                        db_id=db_id,
                        domain_config=EvalsDomainConfig(
                            display_name="Evals" if not multiple_dbs else "Evals in database '" + db_id + "'"
                        ),
                    )
                )

        return evals_config

    def serve(
        self,
        app: Union[str, FastAPI],
        *,
        host: str = "localhost",
        port: int = 7777,
        reload: bool = False,
        workers: Optional[int] = None,
        **kwargs,
    ):
        import uvicorn

        if getenv("AGNO_API_RUNTIME", "").lower() == "stg":
            public_endpoint = "https://os-stg.agno.com/"
        else:
            public_endpoint = "https://os.agno.com/"

        # Create a terminal panel to announce OS initialization and provide useful info
        from rich.align import Align
        from rich.console import Console, Group

        panel_group = [
            Align.center(f"[bold cyan]{public_endpoint}[/bold cyan]"),
            Align.center(f"\n\n[bold dark_orange]OS running on:[/bold dark_orange] http://{host}:{port}"),
        ]
        if bool(self.settings.os_security_key):
            panel_group.append(Align.center("\n\n[bold chartreuse3]:lock: Security Enabled[/bold chartreuse3]"))

        console = Console()
        console.print(
            Panel(
                Group(*panel_group),
                title="AgentOS",
                expand=False,
                border_style="dark_orange",
                box=box.DOUBLE_EDGE,
                padding=(2, 2),
            )
        )

        uvicorn.run(app=app, host=host, port=port, reload=reload, workers=workers, **kwargs)<|MERGE_RESOLUTION|>--- conflicted
+++ resolved
@@ -7,7 +7,6 @@
 from fastapi import APIRouter, FastAPI, HTTPException
 from fastapi.responses import JSONResponse
 from fastapi.routing import APIRoute
-from fastmcp.server.http import StarletteWithLifespan
 from rich import box
 from rich.panel import Panel
 from starlette.requests import Request
@@ -38,15 +37,13 @@
 from agno.os.routers.metrics import get_metrics_router
 from agno.os.routers.session import get_session_router
 from agno.os.settings import AgnoAPISettings
-<<<<<<< HEAD
-from agno.os.utils import find_conflicting_routes, load_yaml_config, update_cors_middleware
-=======
 from agno.os.utils import (
     collect_mcp_tools_from_team,
     collect_mcp_tools_from_workflow,
+    find_conflicting_routes,
+    load_yaml_config,
     update_cors_middleware,
 )
->>>>>>> 32f57f4c
 from agno.team.team import Team
 from agno.utils.log import logger
 from agno.utils.string import generate_id, generate_id_from_name
@@ -82,7 +79,8 @@
         config: Optional[Union[str, AgentOSConfig]] = None,
         settings: Optional[AgnoAPISettings] = None,
         lifespan: Optional[Any] = None,
-        enable_mcp: bool = False,
+        enable_mcp: bool = False,  # Deprecated
+        enable_mcp_server: bool = False,
         fastapi_app: Optional[FastAPI] = None,  # Deprecated
         base_app: Optional[FastAPI] = None,
         replace_routes: Optional[bool] = None,  # Deprecated
@@ -103,7 +101,7 @@
             config: Configuration file path or AgentOSConfig instance
             settings: API settings for the OS
             lifespan: Optional lifespan context manager for the FastAPI app
-            enable_mcp: Whether to enable MCP (Model Context Protocol)
+            enable_mcp_server: Whether to enable MCP (Model Context Protocol)
             base_app: Optional base FastAPI app to use for the AgentOS. All routes and middleware will be added to this app.
             on_route_conflict: What to do when a route conflict is detected in case a custom base_app is provided.
             telemetry: Whether to enable telemetry
@@ -151,16 +149,12 @@
 
         self.telemetry = telemetry
 
-        self.enable_mcp = enable_mcp
+        self.enable_mcp_server = enable_mcp or enable_mcp_server
         self.lifespan = lifespan
 
         # List of all MCP tools used inside the AgentOS
-<<<<<<< HEAD
-        self.mcp_tools = []
-        self._mcp_app: Optional[StarletteWithLifespan] = None
-=======
         self.mcp_tools: List[Any] = []
->>>>>>> 32f57f4c
+        self._mcp_app: Optional[Any] = None
 
         if self.agents:
             for agent in self.agents:
@@ -240,7 +234,7 @@
         if self.base_app:
             fastapi_app = self.base_app
         else:
-            if self.enable_mcp:
+            if self.enable_mcp_server:
                 from contextlib import asynccontextmanager
 
                 from agno.os.mcp import get_mcp_server
@@ -263,18 +257,11 @@
             else:
                 fastapi_app = self._make_app(lifespan=self.lifespan)
 
-<<<<<<< HEAD
-        # Add routes with conflict detection
+        # Add routes
         self._add_router(fastapi_app, get_base_router(self, settings=self.settings))
         self._add_router(fastapi_app, get_websocket_router(self, settings=self.settings))
         self._add_router(fastapi_app, get_health_router())
-=======
-        # Add routes
-        self._add_router(get_base_router(self, settings=self.settings))
-        self._add_router(get_websocket_router(self, settings=self.settings))
-        self._add_router(get_health_router())
-        self._add_router(get_home_router(self))
->>>>>>> 32f57f4c
+        self._add_router(fastapi_app, get_home_router(self))
 
         for interface in self.interfaces:
             interface_router = interface.get_router()
@@ -295,7 +282,7 @@
             self._add_router(fastapi_app, router)
 
         # Mount MCP if needed
-        if self.enable_mcp and self._mcp_app:
+        if self.enable_mcp_server and self._mcp_app:
             fastapi_app.mount("/", self._mcp_app)
         else:
             # Add the home router
