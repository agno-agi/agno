from os import getenv
from typing import Dict, List, Optional, Tuple, Union
from uuid import uuid4

from fastapi import FastAPI, HTTPException
from fastapi.responses import JSONResponse
from rich import box
from rich.panel import Panel
from starlette.middleware.cors import CORSMiddleware
from starlette.requests import Request

from agno.agent.agent import Agent
from agno.app.utils import generate_id
from agno.cli.console import console
from agno.os.apps import (
    EvalApp,
    KnowledgeApp,
    MemoryApp,
    MetricsApp,
    SessionApp,
)
from agno.os.apps.base import BaseApp
from agno.os.interfaces.base import BaseInterface
from agno.os.router import get_base_router
from agno.os.settings import AgnoAPISettings
from agno.team.team import Team
from agno.utils.log import log_debug, log_info, log_warning
<<<<<<< HEAD
from agno.workflow.v2.workflow import Workflow
=======
from agno.workflow.workflow import Workflow
>>>>>>> 4d0a5675


class AgentOS:
    host_url: Optional[str] = None

    def __init__(
        self,
        os_id: Optional[str] = None,
        description: Optional[str] = None,
        agents: Optional[List[Agent]] = None,
        teams: Optional[List[Team]] = None,
        workflows: Optional[List[Workflow]] = None,
        interfaces: Optional[List[BaseInterface]] = None,
        apps: Optional[List[BaseApp]] = None,
        settings: Optional[AgnoAPISettings] = None,
        fastapi_app: Optional[FastAPI] = None,
        monitoring: bool = True,
    ):
        if not agents and not workflows and not teams:
            raise ValueError("Either agents, teams or workflows must be provided.")

        self.agents: Optional[List[Agent]] = agents
        self.workflows: Optional[List[Workflow]] = workflows
        self.teams: Optional[List[Team]] = teams

        self.settings: AgnoAPISettings = settings or AgnoAPISettings()
        self.fastapi_app: Optional[FastAPI] = fastapi_app

        self.interfaces = interfaces or []
        self.apps = apps or []

        self.os_id: Optional[str] = os_id
        self.monitoring = monitoring
        self.description = description

        self.interfaces_loaded: List[Tuple[str, str]] = []
        self.apps_loaded: List[Tuple[str, str]] = []

        self.set_os_id()

        if self.agents:
            for agent in self.agents:
                if not agent.os_id:
                    agent.os_id = self.os_id
                agent.initialize_agent()

                # Required for the built-in routes to work
                agent.store_events = True

        if self.teams:
            for team in self.teams:
                if not team.os_id:
                    team.os_id = self.os_id
                team.initialize_team()

                # Required for the built-in routes to work
                team.store_events = True

                for member in team.members:
                    if isinstance(member, Agent):
                        if not member.os_id:
                            member.os_id = self.os_id

                        member.team_id = None
                        member.initialize_agent()
                    elif isinstance(member, Team):
                        member.initialize_team()

        if self.workflows:
            for workflow in self.workflows:
                if not workflow.os_id:
                    workflow.os_id = self.os_id
                if not workflow.workflow_id:
                    workflow.workflow_id = generate_id(workflow.name)

    def _auto_discover_apps(self) -> List[BaseApp]:
        """Auto-discover apps from agents, teams, and workflows."""
        discovered_apps: List[BaseApp] = []

        seen_components: Dict[str, set] = {
            "session": set(),
            "knowledge": set(),
            "memory": set(),
            "metrics": set(),
            "eval": set(),
        }

        # Helper function to add unique components
        def _add_unique_component(component_type: str, component_id: str):
            if component_id not in seen_components[component_type]:
                seen_components[component_type].add(component_id)
                return True
            return False

        def _auto_discover_entity_apps(entity: Union[Agent, Team]) -> List[BaseApp]:
            if entity.db:
                # Memory app
                if _add_unique_component("memory", f"{entity.db.memory_table_name}"):
                    discovered_apps.append(MemoryApp(db=entity.db))

                # Session app
                if entity.db.session_table_name:
                    if _add_unique_component("session", f"{entity.db.session_table_name}"):
                        discovered_apps.append(SessionApp(db=entity.db))

                # Metrics app
                if entity.db.metrics_table_name:
                    if _add_unique_component("metrics", f"{entity.db.metrics_table_name}"):
                        discovered_apps.append(MetricsApp(db=entity.db))

                # Eval app
                if entity.db.eval_table_name:
                    if _add_unique_component("eval", f"{entity.db.eval_table_name}"):
                        discovered_apps.append(EvalApp(db=entity.db))

            # Knowledge app
            if entity.knowledge:
                if not entity.knowledge.contents_db:
                    log_warning("Knowledge contents_db is required to use knowledge inside AgentOS.")
                    return []

                db = entity.knowledge.contents_db
                if _add_unique_component("knowledge", f"{db.knowledge_table_name}") and entity.knowledge:
                    discovered_apps.append(KnowledgeApp(knowledge=entity.knowledge))

            return discovered_apps

        # Process agents
        if self.agents:
            for agent in self.agents:
                _auto_discover_entity_apps(agent)

        # Process teams
        if self.teams:
            for team in self.teams:
                _auto_discover_entity_apps(team)
                for member in team.members:
                    _auto_discover_entity_apps(member)

        # Process workflows
        # TODO: Implement workflow app discovery

        # Log discovered apps
        if discovered_apps:
            for app in discovered_apps:
                log_debug(f"{app.type.title()} App added to AgentOS")

        return discovered_apps

    def set_os_id(self) -> str:
        # If os_id is already set, keep it instead of overriding with UUID
        if self.os_id is None:
            self.os_id = str(uuid4())

        return self.os_id

    def _set_monitoring(self) -> None:
        """Override monitoring and telemetry settings based on environment variables."""

        # Only override if the environment variable is set
        monitor_env = getenv("AGNO_MONITOR")
        if monitor_env is not None:
            self.monitoring = monitor_env.lower() == "true"

    def get_app(self) -> FastAPI:
        if not self.fastapi_app:
            self.fastapi_app = FastAPI(
                title=self.settings.title,
                docs_url="/docs" if self.settings.docs_enabled else None,
                redoc_url="/redoc" if self.settings.docs_enabled else None,
                openapi_url="/openapi.json" if self.settings.docs_enabled else None,
            )

        if not self.fastapi_app:
            raise Exception("API App could not be created.")

        @self.fastapi_app.exception_handler(HTTPException)
        async def http_exception_handler(request: Request, exc: HTTPException) -> JSONResponse:
            return JSONResponse(
                status_code=exc.status_code,
                content={"detail": str(exc.detail)},
            )

        async def general_exception_handler(request: Request, call_next):
            try:
                return await call_next(request)
            except Exception as e:
                return JSONResponse(
                    status_code=e.status_code if hasattr(e, "status_code") else 500,  # type: ignore
                    content={"detail": str(e)},
                )

        self.fastapi_app.middleware("http")(general_exception_handler)

        self.fastapi_app.include_router(get_base_router(self, settings=self.settings))

        for interface in self.interfaces:
            interface_router = interface.get_router()
            self.fastapi_app.include_router(interface_router)
            self.interfaces_loaded.append((interface.type, interface.router_prefix))

        # Auto-discover apps if none are provided
        if not self.apps:
            self.apps = self._auto_discover_apps()

        app_index_map: Dict[str, int] = {}
        for app in self.apps:
            app_index_map[app.type] = app_index_map.get(app.type, 0) + 1

            # Passing contextual agents and teams to the eval app, so it can use them to run evals.
            if app.type == "eval":
                app_router = app.get_router(
                    index=app_index_map[app.type],
                    agents=self.agents,
                    teams=self.teams,
                    settings=self.settings,
                )
            else:
                app_router = app.get_router(index=app_index_map[app.type], settings=self.settings)

            self.fastapi_app.include_router(app_router)
            self.apps_loaded.append((app.type, app.router_prefix))

        self.fastapi_app.add_middleware(
            CORSMiddleware,
            allow_origins=self.settings.cors_origin_list,  # type: ignore
            allow_credentials=True,
            allow_methods=["*"],
            allow_headers=["*"],
            expose_headers=["*"],
        )

        return self.fastapi_app

    def serve(
        self,
        app: Union[str, FastAPI],
        *,
        host: str = "localhost",
        port: int = 7777,
        reload: bool = False,
        **kwargs,
    ):
        import uvicorn

        full_host = host

        log_info(f"Starting AgentOS on {full_host}:{port}")

        self.host_url = f"{full_host}:{port}"

        # Create a panel with the Home and interface URLs
        panels = []
        encoded_endpoint = f"http://{full_host}:{port}/home"
        panels.append(
            Panel(
                f"[bold green]Home URL:[/bold green] {encoded_endpoint}",
                title="Home",
                expand=False,
                border_style="green",
                box=box.HEAVY,
                padding=(2, 2),
            )
        )
        for interface_type, interface_prefix in self.interfaces_loaded:
            if interface_type == "whatsapp":
                encoded_endpoint = f"{full_host}:{port}{interface_prefix}"
                panels.append(
                    Panel(
                        f"[bold cyan]Whatsapp URL:[/bold cyan] {encoded_endpoint}",
                        title="Whatsapp",
                        expand=False,
                        border_style="cyan",
                        box=box.HEAVY,
                        padding=(2, 2),
                    )
                )
            elif interface_type == "slack":
                encoded_endpoint = f"{full_host}:{port}{interface_prefix}"
                panels.append(
                    Panel(
                        f"[bold purple]Slack URL:[/bold purple] {encoded_endpoint}",
                        title="Slack",
                        expand=False,
                        border_style="purple",
                        box=box.HEAVY,
                        padding=(2, 2),
                    )
                )

        # Print the panel
        for panel in panels:
            console.print(panel)

        uvicorn.run(app=app, host=host, port=port, reload=reload, **kwargs)<|MERGE_RESOLUTION|>--- conflicted
+++ resolved
@@ -25,11 +25,7 @@
 from agno.os.settings import AgnoAPISettings
 from agno.team.team import Team
 from agno.utils.log import log_debug, log_info, log_warning
-<<<<<<< HEAD
 from agno.workflow.v2.workflow import Workflow
-=======
-from agno.workflow.workflow import Workflow
->>>>>>> 4d0a5675
 
 
 class AgentOS:
