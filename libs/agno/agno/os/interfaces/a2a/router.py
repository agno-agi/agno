--- conflicted
+++ resolved
@@ -23,12 +23,8 @@
 
 import warnings
 
-<<<<<<< HEAD
 from agno.agent import Agent
 from agno.db.base import AsyncBaseDb, BaseDb, SessionType
-=======
-from agno.agent import Agent, RemoteAgent
->>>>>>> 007ee373
 from agno.os.interfaces.a2a.utils import (
     map_a2a_request_to_run_input,
     map_run_output_to_a2a_task,
@@ -42,16 +38,10 @@
 
 def attach_routes(
     router: APIRouter,
-<<<<<<< HEAD
     agents: Optional[List[Agent]] = None,
     teams: Optional[List[Team]] = None,
     workflows: Optional[List[Workflow]] = None,
     dbs: Optional[dict[str, list[Union[BaseDb, AsyncBaseDb]]]] = None,
-=======
-    agents: Optional[List[Union[Agent, RemoteAgent]]] = None,
-    teams: Optional[List[Union[Team, RemoteTeam]]] = None,
-    workflows: Optional[List[Union[Workflow, RemoteWorkflow]]] = None,
->>>>>>> 007ee373
 ) -> APIRouter:
     if agents is None and teams is None and workflows is None:
         raise ValueError("Agents, Teams, or Workflows are required to setup the A2A interface.")
