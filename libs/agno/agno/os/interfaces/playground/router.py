import json
from dataclasses import asdict
from io import BytesIO
from typing import Any, AsyncGenerator, Dict, List, Optional, cast
from uuid import uuid4

from fastapi import APIRouter, File, Form, HTTPException, Query, UploadFile
from fastapi.responses import JSONResponse, StreamingResponse

from agno.agent.agent import Agent, RunResponse
<<<<<<< HEAD
=======
from agno.media import Audio, Image, Video
from agno.media import File as FileMedia
from agno.memory import Memory
>>>>>>> ec473096
from agno.os.interfaces.playground.schemas import (
    AgentRenameRequest,
    AgentSessionsResponse,
    MemoryResponse,
    TeamRenameRequest,
    TeamSessionResponse,
    WorkflowRenameRequest,
    WorkflowRunRequest,
    WorkflowSessionResponse,
    WorkflowsGetResponse,
)
from agno.os.operator import (
<<<<<<< HEAD
    format_tools,
    get_agent_by_id,
=======
>>>>>>> ec473096
    get_session_title,
    get_session_title_from_team_session,
    get_session_title_from_workflow_session,
    get_team_by_id,
    get_workflow_by_id,
)
from agno.os.utils import get_agent_by_id, process_audio, process_document, process_image, process_video
from agno.run.response import RunResponseErrorEvent
from agno.run.team import RunResponseErrorEvent as TeamRunResponseErrorEvent
from agno.session import AgentSession, TeamSession, WorkflowSession
from agno.team.team import Team
from agno.utils.log import logger
from agno.workflow.workflow import Workflow


async def team_chat_response_streamer(
    team: Team,
    message: str,
    session_id: Optional[str] = None,
    user_id: Optional[str] = None,
    images: Optional[List[Image]] = None,
    audio: Optional[List[Audio]] = None,
    videos: Optional[List[Video]] = None,
    files: Optional[List[FileMedia]] = None,
) -> AsyncGenerator:
    try:
        run_response = await team.arun(
            message,
            session_id=session_id,
            user_id=user_id,
            images=images,
            audio=audio,
            videos=videos,
            files=files,
            stream=True,
            stream_intermediate_steps=True,
        )
        async for run_response_chunk in run_response:
            yield run_response_chunk.to_json()
    except Exception as e:
        import traceback

        traceback.print_exc()
        error_response = TeamRunResponseErrorEvent(
            content=str(e),
        )
        yield error_response.to_json()
        return


def attach_routes(
    router: APIRouter,
    agents: Optional[List[Agent]] = None,
    workflows: Optional[List[Workflow]] = None,
    teams: Optional[List[Team]] = None,
) -> APIRouter:
    if agents is None and workflows is None and teams is None:
        raise ValueError("Either agents, teams or workflows must be provided.")

    @router.get("/agents/{agent_id}/sessions")
    async def get_all_agent_sessions(agent_id: str, user_id: Optional[str] = Query(None, min_length=1)):
        logger.debug(f"AgentSessionsRequest: {agent_id} {user_id}")
        agent = get_agent_by_id(agent_id, agents)
        if agent is None:
            return JSONResponse(status_code=404, content="Agent not found.")

        if agent.storage is None:
            return JSONResponse(status_code=404, content="Agent does not have storage enabled.")

        agent_sessions: List[AgentSessionsResponse] = []
        all_agent_sessions: List[AgentSession] = agent.storage.get_all_sessions(user_id=user_id, entity_id=agent_id)  # type: ignore
        for session in all_agent_sessions:
            title = get_session_title(session)
            agent_sessions.append(
                AgentSessionsResponse(
                    title=title,
                    session_id=session.session_id,
                    session_name=session.session_data.get("session_name") if session.session_data else None,
                    created_at=session.created_at,
                )
            )
        return agent_sessions

    @router.get("/agents/{agent_id}/sessions/{session_id}")
    async def get_agent_session(agent_id: str, session_id: str, user_id: Optional[str] = Query(None, min_length=1)):
        logger.debug(f"AgentSessionsRequest: {agent_id} {user_id} {session_id}")
        agent = get_agent_by_id(agent_id, agents)
        if agent is None:
            raise HTTPException(status_code=404, detail="Agent not found")

        if agent.storage is None:
            return JSONResponse(status_code=404, content="Agent does not have storage enabled.")

        agent_session: Optional[AgentSession] = agent.storage.read(session_id, user_id)  # type: ignore
        if agent_session is None:
            return JSONResponse(status_code=404, content="Session not found.")

        agent_session_dict = agent_session.to_dict()
        if agent_session.memory is not None:
            runs = agent_session.memory.get("runs")
            if runs is not None:
                first_run = runs[0]
                # This is how we know it is a RunResponse or RunPaused
                if "content" in first_run or first_run.get("is_paused", False) or first_run.get("event") == "RunPaused":
                    agent_session_dict["runs"] = []

                    for run in runs:
                        first_user_message = None
                        for msg in run.get("messages", []):
                            if msg.get("role") == "user" and msg.get("from_history", False) is False:
                                first_user_message = msg
                                break
                        # Remove the memory from the response
                        run.pop("memory", None)
                        agent_session_dict["runs"].append(
                            {
                                "message": first_user_message,
                                "response": run,
                            }
                        )
        return agent_session_dict

    @router.post("/agents/{agent_id}/sessions/{session_id}/rename")
    async def rename_agent_session(agent_id: str, session_id: str, body: AgentRenameRequest):
        agent = get_agent_by_id(agent_id, agents)
        if agent is None:
            return JSONResponse(status_code=404, content=f"couldn't find agent with {agent_id}")

        if agent.storage is None:
            return JSONResponse(status_code=404, content="Agent does not have storage enabled.")

        all_agent_sessions: List[AgentSession] = agent.storage.get_all_sessions(user_id=body.user_id)  # type: ignore
        for session in all_agent_sessions:
            if session.session_id == session_id:
                agent.rename_session(body.name, session_id=session_id)
                return JSONResponse(content={"message": f"successfully renamed session {session.session_id}"})

        return JSONResponse(status_code=404, content="Session not found.")

    @router.delete("/agents/{agent_id}/sessions/{session_id}")
    async def delete_agent_session(agent_id: str, session_id: str, user_id: Optional[str] = Query(None, min_length=1)):
        agent = get_agent_by_id(agent_id, agents)
        if agent is None:
            return JSONResponse(status_code=404, content="Agent not found.")

        if agent.storage is None:
            return JSONResponse(status_code=404, content="Agent does not have storage enabled.")

        all_agent_sessions: List[AgentSession] = agent.storage.get_all_sessions(user_id=user_id, entity_id=agent_id)  # type: ignore
        for session in all_agent_sessions:
            if session.session_id == session_id:
                agent.delete_session(session_id)
                return JSONResponse(content={"message": f"successfully deleted session {session_id}"})

        return JSONResponse(status_code=404, content="Session not found.")

    @router.get("/agents/{agent_id}/memories")
    async def get_agent_memories(agent_id: str, user_id: str = Query(..., min_length=1)):
        agent = get_agent_by_id(agent_id, agents)
        if agent is None:
            return JSONResponse(status_code=404, content="Agent not found.")

        if agent.memory is None:
            return JSONResponse(status_code=404, content="Agent does not have memory enabled.")

        if isinstance(agent.memory, Memory):
            memories = agent.memory.get_user_memories(user_id=user_id)
            return [
                MemoryResponse(memory=memory.memory, topics=memory.topics, last_updated=memory.last_updated)
                for memory in memories
            ]
        else:
            return []

    @router.get("/workflows/{workflow_id}", response_model=WorkflowsGetResponse)
    async def get_workflow(workflow_id: str):
        workflow = get_workflow_by_id(workflow_id, workflows)
        if workflow is None:
            raise HTTPException(status_code=404, detail="Workflow not found")

        return WorkflowsGetResponse(
            workflow_id=workflow.workflow_id,
            name=workflow.name,
            description=workflow.description,
            parameters=workflow._run_parameters or {},
            storage=workflow.storage.__class__.__name__ if workflow.storage else None,
        )

    @router.post("/workflows/{workflow_id}/runs")
    async def create_workflow_run(workflow_id: str, body: WorkflowRunRequest):
        # Retrieve the workflow by ID
        workflow = get_workflow_by_id(workflow_id, workflows)
        if workflow is None:
            raise HTTPException(status_code=404, detail="Workflow not found")

        if body.session_id is not None:
            logger.debug(f"Continuing session: {body.session_id}")
        else:
            logger.debug("Creating new session")

        # Create a new instance of this workflow
        new_workflow_instance = workflow.deep_copy(update={"workflow_id": workflow_id, "session_id": body.session_id})
        new_workflow_instance.user_id = body.user_id
        new_workflow_instance.session_name = None

        # Return based on the response type
        try:
            if new_workflow_instance._run_return_type == "RunResponse":
                # Return as a normal response
                return new_workflow_instance.run(**body.input)
            else:
                # Return as a streaming response
                return StreamingResponse(
                    (json.dumps(asdict(result)) for result in new_workflow_instance.run(**body.input)),
                    media_type="text/event-stream",
                )
        except Exception as e:
            # Handle unexpected runtime errors
            raise HTTPException(status_code=500, detail=f"Error running workflow: {str(e)}")

    @router.get("/workflows/{workflow_id}/sessions")
    async def get_all_workflow_sessions(workflow_id: str, user_id: Optional[str] = Query(None, min_length=1)):
        # Retrieve the workflow by ID
        workflow = get_workflow_by_id(workflow_id, workflows)
        if not workflow:
            raise HTTPException(status_code=404, detail="Workflow not found")

        # Ensure storage is enabled for the workflow
        if not workflow.storage:
            raise HTTPException(status_code=404, detail="Workflow does not have storage enabled")

        # Retrieve all sessions for the given workflow and user
        try:
            all_workflow_sessions: List[WorkflowSession] = workflow.storage.get_all_sessions(
                user_id=user_id, entity_id=workflow_id
            )  # type: ignore
        except Exception as e:
            raise HTTPException(status_code=500, detail=f"Error retrieving sessions: {str(e)}")

        # Return the sessions
        workflow_sessions: List[WorkflowSessionResponse] = []
        for session in all_workflow_sessions:
            title = get_session_title_from_workflow_session(session)
            workflow_sessions.append(
                {
                    "title": title,
                    "session_id": session.session_id,
                    "session_name": session.session_data.get("session_name") if session.session_data else None,
                    "created_at": session.created_at,
                }  # type: ignore
            )
        return workflow_sessions

    @router.get("/workflows/{workflow_id}/sessions/{session_id}")
    async def get_workflow_session(
        workflow_id: str, session_id: str, user_id: Optional[str] = Query(None, min_length=1)
    ):
        # Retrieve the workflow by ID
        workflow = get_workflow_by_id(workflow_id, workflows)
        if not workflow:
            raise HTTPException(status_code=404, detail="Workflow not found")

        # Ensure storage is enabled for the workflow
        if not workflow.storage:
            raise HTTPException(status_code=404, detail="Workflow does not have storage enabled")

        # Retrieve the specific session
        try:
            workflow_session: Optional[WorkflowSession] = workflow.storage.read(session_id, user_id)  # type: ignore
        except Exception as e:
            raise HTTPException(status_code=500, detail=f"Error retrieving session: {str(e)}")

        if not workflow_session:
            raise HTTPException(status_code=404, detail="Session not found")

        # Return the session
        return workflow_session

    @router.post("/workflows/{workflow_id}/sessions/{session_id}/rename")
    async def rename_workflow_session(workflow_id: str, session_id: str, body: WorkflowRenameRequest):
        workflow = get_workflow_by_id(workflow_id, workflows)
        if workflow is None:
            raise HTTPException(status_code=404, detail="Workflow not found")
        workflow.session_id = session_id
        workflow.rename_session(body.name)
        return JSONResponse(content={"message": f"successfully renamed workflow {workflow.name}"})

    @router.delete("/workflows/{workflow_id}/sessions/{session_id}")
    async def delete_workflow_session(workflow_id: str, session_id: str):
        workflow = get_workflow_by_id(workflow_id, workflows)
        if workflow is None:
            raise HTTPException(status_code=404, detail="Workflow not found")

        workflow.delete_session(session_id)
        return JSONResponse(content={"message": f"successfully deleted workflow {workflow.name}"})

    @router.get("/teams/{team_id}")
    async def get_team(team_id: str):
        team = get_team_by_id(team_id, teams)
        if team is None:
            raise HTTPException(status_code=404, detail="Team not found")

        return TeamGetResponse.from_team(team, async_mode=True)

    @router.post("/teams/{team_id}/runs")
    async def create_team_run(
        team_id: str,
        message: str = Form(...),
        stream: bool = Form(True),
        monitor: bool = Form(True),
        session_id: Optional[str] = Form(None),
        user_id: Optional[str] = Form(None),
        files: Optional[List[UploadFile]] = File(None),
    ):
        logger.debug(f"Creating team run: {message} {session_id} {monitor} {user_id} {team_id} {files}")
        team = get_team_by_id(team_id, teams)
        if team is None:
            raise HTTPException(status_code=404, detail="Team not found")

        if session_id is not None and session_id != "":
            logger.debug(f"Continuing session: {session_id}")
        else:
            logger.debug("Creating new session")
            session_id = str(uuid4())

        if monitor:
            team.monitoring = True
        else:
            team.monitoring = False

        base64_images: List[Image] = []
        base64_audios: List[Audio] = []
        base64_videos: List[Video] = []
        document_files: List[FileMedia] = []

        if files:
            for file in files:
                if file.content_type in ["image/png", "image/jpeg", "image/jpg", "image/webp"]:
                    try:
                        base64_image = process_image(file)
                        base64_images.append(base64_image)
                    except Exception as e:
                        logger.error(f"Error processing image {file.filename}: {e}")
                        continue
                elif file.content_type in ["audio/wav", "audio/mp3", "audio/mpeg"]:
                    try:
                        base64_audio = process_audio(file)
                        base64_audios.append(base64_audio)
                    except Exception as e:
                        logger.error(f"Error processing audio {file.filename}: {e}")
                        continue
                elif file.content_type in [
                    "video/x-flv",
                    "video/quicktime",
                    "video/mpeg",
                    "video/mpegs",
                    "video/mpgs",
                    "video/mpg",
                    "video/mpg",
                    "video/mp4",
                    "video/webm",
                    "video/wmv",
                    "video/3gpp",
                ]:
                    try:
                        base64_video = process_video(file)
                        base64_videos.append(base64_video)
                    except Exception as e:
                        logger.error(f"Error processing video {file.filename}: {e}")
                        continue
                elif file.content_type in [
                    "application/pdf",
                    "text/csv",
                    "application/vnd.openxmlformats-officedocument.wordprocessingml.document",
                    "text/plain",
                    "application/json",
                ]:
                    document_file = process_document(file)
                    if document_file is not None:
                        document_files.append(document_file)
                else:
                    raise HTTPException(status_code=400, detail="Unsupported file type")

        if stream and team.is_streamable:
            return StreamingResponse(
                team_chat_response_streamer(
                    team,
                    message,
                    session_id=session_id,
                    user_id=user_id,
                    images=base64_images if base64_images else None,
                    audio=base64_audios if base64_audios else None,
                    videos=base64_videos if base64_videos else None,
                    files=document_files if document_files else None,
                ),
                media_type="text/event-stream",
            )
        else:
            run_response = await team.arun(
                message=message,
                session_id=session_id,
                user_id=user_id,
                images=base64_images if base64_images else None,
                audio=base64_audios if base64_audios else None,
                videos=base64_videos if base64_videos else None,
                files=document_files if document_files else None,
                stream=False,
            )
            return run_response.to_dict()

    @router.get("/teams/{team_id}/sessions", response_model=List[TeamSessionResponse])
    async def get_all_team_sessions(team_id: str, user_id: Optional[str] = Query(None, min_length=1)):
        team = get_team_by_id(team_id, teams)
        if team is None:
            raise HTTPException(status_code=404, detail="Team not found")

        if team.storage is None:
            raise HTTPException(status_code=404, detail="Team does not have storage enabled")

        try:
            all_team_sessions: List[TeamSession] = team.storage.get_all_sessions(user_id=user_id, entity_id=team_id)  # type: ignore
        except Exception as e:
            raise HTTPException(status_code=500, detail=f"Error retrieving sessions: {str(e)}")

        team_sessions: List[TeamSessionResponse] = []
        for session in all_team_sessions:
            title = get_session_title_from_team_session(session)
            team_sessions.append(
                TeamSessionResponse(
                    title=title,
                    session_id=session.session_id,
                    session_name=session.session_data.get("session_name") if session.session_data else None,
                    created_at=session.created_at,
                )
            )
        return team_sessions

    @router.get("/teams/{team_id}/sessions/{session_id}")
    async def get_team_session(team_id: str, session_id: str, user_id: Optional[str] = Query(None, min_length=1)):
        team = get_team_by_id(team_id, teams)
        if team is None:
            raise HTTPException(status_code=404, detail="Team not found")

        if team.storage is None:
            raise HTTPException(status_code=404, detail="Team does not have storage enabled")

        try:
            team_session: Optional[TeamSession] = team.storage.read(session_id, user_id)  # type: ignore
        except Exception as e:
            raise HTTPException(status_code=500, detail=f"Error retrieving session: {str(e)}")

        if not team_session:
            raise HTTPException(status_code=404, detail="Session not found")

        team_session_dict = team_session.to_dict()
        if team_session.memory is not None:
            runs = team_session.memory.get("runs")
            if runs is not None:
                first_run = runs[0]
                # This is how we know it is a RunResponse or RunPaused
                if "content" in first_run or first_run.get("is_paused", False) or first_run.get("event") == "RunPaused":
                    team_session_dict["runs"] = []
                    for run in runs:
                        # We skip runs that are not from the parent team
                        if run.get("team_session_id") is not None and run.get("team_session_id") == session_id:
                            continue

                        first_user_message = None
                        for msg in run.get("messages", []):
                            if msg.get("role") == "user" and msg.get("from_history", False) is False:
                                first_user_message = msg
                                break
                        # Remove the memory from the response
                        team_session_dict.pop("memory", None)
                        team_session_dict["runs"].append(
                            {
                                "message": first_user_message,
                                "response": run,
                            }
                        )

        return team_session_dict

    @router.post("/teams/{team_id}/sessions/{session_id}/rename")
    async def rename_team_session(team_id: str, session_id: str, body: TeamRenameRequest):
        team = get_team_by_id(team_id, teams)
        if team is None:
            raise HTTPException(status_code=404, detail="Team not found")

        if team.storage is None:
            raise HTTPException(status_code=404, detail="Team does not have storage enabled")

        all_team_sessions: List[TeamSession] = team.storage.get_all_sessions(user_id=body.user_id, entity_id=team_id)  # type: ignore
        for session in all_team_sessions:
            if session.session_id == session_id:
                team.rename_session(body.name, session_id=session_id)
                return JSONResponse(content={"message": f"successfully renamed team session {body.name}"})

        raise HTTPException(status_code=404, detail="Session not found")

    @router.delete("/teams/{team_id}/sessions/{session_id}")
    async def delete_team_session(team_id: str, session_id: str, user_id: Optional[str] = Query(None, min_length=1)):
        team = get_team_by_id(team_id, teams)
        if team is None:
            raise HTTPException(status_code=404, detail="Team not found")

        if team.storage is None:
            raise HTTPException(status_code=404, detail="Team does not have storage enabled")

        all_team_sessions: List[TeamSession] = team.storage.get_all_sessions(user_id=user_id, entity_id=team_id)  # type: ignore
        for session in all_team_sessions:
            if session.session_id == session_id:
                team.delete_session(session_id)
                return JSONResponse(content={"message": f"successfully deleted team session {session_id}"})

        raise HTTPException(status_code=404, detail="Session not found")

    @router.get("/team/{team_id}/memories")
    async def get_team_memories(team_id: str, user_id: str = Query(..., min_length=1)):
        team = get_team_by_id(team_id, teams)
        if team is None:
            return JSONResponse(status_code=404, content="Teem not found.")

        if team.memory is None:
            return JSONResponse(status_code=404, content="Team does not have memory enabled.")

        if isinstance(team.memory, Memory):
            memories = team.memory.get_user_memories(user_id=user_id)
            return [
                MemoryResponse(memory=memory.memory, topics=memory.topics, last_updated=memory.last_updated)
                for memory in memories
            ]
        else:
            return []

    return router<|MERGE_RESOLUTION|>--- conflicted
+++ resolved
@@ -8,12 +8,9 @@
 from fastapi.responses import JSONResponse, StreamingResponse
 
 from agno.agent.agent import Agent, RunResponse
-<<<<<<< HEAD
-=======
 from agno.media import Audio, Image, Video
 from agno.media import File as FileMedia
 from agno.memory import Memory
->>>>>>> ec473096
 from agno.os.interfaces.playground.schemas import (
     AgentRenameRequest,
     AgentSessionsResponse,
@@ -26,11 +23,6 @@
     WorkflowsGetResponse,
 )
 from agno.os.operator import (
-<<<<<<< HEAD
-    format_tools,
-    get_agent_by_id,
-=======
->>>>>>> ec473096
     get_session_title,
     get_session_title_from_team_session,
     get_session_title_from_workflow_session,
