import base64
from os import getenv
from typing import Optional, Union

from fastapi import APIRouter, BackgroundTasks, HTTPException, Request
from fastapi.responses import PlainTextResponse

from agno.agent.agent import Agent
from agno.agent.remote import RemoteAgent
from agno.media import Audio, File, Image, Video
from agno.team.remote import RemoteTeam
from agno.team.team import Team
from agno.tools.whatsapp import WhatsAppTools
from agno.utils.log import log_error, log_info, log_warning
from agno.utils.whatsapp import get_media_async, send_image_message_async, typing_indicator_async, upload_media_async
from agno.workflow import RemoteWorkflow, Workflow

from .security import validate_webhook_signature


def attach_routes(
<<<<<<< HEAD
    router: APIRouter, agent: Optional[Union[Agent, RemoteAgent]] = None, team: Optional[Union[Team, RemoteTeam]] = None
) -> APIRouter:
    if agent is None and team is None:
        raise ValueError("Either agent or team must be provided.")
=======
    router: APIRouter,
    agent: Optional[Union[Agent, RemoteAgent]] = None,
    team: Optional[Union[Team, RemoteTeam]] = None,
    workflow: Optional[Union[Workflow, RemoteWorkflow]] = None,
) -> APIRouter:
    if agent is None and team is None and workflow is None:
        raise ValueError("Either agent, team, or workflow must be provided.")
>>>>>>> 614a0cf9

    # Create WhatsApp tools instance once for reuse
    whatsapp_tools = WhatsAppTools(async_mode=True)

    @router.get("/status")
    async def status():
        return {"status": "available"}

    @router.get("/webhook")
    async def verify_webhook(request: Request):
        """Handle WhatsApp webhook verification"""
        mode = request.query_params.get("hub.mode")
        token = request.query_params.get("hub.verify_token")
        challenge = request.query_params.get("hub.challenge")

        verify_token = getenv("WHATSAPP_VERIFY_TOKEN")
        if not verify_token:
            raise HTTPException(status_code=500, detail="WHATSAPP_VERIFY_TOKEN is not set")

        if mode == "subscribe" and token == verify_token:
            if not challenge:
                raise HTTPException(status_code=400, detail="No challenge received")
            return PlainTextResponse(content=challenge)

        raise HTTPException(status_code=403, detail="Invalid verify token or mode")

    @router.post("/webhook")
    async def webhook(request: Request, background_tasks: BackgroundTasks):
        """Handle incoming WhatsApp messages"""
        try:
            # Get raw payload for signature validation
            payload = await request.body()
            signature = request.headers.get("X-Hub-Signature-256")

            # Validate webhook signature
            if not validate_webhook_signature(payload, signature):
                log_warning("Invalid webhook signature")
                raise HTTPException(status_code=403, detail="Invalid signature")

            body = await request.json()

            # Validate webhook data
            if body.get("object") != "whatsapp_business_account":
                log_warning(f"Received non-WhatsApp webhook object: {body.get('object')}")
                return {"status": "ignored"}

            # Process messages in background
            for entry in body.get("entry", []):
                for change in entry.get("changes", []):
                    messages = change.get("value", {}).get("messages", [])

                    if not messages:
                        continue

                    message = messages[0]
                    background_tasks.add_task(process_message, message, agent, team, workflow)

            return {"status": "processing"}

        except Exception as e:
            log_error(f"Error processing webhook: {str(e)}")
            raise HTTPException(status_code=500, detail=str(e))

    async def process_message(
        message: dict,
        agent: Optional[Union[Agent, RemoteAgent]],
        team: Optional[Union[Team, RemoteTeam]],
        workflow: Optional[Union[Workflow, RemoteWorkflow]] = None,
    ):
        """Process a single WhatsApp message in the background"""
        try:
            message_image = None
            message_video = None
            message_audio = None
            message_doc = None

            message_id = message.get("id")
            await typing_indicator_async(message_id)

            if message.get("type") == "text":
                message_text = message["text"]["body"]
            elif message.get("type") == "image":
                try:
                    message_text = message["image"]["caption"]
                except Exception:
                    message_text = "Describe the image"
                message_image = message["image"]["id"]
            elif message.get("type") == "video":
                try:
                    message_text = message["video"]["caption"]
                except Exception:
                    message_text = "Describe the video"
                message_video = message["video"]["id"]
            elif message.get("type") == "audio":
                message_text = "Reply to audio"
                message_audio = message["audio"]["id"]
            elif message.get("type") == "document":
                message_text = "Process the document"
                message_doc = message["document"]["id"]
            else:
                return

            phone_number = message["from"]
            log_info(f"Processing message from {phone_number}: {message_text}")

            # Generate and send response
            if agent:
                response = await agent.arun(
                    message_text,
                    user_id=phone_number,
                    session_id=f"wa:{phone_number}",
                    images=[Image(content=await get_media_async(message_image))] if message_image else None,
                    files=[File(content=await get_media_async(message_doc))] if message_doc else None,
                    videos=[Video(content=await get_media_async(message_video))] if message_video else None,
                    audio=[Audio(content=await get_media_async(message_audio))] if message_audio else None,
                )
            elif team:
                response = await team.arun(  # type: ignore
                    message_text,
                    user_id=phone_number,
                    session_id=f"wa:{phone_number}",
                    files=[File(content=await get_media_async(message_doc))] if message_doc else None,
                    images=[Image(content=await get_media_async(message_image))] if message_image else None,
                    videos=[Video(content=await get_media_async(message_video))] if message_video else None,
                    audio=[Audio(content=await get_media_async(message_audio))] if message_audio else None,
                )
            elif workflow:
                response = await workflow.arun(  # type: ignore
                    message_text,
                    user_id=phone_number,
                    session_id=f"wa:{phone_number}",
                    images=[Image(content=await get_media_async(message_image))] if message_image else None,
                    files=[File(content=await get_media_async(message_doc))] if message_doc else None,
                    videos=[Video(content=await get_media_async(message_video))] if message_video else None,
                    audio=[Audio(content=await get_media_async(message_audio))] if message_audio else None,
                )

            if response.reasoning_content:
                await _send_whatsapp_message(phone_number, f"Reasoning: \n{response.reasoning_content}", italics=True)

            if response.images:
                number_of_images = len(response.images)
                log_info(f"images generated: f{number_of_images}")
                for i in range(number_of_images):
                    image_content = response.images[i].content
                    image_bytes = None
                    if isinstance(image_content, bytes):
                        try:
                            decoded_string = image_content.decode("utf-8")

                            image_bytes = base64.b64decode(decoded_string)
                        except UnicodeDecodeError:
                            image_bytes = image_content
                    elif isinstance(image_content, str):
                        image_bytes = base64.b64decode(image_content)
                    else:
                        log_error(f"Unexpected image content type: {type(image_content)} for user {phone_number}")

                    if image_bytes:
                        media_id = await upload_media_async(
                            media_data=image_bytes, mime_type="image/png", filename="image.png"
                        )
                        await send_image_message_async(media_id=media_id, recipient=phone_number, text=response.content)
                    else:
                        log_warning(
                            f"Could not process image content for user {phone_number}. Type: {type(image_content)}"
                        )
                        await _send_whatsapp_message(phone_number, response.content)  # type: ignore
            else:
                await _send_whatsapp_message(phone_number, response.content)  # type: ignore

        except Exception as e:
            log_error(f"Error processing message: {str(e)}")

            try:
                await _send_whatsapp_message(
                    phone_number, "Sorry, there was an error processing your message. Please try again later."
                )
            except Exception as send_error:
                log_error(f"Error sending error message: {str(send_error)}")

    async def _send_whatsapp_message(recipient: str, message: str, italics: bool = False):
        if len(message) <= 4096:
            if italics:
                # Handle multi-line messages by making each line italic
                formatted_message = "\n".join([f"_{line}_" for line in message.split("\n")])
                await whatsapp_tools.send_text_message_async(recipient=recipient, text=formatted_message)
            else:
                await whatsapp_tools.send_text_message_async(recipient=recipient, text=message)
            return

        # Split message into batches of 4000 characters (WhatsApp message limit is 4096)
        message_batches = [message[i : i + 4000] for i in range(0, len(message), 4000)]

        # Add a prefix with the batch number
        for i, batch in enumerate(message_batches, 1):
            batch_message = f"[{i}/{len(message_batches)}] {batch}"
            if italics:
                # Handle multi-line messages by making each line italic
                formatted_batch = "\n".join([f"_{line}_" for line in batch_message.split("\n")])
                await whatsapp_tools.send_text_message_async(recipient=recipient, text=formatted_batch)
            else:
                await whatsapp_tools.send_text_message_async(recipient=recipient, text=batch_message)

    return router<|MERGE_RESOLUTION|>--- conflicted
+++ resolved
@@ -19,12 +19,6 @@
 
 
 def attach_routes(
-<<<<<<< HEAD
-    router: APIRouter, agent: Optional[Union[Agent, RemoteAgent]] = None, team: Optional[Union[Team, RemoteTeam]] = None
-) -> APIRouter:
-    if agent is None and team is None:
-        raise ValueError("Either agent or team must be provided.")
-=======
     router: APIRouter,
     agent: Optional[Union[Agent, RemoteAgent]] = None,
     team: Optional[Union[Team, RemoteTeam]] = None,
@@ -32,7 +26,6 @@
 ) -> APIRouter:
     if agent is None and team is None and workflow is None:
         raise ValueError("Either agent, team, or workflow must be provided.")
->>>>>>> 614a0cf9
 
     # Create WhatsApp tools instance once for reuse
     whatsapp_tools = WhatsAppTools(async_mode=True)
