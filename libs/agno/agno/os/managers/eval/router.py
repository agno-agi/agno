--- conflicted
+++ resolved
@@ -3,15 +3,12 @@
 from fastapi import APIRouter, Depends, HTTPException, Query
 
 from agno.db.base import BaseDb
-<<<<<<< HEAD
-from agno.eval import AccuracyEval
-from agno.eval.performance import PerformanceEval
-from agno.eval.schemas import EvalType
-from agno.os.managers.eval.schemas import AccuracyEvalInput, EvalSchema, PerformanceEvalInput, ReliabilityEvalInput
-=======
 from agno.eval.schemas import EvalFilterType, EvalType
-from agno.os.managers.eval.schemas import DeleteEvalRunsRequest, EvalSchema, UpdateEvalRunRequest
->>>>>>> 5a05babf
+from agno.os.managers.eval.schemas import (
+    DeleteEvalRunsRequest,
+    EvalSchema,
+    UpdateEvalRunRequest,
+)
 from agno.os.managers.utils import PaginatedResponse, PaginationInfo, SortOrder
 
 
@@ -72,7 +69,25 @@
 
         return EvalSchema.from_dict(eval_run)
 
-<<<<<<< HEAD
+    @router.delete("/evals", status_code=204)
+    async def delete_eval_runs(request: DeleteEvalRunsRequest) -> None:
+        try:
+            db.delete_eval_runs(eval_run_ids=request.eval_run_ids)
+        except Exception as e:
+            raise HTTPException(status_code=500, detail=f"Failed to delete eval runs: {e}")
+
+    @router.patch("/evals/{eval_run_id}", response_model=EvalSchema, status_code=200)
+    async def update_eval_run(eval_run_id: str, request: UpdateEvalRunRequest) -> EvalSchema:
+        try:
+            eval_run = db.rename_eval_run(eval_run_id=eval_run_id, name=request.name)
+        except Exception as e:
+            raise HTTPException(status_code=500, detail=f"Failed to rename eval run: {e}")
+
+        if not eval_run:
+            raise HTTPException(status_code=404, detail=f"Eval run with id '{eval_run_id}' not found")
+
+        return EvalSchema.from_dict(eval_run)
+
     @router.post("/evals/accuracy/run", response_model=EvalSchema, status_code=200)
     async def run_accuracy_eval(accuracy_eval_input: AccuracyEvalInput) -> EvalSchema:
         # TODO: get real agent/team
@@ -131,25 +146,5 @@
             raise HTTPException(status_code=500, detail="Failed to run reliability evaluation")
 
         return EvalSchema.from_reliability_result(result)
-=======
-    @router.delete("/evals", status_code=204)
-    async def delete_eval_runs(request: DeleteEvalRunsRequest) -> None:
-        try:
-            db.delete_eval_runs(eval_run_ids=request.eval_run_ids)
-        except Exception as e:
-            raise HTTPException(status_code=500, detail=f"Failed to delete eval runs: {e}")
-
-    @router.patch("/evals/{eval_run_id}", response_model=EvalSchema, status_code=200)
-    async def update_eval_run(eval_run_id: str, request: UpdateEvalRunRequest) -> EvalSchema:
-        try:
-            eval_run = db.rename_eval_run(eval_run_id=eval_run_id, name=request.name)
-        except Exception as e:
-            raise HTTPException(status_code=500, detail=f"Failed to rename eval run: {e}")
-
-        if not eval_run:
-            raise HTTPException(status_code=404, detail=f"Eval run with id '{eval_run_id}' not found")
-
-        return EvalSchema.from_dict(eval_run)
->>>>>>> 5a05babf
 
     return router