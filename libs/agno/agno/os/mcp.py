"""Router for MCP interface providing Model Context Protocol endpoints."""

import logging
from typing import TYPE_CHECKING, List, Optional, cast
from uuid import uuid4

from fastmcp import FastMCP
from fastmcp.server.http import (
    StarletteWithLifespan,
)

from agno.db.base import AsyncBaseDb, SessionType
from agno.db.schemas import UserMemory
from agno.os.routers.memory.schemas import (
    UserMemorySchema,
)
from agno.os.schema import (
    AgentSummaryResponse,
    ConfigResponse,
    InterfaceResponse,
    SessionSchema,
    TeamSummaryResponse,
    WorkflowSummaryResponse,
)
from agno.os.utils import (
    get_agent_by_id,
    get_db,
    get_team_by_id,
    get_workflow_by_id,
)
from agno.run.agent import RunOutput
from agno.run.team import TeamRunOutput
from agno.run.workflow import WorkflowRunOutput

if TYPE_CHECKING:
    from agno.os.app import AgentOS

logger = logging.getLogger(__name__)


def get_mcp_server(
    os: "AgentOS",
) -> StarletteWithLifespan:
    """Attach MCP routes to the provided router."""

    # Create an MCP server
    mcp = FastMCP(os.name or "AgentOS")

    @mcp.tool(
        name="get_agentos_config",
        description="Get the configuration of the AgentOS",
        tags={"core"},
        output_schema=ConfigResponse.model_json_schema(),
    )  # type: ignore
    async def config() -> ConfigResponse:
        return ConfigResponse(
            os_id=os.os_id or "AgentOS",
            description=os.description,
            available_models=os.config.available_models if os.config else [],
            databases=[db.id for db in os.dbs.values()],
            chat=os.config.chat if os.config else None,
            session=os._get_session_config(),
            memory=os._get_memory_config(),
            knowledge=os._get_knowledge_config(),
            evals=os._get_evals_config(),
            metrics=os._get_metrics_config(),
            agents=[AgentSummaryResponse.from_agent(agent) for agent in os.agents] if os.agents else [],
            teams=[TeamSummaryResponse.from_team(team) for team in os.teams] if os.teams else [],
            workflows=[WorkflowSummaryResponse.from_workflow(w) for w in os.workflows] if os.workflows else [],
            interfaces=[
                InterfaceResponse(type=interface.type, version=interface.version, route=interface.router_prefix)
                for interface in os.interfaces
            ],
        )

    @mcp.tool(name="run_agent", description="Run an agent", tags={"core"})  # type: ignore
    async def run_agent(agent_id: str, message: str) -> RunOutput:
        agent = get_agent_by_id(agent_id, os.agents)
        if agent is None:
            raise Exception(f"Agent {agent_id} not found")
        return agent.run(message)

    @mcp.tool(name="run_team", description="Run a team", tags={"core"})  # type: ignore
    async def run_team(team_id: str, message: str) -> TeamRunOutput:
        team = get_team_by_id(team_id, os.teams)
        if team is None:
            raise Exception(f"Team {team_id} not found")
        return team.run(message)

    @mcp.tool(name="run_workflow", description="Run a workflow", tags={"core"})  # type: ignore
    async def run_workflow(workflow_id: str, message: str) -> WorkflowRunOutput:
        workflow = get_workflow_by_id(workflow_id, os.workflows)
        if workflow is None:
            raise Exception(f"Workflow {workflow_id} not found")
        return workflow.run(message)

    # Session Management Tools
    @mcp.tool(name="get_sessions_for_agent", description="Get list of sessions for an agent", tags={"session"})  # type: ignore
    async def get_sessions_for_agent(
        agent_id: str,
        db_id: str,
        user_id: Optional[str] = None,
        sort_by: str = "created_at",
        sort_order: str = "desc",
    ):
        db = get_db(os.dbs, db_id)
<<<<<<< HEAD
        if isinstance(db, AsyncBaseDb):
            db = cast(AsyncBaseDb, db)
            sessions = await db.get_sessions(
                session_type=SessionType.AGENT,
                component_id=agent_id,
                user_id=user_id,
                sort_by=sort_by,
                sort_order=sort_order,
                deserialize=False,
            )
        else:
            sessions = db.get_sessions(
                session_type=SessionType.AGENT,
                component_id=agent_id,
                user_id=user_id,
                sort_by=sort_by,
                sort_order=sort_order,
                deserialize=False,
            )
=======
        sessions, _ = db.get_sessions(
            session_type=SessionType.AGENT,
            component_id=agent_id,
            user_id=user_id,
            sort_by=sort_by,
            sort_order=sort_order,
            deserialize=False,
        )
>>>>>>> f9c3593f

        return {
            "data": [SessionSchema.from_dict(session) for session in sessions],  # type: ignore
        }

    @mcp.tool(name="get_sessions_for_team", description="Get list of sessions for a team", tags={"session"})  # type: ignore
    async def get_sessions_for_team(
        team_id: str,
        db_id: str,
        user_id: Optional[str] = None,
        sort_by: str = "created_at",
        sort_order: str = "desc",
    ):
        db = get_db(os.dbs, db_id)
<<<<<<< HEAD
        if isinstance(db, AsyncBaseDb):
            db = cast(AsyncBaseDb, db)
            sessions = await db.get_sessions(
                session_type=SessionType.TEAM,
                component_id=team_id,
                user_id=user_id,
                sort_by=sort_by,
                sort_order=sort_order,
                deserialize=False,
            )
        else:
            sessions = db.get_sessions(
                session_type=SessionType.TEAM,
                component_id=team_id,
                user_id=user_id,
                sort_by=sort_by,
                sort_order=sort_order,
                deserialize=False,
            )
=======
        sessions, _ = db.get_sessions(
            session_type=SessionType.TEAM,
            component_id=team_id,
            user_id=user_id,
            sort_by=sort_by,
            sort_order=sort_order,
            deserialize=False,
        )
>>>>>>> f9c3593f

        return {
            "data": [SessionSchema.from_dict(session) for session in sessions],  # type: ignore
        }

    @mcp.tool(name="get_sessions_for_workflow", description="Get list of sessions for a workflow", tags={"session"})  # type: ignore
    async def get_sessions_for_workflow(
        workflow_id: str,
        db_id: str,
        user_id: Optional[str] = None,
        sort_by: str = "created_at",
        sort_order: str = "desc",
    ):
        db = get_db(os.dbs, db_id)
        sessions, _ = db.get_sessions(
            session_type=SessionType.WORKFLOW,
            component_id=workflow_id,
            user_id=user_id,
            sort_by=sort_by,
            sort_order=sort_order,
            deserialize=False,
        )

        return {
            "data": [SessionSchema.from_dict(session) for session in sessions],  # type: ignore
        }

    # Memory Management Tools
    @mcp.tool(name="create_memory", description="Create a new user memory", tags={"memory"})  # type: ignore
    async def create_memory(
        db_id: str,
        memory: str,
        user_id: str,
        topics: Optional[List[str]] = None,
    ) -> UserMemorySchema:
        db = get_db(os.dbs, db_id)
        user_memory = db.upsert_user_memory(
            memory=UserMemory(
                memory_id=str(uuid4()),
                memory=memory,
                topics=topics or [],
                user_id=user_id,
            ),
            deserialize=False,
        )
        if not user_memory:
            raise Exception("Failed to create memory")

        return UserMemorySchema.from_dict(user_memory)  # type: ignore

    @mcp.tool(name="get_memories_for_user", description="Get a list of memories for a user", tags={"memory"})  # type: ignore
    async def get_memories_for_user(
        user_id: str,
        sort_by: str = "updated_at",
        sort_order: str = "desc",
        db_id: Optional[str] = None,
    ):
        db = get_db(os.dbs, db_id)
<<<<<<< HEAD
        if isinstance(db, AsyncBaseDb):
            db = cast(AsyncBaseDb, db)
            user_memories = await db.get_user_memories(
                user_id=user_id,
                sort_by=sort_by,
                sort_order=sort_order,
                deserialize=False,
            )
        else:
            user_memories = db.get_user_memories(
                user_id=user_id,
                sort_by=sort_by,
                sort_order=sort_order,
                deserialize=False,
            )
=======
        user_memories, _ = db.get_user_memories(
            user_id=user_id,
            sort_by=sort_by,
            sort_order=sort_order,
            deserialize=False,
        )
>>>>>>> f9c3593f
        return {
            "data": [UserMemorySchema.from_dict(user_memory) for user_memory in user_memories],  # type: ignore
        }

    @mcp.tool(name="update_memory", description="Update a memory", tags={"memory"})  # type: ignore
    async def update_memory(
        db_id: str,
        memory_id: str,
        memory: str,
        user_id: str,
    ) -> UserMemorySchema:
        db = get_db(os.dbs, db_id)
        if isinstance(db, AsyncBaseDb):
            db = cast(AsyncBaseDb, db)
            user_memory = await db.upsert_user_memory(
                memory=UserMemory(
                    memory_id=memory_id,
                    memory=memory,
                    user_id=user_id,
                ),
                deserialize=False,
            )
        else:
            user_memory = db.upsert_user_memory(
                memory=UserMemory(
                    memory_id=memory_id,
                    memory=memory,
                    user_id=user_id,
                ),
                deserialize=False,
            )
        if not user_memory:
            raise Exception("Failed to update memory")

        return UserMemorySchema.from_dict(user_memory)  # type: ignore

    @mcp.tool(name="delete_memory", description="Delete a memory by ID", tags={"memory"})  # type: ignore
    async def delete_memory(
        db_id: str,
        memory_id: str,
    ) -> None:
        db = get_db(os.dbs, db_id)
        if isinstance(db, AsyncBaseDb):
            db = cast(AsyncBaseDb, db)
            await db.delete_user_memory(memory_id=memory_id)
        else:
            db.delete_user_memory(memory_id=memory_id)

    mcp_app = mcp.http_app(path="/mcp")
    return mcp_app<|MERGE_RESOLUTION|>--- conflicted
+++ resolved
@@ -104,7 +104,6 @@
         sort_order: str = "desc",
     ):
         db = get_db(os.dbs, db_id)
-<<<<<<< HEAD
         if isinstance(db, AsyncBaseDb):
             db = cast(AsyncBaseDb, db)
             sessions = await db.get_sessions(
@@ -124,16 +123,6 @@
                 sort_order=sort_order,
                 deserialize=False,
             )
-=======
-        sessions, _ = db.get_sessions(
-            session_type=SessionType.AGENT,
-            component_id=agent_id,
-            user_id=user_id,
-            sort_by=sort_by,
-            sort_order=sort_order,
-            deserialize=False,
-        )
->>>>>>> f9c3593f
 
         return {
             "data": [SessionSchema.from_dict(session) for session in sessions],  # type: ignore
@@ -148,7 +137,6 @@
         sort_order: str = "desc",
     ):
         db = get_db(os.dbs, db_id)
-<<<<<<< HEAD
         if isinstance(db, AsyncBaseDb):
             db = cast(AsyncBaseDb, db)
             sessions = await db.get_sessions(
@@ -168,16 +156,6 @@
                 sort_order=sort_order,
                 deserialize=False,
             )
-=======
-        sessions, _ = db.get_sessions(
-            session_type=SessionType.TEAM,
-            component_id=team_id,
-            user_id=user_id,
-            sort_by=sort_by,
-            sort_order=sort_order,
-            deserialize=False,
-        )
->>>>>>> f9c3593f
 
         return {
             "data": [SessionSchema.from_dict(session) for session in sessions],  # type: ignore
@@ -192,14 +170,25 @@
         sort_order: str = "desc",
     ):
         db = get_db(os.dbs, db_id)
-        sessions, _ = db.get_sessions(
-            session_type=SessionType.WORKFLOW,
-            component_id=workflow_id,
-            user_id=user_id,
-            sort_by=sort_by,
-            sort_order=sort_order,
-            deserialize=False,
-        )
+        if isinstance(db, AsyncBaseDb):
+            db = cast(AsyncBaseDb, db)
+            sessions = await db.get_sessions(
+                session_type=SessionType.WORKFLOW,
+                component_id=workflow_id,
+                user_id=user_id,
+                sort_by=sort_by,
+                sort_order=sort_order,
+                deserialize=False,
+            )
+        else:
+            sessions = db.get_sessions(
+                session_type=SessionType.WORKFLOW,
+                component_id=workflow_id,
+                user_id=user_id,
+                sort_by=sort_by,
+                sort_order=sort_order,
+                deserialize=False,
+            )
 
         return {
             "data": [SessionSchema.from_dict(session) for session in sessions],  # type: ignore
@@ -236,7 +225,6 @@
         db_id: Optional[str] = None,
     ):
         db = get_db(os.dbs, db_id)
-<<<<<<< HEAD
         if isinstance(db, AsyncBaseDb):
             db = cast(AsyncBaseDb, db)
             user_memories = await db.get_user_memories(
@@ -252,14 +240,6 @@
                 sort_order=sort_order,
                 deserialize=False,
             )
-=======
-        user_memories, _ = db.get_user_memories(
-            user_id=user_id,
-            sort_by=sort_by,
-            sort_order=sort_order,
-            deserialize=False,
-        )
->>>>>>> f9c3593f
         return {
             "data": [UserMemorySchema.from_dict(user_memory) for user_memory in user_memories],  # type: ignore
         }
