--- conflicted
+++ resolved
@@ -1,9 +1,5 @@
-<<<<<<< HEAD
-from typing import TYPE_CHECKING, List, Optional, cast
-=======
 import json
 from typing import TYPE_CHECKING, List, cast
->>>>>>> 49c0e812
 
 from fastapi import (
     APIRouter,
@@ -12,17 +8,10 @@
     WebSocket,
 )
 
-<<<<<<< HEAD
-from agno.db.base import AsyncBaseDb
-from agno.db.migrations.manager import MigrationManager
-from agno.exceptions import RemoteServerUnavailableError
-from agno.os.auth import get_authentication_dependency
-=======
 from agno.exceptions import RemoteServerUnavailableError
 from agno.os.auth import get_authentication_dependency, validate_websocket_token
 from agno.os.managers import websocket_manager
 from agno.os.routers.workflows.router import handle_workflow_subscription, handle_workflow_via_websocket
->>>>>>> 49c0e812
 from agno.os.schema import (
     AgentSummaryResponse,
     BadRequestResponse,
@@ -37,14 +26,7 @@
     WorkflowSummaryResponse,
 )
 from agno.os.settings import AgnoAPISettings
-<<<<<<< HEAD
-from agno.os.utils import (
-    get_db,
-)
-from agno.remote.base import RemoteDb
-=======
 from agno.utils.log import logger
->>>>>>> 49c0e812
 
 if TYPE_CHECKING:
     from agno.os.app import AgentOS
@@ -233,11 +215,7 @@
         if os.agents:
             for agent in os.agents:
                 model = cast(Model, agent.model)
-<<<<<<< HEAD
-                if model.id is not None and model.provider is not None:
-=======
                 if model and model.id is not None and model.provider is not None:
->>>>>>> 49c0e812
                     key = (model.id, model.provider)
                     if key not in unique_models:
                         unique_models[key] = Model(id=model.id, provider=model.provider)
@@ -246,11 +224,7 @@
         if os.teams:
             for team in os.teams:
                 model = cast(Model, team.model)
-<<<<<<< HEAD
-                if model.id is not None and model.provider is not None:
-=======
                 if model and model.id is not None and model.provider is not None:
->>>>>>> 49c0e812
                     key = (model.id, model.provider)
                     if key not in unique_models:
                         unique_models[key] = Model(id=model.id, provider=model.provider)
@@ -279,23 +253,11 @@
         requires_auth = bool(settings.os_security_key)
         await websocket_manager.connect(websocket, requires_auth=requires_auth)
 
-<<<<<<< HEAD
-        if isinstance(db, RemoteDb):
-            return await db.migrate_database(target_version)
-
-        if target_version:
-            # Use the session table as proxy for the database schema version
-            if isinstance(db, AsyncBaseDb):
-                current_version = await db.get_latest_schema_version(db.session_table_name)
-            else:
-                current_version = db.get_latest_schema_version(db.session_table_name)
-=======
         try:
             while True:
                 data = await websocket.receive_text()
                 message = json.loads(data)
                 action = message.get("action")
->>>>>>> 49c0e812
 
                 # Handle authentication first
                 if action == "authenticate":
