--- conflicted
+++ resolved
@@ -17,14 +17,29 @@
 from packaging import version
 from pydantic import BaseModel
 
-from agno.agent.agent import Agent
+from agno.agent import Agent, RemoteAgent
 from agno.db.base import AsyncBaseDb
 from agno.db.migrations.manager import MigrationManager
 from agno.exceptions import InputCheckError, OutputCheckError
 from agno.media import Audio, Image, Video
 from agno.media import File as FileMedia
 from agno.os.auth import get_authentication_dependency, validate_websocket_token
-from agno.os.schema import (
+from agno.os.settings import AgnoAPISettings
+from agno.os.utils import (
+    get_agent_by_id,
+    get_db,
+    get_team_by_id,
+    get_workflow_by_id,
+    process_audio,
+    process_document,
+    process_image,
+    process_video,
+)
+from agno.run.agent import RunErrorEvent, RunOutput, RunOutputEvent
+from agno.run.team import RunErrorEvent as TeamRunErrorEvent
+from agno.run.team import TeamRunOutputEvent
+from agno.run.workflow import WorkflowErrorEvent, WorkflowRunOutput, WorkflowRunOutputEvent
+from agno.schema.os.os import (
     AgentResponse,
     AgentSummaryResponse,
     BadRequestResponse,
@@ -40,26 +55,9 @@
     WorkflowResponse,
     WorkflowSummaryResponse,
 )
-from agno.os.settings import AgnoAPISettings
-from agno.os.utils import (
-    get_agent_by_id,
-    get_db,
-    get_team_by_id,
-    get_workflow_by_id,
-    process_audio,
-    process_document,
-    process_image,
-    process_video,
-)
-from agno.run.agent import RunErrorEvent, RunOutput, RunOutputEvent
-from agno.run.team import RunErrorEvent as TeamRunErrorEvent
-from agno.run.team import TeamRunOutputEvent
-from agno.run.workflow import WorkflowErrorEvent, WorkflowRunOutput, WorkflowRunOutputEvent
-from agno.runner.base import BaseRunner
-from agno.runner.os import AgentOSRunner
-from agno.team.team import Team
+from agno.team import RemoteTeam, Team
 from agno.utils.log import log_debug, log_error, log_warning, logger
-from agno.workflow.workflow import Workflow
+from agno.workflow import RemoteWorkflow, Workflow
 
 if TYPE_CHECKING:
     from agno.os.app import AgentOS
@@ -295,7 +293,7 @@
 
 
 async def agent_response_streamer(
-    agent: Union[Agent, BaseRunner],
+    agent: Union[Agent, RemoteAgent],
     message: str,
     session_id: Optional[str] = None,
     user_id: Optional[str] = None,
@@ -303,14 +301,6 @@
     audio: Optional[List[Audio]] = None,
     videos: Optional[List[Video]] = None,
     files: Optional[List[FileMedia]] = None,
-<<<<<<< HEAD
-    stream: bool = True,
-    stream_events: bool = True,
-    **kwargs: Any,
-) -> AsyncGenerator:
-    try:
-        run_response = agent.arun(  # type: ignore
-=======
     background_tasks: Optional[BackgroundTasks] = None,
     **kwargs: Any,
 ) -> AsyncGenerator:
@@ -320,7 +310,6 @@
             kwargs["background_tasks"] = background_tasks
 
         run_response = agent.arun(
->>>>>>> 03dd821f
             input=message,
             session_id=session_id,
             user_id=user_id,
@@ -328,8 +317,10 @@
             audio=audio,
             videos=videos,
             files=files,
-            stream=stream,
-            stream_events=stream_events,
+            stream=True,
+            stream_events=agent.stream_events
+            if agent.stream_events is not None
+            else True,  # Use the agent's stream_events setting if it was set, otherwise force True.
             **kwargs,
         )
         async for run_response_chunk in run_response:  # type: ignore
@@ -353,7 +344,7 @@
 
 
 async def agent_continue_response_streamer(
-    agent: Union[Agent, BaseRunner],
+    agent: Union[Agent, RemoteAgent],
     run_id: str,
     updated_tools: Optional[List] = None,
     session_id: Optional[str] = None,
@@ -367,7 +358,9 @@
             session_id=session_id,
             user_id=user_id,
             stream=True,
-            stream_events=True,
+            stream_events=agent.stream_events
+            if agent.stream_events is not None
+            else True,  # Use the agent's stream_events setting if it was set, otherwise force True.
             background_tasks=background_tasks,
         )
         async for run_response_chunk in continue_response:  # type: ignore
@@ -395,7 +388,7 @@
 
 
 async def team_response_streamer(
-    team: Union[Team, BaseRunner],
+    team: Union[Team, RemoteTeam],
     message: str,
     session_id: Optional[str] = None,
     user_id: Optional[str] = None,
@@ -408,15 +401,11 @@
 ) -> AsyncGenerator:
     """Run the given team asynchronously and yield its response"""
     try:
-<<<<<<< HEAD
-        run_response = team.arun(  # type: ignore
-=======
         # Pass background_tasks if provided
         if background_tasks is not None:
             kwargs["background_tasks"] = background_tasks
 
         run_response = team.arun(
->>>>>>> 03dd821f
             input=message,
             session_id=session_id,
             user_id=user_id,
@@ -425,7 +414,9 @@
             videos=videos,
             files=files,
             stream=True,
-            stream_events=True,
+            stream_events=team.stream_events
+            if team.stream_events is not None
+            else True,  # Use the team's stream_events setting if it was set, otherwise force True.
             **kwargs,
         )
         async for run_response_chunk in run_response:  # type: ignore
@@ -473,7 +464,7 @@
         # Generate session_id if not provided
         # Use workflow's default session_id if not provided in message
         if not session_id:
-            if isinstance(workflow, BaseRunner):
+            if isinstance(workflow, RemoteWorkflow):
                 session_id = str(uuid4())
             elif workflow.session_id:
                 session_id = workflow.session_id
@@ -537,7 +528,9 @@
             session_id=session_id,
             user_id=user_id,
             stream=True,
-            stream_events=True,
+            stream_events=workflow.stream_events
+            if workflow.stream_events is not None
+            else True,  # Use the workflow's stream_events setting if it was set, otherwise force True.
             **kwargs,
         )
 
@@ -748,7 +741,7 @@
         agent_summaries = []
         if os.agents:
             for agent in os.agents:
-                if isinstance(agent, AgentOSRunner):
+                if isinstance(agent, RemoteAgent):
                     # Fetch config from remote AgentOS
                     try:
                         async with agent.get_client() as client:
@@ -776,7 +769,7 @@
         team_summaries = []
         if os.teams:
             for team in os.teams:
-                if isinstance(team, AgentOSRunner):
+                if isinstance(team, RemoteTeam):
                     # Fetch config from remote AgentOS
                     try:
                         async with team.get_client() as client:
@@ -803,7 +796,7 @@
         workflow_summaries = []
         if os.workflows:
             for workflow in os.workflows:
-                if isinstance(workflow, AgentOSRunner):
+                if isinstance(workflow, RemoteWorkflow):
                     # Fetch config from remote AgentOS
                     try:
                         async with workflow.get_client() as client:
@@ -838,16 +831,10 @@
             knowledge=os._get_knowledge_config(),
             evals=os._get_evals_config(),
             metrics=os._get_metrics_config(),
-<<<<<<< HEAD
             agents=agent_summaries,
             teams=team_summaries,
             workflows=workflow_summaries,
-=======
             traces=os._get_traces_config(),
-            agents=[AgentSummaryResponse.from_agent(agent) for agent in os.agents] if os.agents else [],
-            teams=[TeamSummaryResponse.from_team(team) for team in os.teams] if os.teams else [],
-            workflows=[WorkflowSummaryResponse.from_workflow(w) for w in os.workflows] if os.workflows else [],
->>>>>>> 03dd821f
             interfaces=[
                 InterfaceResponse(type=interface.type, version=interface.version, route=interface.prefix)
                 for interface in os.interfaces
@@ -886,7 +873,7 @@
         # Collect models from local agents
         if os.agents:
             for agent in os.agents:
-                if isinstance(agent, AgentOSRunner):
+                if isinstance(agent, RemoteAgent):
                     # Fetch models from remote AgentOS
                     try:
                         async with agent.get_client() as client:
@@ -909,7 +896,7 @@
         # Collect models from local teams
         if os.teams:
             for team in os.teams:
-                if isinstance(team, AgentOSRunner):
+                if isinstance(team, RemoteTeam):
                     # Fetch models from remote AgentOS
                     try:
                         async with team.get_client() as client:
@@ -1308,7 +1295,7 @@
 
         agents = []
         for agent in os.agents:
-            if isinstance(agent, AgentOSRunner):
+            if isinstance(agent, RemoteAgent):
                 # Fetch from remote AgentOS
                 try:
                     async with agent.get_client() as client:
@@ -1660,7 +1647,7 @@
 
         teams = []
         for team in os.teams:
-            if isinstance(team, AgentOSRunner):
+            if isinstance(team, RemoteTeam):
                 # Fetch from remote AgentOS
                 try:
                     async with team.get_client() as client:
@@ -1814,7 +1801,7 @@
         workflow_summaries = []
         if os.workflows:
             for workflow in os.workflows:
-                if isinstance(workflow, BaseRunner):
+                if isinstance(workflow, RemoteWorkflow):
                     # Fetch workflow config from remote AgentOS
                     try:
                         async with workflow.get_client() as client:
