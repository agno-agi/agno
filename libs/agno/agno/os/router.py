import json
from typing import AsyncGenerator, List, Optional, cast
from uuid import uuid4

from fastapi import APIRouter, File, HTTPException, UploadFile
from fastapi.params import Form
from fastapi.responses import StreamingResponse

from agno.agent.agent import Agent
from agno.media import Audio, Image, Video
from agno.media import File as FileMedia
from agno.os.schema import (
    AgentResponse,
    AppsResponse,
    ConfigResponse,
<<<<<<< HEAD
    AgentResponse,
    ConsolePrompt,
    ConsolePromptResponse,
    ConsolePromptToolResponse,
=======
>>>>>>> 06a214ba
    InterfaceResponse,
    ManagerResponse,
    TeamResponse,
    WorkflowResponse,
)
from agno.os.utils import get_agent_by_id, process_audio, process_image, process_video
from agno.run.response import RunResponse, RunResponseErrorEvent
from agno.utils.log import log_debug, log_error, log_warning


async def agent_response_streamer(
    agent: Agent,
    message: str,
    session_id: Optional[str] = None,
    user_id: Optional[str] = None,
    images: Optional[List[Image]] = None,
    audio: Optional[List[Audio]] = None,
    videos: Optional[List[Video]] = None,
    files: Optional[List[FileMedia]] = None,
) -> AsyncGenerator:
    try:
        run_response = await agent.arun(
            message,
            session_id=session_id,
            user_id=user_id,
            images=images,
            audio=audio,
            videos=videos,
            files=files,
            stream=True,
            stream_intermediate_steps=True,
        )
        async for run_response_chunk in run_response:
            yield run_response_chunk.to_json()
    except Exception as e:
        import traceback

        traceback.print_exc(limit=3)
        error_response = RunResponseErrorEvent(
            content=str(e),
        )
        yield error_response.to_json()


async def agent_continue_response_streamer(
    agent: Agent,
    run_id: Optional[str] = None,
    updated_tools: Optional[List] = None,
    session_id: Optional[str] = None,
    user_id: Optional[str] = None,
) -> AsyncGenerator:
    try:
        continue_response = await agent.acontinue_run(
            run_id=run_id,
            updated_tools=updated_tools,
            session_id=session_id,
            user_id=user_id,
            stream=True,
            stream_intermediate_steps=True,
        )
        async for run_response_chunk in continue_response:
            yield run_response_chunk.to_json()
    except Exception as e:
        import traceback

        traceback.print_exc(limit=3)
        error_response = RunResponseErrorEvent(
            content=str(e),
        )
        yield error_response.to_json()
        return


def get_base_router(
    os: "AgentOS",
) -> APIRouter:
    router = APIRouter(tags=["Built-In"])

    @router.get("/status", description="Get the status of the running AgentOS")
    async def status():
        return {"status": "available"}

    @router.get("/config",
                description="Get the configuration/spec of the running AgentOS",
                response_model=ConfigResponse,
                response_model_exclude_none=True)
    async def config() -> ConfigResponse:
        app_response = AppsResponse(
            session=[
                ManagerResponse(type=app.type, name=app.name, version=app.version, route=app.router_prefix)
                for app in os.apps
                if app.type == "session"
            ],
            knowledge=[
                ManagerResponse(type=app.type, name=app.name, version=app.version, route=app.router_prefix)
                for app in os.apps
                if app.type == "knowledge"
            ],
            memory=[
                ManagerResponse(type=app.type, name=app.name, version=app.version, route=app.router_prefix)
                for app in os.apps
                if app.type == "memory"
            ],
            eval=[
                ManagerResponse(type=app.type, name=app.name, version=app.version, route=app.router_prefix)
                for app in os.apps
                if app.type == "eval"
            ],
        )

        app_response.session = app_response.session or None
        app_response.knowledge = app_response.knowledge or None
        app_response.memory = app_response.memory or None
        app_response.eval = app_response.eval or None

        return ConfigResponse(
            os_id=os.os_id,
            name=os.name,
            description=os.description,
            interfaces=[
                InterfaceResponse(type=interface.type, version=interface.version, route=interface.router_prefix)
                for interface in os.interfaces
            ],
            apps=app_response,
        )

<<<<<<< HEAD
    @router.get("/agents",
                description="Get the list of agents available in the AgentOS",
                response_model=List[AgentResponse],
                response_model_exclude_none=True)
=======
    @router.get("/agents", response_model=List[AgentResponse], response_model_exclude_none=True)
>>>>>>> 06a214ba
    async def get_agents():
        if os.agents is None:
            return []

        return [AgentResponse.from_agent(agent) for agent in os.agents]

<<<<<<< HEAD
    @router.get("/teams",
                description="Get the list of teams available in the AgentOS",
                response_model=List[TeamResponse],
                response_model_exclude_none=True)
=======
    @router.get("/teams", response_model=List[TeamResponse], response_model_exclude_none=True)
>>>>>>> 06a214ba
    async def get_teams():
        if os.teams is None:
            return []

        return [TeamResponse.from_team(team) for team in os.teams]

<<<<<<< HEAD
    @router.get("/workflows",
                description="Get the list of workflows available in the AgentOS",
                response_model=List[WorkflowResponse],
                response_model_exclude_none=True)
=======
    @router.get("/workflows", response_model=List[WorkflowResponse], response_model_exclude_none=True)
>>>>>>> 06a214ba
    async def get_workflows():
        if os.workflows is None:
            return []

        return [
            WorkflowResponse(
                workflow_id=str(workflow.workflow_id),
                name=workflow.name,
                description=workflow.description,
            )
            for workflow in os.workflows
        ]

<<<<<<< HEAD

    @router.post("/agents/{agent_id}/runs",
                 description="Create a run for an agent")
=======
    @router.post("/agents/{agent_id}/runs")
>>>>>>> 06a214ba
    async def create_agent_run(
        agent_id: str,
        message: str = Form(...),
        stream: bool = Form(False),
        session_id: Optional[str] = Form(None),
        user_id: Optional[str] = Form(None),
        files: Optional[List[UploadFile]] = File(None),
    ):
        agent = get_agent_by_id(agent_id, os.agents)
        if agent is None:
            raise HTTPException(status_code=404, detail="Agent not found")

        if session_id is None or session_id == "":
            log_debug("Creating new session")
            session_id = str(uuid4())

        base64_images: List[Image] = []
        base64_audios: List[Audio] = []
        base64_videos: List[Video] = []
        input_files: List[FileMedia] = []

        if files:
            for file in files:
                if file.content_type in ["image/png", "image/jpeg", "image/jpg", "image/webp"]:
                    try:
                        base64_image = process_image(file)
                        base64_images.append(base64_image)
                    except Exception as e:
                        log_error(f"Error processing image {file.filename}: {e}")
                        continue
                elif file.content_type in ["audio/wav", "audio/mp3", "audio/mpeg"]:
                    try:
                        base64_audio = process_audio(file)
                        base64_audios.append(base64_audio)
                    except Exception as e:
                        log_error(f"Error processing audio {file.filename}: {e}")
                        continue
                elif file.content_type in [
                    "video/x-flv",
                    "video/quicktime",
                    "video/mpeg",
                    "video/mpegs",
                    "video/mpgs",
                    "video/mpg",
                    "video/mpg",
                    "video/mp4",
                    "video/webm",
                    "video/wmv",
                    "video/3gpp",
                ]:
                    try:
                        base64_video = process_video(file)
                        base64_videos.append(base64_video)
                    except Exception as e:
                        log_error(f"Error processing video {file.filename}: {e}")
                        continue
                elif file.content_type in [
                    "application/pdf",
                    "text/csv",
                    "application/vnd.openxmlformats-officedocument.wordprocessingml.document",
                    "text/plain",
                    "application/json",
                ]:
                    # Process document files
                    try:
                        file_content = await file.read()
                        input_files.append(FileMedia(content=file_content))
                    except Exception as e:
                        log_error(f"Error processing file {file.filename}: {e}")
                        continue
                else:
                    raise HTTPException(status_code=400, detail="Unsupported file type")

        if stream and agent.is_streamable:
            return StreamingResponse(
                agent_response_streamer(
                    agent,
                    message,
                    session_id=session_id,
                    user_id=user_id,
                    images=base64_images if base64_images else None,
                    audio=base64_audios if base64_audios else None,
                    videos=base64_videos if base64_videos else None,
                    files=input_files if input_files else None,
                ),
                media_type="text/event-stream",
            )
        else:
            run_response = cast(
                RunResponse,
                await agent.arun(
                    message=message,
                    session_id=session_id,
                    user_id=user_id,
                    images=base64_images if base64_images else None,
                    audio=base64_audios if base64_audios else None,
                    videos=base64_videos if base64_videos else None,
                    files=input_files if input_files else None,
                    stream=False,
                ),
            )
            return run_response.to_dict()

<<<<<<< HEAD

    @router.post("/agents/{agent_id}/runs/{run_id}/continue",
                 description="Continue a run for an agent")
=======
    @router.post("/agents/{agent_id}/runs/{run_id}/continue")
>>>>>>> 06a214ba
    async def continue_agent_run(
        agent_id: str,
        run_id: str,
        tools: str = Form(...),  # JSON string of tools
        session_id: Optional[str] = Form(None),
        user_id: Optional[str] = Form(None),
        stream: bool = Form(True),
    ):
        # Parse the JSON string manually
        try:
            tools_data = json.loads(tools) if tools else None
        except json.JSONDecodeError:
            raise HTTPException(status_code=400, detail="Invalid JSON in tools field")

        agent = get_agent_by_id(agent_id, os.agents)
        if agent is None:
            raise HTTPException(status_code=404, detail="Agent not found")

        if session_id is None or session_id == "":
            log_warning(
                f"Continuing run without session_id. This might lead to unexpected behavior if session context is important."
            )

        # Convert tools dict to ToolExecution objects if provided
        updated_tools = None
        if tools_data:
            try:
                from agno.models.response import ToolExecution

                updated_tools = [ToolExecution.from_dict(tool) for tool in tools_data]
            except Exception as e:
                raise HTTPException(status_code=400, detail=f"Invalid structure or content for tools: {str(e)}")

        if stream and agent.is_streamable:
            return StreamingResponse(
                agent_continue_response_streamer(
                    agent,
                    run_id=run_id,  # run_id from path
                    updated_tools=updated_tools,
                    session_id=session_id,
                    user_id=user_id,
                ),
                media_type="text/event-stream",
            )
        else:
            run_response_obj = cast(
                RunResponse,
                await agent.acontinue_run(
                    run_id=run_id,  # run_id from path
                    updated_tools=updated_tools,
                    session_id=session_id,
                    user_id=user_id,
                    stream=False,
                ),
            )
            return run_response_obj.to_dict()

<<<<<<< HEAD

    return router


def get_console_router(
    console: "Console",
) -> APIRouter:
    router = APIRouter(prefix="/console", tags=["Console"])

    @router.post("/prompt",
                 description="Send a prompt to the console",
                 response_model=ConsolePromptResponse,
                 response_model_exclude_none=True)
    async def prompt(prompt: ConsolePrompt):
        response = await console.execute(prompt.message)
        return ConsolePromptResponse(
            content=response.content,
            tools=[ConsolePromptToolResponse(name=tool.tool_name, args=tool.tool_args) for tool in response.tools]
        )

=======
>>>>>>> 06a214ba
    return router<|MERGE_RESOLUTION|>--- conflicted
+++ resolved
@@ -13,13 +13,11 @@
     AgentResponse,
     AppsResponse,
     ConfigResponse,
-<<<<<<< HEAD
+    ManagerResponse,
     AgentResponse,
     ConsolePrompt,
     ConsolePromptResponse,
     ConsolePromptToolResponse,
-=======
->>>>>>> 06a214ba
     InterfaceResponse,
     ManagerResponse,
     TeamResponse,
@@ -146,42 +144,30 @@
             apps=app_response,
         )
 
-<<<<<<< HEAD
     @router.get("/agents",
                 description="Get the list of agents available in the AgentOS",
                 response_model=List[AgentResponse],
                 response_model_exclude_none=True)
-=======
-    @router.get("/agents", response_model=List[AgentResponse], response_model_exclude_none=True)
->>>>>>> 06a214ba
     async def get_agents():
         if os.agents is None:
             return []
 
         return [AgentResponse.from_agent(agent) for agent in os.agents]
 
-<<<<<<< HEAD
     @router.get("/teams",
                 description="Get the list of teams available in the AgentOS",
                 response_model=List[TeamResponse],
                 response_model_exclude_none=True)
-=======
-    @router.get("/teams", response_model=List[TeamResponse], response_model_exclude_none=True)
->>>>>>> 06a214ba
     async def get_teams():
         if os.teams is None:
             return []
 
         return [TeamResponse.from_team(team) for team in os.teams]
 
-<<<<<<< HEAD
     @router.get("/workflows",
                 description="Get the list of workflows available in the AgentOS",
                 response_model=List[WorkflowResponse],
                 response_model_exclude_none=True)
-=======
-    @router.get("/workflows", response_model=List[WorkflowResponse], response_model_exclude_none=True)
->>>>>>> 06a214ba
     async def get_workflows():
         if os.workflows is None:
             return []
@@ -195,13 +181,9 @@
             for workflow in os.workflows
         ]
 
-<<<<<<< HEAD
 
     @router.post("/agents/{agent_id}/runs",
                  description="Create a run for an agent")
-=======
-    @router.post("/agents/{agent_id}/runs")
->>>>>>> 06a214ba
     async def create_agent_run(
         agent_id: str,
         message: str = Form(...),
@@ -305,13 +287,9 @@
             )
             return run_response.to_dict()
 
-<<<<<<< HEAD
 
     @router.post("/agents/{agent_id}/runs/{run_id}/continue",
                  description="Continue a run for an agent")
-=======
-    @router.post("/agents/{agent_id}/runs/{run_id}/continue")
->>>>>>> 06a214ba
     async def continue_agent_run(
         agent_id: str,
         run_id: str,
@@ -369,8 +347,6 @@
             )
             return run_response_obj.to_dict()
 
-<<<<<<< HEAD
-
     return router
 
 
@@ -390,6 +366,4 @@
             tools=[ConsolePromptToolResponse(name=tool.tool_name, args=tool.tool_args) for tool in response.tools]
         )
 
-=======
->>>>>>> 06a214ba
     return router