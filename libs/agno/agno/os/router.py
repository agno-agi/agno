import json
from dataclasses import asdict
from typing import AsyncGenerator, List, Optional, cast
from uuid import uuid4

from fastapi import APIRouter, File, Form, HTTPException, UploadFile
from fastapi.responses import StreamingResponse

from agno.agent.agent import Agent
from agno.media import Audio, Image, Video
from agno.media import File as FileMedia
from agno.os.schema import (
    AgentResponse,
    AppsResponse,
    ConfigResponse,
    InterfaceResponse,
    ManagerResponse,
    TeamResponse,
    WorkflowResponse,
    WorkflowRunRequest,
)
from agno.os.utils import (
    get_agent_by_id,
    get_team_by_id,
    get_workflow_by_id,
    process_audio,
    process_document,
    process_image,
    process_video,
)
from agno.run.response import RunResponse, RunResponseErrorEvent
from agno.run.team import RunResponseErrorEvent as TeamRunResponseErrorEvent
from agno.team.team import Team
from agno.utils.log import log_debug, log_error, log_warning, logger


async def agent_response_streamer(
    agent: Agent,
    message: str,
    session_id: Optional[str] = None,
    user_id: Optional[str] = None,
    images: Optional[List[Image]] = None,
    audio: Optional[List[Audio]] = None,
    videos: Optional[List[Video]] = None,
    files: Optional[List[FileMedia]] = None,
) -> AsyncGenerator:
    try:
        run_response = await agent.arun(
            message,
            session_id=session_id,
            user_id=user_id,
            images=images,
            audio=audio,
            videos=videos,
            files=files,
            stream=True,
            stream_intermediate_steps=True,
        )
        async for run_response_chunk in run_response:
            yield run_response_chunk.to_json()
    except Exception as e:
        import traceback

        traceback.print_exc(limit=3)
        error_response = RunResponseErrorEvent(
            content=str(e),
        )
        yield error_response.to_json()


async def agent_continue_response_streamer(
    agent: Agent,
    run_id: Optional[str] = None,
    updated_tools: Optional[List] = None,
    session_id: Optional[str] = None,
    user_id: Optional[str] = None,
) -> AsyncGenerator:
    try:
        continue_response = await agent.acontinue_run(
            run_id=run_id,
            updated_tools=updated_tools,
            session_id=session_id,
            user_id=user_id,
            stream=True,
            stream_intermediate_steps=True,
        )
        async for run_response_chunk in continue_response:
            yield run_response_chunk.to_json()
    except Exception as e:
        import traceback

        traceback.print_exc(limit=3)
        error_response = RunResponseErrorEvent(
            content=str(e),
        )
        yield error_response.to_json()
        return


async def team_chat_response_streamer(
    team: Team,
    message: str,
    session_id: Optional[str] = None,
    user_id: Optional[str] = None,
    images: Optional[List[Image]] = None,
    audio: Optional[List[Audio]] = None,
    videos: Optional[List[Video]] = None,
    files: Optional[List[FileMedia]] = None,
) -> AsyncGenerator:
    """Run the given team asynchronously and yield its response"""
    try:
        run_response = await team.arun(
            message,
            session_id=session_id,
            user_id=user_id,
            images=images,
            audio=audio,
            videos=videos,
            files=files,
            stream=True,
            stream_intermediate_steps=True,
        )
        async for run_response_chunk in run_response:
            yield run_response_chunk.to_json()
    except Exception as e:
        import traceback

        traceback.print_exc()
        error_response = TeamRunResponseErrorEvent(
            content=str(e),
        )
        yield error_response.to_json()
        return


def get_base_router(
    os: "AgentOS",
) -> APIRouter:
    router = APIRouter(tags=["Built-In"])

    # -- Util routes ---

    @router.get("/status")
    async def status():
        return {"status": "available"}

    @router.get("/config", response_model=ConfigResponse, response_model_exclude_none=True)
    async def config() -> ConfigResponse:
        app_response = AppsResponse(
<<<<<<< HEAD
                session=[ConnectorResponse(type=app.type, name=app.name, version=app.version, route=app.router_prefix) for app in os.apps if app.type == "session"],
                knowledge=[ConnectorResponse(type=app.type, name=app.name, version=app.version, route=app.router_prefix) for app in os.apps if app.type == "knowledge"],
                memory=[ConnectorResponse(type=app.type, name=app.name, version=app.version, route=app.router_prefix) for app in os.apps if app.type == "memory"],
                eval=[ConnectorResponse(type=app.type, name=app.name, version=app.version, route=app.router_prefix) for app in os.apps if app.type == "eval"],
                metrics=[ConnectorResponse(type=app.type, name=app.name, version=app.version, route=app.router_prefix) for app in os.apps if app.type == "metrics"],
            )
        
        app_response.session = app_response.session or None
        app_response.knowledge = app_response.knowledge or None
        app_response.memory = app_response.memory or None
        app_response.eval = app_response.eval or None   
        app_response.metrics = app_response.metrics or None 
        
=======
            session=[
                ManagerResponse(type=app.type, name=app.name, version=app.version, route=app.router_prefix)
                for app in os.apps
                if app.type == "session"
            ],
            knowledge=[
                ManagerResponse(type=app.type, name=app.name, version=app.version, route=app.router_prefix)
                for app in os.apps
                if app.type == "knowledge"
            ],
            memory=[
                ManagerResponse(type=app.type, name=app.name, version=app.version, route=app.router_prefix)
                for app in os.apps
                if app.type == "memory"
            ],
            eval=[
                ManagerResponse(type=app.type, name=app.name, version=app.version, route=app.router_prefix)
                for app in os.apps
                if app.type == "eval"
            ],
        )

        app_response.session = app_response.session or None
        app_response.knowledge = app_response.knowledge or None
        app_response.memory = app_response.memory or None
        app_response.eval = app_response.eval or None

>>>>>>> efaedff3
        return ConfigResponse(
            os_id=os.os_id,
            name=os.name,
            description=os.description,
            interfaces=[
                InterfaceResponse(type=interface.type, version=interface.version, route=interface.router_prefix)
                for interface in os.interfaces
            ],
            apps=app_response,
        )

    # -- Agent routes ---

    @router.get("/agents", response_model=List[AgentResponse], response_model_exclude_none=True)
    async def get_agents():
        if os.agents is None:
            return []

        return [AgentResponse.from_agent(agent) for agent in os.agents]

    @router.get("/agents/{agent_id}", response_model=AgentResponse)
    async def get_agent(agent_id: str):
        agent = get_agent_by_id(agent_id, os.agents)
        if agent is None:
            raise HTTPException(status_code=404, detail="Agent not found")

        return AgentResponse.from_agent(agent)

    @router.post("/agents/{agent_id}/runs")
    async def create_agent_run(
        agent_id: str,
        message: str = Form(...),
        stream: bool = Form(False),
        session_id: Optional[str] = Form(None),
        user_id: Optional[str] = Form(None),
        files: Optional[List[UploadFile]] = File(None),
    ):
        agent = get_agent_by_id(agent_id, os.agents)
        if agent is None:
            raise HTTPException(status_code=404, detail="Agent not found")

        if session_id is None or session_id == "":
            log_debug("Creating new session")
            session_id = str(uuid4())

        base64_images: List[Image] = []
        base64_audios: List[Audio] = []
        base64_videos: List[Video] = []
        input_files: List[FileMedia] = []

        if files:
            for file in files:
                if file.content_type in ["image/png", "image/jpeg", "image/jpg", "image/webp"]:
                    try:
                        base64_image = process_image(file)
                        base64_images.append(base64_image)
                    except Exception as e:
                        log_error(f"Error processing image {file.filename}: {e}")
                        continue
                elif file.content_type in ["audio/wav", "audio/mp3", "audio/mpeg"]:
                    try:
                        base64_audio = process_audio(file)
                        base64_audios.append(base64_audio)
                    except Exception as e:
                        log_error(f"Error processing audio {file.filename}: {e}")
                        continue
                elif file.content_type in [
                    "video/x-flv",
                    "video/quicktime",
                    "video/mpeg",
                    "video/mpegs",
                    "video/mpgs",
                    "video/mpg",
                    "video/mpg",
                    "video/mp4",
                    "video/webm",
                    "video/wmv",
                    "video/3gpp",
                ]:
                    try:
                        base64_video = process_video(file)
                        base64_videos.append(base64_video)
                    except Exception as e:
                        log_error(f"Error processing video {file.filename}: {e}")
                        continue
                elif file.content_type in [
                    "application/pdf",
                    "text/csv",
                    "application/vnd.openxmlformats-officedocument.wordprocessingml.document",
                    "text/plain",
                    "application/json",
                ]:
                    # Process document files
                    try:
                        file_content = await file.read()
                        input_files.append(FileMedia(content=file_content))
                    except Exception as e:
                        log_error(f"Error processing file {file.filename}: {e}")
                        continue
                else:
                    raise HTTPException(status_code=400, detail="Unsupported file type")

        if stream and agent.is_streamable:
            return StreamingResponse(
                agent_response_streamer(
                    agent,
                    message,
                    session_id=session_id,
                    user_id=user_id,
                    images=base64_images if base64_images else None,
                    audio=base64_audios if base64_audios else None,
                    videos=base64_videos if base64_videos else None,
                    files=input_files if input_files else None,
                ),
                media_type="text/event-stream",
            )
        else:
            run_response = cast(
                RunResponse,
                await agent.arun(
                    message=message,
                    session_id=session_id,
                    user_id=user_id,
                    images=base64_images if base64_images else None,
                    audio=base64_audios if base64_audios else None,
                    videos=base64_videos if base64_videos else None,
                    files=input_files if input_files else None,
                    stream=False,
                ),
            )
            return run_response.to_dict()

    @router.post("/agents/{agent_id}/runs/{run_id}/continue")
    async def continue_agent_run(
        agent_id: str,
        run_id: str,
        tools: str = Form(...),  # JSON string of tools
        session_id: Optional[str] = Form(None),
        user_id: Optional[str] = Form(None),
        stream: bool = Form(True),
    ):
        # Parse the JSON string manually
        try:
            tools_data = json.loads(tools) if tools else None
        except json.JSONDecodeError:
            raise HTTPException(status_code=400, detail="Invalid JSON in tools field")

        agent = get_agent_by_id(agent_id, os.agents)
        if agent is None:
            raise HTTPException(status_code=404, detail="Agent not found")

        if session_id is None or session_id == "":
            log_warning(
                "Continuing run without session_id. This might lead to unexpected behavior if session context is important."
            )

        # Convert tools dict to ToolExecution objects if provided
        updated_tools = None
        if tools_data:
            try:
                from agno.models.response import ToolExecution

                updated_tools = [ToolExecution.from_dict(tool) for tool in tools_data]
            except Exception as e:
                raise HTTPException(status_code=400, detail=f"Invalid structure or content for tools: {str(e)}")

        if stream and agent.is_streamable:
            return StreamingResponse(
                agent_continue_response_streamer(
                    agent,
                    run_id=run_id,  # run_id from path
                    updated_tools=updated_tools,
                    session_id=session_id,
                    user_id=user_id,
                ),
                media_type="text/event-stream",
            )
        else:
            run_response_obj = cast(
                RunResponse,
                await agent.acontinue_run(
                    run_id=run_id,  # run_id from path
                    updated_tools=updated_tools,
                    session_id=session_id,
                    user_id=user_id,
                    stream=False,
                ),
            )
            return run_response_obj.to_dict()

    # -- Team routes ---

    @router.get("/teams", response_model=List[TeamResponse], response_model_exclude_none=True)
    async def get_teams():
        if os.teams is None:
            return []

        return [TeamResponse.from_team(team) for team in os.teams]

    @router.get("/teams/{team_id}", response_model=TeamResponse)
    async def get_team(team_id: str):
        team = get_team_by_id(team_id, os.teams)
        if team is None:
            raise HTTPException(status_code=404, detail="Team not found")

        return TeamResponse.from_team(team)

    @router.post("/teams/{team_id}/runs")
    async def create_team_run(
        team_id: str,
        message: str = Form(...),
        stream: bool = Form(True),
        monitor: bool = Form(True),
        session_id: Optional[str] = Form(None),
        user_id: Optional[str] = Form(None),
        files: Optional[List[UploadFile]] = File(None),
    ):
        logger.debug(f"Creating team run: {message} {session_id} {monitor} {user_id} {team_id} {files}")
        team = get_team_by_id(team_id, os.teams)
        if team is None:
            raise HTTPException(status_code=404, detail="Team not found")

        if session_id is not None and session_id != "":
            logger.debug(f"Continuing session: {session_id}")
        else:
            logger.debug("Creating new session")
            session_id = str(uuid4())

        if monitor:
            team.monitoring = True
        else:
            team.monitoring = False

        base64_images: List[Image] = []
        base64_audios: List[Audio] = []
        base64_videos: List[Video] = []
        document_files: List[FileMedia] = []

        if files:
            for file in files:
                if file.content_type in ["image/png", "image/jpeg", "image/jpg", "image/webp"]:
                    try:
                        base64_image = process_image(file)
                        base64_images.append(base64_image)
                    except Exception as e:
                        logger.error(f"Error processing image {file.filename}: {e}")
                        continue
                elif file.content_type in ["audio/wav", "audio/mp3", "audio/mpeg"]:
                    try:
                        base64_audio = process_audio(file)
                        base64_audios.append(base64_audio)
                    except Exception as e:
                        logger.error(f"Error processing audio {file.filename}: {e}")
                        continue
                elif file.content_type in [
                    "video/x-flv",
                    "video/quicktime",
                    "video/mpeg",
                    "video/mpegs",
                    "video/mpgs",
                    "video/mpg",
                    "video/mpg",
                    "video/mp4",
                    "video/webm",
                    "video/wmv",
                    "video/3gpp",
                ]:
                    try:
                        base64_video = process_video(file)
                        base64_videos.append(base64_video)
                    except Exception as e:
                        logger.error(f"Error processing video {file.filename}: {e}")
                        continue
                elif file.content_type in [
                    "application/pdf",
                    "text/csv",
                    "application/vnd.openxmlformats-officedocument.wordprocessingml.document",
                    "text/plain",
                    "application/json",
                ]:
                    document_file = process_document(file)
                    if document_file is not None:
                        document_files.append(document_file)
                else:
                    raise HTTPException(status_code=400, detail="Unsupported file type")

        if stream and team.is_streamable:
            return StreamingResponse(
                team_chat_response_streamer(
                    team,
                    message,
                    session_id=session_id,
                    user_id=user_id,
                    images=base64_images if base64_images else None,
                    audio=base64_audios if base64_audios else None,
                    videos=base64_videos if base64_videos else None,
                    files=document_files if document_files else None,
                ),
                media_type="text/event-stream",
            )
        else:
            run_response = await team.arun(
                message=message,
                session_id=session_id,
                user_id=user_id,
                images=base64_images if base64_images else None,
                audio=base64_audios if base64_audios else None,
                videos=base64_videos if base64_videos else None,
                files=document_files if document_files else None,
                stream=False,
            )
            return run_response.to_dict()

    # -- Workflow routes ---

    @router.get("/workflows", response_model=List[WorkflowResponse], response_model_exclude_none=True)
    async def get_workflows():
        if os.workflows is None:
            return []

        return [
            WorkflowResponse(
                workflow_id=str(workflow.workflow_id),
                name=workflow.name,
                description=workflow.description,
            )
            for workflow in os.workflows
        ]

    @router.get("/workflows/{workflow_id}", response_model=WorkflowResponse)
    async def get_workflow(workflow_id: str):
        workflow = get_workflow_by_id(workflow_id, os.workflows)
        if workflow is None:
            raise HTTPException(status_code=404, detail="Workflow not found")

        return WorkflowResponse(
            workflow_id=workflow.workflow_id,
            name=workflow.name,
            description=workflow.description,
        )

    @router.post("/workflows/{workflow_id}/runs")
    async def create_workflow_run(workflow_id: str, body: WorkflowRunRequest):
        # Retrieve the workflow by ID
        workflow = get_workflow_by_id(workflow_id, os.workflows)
        if workflow is None:
            raise HTTPException(status_code=404, detail="Workflow not found")

        if body.session_id is not None:
            logger.debug(f"Continuing session: {body.session_id}")
        else:
            logger.debug("Creating new session")

        # Create a new instance of this workflow
        new_workflow_instance = workflow.deep_copy(update={"workflow_id": workflow_id, "session_id": body.session_id})
        new_workflow_instance.user_id = body.user_id
        new_workflow_instance.session_name = None

        # Return based on the response type
        try:
            if new_workflow_instance._run_return_type == "RunResponse":
                # Return as a normal response
                return new_workflow_instance.run(**body.input)
            else:
                # Return as a streaming response
                return StreamingResponse(
                    (json.dumps(asdict(result)) for result in new_workflow_instance.run(**body.input)),
                    media_type="text/event-stream",
                )
        except Exception as e:
            # Handle unexpected runtime errors
            raise HTTPException(status_code=500, detail=f"Error running workflow: {str(e)}")

    return router<|MERGE_RESOLUTION|>--- conflicted
+++ resolved
@@ -147,21 +147,6 @@
     @router.get("/config", response_model=ConfigResponse, response_model_exclude_none=True)
     async def config() -> ConfigResponse:
         app_response = AppsResponse(
-<<<<<<< HEAD
-                session=[ConnectorResponse(type=app.type, name=app.name, version=app.version, route=app.router_prefix) for app in os.apps if app.type == "session"],
-                knowledge=[ConnectorResponse(type=app.type, name=app.name, version=app.version, route=app.router_prefix) for app in os.apps if app.type == "knowledge"],
-                memory=[ConnectorResponse(type=app.type, name=app.name, version=app.version, route=app.router_prefix) for app in os.apps if app.type == "memory"],
-                eval=[ConnectorResponse(type=app.type, name=app.name, version=app.version, route=app.router_prefix) for app in os.apps if app.type == "eval"],
-                metrics=[ConnectorResponse(type=app.type, name=app.name, version=app.version, route=app.router_prefix) for app in os.apps if app.type == "metrics"],
-            )
-        
-        app_response.session = app_response.session or None
-        app_response.knowledge = app_response.knowledge or None
-        app_response.memory = app_response.memory or None
-        app_response.eval = app_response.eval or None   
-        app_response.metrics = app_response.metrics or None 
-        
-=======
             session=[
                 ManagerResponse(type=app.type, name=app.name, version=app.version, route=app.router_prefix)
                 for app in os.apps
@@ -182,14 +167,19 @@
                 for app in os.apps
                 if app.type == "eval"
             ],
+            metrics=[
+                ManagerResponse(type=app.type, name=app.name, version=app.version, route=app.router_prefix)
+                for app in os.apps
+                if app.type == "metrics"
+            ],
         )
 
         app_response.session = app_response.session or None
         app_response.knowledge = app_response.knowledge or None
         app_response.memory = app_response.memory or None
         app_response.eval = app_response.eval or None
-
->>>>>>> efaedff3
+        app_response.metrics = app_response.metrics or None
+
         return ConfigResponse(
             os_id=os.os_id,
             name=os.name,
