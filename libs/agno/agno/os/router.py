--- conflicted
+++ resolved
@@ -2,13 +2,8 @@
 from typing import AsyncGenerator, Callable, List, Optional, cast
 from uuid import uuid4
 
-<<<<<<< HEAD
-from fastapi import APIRouter, Body, File, Form, HTTPException, Query, UploadFile
-from fastapi.responses import JSONResponse, StreamingResponse
-=======
 from fastapi import APIRouter, Body, Depends, File, Form, HTTPException, Query, UploadFile
 from fastapi.responses import StreamingResponse, JSONResponse
->>>>>>> 2278abf5
 
 from agno.agent.agent import Agent
 from agno.db.base import SessionType
