--- conflicted
+++ resolved
@@ -68,13 +68,10 @@
         else:
             stream_events = True
 
-<<<<<<< HEAD
-=======
         # Pass auth_token for remote agents
         if auth_token and isinstance(agent, RemoteAgent):
             kwargs["auth_token"] = auth_token
 
->>>>>>> 614a0cf9
         run_response = agent.arun(
             input=message,
             session_id=session_id,
@@ -583,11 +580,7 @@
             accessible_agents = os.agents
 
         agents = []
-<<<<<<< HEAD
-        for agent in os.agents:
-=======
         for agent in accessible_agents:
->>>>>>> 614a0cf9
             if isinstance(agent, RemoteAgent):
                 agents.append(await agent.get_agent_config())
             else:
