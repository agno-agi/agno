import json
from typing import TYPE_CHECKING, Any, AsyncGenerator, List, Optional, Union, cast
from uuid import uuid4

from fastapi import (
    APIRouter,
    BackgroundTasks,
    Depends,
    File,
    Form,
    HTTPException,
    Request,
    UploadFile,
)
from fastapi.responses import JSONResponse, StreamingResponse

from agno.agent.agent import Agent
from agno.agent.remote import RemoteAgent
from agno.exceptions import InputCheckError, OutputCheckError
from agno.media import Audio, Image, Video
from agno.media import File as FileMedia
from agno.os.auth import get_authentication_dependency, require_resource_access
from agno.os.routers.agents.schema import AgentResponse
from agno.os.schema import (
    BadRequestResponse,
    InternalServerErrorResponse,
    NotFoundResponse,
    UnauthenticatedResponse,
    ValidationErrorResponse,
)
from agno.os.settings import AgnoAPISettings
from agno.os.utils import (
    format_sse_event,
    get_agent_by_id,
    get_request_kwargs,
    process_audio,
    process_document,
    process_image,
    process_video,
)
from agno.run.agent import RunErrorEvent, RunOutput
from agno.utils.log import log_debug, log_error, log_warning

if TYPE_CHECKING:
    from agno.os.app import AgentOS


async def agent_response_streamer(
    agent: Union[Agent, RemoteAgent],
    message: str,
    session_id: Optional[str] = None,
    user_id: Optional[str] = None,
    images: Optional[List[Image]] = None,
    audio: Optional[List[Audio]] = None,
    videos: Optional[List[Video]] = None,
    files: Optional[List[FileMedia]] = None,
    background_tasks: Optional[BackgroundTasks] = None,
    **kwargs: Any,
) -> AsyncGenerator:
    try:
        # Pass background_tasks if provided
        if background_tasks is not None:
            kwargs["background_tasks"] = background_tasks

        if "stream_events" in kwargs:
            stream_events = kwargs.pop("stream_events")
        else:
            stream_events = True

        run_response = agent.arun(
            input=message,
            session_id=session_id,
            user_id=user_id,
            images=images,
            audio=audio,
            videos=videos,
            files=files,
            stream=True,
            stream_events=stream_events,
            **kwargs,
        )
        async for run_response_chunk in run_response:
            yield format_sse_event(run_response_chunk)  # type: ignore
    except (InputCheckError, OutputCheckError) as e:
        error_response = RunErrorEvent(
            content=str(e),
            error_type=e.type,
            error_id=e.error_id,
            additional_data=e.additional_data,
        )
        yield format_sse_event(error_response)
    except Exception as e:
        import traceback

        traceback.print_exc(limit=3)
        error_response = RunErrorEvent(
            content=str(e),
        )
        yield format_sse_event(error_response)


async def agent_continue_response_streamer(
    agent: Union[Agent, RemoteAgent],
    run_id: str,
    updated_tools: Optional[List] = None,
    session_id: Optional[str] = None,
    user_id: Optional[str] = None,
    background_tasks: Optional[BackgroundTasks] = None,
) -> AsyncGenerator:
    try:
        continue_response = agent.acontinue_run(
            run_id=run_id,
            updated_tools=updated_tools,
            session_id=session_id,
            user_id=user_id,
            stream=True,
            stream_events=True,
            background_tasks=background_tasks,
        )
        async for run_response_chunk in continue_response:
            yield format_sse_event(run_response_chunk)  # type: ignore
    except (InputCheckError, OutputCheckError) as e:
        error_response = RunErrorEvent(
            content=str(e),
            error_type=e.type,
            error_id=e.error_id,
            additional_data=e.additional_data,
        )
        yield format_sse_event(error_response)

    except Exception as e:
        import traceback

        traceback.print_exc(limit=3)
        error_response = RunErrorEvent(
            content=str(e),
            error_type=e.type if hasattr(e, "type") else None,
            error_id=e.error_id if hasattr(e, "error_id") else None,
        )
        yield format_sse_event(error_response)
        return


def get_agent_router(
    os: "AgentOS",
    settings: AgnoAPISettings = AgnoAPISettings(),
) -> APIRouter:
    """
    Create the agent router with comprehensive OpenAPI documentation.
    """
    router = APIRouter(
        dependencies=[Depends(get_authentication_dependency(settings))],
        responses={
            400: {"description": "Bad Request", "model": BadRequestResponse},
            401: {"description": "Unauthorized", "model": UnauthenticatedResponse},
            404: {"description": "Not Found", "model": NotFoundResponse},
            422: {"description": "Validation Error", "model": ValidationErrorResponse},
            500: {"description": "Internal Server Error", "model": InternalServerErrorResponse},
        },
    )

    @router.post(
        "/agents/{agent_id}/runs",
        tags=["Agents"],
        operation_id="create_agent_run",
        response_model_exclude_none=True,
        summary="Create Agent Run",
        description=(
            "Execute an agent with a message and optional media files. Supports both streaming and non-streaming responses.\n\n"
            "**Features:**\n"
            "- Text message input with optional session management\n"
            "- Multi-media support: images (PNG, JPEG, WebP), audio (WAV, MP3), video (MP4, WebM, etc.)\n"
            "- Document processing: PDF, CSV, DOCX, TXT, JSON\n"
            "- Real-time streaming responses with Server-Sent Events (SSE)\n"
            "- User and session context preservation\n\n"
            "**Streaming Response:**\n"
            "When `stream=true`, returns SSE events with `event` and `data` fields."
        ),
        responses={
            200: {
                "description": "Agent run executed successfully",
                "content": {
                    "text/event-stream": {
                        "examples": {
                            "event_stream": {
                                "summary": "Example event stream response",
                                "value": 'event: RunStarted\ndata: {"content": "Hello!", "run_id": "123..."}\n\n',
                            }
                        }
                    },
                },
            },
            400: {"description": "Invalid request or unsupported file type", "model": BadRequestResponse},
            404: {"description": "Agent not found", "model": NotFoundResponse},
        },
        dependencies=[Depends(require_resource_access("agents", "run", "agent_id"))],
    )
    async def create_agent_run(
        agent_id: str,
        request: Request,
        background_tasks: BackgroundTasks,
        message: str = Form(...),
        stream: bool = Form(True),
        session_id: Optional[str] = Form(None),
        user_id: Optional[str] = Form(None),
        files: Optional[List[UploadFile]] = File(None),
    ):
        kwargs = await get_request_kwargs(request, create_agent_run)

        if hasattr(request.state, "user_id"):
            if user_id:
                log_warning("User ID parameter passed in both request state and kwargs, using request state")
            user_id = request.state.user_id
        if hasattr(request.state, "session_id"):
            if session_id:
                log_warning("Session ID parameter passed in both request state and kwargs, using request state")
            session_id = request.state.session_id
        if hasattr(request.state, "session_state"):
            session_state = request.state.session_state
            if "session_state" in kwargs:
                log_warning("Session state parameter passed in both request state and kwargs, using request state")
            kwargs["session_state"] = session_state
        if hasattr(request.state, "dependencies"):
            dependencies = request.state.dependencies
            if "dependencies" in kwargs:
                log_warning("Dependencies parameter passed in both request state and kwargs, using request state")
            kwargs["dependencies"] = dependencies
        if hasattr(request.state, "metadata"):
            metadata = request.state.metadata
            if "metadata" in kwargs:
                log_warning("Metadata parameter passed in both request state and kwargs, using request state")
            kwargs["metadata"] = metadata

        agent = get_agent_by_id(agent_id, os.agents)
        if agent is None:
            raise HTTPException(status_code=404, detail="Agent not found")

        if session_id is None or session_id == "":
            log_debug("Creating new session")
            session_id = str(uuid4())

        base64_images: List[Image] = []
        base64_audios: List[Audio] = []
        base64_videos: List[Video] = []
        input_files: List[FileMedia] = []

        if files:
            for file in files:
                if file.content_type in [
                    "image/png",
                    "image/jpeg",
                    "image/jpg",
                    "image/gif",
                    "image/webp",
                    "image/bmp",
                    "image/tiff",
                    "image/tif",
                    "image/avif",
                ]:
                    try:
                        base64_image = process_image(file)
                        base64_images.append(base64_image)
                    except Exception as e:
                        log_error(f"Error processing image {file.filename}: {e}")
                        continue
                elif file.content_type in [
                    "audio/wav",
                    "audio/wave",
                    "audio/mp3",
                    "audio/mpeg",
                    "audio/ogg",
                    "audio/mp4",
                    "audio/m4a",
                    "audio/aac",
                    "audio/flac",
                ]:
                    try:
                        audio = process_audio(file)
                        base64_audios.append(audio)
                    except Exception as e:
                        log_error(f"Error processing audio {file.filename} with content type {file.content_type}: {e}")
                        continue
                elif file.content_type in [
                    "video/x-flv",
                    "video/quicktime",
                    "video/mpeg",
                    "video/mpegs",
                    "video/mpgs",
                    "video/mpg",
                    "video/mpg",
                    "video/mp4",
                    "video/webm",
                    "video/wmv",
                    "video/3gpp",
                ]:
                    try:
                        base64_video = process_video(file)
                        base64_videos.append(base64_video)
                    except Exception as e:
                        log_error(f"Error processing video {file.filename}: {e}")
                        continue
                elif file.content_type in [
                    "application/pdf",
                    "application/json",
                    "application/x-javascript",
                    "application/vnd.openxmlformats-officedocument.wordprocessingml.document",
                    "text/javascript",
                    "application/x-python",
                    "text/x-python",
                    "text/plain",
                    "text/html",
                    "text/css",
                    "text/md",
                    "text/csv",
                    "text/xml",
                    "text/rtf",
                ]:
                    # Process document files
                    try:
                        input_file = process_document(file)
                        if input_file is not None:
                            input_files.append(input_file)
                    except Exception as e:
                        log_error(f"Error processing file {file.filename}: {e}")
                        continue
                else:
                    raise HTTPException(status_code=400, detail="Unsupported file type")

        if stream:
            return StreamingResponse(
                agent_response_streamer(
                    agent,
                    message,
                    session_id=session_id,
                    user_id=user_id,
                    images=base64_images if base64_images else None,
                    audio=base64_audios if base64_audios else None,
                    videos=base64_videos if base64_videos else None,
                    files=input_files if input_files else None,
                    background_tasks=background_tasks,
                    **kwargs,
                ),
                media_type="text/event-stream",
            )
        else:
            try:
                run_response = cast(
                    RunOutput,
                    await agent.arun(
                        input=message,
                        session_id=session_id,
                        user_id=user_id,
                        images=base64_images if base64_images else None,
                        audio=base64_audios if base64_audios else None,
                        videos=base64_videos if base64_videos else None,
                        files=input_files if input_files else None,
                        stream=False,
                        background_tasks=background_tasks,
                        **kwargs,
                    ),
                )
                return run_response.to_dict()

            except InputCheckError as e:
                raise HTTPException(status_code=400, detail=str(e))

    @router.post(
        "/agents/{agent_id}/runs/{run_id}/cancel",
        tags=["Agents"],
        operation_id="cancel_agent_run",
        response_model_exclude_none=True,
        summary="Cancel Agent Run",
        description=(
            "Cancel a currently executing agent run. This will attempt to stop the agent's execution gracefully.\n\n"
            "**Note:** Cancellation may not be immediate for all operations."
        ),
        responses={
            200: {},
            404: {"description": "Agent not found", "model": NotFoundResponse},
            500: {"description": "Failed to cancel run", "model": InternalServerErrorResponse},
        },
        dependencies=[Depends(require_resource_access("agents", "run", "agent_id"))],
    )
    async def cancel_agent_run(
        agent_id: str,
        run_id: str,
    ):
        agent = get_agent_by_id(agent_id, os.agents)
        if agent is None:
            raise HTTPException(status_code=404, detail="Agent not found")

        if not agent.cancel_run(run_id=run_id):
            raise HTTPException(status_code=500, detail="Failed to cancel run")

        return JSONResponse(content={}, status_code=200)

    @router.post(
        "/agents/{agent_id}/runs/{run_id}/continue",
        tags=["Agents"],
        operation_id="continue_agent_run",
        response_model_exclude_none=True,
        summary="Continue Agent Run",
        description=(
            "Continue a paused or incomplete agent run with updated tool results.\n\n"
            "**Use Cases:**\n"
            "- Resume execution after tool approval/rejection\n"
            "- Provide manual tool execution results\n\n"
            "**Tools Parameter:**\n"
            "JSON string containing array of tool execution objects with results."
        ),
        responses={
            200: {
                "description": "Agent run continued successfully",
                "content": {
                    "text/event-stream": {
                        "example": 'event: RunContent\ndata: {"created_at": 1757348314, "run_id": "123..."}\n\n'
                    },
                },
            },
            400: {"description": "Invalid JSON in tools field or invalid tool structure", "model": BadRequestResponse},
            404: {"description": "Agent not found", "model": NotFoundResponse},
        },
        dependencies=[Depends(require_resource_access("agents", "run", "agent_id"))],
    )
    async def continue_agent_run(
        agent_id: str,
        run_id: str,
        request: Request,
        background_tasks: BackgroundTasks,
        tools: str = Form(...),  # JSON string of tools
        session_id: Optional[str] = Form(None),
        user_id: Optional[str] = Form(None),
        stream: bool = Form(True),
    ):
        if hasattr(request.state, "user_id"):
            user_id = request.state.user_id
        if hasattr(request.state, "session_id"):
            session_id = request.state.session_id

        # Parse the JSON string manually
        try:
            tools_data = json.loads(tools) if tools else None
        except json.JSONDecodeError:
            raise HTTPException(status_code=400, detail="Invalid JSON in tools field")

        agent = get_agent_by_id(agent_id, os.agents)
        if agent is None:
            raise HTTPException(status_code=404, detail="Agent not found")

        if session_id is None or session_id == "":
            log_warning(
                "Continuing run without session_id. This might lead to unexpected behavior if session context is important."
            )

        # Convert tools dict to ToolExecution objects if provided
        updated_tools = None
        if tools_data:
            try:
                from agno.models.response import ToolExecution

                updated_tools = [ToolExecution.from_dict(tool) for tool in tools_data]
            except Exception as e:
                raise HTTPException(status_code=400, detail=f"Invalid structure or content for tools: {str(e)}")

        if stream:
            return StreamingResponse(
                agent_continue_response_streamer(
                    agent,
                    run_id=run_id,  # run_id from path
                    updated_tools=updated_tools,
                    session_id=session_id,
                    user_id=user_id,
                    background_tasks=background_tasks,
                ),
                media_type="text/event-stream",
            )
        else:
            try:
                run_response_obj = cast(
                    RunOutput,
                    await agent.acontinue_run(
                        run_id=run_id,  # run_id from path
                        updated_tools=updated_tools,
                        session_id=session_id,
                        user_id=user_id,
                        stream=False,
                        background_tasks=background_tasks,
                    ),
                )
                return run_response_obj.to_dict()

            except InputCheckError as e:
                raise HTTPException(status_code=400, detail=str(e))

    @router.get(
        "/agents",
        response_model=List[AgentResponse],
        response_model_exclude_none=True,
        tags=["Agents"],
        operation_id="get_agents",
        summary="List All Agents",
        description=(
            "Retrieve a comprehensive list of all agents configured in this OS instance.\n\n"
            "**Returns:**\n"
            "- Agent metadata (ID, name, description)\n"
            "- Model configuration and capabilities\n"
            "- Available tools and their configurations\n"
            "- Session, knowledge, memory, and reasoning settings\n"
            "- Only meaningful (non-default) configurations are included"
        ),
        responses={
            200: {
                "description": "List of agents retrieved successfully",
                "content": {
                    "application/json": {
                        "example": [
                            {
                                "id": "main-agent",
                                "name": "Main Agent",
                                "db_id": "c6bf0644-feb8-4930-a305-380dae5ad6aa",
                                "model": {"name": "OpenAIChat", "model": "gpt-4o", "provider": "OpenAI"},
                                "tools": None,
                                "sessions": {"session_table": "agno_sessions"},
                                "knowledge": {"knowledge_table": "main_knowledge"},
                                "system_message": {"markdown": True, "add_datetime_to_context": True},
                            }
                        ]
                    }
                },
            }
        },
    )
    async def get_agents(request: Request) -> List[AgentResponse]:
        """Return the list of all Agents present in the contextual OS"""
        if os.agents is None:
            return []

        # Filter agents based on user's scopes (only if authorization is enabled)
        if getattr(request.state, "authorization_enabled", False):
            from agno.os.auth import filter_resources_by_access, get_accessible_resources

            # Check if user has any agent scopes at all
            accessible_ids = get_accessible_resources(request, "agents")
            if not accessible_ids:
                raise HTTPException(status_code=403, detail="Insufficient permissions")

            # Limit results based on the user's access/scopes
            accessible_agents = filter_resources_by_access(request, os.agents, "agents")
        else:
            accessible_agents = os.agents

        agents = []
<<<<<<< HEAD
        for agent in os.agents:
            if isinstance(agent, RemoteAgent):
                agents.append(await agent.get_agent_config())
            else:
                agent_response = await AgentResponse.from_agent(agent=agent)
                agents.append(agent_response)
=======
        for agent in accessible_agents:
            agent_response = await AgentResponse.from_agent(agent=agent)
            agents.append(agent_response)
>>>>>>> 2b86f3f6

        return agents

    @router.get(
        "/agents/{agent_id}",
        response_model=AgentResponse,
        response_model_exclude_none=True,
        tags=["Agents"],
        operation_id="get_agent",
        summary="Get Agent Details",
        description=(
            "Retrieve detailed configuration and capabilities of a specific agent.\n\n"
            "**Returns comprehensive agent information including:**\n"
            "- Model configuration and provider details\n"
            "- Complete tool inventory and configurations\n"
            "- Session management settings\n"
            "- Knowledge base and memory configurations\n"
            "- Reasoning capabilities and settings\n"
            "- System prompts and response formatting options"
        ),
        responses={
            200: {
                "description": "Agent details retrieved successfully",
                "content": {
                    "application/json": {
                        "example": {
                            "id": "main-agent",
                            "name": "Main Agent",
                            "db_id": "9e064c70-6821-4840-a333-ce6230908a70",
                            "model": {"name": "OpenAIChat", "model": "gpt-4o", "provider": "OpenAI"},
                            "tools": None,
                            "sessions": {"session_table": "agno_sessions"},
                            "knowledge": {"knowledge_table": "main_knowledge"},
                            "system_message": {"markdown": True, "add_datetime_to_context": True},
                        }
                    }
                },
            },
            404: {"description": "Agent not found", "model": NotFoundResponse},
        },
        dependencies=[Depends(require_resource_access("agents", "read", "agent_id"))],
    )
    async def get_agent(agent_id: str, request: Request) -> AgentResponse:
        agent = get_agent_by_id(agent_id, os.agents)
        if agent is None:
            raise HTTPException(status_code=404, detail="Agent not found")

        if isinstance(agent, RemoteAgent):
            return await agent.get_agent_config()
        else:
            return await AgentResponse.from_agent(agent=agent)

    return router<|MERGE_RESOLUTION|>--- conflicted
+++ resolved
@@ -550,18 +550,12 @@
             accessible_agents = os.agents
 
         agents = []
-<<<<<<< HEAD
-        for agent in os.agents:
+        for agent in accessible_agents:
             if isinstance(agent, RemoteAgent):
                 agents.append(await agent.get_agent_config())
             else:
                 agent_response = await AgentResponse.from_agent(agent=agent)
                 agents.append(agent_response)
-=======
-        for agent in accessible_agents:
-            agent_response = await AgentResponse.from_agent(agent=agent)
-            agents.append(agent_response)
->>>>>>> 2b86f3f6
 
         return agents
 
