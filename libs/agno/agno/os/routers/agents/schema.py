--- conflicted
+++ resolved
@@ -20,10 +20,7 @@
     name: Optional[str] = None
     db_id: Optional[str] = None
     description: Optional[str] = None
-<<<<<<< HEAD
-=======
     role: Optional[str] = None
->>>>>>> 614a0cf9
     model: Optional[ModelResponse] = None
     tools: Optional[Dict[str, Any]] = None
     sessions: Optional[Dict[str, Any]] = None
@@ -258,10 +255,7 @@
             name=agent.name,
             db_id=agent.db.id if agent.db else None,
             description=agent.description,
-<<<<<<< HEAD
-=======
             role=agent.role,
->>>>>>> 614a0cf9
             model=ModelResponse(**_agent_model_data) if _agent_model_data else None,
             tools=filter_meaningful_config(tools_info, {}),
             sessions=filter_meaningful_config(sessions_info, agent_defaults),
