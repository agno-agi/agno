--- conflicted
+++ resolved
@@ -15,13 +15,6 @@
     EvalSchema,
     UpdateEvalRunRequest,
 )
-<<<<<<< HEAD
-from agno.os.routers.evals.utils import run_accuracy_eval, run_performance_eval, run_reliability_eval
-from agno.os.settings import AgnoAPISettings
-from agno.os.utils import get_agent_by_id, get_db, get_team_by_id
-from agno.remote.base import BaseRemote
-from agno.schema.os.os import (
-=======
 from agno.os.routers.evals.utils import (
     run_accuracy_eval,
     run_agent_as_judge_eval,
@@ -29,7 +22,6 @@
     run_reliability_eval,
 )
 from agno.os.schema import (
->>>>>>> 3cf15e94
     BadRequestResponse,
     InternalServerErrorResponse,
     NotFoundResponse,
@@ -39,6 +31,8 @@
     UnauthenticatedResponse,
     ValidationErrorResponse,
 )
+from agno.os.settings import AgnoAPISettings
+from agno.os.utils import get_agent_by_id, get_db, get_team_by_id
 from agno.team import RemoteTeam, Team
 from agno.utils.log import log_warning
 
@@ -69,8 +63,8 @@
 def attach_routes(
     router: APIRouter,
     dbs: dict[str, list[Union[BaseDb, AsyncBaseDb]]],
-    agents: Optional[List[Union[Agent, BaseRemote]]] = None,
-    teams: Optional[List[Union[Team, BaseRemote]]] = None,
+    agents: Optional[List[Union[Agent, RemoteAgent]]] = None,
+    teams: Optional[List[Union[Team, RemoteTeam]]] = None,
 ) -> APIRouter:
     @router.get(
         "/eval-runs",
@@ -418,7 +412,7 @@
 
         # Run the evaluation
         if eval_run_input.eval_type == EvalType.ACCURACY:
-            if isinstance(agent, BaseRemote) or isinstance(team, BaseRemote):
+            if isinstance(agent, RemoteAgent) or isinstance(team, RemoteTeam):
                 # TODO: Handle remote evaluation
                 log_warning("Evaluation against remote agents are not supported yet")
                 return None
@@ -432,7 +426,7 @@
             )
 
         elif eval_run_input.eval_type == EvalType.PERFORMANCE:
-            if isinstance(agent, BaseRemote) or isinstance(team, BaseRemote):
+            if isinstance(agent, RemoteAgent) or isinstance(team, RemoteTeam):
                 # TODO: Handle remote evaluation
                 log_warning("Evaluation against remote agents are not supported yet")
                 return None
@@ -441,7 +435,7 @@
             )
 
         else:
-            if isinstance(agent, BaseRemote) or isinstance(team, BaseRemote):
+            if isinstance(agent, RemoteAgent) or isinstance(team, RemoteTeam):
                 # TODO: Handle remote evaluation
                 log_warning("Evaluation against remote agents are not supported yet")
                 return None
