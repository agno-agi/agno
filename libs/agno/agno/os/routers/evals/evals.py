import logging
from copy import deepcopy
from typing import List, Optional, Union, cast

from fastapi import APIRouter, Depends, HTTPException, Query, Request

from agno.agent import Agent, RemoteAgent
from agno.db.base import AsyncBaseDb, BaseDb
from agno.db.schemas.evals import EvalFilterType, EvalType
from agno.models.utils import get_model
from agno.os.auth import get_auth_token_from_request, get_authentication_dependency
from agno.os.routers.evals.schemas import (
    DeleteEvalRunsRequest,
    EvalRunInput,
    EvalSchema,
    UpdateEvalRunRequest,
)
from agno.os.routers.evals.utils import (
    run_accuracy_eval,
    run_agent_as_judge_eval,
    run_performance_eval,
    run_reliability_eval,
)
from agno.os.schema import (
    BadRequestResponse,
    InternalServerErrorResponse,
    NotFoundResponse,
    PaginatedResponse,
    PaginationInfo,
    SortOrder,
    UnauthenticatedResponse,
    ValidationErrorResponse,
)
from agno.os.settings import AgnoAPISettings
from agno.os.utils import get_agent_by_id, get_db, get_team_by_id
from agno.remote.base import RemoteDb
from agno.team import RemoteTeam, Team
from agno.utils.log import log_warning

logger = logging.getLogger(__name__)


def get_eval_router(
    dbs: dict[str, list[Union[BaseDb, AsyncBaseDb, RemoteDb]]],
    agents: Optional[List[Union[Agent, RemoteAgent]]] = None,
    teams: Optional[List[Union[Team, RemoteTeam]]] = None,
    settings: AgnoAPISettings = AgnoAPISettings(),
) -> APIRouter:
    """Create eval router with comprehensive OpenAPI documentation for agent/team evaluation endpoints."""
    router = APIRouter(
        dependencies=[Depends(get_authentication_dependency(settings))],
        tags=["Evals"],
        responses={
            400: {"description": "Bad Request", "model": BadRequestResponse},
            401: {"description": "Unauthorized", "model": UnauthenticatedResponse},
            404: {"description": "Not Found", "model": NotFoundResponse},
            422: {"description": "Validation Error", "model": ValidationErrorResponse},
            500: {"description": "Internal Server Error", "model": InternalServerErrorResponse},
        },
    )
    return attach_routes(router=router, dbs=dbs, agents=agents, teams=teams)


def attach_routes(
    router: APIRouter,
    dbs: dict[str, list[Union[BaseDb, AsyncBaseDb, RemoteDb]]],
    agents: Optional[List[Union[Agent, RemoteAgent]]] = None,
    teams: Optional[List[Union[Team, RemoteTeam]]] = None,
) -> APIRouter:
    @router.get(
        "/eval-runs",
        response_model=PaginatedResponse[EvalSchema],
        status_code=200,
        operation_id="get_eval_runs",
        summary="List Evaluation Runs",
        description=(
            "Retrieve paginated evaluation runs with filtering and sorting options. "
            "Filter by agent, team, workflow, model, or evaluation type."
        ),
        responses={
            200: {
                "description": "Evaluation runs retrieved successfully",
                "content": {
                    "application/json": {
                        "example": {
                            "data": [
                                {
                                    "id": "a03fa2f4-900d-482d-afe0-470d4cd8d1f4",
                                    "agent_id": "basic-agent",
                                    "model_id": "gpt-4o",
                                    "model_provider": "OpenAI",
                                    "team_id": None,
                                    "workflow_id": None,
                                    "name": "Test ",
                                    "evaluated_component_name": None,
                                    "eval_type": "reliability",
                                    "eval_data": {
                                        "eval_status": "PASSED",
                                        "failed_tool_calls": [],
                                        "passed_tool_calls": ["multiply"],
                                    },
                                    "eval_input": {"expected_tool_calls": ["multiply"]},
                                    "created_at": "2025-08-27T15:41:59Z",
                                    "updated_at": "2025-08-27T15:41:59Z",
                                }
                            ]
                        }
                    }
                },
            }
        },
    )
    async def get_eval_runs(
        request: Request,
        agent_id: Optional[str] = Query(default=None, description="Agent ID"),
        team_id: Optional[str] = Query(default=None, description="Team ID"),
        workflow_id: Optional[str] = Query(default=None, description="Workflow ID"),
        model_id: Optional[str] = Query(default=None, description="Model ID"),
        filter_type: Optional[EvalFilterType] = Query(default=None, description="Filter type", alias="type"),
        eval_types: Optional[List[EvalType]] = Depends(parse_eval_types_filter),
        limit: Optional[int] = Query(default=20, description="Number of eval runs to return"),
        page: Optional[int] = Query(default=1, description="Page number"),
        sort_by: Optional[str] = Query(default="created_at", description="Field to sort by"),
        sort_order: Optional[SortOrder] = Query(default="desc", description="Sort order (asc or desc)"),
        db_id: Optional[str] = Query(default=None, description="The ID of the database to use"),
        table: Optional[str] = Query(default=None, description="The database table to use"),
    ) -> PaginatedResponse[EvalSchema]:
        db = await get_db(dbs, db_id, table)

        if isinstance(db, RemoteDb):
<<<<<<< HEAD
=======
            auth_token = get_auth_token_from_request(request)
            headers = {"Authorization": f"Bearer {auth_token}"} if auth_token else None
>>>>>>> 614a0cf9
            return await db.get_eval_runs(
                limit=limit,
                page=page,
                sort_by=sort_by,
<<<<<<< HEAD
                sort_order=sort_order.value,
=======
                sort_order=sort_order.value if sort_order else None,
>>>>>>> 614a0cf9
                agent_id=agent_id,
                team_id=team_id,
                workflow_id=workflow_id,
                model_id=model_id,
                eval_types=eval_types,
                filter_type=filter_type.value if filter_type else None,
<<<<<<< HEAD
=======
                headers=headers,
>>>>>>> 614a0cf9
            )

        # TODO: Delete me:
        # Filtering out agent-as-judge by default for now,
        # as they are not supported yet in the AgentOS UI.
        eval_types = eval_types or [
            EvalType.ACCURACY,
            EvalType.PERFORMANCE,
            EvalType.RELIABILITY,
        ]

        if isinstance(db, AsyncBaseDb):
            db = cast(AsyncBaseDb, db)
            eval_runs, total_count = await db.get_eval_runs(
                limit=limit,
                page=page,
                sort_by=sort_by,
                sort_order=sort_order,
                agent_id=agent_id,
                team_id=team_id,
                workflow_id=workflow_id,
                model_id=model_id,
                eval_type=eval_types,
                filter_type=filter_type,
                deserialize=False,
            )
        else:
            eval_runs, total_count = db.get_eval_runs(  # type: ignore
                limit=limit,
                page=page,
                sort_by=sort_by,
                sort_order=sort_order,
                agent_id=agent_id,
                team_id=team_id,
                workflow_id=workflow_id,
                model_id=model_id,
                eval_type=eval_types,
                filter_type=filter_type,
                deserialize=False,
            )

        return PaginatedResponse(
            data=[EvalSchema.from_dict(eval_run) for eval_run in eval_runs],  # type: ignore
            meta=PaginationInfo(
                page=page,
                limit=limit,
                total_count=total_count,  # type: ignore
                total_pages=(total_count + limit - 1) // limit if limit is not None and limit > 0 else 0,  # type: ignore
            ),
        )

    @router.get(
        "/eval-runs/{eval_run_id}",
        response_model=EvalSchema,
        status_code=200,
        operation_id="get_eval_run",
        summary="Get Evaluation Run",
        description="Retrieve detailed results and metrics for a specific evaluation run.",
        responses={
            200: {
                "description": "Evaluation run details retrieved successfully",
                "content": {
                    "application/json": {
                        "example": {
                            "id": "a03fa2f4-900d-482d-afe0-470d4cd8d1f4",
                            "agent_id": "basic-agent",
                            "model_id": "gpt-4o",
                            "model_provider": "OpenAI",
                            "team_id": None,
                            "workflow_id": None,
                            "name": "Test ",
                            "evaluated_component_name": None,
                            "eval_type": "reliability",
                            "eval_data": {
                                "eval_status": "PASSED",
                                "failed_tool_calls": [],
                                "passed_tool_calls": ["multiply"],
                            },
                            "eval_input": {"expected_tool_calls": ["multiply"]},
                            "created_at": "2025-08-27T15:41:59Z",
                            "updated_at": "2025-08-27T15:41:59Z",
                        }
                    }
                },
            },
            404: {"description": "Evaluation run not found", "model": NotFoundResponse},
        },
    )
    async def get_eval_run(
        request: Request,
        eval_run_id: str,
        db_id: Optional[str] = Query(default=None, description="The ID of the database to use"),
        table: Optional[str] = Query(default=None, description="Table to query eval run from"),
    ) -> EvalSchema:
        db = await get_db(dbs, db_id, table)
        if isinstance(db, RemoteDb):
<<<<<<< HEAD
            return await db.get_eval_run(eval_run_id=eval_run_id, db_id=db_id, table=table)
=======
            auth_token = get_auth_token_from_request(request)
            headers = {"Authorization": f"Bearer {auth_token}"} if auth_token else None
            return await db.get_eval_run(eval_run_id=eval_run_id, db_id=db_id, table=table, headers=headers)
>>>>>>> 614a0cf9

        if isinstance(db, AsyncBaseDb):
            db = cast(AsyncBaseDb, db)
            eval_run = await db.get_eval_run(eval_run_id=eval_run_id, deserialize=False)
        else:
            eval_run = db.get_eval_run(eval_run_id=eval_run_id, deserialize=False)
        if not eval_run:
            raise HTTPException(status_code=404, detail=f"Eval run with id '{eval_run_id}' not found")

        return EvalSchema.from_dict(eval_run)  # type: ignore

    @router.delete(
        "/eval-runs",
        status_code=204,
        operation_id="delete_eval_runs",
        summary="Delete Evaluation Runs",
        description="Delete multiple evaluation runs by their IDs. This action cannot be undone.",
        responses={
            204: {},
            500: {"description": "Failed to delete evaluation runs", "model": InternalServerErrorResponse},
        },
    )
    async def delete_eval_runs(
        http_request: Request,
        request: DeleteEvalRunsRequest,
        db_id: Optional[str] = Query(default=None, description="Database ID to use for deletion"),
        table: Optional[str] = Query(default=None, description="Table to use for deletion"),
    ) -> None:
        try:
            db = await get_db(dbs, db_id, table)
            if isinstance(db, RemoteDb):
<<<<<<< HEAD
                return await db.delete_eval_runs(eval_run_ids=request.eval_run_ids, db_id=db_id, table=table)
=======
                auth_token = get_auth_token_from_request(http_request)
                headers = {"Authorization": f"Bearer {auth_token}"} if auth_token else None
                return await db.delete_eval_runs(
                    eval_run_ids=request.eval_run_ids, db_id=db_id, table=table, headers=headers
                )
>>>>>>> 614a0cf9

            if isinstance(db, AsyncBaseDb):
                db = cast(AsyncBaseDb, db)
                await db.delete_eval_runs(eval_run_ids=request.eval_run_ids)
            else:
                db.delete_eval_runs(eval_run_ids=request.eval_run_ids)
        except Exception as e:
            raise HTTPException(status_code=500, detail=f"Failed to delete eval runs: {e}")

    @router.patch(
        "/eval-runs/{eval_run_id}",
        response_model=EvalSchema,
        status_code=200,
        operation_id="update_eval_run",
        summary="Update Evaluation Run",
        description="Update the name or other properties of an existing evaluation run.",
        responses={
            200: {
                "description": "Evaluation run updated successfully",
                "content": {
                    "application/json": {
                        "example": {
                            "id": "a03fa2f4-900d-482d-afe0-470d4cd8d1f4",
                            "agent_id": "basic-agent",
                            "model_id": "gpt-4o",
                            "model_provider": "OpenAI",
                            "team_id": None,
                            "workflow_id": None,
                            "name": "Test ",
                            "evaluated_component_name": None,
                            "eval_type": "reliability",
                            "eval_data": {
                                "eval_status": "PASSED",
                                "failed_tool_calls": [],
                                "passed_tool_calls": ["multiply"],
                            },
                            "eval_input": {"expected_tool_calls": ["multiply"]},
                            "created_at": "2025-08-27T15:41:59Z",
                            "updated_at": "2025-08-27T15:41:59Z",
                        }
                    }
                },
            },
            404: {"description": "Evaluation run not found", "model": NotFoundResponse},
            500: {"description": "Failed to update evaluation run", "model": InternalServerErrorResponse},
        },
    )
    async def update_eval_run(
        http_request: Request,
        eval_run_id: str,
        request: UpdateEvalRunRequest,
        db_id: Optional[str] = Query(default=None, description="The ID of the database to use"),
        table: Optional[str] = Query(default=None, description="Table to use for rename operation"),
    ) -> EvalSchema:
        try:
            db = await get_db(dbs, db_id, table)
            if isinstance(db, RemoteDb):
<<<<<<< HEAD
                return await db.update_eval_run(eval_run_id=eval_run_id, name=request.name, db_id=db_id, table=table)
=======
                auth_token = get_auth_token_from_request(http_request)
                headers = {"Authorization": f"Bearer {auth_token}"} if auth_token else None
                return await db.update_eval_run(
                    eval_run_id=eval_run_id, name=request.name, db_id=db_id, table=table, headers=headers
                )
>>>>>>> 614a0cf9

            if isinstance(db, AsyncBaseDb):
                db = cast(AsyncBaseDb, db)
                eval_run = await db.rename_eval_run(eval_run_id=eval_run_id, name=request.name, deserialize=False)
            else:
                eval_run = db.rename_eval_run(eval_run_id=eval_run_id, name=request.name, deserialize=False)
        except Exception as e:
            raise HTTPException(status_code=500, detail=f"Failed to rename eval run: {e}")

        if not eval_run:
            raise HTTPException(status_code=404, detail=f"Eval run with id '{eval_run_id}' not found")

        return EvalSchema.from_dict(eval_run)  # type: ignore

    @router.post(
        "/eval-runs",
        response_model=EvalSchema,
        status_code=200,
        operation_id="run_eval",
        summary="Execute Evaluation",
        description=(
            "Run evaluation tests on agents or teams. Supports accuracy, agent-as-judge, performance, and reliability evaluations. "
            "Requires either agent_id or team_id, but not both."
        ),
        responses={
            200: {
                "description": "Evaluation executed successfully",
                "content": {
                    "application/json": {
                        "example": {
                            "id": "f2b2d72f-e9e2-4f0e-8810-0a7e1ff58614",
                            "agent_id": "basic-agent",
                            "model_id": "gpt-4o",
                            "model_provider": "OpenAI",
                            "team_id": None,
                            "workflow_id": None,
                            "name": None,
                            "evaluated_component_name": None,
                            "eval_type": "reliability",
                            "eval_data": {
                                "eval_status": "PASSED",
                                "failed_tool_calls": [],
                                "passed_tool_calls": ["multiply"],
                            },
                            "created_at": "2025-08-27T15:41:59Z",
                            "updated_at": "2025-08-27T15:41:59Z",
                        }
                    }
                },
            },
            400: {"description": "Invalid request - provide either agent_id or team_id", "model": BadRequestResponse},
            404: {"description": "Agent or team not found", "model": NotFoundResponse},
        },
    )
    async def run_eval(
        request: Request,
        eval_run_input: EvalRunInput,
        db_id: Optional[str] = Query(default=None, description="Database ID to use for evaluation"),
        table: Optional[str] = Query(default=None, description="Table to use for evaluation"),
    ) -> Optional[EvalSchema]:
        db = await get_db(dbs, db_id, table)
        if isinstance(db, RemoteDb):
<<<<<<< HEAD
=======
            auth_token = get_auth_token_from_request(request)
            headers = {"Authorization": f"Bearer {auth_token}"} if auth_token else None
>>>>>>> 614a0cf9
            return await db.create_eval_run(
                eval_type=eval_run_input.eval_type,
                input_text=eval_run_input.input,
                agent_id=eval_run_input.agent_id,
                team_id=eval_run_input.team_id,
                model_id=eval_run_input.model_id,
                model_provider=eval_run_input.model_provider,
                expected_output=eval_run_input.expected_output,
                expected_tool_calls=eval_run_input.expected_tool_calls,
                num_iterations=eval_run_input.num_iterations,
                db_id=db_id,
                table=table,
<<<<<<< HEAD
=======
                headers=headers,
>>>>>>> 614a0cf9
            )

        if eval_run_input.agent_id and eval_run_input.team_id:
            raise HTTPException(status_code=400, detail="Only one of agent_id or team_id must be provided")

        if eval_run_input.agent_id:
            agent = get_agent_by_id(agent_id=eval_run_input.agent_id, agents=agents)
            if not agent:
                raise HTTPException(status_code=404, detail=f"Agent with id '{eval_run_input.agent_id}' not found")

            default_model = None
            if (
                hasattr(agent, "model")
                and agent.model is not None
                and eval_run_input.model_id is not None
                and eval_run_input.model_provider is not None
            ):
                default_model = deepcopy(agent.model)
                if eval_run_input.model_id != agent.model.id or eval_run_input.model_provider != agent.model.provider:
                    model_provider = eval_run_input.model_provider.lower()
                    model_id = eval_run_input.model_id.lower()
                    model_string = f"{model_provider}:{model_id}"
                    model = get_model(model_string)
                    agent.model = model

            team = None

        elif eval_run_input.team_id:
            team = get_team_by_id(team_id=eval_run_input.team_id, teams=teams)
            if not team:
                raise HTTPException(status_code=404, detail=f"Team with id '{eval_run_input.team_id}' not found")

            # If model_id/model_provider specified, override team's model temporarily
            default_model = None
            if (
                hasattr(team, "model")
                and team.model is not None
                and eval_run_input.model_id is not None
                and eval_run_input.model_provider is not None
            ):
                default_model = deepcopy(team.model)  # Save original
                if eval_run_input.model_id != team.model.id or eval_run_input.model_provider != team.model.provider:
                    model_provider = eval_run_input.model_provider.lower()
                    model_id = eval_run_input.model_id.lower()
                    model_string = f"{model_provider}:{model_id}"
                    model = get_model(model_string)
                    team.model = model  # Override temporarily

            agent = None

        else:
            raise HTTPException(status_code=400, detail="One of agent_id or team_id must be provided")

        # Run the evaluation
        if eval_run_input.eval_type == EvalType.ACCURACY:
            if isinstance(agent, RemoteAgent) or isinstance(team, RemoteTeam):
                # TODO: Handle remote evaluation
                log_warning("Evaluation against remote agents are not supported yet")
                return None
            return await run_accuracy_eval(
                eval_run_input=eval_run_input, db=db, agent=agent, team=team, default_model=default_model
            )

        elif eval_run_input.eval_type == EvalType.AGENT_AS_JUDGE:
            return await run_agent_as_judge_eval(
                eval_run_input=eval_run_input,
                db=db,
                agent=agent,
                team=team,
                default_model=default_model,  # type: ignore
            )

        elif eval_run_input.eval_type == EvalType.PERFORMANCE:
            if isinstance(agent, RemoteAgent) or isinstance(team, RemoteTeam):
                # TODO: Handle remote evaluation
                log_warning("Evaluation against remote agents are not supported yet")
                return None
            return await run_performance_eval(
                eval_run_input=eval_run_input, db=db, agent=agent, team=team, default_model=default_model
            )

        else:
            if isinstance(agent, RemoteAgent) or isinstance(team, RemoteTeam):
                # TODO: Handle remote evaluation
                log_warning("Evaluation against remote agents are not supported yet")
                return None
            return await run_reliability_eval(
                eval_run_input=eval_run_input, db=db, agent=agent, team=team, default_model=default_model
            )

    return router


def parse_eval_types_filter(
    eval_types: Optional[str] = Query(
        default=None,
        description="Comma-separated eval types (accuracy,agent_as_judge,performance,reliability)",
        examples=["accuracy,agent_as_judge,performance,reliability"],
    ),
) -> Optional[List[EvalType]]:
    """Parse comma-separated eval types into EvalType enums for filtering evaluation runs."""
    if not eval_types:
        return None
    try:
        return [EvalType(item.strip()) for item in eval_types.split(",")]
    except ValueError as e:
        valid_types = ", ".join([t.value for t in EvalType])
        raise HTTPException(status_code=422, detail=f"Invalid eval_type: {e}. Valid types: {valid_types}")<|MERGE_RESOLUTION|>--- conflicted
+++ resolved
@@ -128,30 +128,20 @@
         db = await get_db(dbs, db_id, table)
 
         if isinstance(db, RemoteDb):
-<<<<<<< HEAD
-=======
             auth_token = get_auth_token_from_request(request)
             headers = {"Authorization": f"Bearer {auth_token}"} if auth_token else None
->>>>>>> 614a0cf9
             return await db.get_eval_runs(
                 limit=limit,
                 page=page,
                 sort_by=sort_by,
-<<<<<<< HEAD
-                sort_order=sort_order.value,
-=======
                 sort_order=sort_order.value if sort_order else None,
->>>>>>> 614a0cf9
                 agent_id=agent_id,
                 team_id=team_id,
                 workflow_id=workflow_id,
                 model_id=model_id,
                 eval_types=eval_types,
                 filter_type=filter_type.value if filter_type else None,
-<<<<<<< HEAD
-=======
                 headers=headers,
->>>>>>> 614a0cf9
             )
 
         # TODO: Delete me:
@@ -248,13 +238,9 @@
     ) -> EvalSchema:
         db = await get_db(dbs, db_id, table)
         if isinstance(db, RemoteDb):
-<<<<<<< HEAD
-            return await db.get_eval_run(eval_run_id=eval_run_id, db_id=db_id, table=table)
-=======
             auth_token = get_auth_token_from_request(request)
             headers = {"Authorization": f"Bearer {auth_token}"} if auth_token else None
             return await db.get_eval_run(eval_run_id=eval_run_id, db_id=db_id, table=table, headers=headers)
->>>>>>> 614a0cf9
 
         if isinstance(db, AsyncBaseDb):
             db = cast(AsyncBaseDb, db)
@@ -286,15 +272,11 @@
         try:
             db = await get_db(dbs, db_id, table)
             if isinstance(db, RemoteDb):
-<<<<<<< HEAD
-                return await db.delete_eval_runs(eval_run_ids=request.eval_run_ids, db_id=db_id, table=table)
-=======
                 auth_token = get_auth_token_from_request(http_request)
                 headers = {"Authorization": f"Bearer {auth_token}"} if auth_token else None
                 return await db.delete_eval_runs(
                     eval_run_ids=request.eval_run_ids, db_id=db_id, table=table, headers=headers
                 )
->>>>>>> 614a0cf9
 
             if isinstance(db, AsyncBaseDb):
                 db = cast(AsyncBaseDb, db)
@@ -352,15 +334,11 @@
         try:
             db = await get_db(dbs, db_id, table)
             if isinstance(db, RemoteDb):
-<<<<<<< HEAD
-                return await db.update_eval_run(eval_run_id=eval_run_id, name=request.name, db_id=db_id, table=table)
-=======
                 auth_token = get_auth_token_from_request(http_request)
                 headers = {"Authorization": f"Bearer {auth_token}"} if auth_token else None
                 return await db.update_eval_run(
                     eval_run_id=eval_run_id, name=request.name, db_id=db_id, table=table, headers=headers
                 )
->>>>>>> 614a0cf9
 
             if isinstance(db, AsyncBaseDb):
                 db = cast(AsyncBaseDb, db)
@@ -423,11 +401,8 @@
     ) -> Optional[EvalSchema]:
         db = await get_db(dbs, db_id, table)
         if isinstance(db, RemoteDb):
-<<<<<<< HEAD
-=======
             auth_token = get_auth_token_from_request(request)
             headers = {"Authorization": f"Bearer {auth_token}"} if auth_token else None
->>>>>>> 614a0cf9
             return await db.create_eval_run(
                 eval_type=eval_run_input.eval_type,
                 input_text=eval_run_input.input,
@@ -440,10 +415,7 @@
                 num_iterations=eval_run_input.num_iterations,
                 db_id=db_id,
                 table=table,
-<<<<<<< HEAD
-=======
                 headers=headers,
->>>>>>> 614a0cf9
             )
 
         if eval_run_input.agent_id and eval_run_input.team_id:
