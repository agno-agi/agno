--- conflicted
+++ resolved
@@ -101,21 +101,15 @@
         db = await get_db(dbs, db_id, table)
 
         if isinstance(db, RemoteDb):
-<<<<<<< HEAD
-=======
             auth_token = get_auth_token_from_request(request)
             headers = {"Authorization": f"Bearer {auth_token}"} if auth_token else None
->>>>>>> 614a0cf9
             return await db.create_memory(
                 memory=payload.memory,
                 topics=payload.topics or [],
                 user_id=payload.user_id,
                 db_id=db_id,
                 table=table,
-<<<<<<< HEAD
-=======
                 headers=headers,
->>>>>>> 614a0cf9
             )
 
         if isinstance(db, AsyncBaseDb):
@@ -167,20 +161,14 @@
         db = await get_db(dbs, db_id, table)
 
         if isinstance(db, RemoteDb):
-<<<<<<< HEAD
-=======
             auth_token = get_auth_token_from_request(request)
             headers = {"Authorization": f"Bearer {auth_token}"} if auth_token else None
->>>>>>> 614a0cf9
             return await db.delete_memory(
                 memory_id=memory_id,
                 user_id=user_id,
                 db_id=db_id,
                 table=table,
-<<<<<<< HEAD
-=======
                 headers=headers,
->>>>>>> 614a0cf9
             )
         if isinstance(db, AsyncBaseDb):
             db = cast(AsyncBaseDb, db)
@@ -212,20 +200,14 @@
         db = await get_db(dbs, db_id, table)
 
         if isinstance(db, RemoteDb):
-<<<<<<< HEAD
-=======
             auth_token = get_auth_token_from_request(http_request)
             headers = {"Authorization": f"Bearer {auth_token}"} if auth_token else None
->>>>>>> 614a0cf9
             return await db.delete_memories(
                 memory_ids=request.memory_ids,
                 user_id=request.user_id,
                 db_id=db_id,
                 table=table,
-<<<<<<< HEAD
-=======
                 headers=headers,
->>>>>>> 614a0cf9
             )
 
         if isinstance(db, AsyncBaseDb):
@@ -287,11 +269,8 @@
             user_id = request.state.user_id
 
         if isinstance(db, RemoteDb):
-<<<<<<< HEAD
-=======
             auth_token = get_auth_token_from_request(request)
             headers = {"Authorization": f"Bearer {auth_token}"} if auth_token else None
->>>>>>> 614a0cf9
             return await db.get_memories(
                 user_id=user_id,
                 agent_id=agent_id,
@@ -304,10 +283,7 @@
                 sort_order=sort_order.value if sort_order else "desc",
                 db_id=db_id,
                 table=table,
-<<<<<<< HEAD
-=======
                 headers=headers,
->>>>>>> 614a0cf9
             )
 
         if isinstance(db, AsyncBaseDb):
@@ -389,20 +365,14 @@
             user_id = request.state.user_id
 
         if isinstance(db, RemoteDb):
-<<<<<<< HEAD
-=======
             auth_token = get_auth_token_from_request(request)
             headers = {"Authorization": f"Bearer {auth_token}"} if auth_token else None
->>>>>>> 614a0cf9
             return await db.get_memory(
                 memory_id=memory_id,
                 user_id=user_id,
                 db_id=db_id,
                 table=table,
-<<<<<<< HEAD
-=======
                 headers=headers,
->>>>>>> 614a0cf9
             )
 
         if isinstance(db, AsyncBaseDb):
@@ -454,18 +424,12 @@
         db = await get_db(dbs, db_id, table)
 
         if isinstance(db, RemoteDb):
-<<<<<<< HEAD
-            return await db.get_all_memory_topics(
-                db_id=db_id,
-                table=table,
-=======
             auth_token = get_auth_token_from_request(request)
             headers = {"Authorization": f"Bearer {auth_token}"} if auth_token else None
             return await db.get_memory_topics(
                 db_id=db_id,
                 table=table,
                 headers=headers,
->>>>>>> 614a0cf9
             )
 
         if isinstance(db, AsyncBaseDb):
@@ -524,11 +488,8 @@
         db = await get_db(dbs, db_id, table)
 
         if isinstance(db, RemoteDb):
-<<<<<<< HEAD
-=======
             auth_token = get_auth_token_from_request(request)
             headers = {"Authorization": f"Bearer {auth_token}"} if auth_token else None
->>>>>>> 614a0cf9
             return await db.update_memory(
                 memory_id=memory_id,
                 user_id=payload.user_id,
@@ -536,10 +497,7 @@
                 topics=payload.topics or [],
                 db_id=db_id,
                 table=table,
-<<<<<<< HEAD
-=======
                 headers=headers,
->>>>>>> 614a0cf9
             )
 
         if isinstance(db, AsyncBaseDb):
@@ -608,20 +566,14 @@
         db = await get_db(dbs, db_id, table)
 
         if isinstance(db, RemoteDb):
-<<<<<<< HEAD
-=======
             auth_token = get_auth_token_from_request(request)
             headers = {"Authorization": f"Bearer {auth_token}"} if auth_token else None
->>>>>>> 614a0cf9
             return await db.get_user_memory_stats(
                 limit=limit,
                 page=page,
                 db_id=db_id,
                 table=table,
-<<<<<<< HEAD
-=======
                 headers=headers,
->>>>>>> 614a0cf9
             )
 
         try:
@@ -715,21 +667,15 @@
             db = await get_db(dbs, db_id, table)
 
             if isinstance(db, RemoteDb):
-<<<<<<< HEAD
-=======
                 auth_token = get_auth_token_from_request(http_request)
                 headers = {"Authorization": f"Bearer {auth_token}"} if auth_token else None
->>>>>>> 614a0cf9
                 return await db.optimize_memories(
                     user_id=request.user_id,
                     model=request.model,
                     apply=request.apply,
                     db_id=db_id,
                     table=table,
-<<<<<<< HEAD
-=======
                     headers=headers,
->>>>>>> 614a0cf9
                 )
 
             # Create memory manager with optional model
