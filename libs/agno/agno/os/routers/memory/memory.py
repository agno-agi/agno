--- conflicted
+++ resolved
@@ -140,15 +140,11 @@
         db_id: Optional[str] = Query(default=None, description="Database ID to use for deletion"),
     ) -> None:
         db = get_db(dbs, db_id)
-<<<<<<< HEAD
-        if isinstance(db, AsyncBaseDb):
-            db = cast(AsyncBaseDb, db)
-            await db.delete_user_memory(memory_id=memory_id)
-        else:
-            db.delete_user_memory(memory_id=memory_id)
-=======
-        db.delete_user_memory(memory_id=memory_id, user_id=user_id)
->>>>>>> 8414b652
+        if isinstance(db, AsyncBaseDb):
+            db = cast(AsyncBaseDb, db)
+            await db.delete_user_memory(memory_id=memory_id, user_id=user_id)
+        else:
+            db.delete_user_memory(memory_id=memory_id, user_id=user_id)
 
     @router.delete(
         "/memories",
@@ -170,15 +166,11 @@
         db_id: Optional[str] = Query(default=None, description="Database ID to use for deletion"),
     ) -> None:
         db = get_db(dbs, db_id)
-<<<<<<< HEAD
-        if isinstance(db, AsyncBaseDb):
-            db = cast(AsyncBaseDb, db)
-            await db.delete_user_memories(memory_ids=request.memory_ids)
-        else:
-            db.delete_user_memories(memory_ids=request.memory_ids)
-=======
-        db.delete_user_memories(memory_ids=request.memory_ids, user_id=request.user_id)
->>>>>>> 8414b652
+        if isinstance(db, AsyncBaseDb):
+            db = cast(AsyncBaseDb, db)
+            await db.delete_user_memories(memory_ids=request.memory_ids, user_id=request.user_id)
+        else:
+            db.delete_user_memories(memory_ids=request.memory_ids, user_id=request.user_id)
 
     @router.get(
         "/memories",
@@ -228,7 +220,9 @@
     ) -> PaginatedResponse[UserMemorySchema]:
         db = get_db(dbs, db_id)
 
-<<<<<<< HEAD
+        if hasattr(request.state, "user_id"):
+            user_id = request.state.user_id
+
         if isinstance(db, AsyncBaseDb):
             db = cast(AsyncBaseDb, db)
             user_memories, total_count = await db.get_user_memories(
@@ -257,23 +251,6 @@
                 deserialize=False,
             )
 
-=======
-        if hasattr(request.state, "user_id"):
-            user_id = request.state.user_id
-
-        user_memories, total_count = db.get_user_memories(
-            limit=limit,
-            page=page,
-            user_id=user_id,
-            agent_id=agent_id,
-            team_id=team_id,
-            topics=topics,
-            search_content=search_content,
-            sort_by=sort_by,
-            sort_order=sort_order,
-            deserialize=False,
-        )
->>>>>>> 8414b652
         return PaginatedResponse(
             data=[UserMemorySchema.from_dict(user_memory) for user_memory in user_memories],  # type: ignore
             meta=PaginationInfo(
@@ -312,20 +289,21 @@
         },
     )
     async def get_memory(
+        request: Request,
         memory_id: str = Path(description="Memory ID to retrieve"),
         user_id: Optional[str] = Query(default=None, description="User ID to query memory for"),
         db_id: Optional[str] = Query(default=None, description="Database ID to query memory from"),
     ) -> UserMemorySchema:
         db = get_db(dbs, db_id)
-<<<<<<< HEAD
-        if isinstance(db, AsyncBaseDb):
-            db = cast(AsyncBaseDb, db)
-            user_memory = await db.get_user_memory(memory_id=memory_id, deserialize=False)
-        else:
-            user_memory = db.get_user_memory(memory_id=memory_id, deserialize=False)
-=======
-        user_memory = db.get_user_memory(memory_id=memory_id, user_id=user_id, deserialize=False)
->>>>>>> 8414b652
+
+        if hasattr(request.state, "user_id"):
+            user_id = request.state.user_id
+
+        if isinstance(db, AsyncBaseDb):
+            db = cast(AsyncBaseDb, db)
+            user_memory = await db.get_user_memory(memory_id=memory_id, user_id=user_id, deserialize=False)
+        else:
+            user_memory = db.get_user_memory(memory_id=memory_id, user_id=user_id, deserialize=False)
         if not user_memory:
             raise HTTPException(status_code=404, detail=f"Memory with ID {memory_id} not found")
 
@@ -411,8 +389,15 @@
         memory_id: str = Path(description="Memory ID to update"),
         db_id: Optional[str] = Query(default=None, description="Database ID to use for update"),
     ) -> UserMemorySchema:
-        db = get_db(dbs, db_id)
-<<<<<<< HEAD
+        if hasattr(request.state, "user_id"):
+            user_id = request.state.user_id
+            payload.user_id = user_id
+
+        if payload.user_id is None:
+            raise HTTPException(status_code=400, detail="User ID is required")
+
+        db = get_db(dbs, db_id)
+
         if isinstance(db, AsyncBaseDb):
             db = cast(AsyncBaseDb, db)
             user_memory = await db.upsert_user_memory(
@@ -434,25 +419,6 @@
                 ),
                 deserialize=False,
             )
-=======
-
-        if hasattr(request.state, "user_id"):
-            user_id = request.state.user_id
-            payload.user_id = user_id
-
-        if payload.user_id is None:
-            raise HTTPException(status_code=400, detail="User ID is required")
-
-        user_memory = db.upsert_user_memory(
-            memory=UserMemory(
-                memory_id=memory_id,
-                memory=payload.memory,
-                topics=payload.topics or [],
-                user_id=payload.user_id,
-            ),
-            deserialize=False,
-        )
->>>>>>> 8414b652
         if not user_memory:
             raise HTTPException(status_code=500, detail="Failed to update memory")
 
