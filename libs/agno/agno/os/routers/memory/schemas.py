--- conflicted
+++ resolved
@@ -1,9 +1,5 @@
-<<<<<<< HEAD
+import json
 from datetime import datetime
-=======
-import json
-from datetime import datetime, timezone
->>>>>>> 997a93ba
 from typing import Any, Dict, List, Optional
 
 from pydantic import BaseModel, Field
