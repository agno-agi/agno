--- conflicted
+++ resolved
@@ -107,15 +107,10 @@
             db = await get_db(dbs, db_id, table)
 
             if isinstance(db, RemoteDb):
-<<<<<<< HEAD
-                return await db.get_metrics(
-                    starting_date=starting_date, ending_date=ending_date, db_id=db_id, table=table
-=======
                 auth_token = get_auth_token_from_request(request)
                 headers = {"Authorization": f"Bearer {auth_token}"} if auth_token else None
                 return await db.get_metrics(
                     starting_date=starting_date, ending_date=ending_date, db_id=db_id, table=table, headers=headers
->>>>>>> 614a0cf9
                 )
 
             if isinstance(db, AsyncBaseDb):
@@ -192,13 +187,9 @@
             db = await get_db(dbs, db_id, table)
 
             if isinstance(db, RemoteDb):
-<<<<<<< HEAD
-                return await db.refresh_metrics(db_id=db_id, table=table)
-=======
                 auth_token = get_auth_token_from_request(request)
                 headers = {"Authorization": f"Bearer {auth_token}"} if auth_token else None
                 return await db.refresh_metrics(db_id=db_id, table=table, headers=headers)
->>>>>>> 614a0cf9
 
             if isinstance(db, AsyncBaseDb):
                 db = cast(AsyncBaseDb, db)
