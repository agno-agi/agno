--- conflicted
+++ resolved
@@ -106,7 +106,10 @@
         db_id: Optional[str] = Query(default=None, description="Database ID to query sessions from"),
     ) -> PaginatedResponse[SessionSchema]:
         db = get_db(dbs, db_id)
-<<<<<<< HEAD
+
+        if hasattr(request.state, "user_id"):
+            user_id = request.state.user_id
+
         if isinstance(db, AsyncBaseDb):
             db = cast(AsyncBaseDb, db)
             sessions, total_count = await db.get_sessions(
@@ -132,23 +135,6 @@
                 sort_order=sort_order,
                 deserialize=False,
             )
-=======
-
-        if hasattr(request.state, "user_id"):
-            user_id = request.state.user_id
-
-        sessions, total_count = db.get_sessions(
-            session_type=session_type,
-            component_id=component_id,
-            user_id=user_id,
-            session_name=session_name,
-            limit=limit,
-            page=page,
-            sort_by=sort_by,
-            sort_order=sort_order,
-            deserialize=False,
-        )
->>>>>>> 8414b652
 
         return PaginatedResponse(
             data=[SessionSchema.from_dict(session) for session in sessions],  # type: ignore
@@ -257,19 +243,15 @@
         db_id: Optional[str] = Query(default=None, description="Database ID to query session from"),
     ) -> Union[AgentSessionDetailSchema, TeamSessionDetailSchema, WorkflowSessionDetailSchema]:
         db = get_db(dbs, db_id)
-<<<<<<< HEAD
+
+        if hasattr(request.state, "user_id"):
+            user_id = request.state.user_id
+
         if isinstance(db, AsyncBaseDb):
             db = cast(AsyncBaseDb, db)
-            session = await db.get_session(session_id=session_id, session_type=session_type)
-        else:
-            session = db.get_session(session_id=session_id, session_type=session_type)
-=======
-
-        if hasattr(request.state, "user_id"):
-            user_id = request.state.user_id
-
-        session = db.get_session(session_id=session_id, session_type=session_type, user_id=user_id)
->>>>>>> 8414b652
+            session = await db.get_session(session_id=session_id, session_type=session_type, user_id=user_id)
+        else:
+            session = db.get_session(session_id=session_id, session_type=session_type, user_id=user_id)
         if not session:
             raise HTTPException(
                 status_code=404, detail=f"{session_type.value.title()} Session with id '{session_id}' not found"
@@ -407,19 +389,20 @@
         db_id: Optional[str] = Query(default=None, description="Database ID to query runs from"),
     ) -> List[Union[RunSchema, TeamRunSchema, WorkflowRunSchema]]:
         db = get_db(dbs, db_id)
-<<<<<<< HEAD
+
+        if hasattr(request.state, "user_id"):
+            user_id = request.state.user_id
+
         if isinstance(db, AsyncBaseDb):
             db = cast(AsyncBaseDb, db)
-            session = await db.get_session(session_id=session_id, session_type=session_type, deserialize=False)
-        else:
-            session = db.get_session(session_id=session_id, session_type=session_type, deserialize=False)
-=======
-
-        if hasattr(request.state, "user_id"):
-            user_id = request.state.user_id
-
-        session = db.get_session(session_id=session_id, session_type=session_type, user_id=user_id, deserialize=False)
->>>>>>> 8414b652
+            session = await db.get_session(
+                session_id=session_id, session_type=session_type, user_id=user_id, deserialize=False
+            )
+        else:
+            session = db.get_session(
+                session_id=session_id, session_type=session_type, user_id=user_id, deserialize=False
+            )
+
         if not session:
             raise HTTPException(status_code=404, detail=f"Session with ID {session_id} not found")
 
@@ -427,11 +410,12 @@
         if not runs:
             raise HTTPException(status_code=404, detail=f"Session with ID {session_id} has no runs")
 
+        run_responses: List[Union[RunSchema, TeamRunSchema, WorkflowRunSchema]] = []
+
         if session_type == SessionType.AGENT:
             return [RunSchema.from_dict(run) for run in runs]
 
         elif session_type == SessionType.TEAM:
-            run_responses: List[Union[RunSchema, TeamRunSchema, WorkflowRunSchema]] = []
             for run in runs:
                 if run.get("agent_id") is not None:
                     run_responses.append(RunSchema.from_dict(run))
@@ -440,7 +424,6 @@
             return run_responses
 
         elif session_type == SessionType.WORKFLOW:
-            run_responses: List[Union[RunSchema, TeamRunSchema, WorkflowRunSchema]] = []  # type: ignore
             for run in runs:
                 if run.get("workflow_id") is not None:
                     run_responses.append(WorkflowRunSchema.from_dict(run))
