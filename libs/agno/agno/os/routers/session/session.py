import logging
import time
from typing import Any, List, Optional, Union, cast
from uuid import uuid4

from fastapi import APIRouter, Body, Depends, HTTPException, Path, Query, Request

from agno.db.base import AsyncBaseDb, BaseDb, SessionType
from agno.os.auth import get_auth_token_from_request, get_authentication_dependency
from agno.os.schema import (
    AgentSessionDetailSchema,
    BadRequestResponse,
    CreateSessionRequest,
    DeleteSessionRequest,
    InternalServerErrorResponse,
    NotFoundResponse,
    PaginatedResponse,
    PaginationInfo,
    RunSchema,
    SessionSchema,
    SortOrder,
    TeamRunSchema,
    TeamSessionDetailSchema,
    UnauthenticatedResponse,
    UpdateSessionRequest,
    ValidationErrorResponse,
    WorkflowRunSchema,
    WorkflowSessionDetailSchema,
)
from agno.os.settings import AgnoAPISettings
from agno.os.utils import get_db
from agno.remote.base import RemoteDb
from agno.session import AgentSession, TeamSession, WorkflowSession

logger = logging.getLogger(__name__)


def get_session_router(
    dbs: dict[str, list[Union[BaseDb, AsyncBaseDb, RemoteDb]]], settings: AgnoAPISettings = AgnoAPISettings()
) -> APIRouter:
    """Create session router with comprehensive OpenAPI documentation for session management endpoints."""
    session_router = APIRouter(
        dependencies=[Depends(get_authentication_dependency(settings))],
        tags=["Sessions"],
        responses={
            400: {"description": "Bad Request", "model": BadRequestResponse},
            401: {"description": "Unauthorized", "model": UnauthenticatedResponse},
            404: {"description": "Not Found", "model": NotFoundResponse},
            422: {"description": "Validation Error", "model": ValidationErrorResponse},
            500: {"description": "Internal Server Error", "model": InternalServerErrorResponse},
        },
    )
    return attach_routes(router=session_router, dbs=dbs)


def attach_routes(router: APIRouter, dbs: dict[str, list[Union[BaseDb, AsyncBaseDb, RemoteDb]]]) -> APIRouter:
    @router.get(
        "/sessions",
        response_model=PaginatedResponse[SessionSchema],
        status_code=200,
        operation_id="get_sessions",
        summary="List Sessions",
        description=(
            "Retrieve paginated list of sessions with filtering and sorting options. "
            "Supports filtering by session type (agent, team, workflow), component, user, and name. "
            "Sessions represent conversation histories and execution contexts."
        ),
        response_model_exclude_none=True,
        responses={
            200: {
                "description": "Sessions retrieved successfully",
                "content": {
                    "application/json": {
                        "example": {
                            "session_example": {
                                "summary": "Example session response",
                                "value": {
                                    "data": [
                                        {
                                            "session_id": "6f6cfbfd-9643-479a-ae47-b8f32eb4d710",
                                            "session_name": "What tools do you have?",
                                            "session_state": {},
                                            "created_at": "2025-09-05T16:02:09Z",
                                            "updated_at": "2025-09-05T16:02:09Z",
                                        }
                                    ]
                                },
                            }
                        }
                    }
                },
            },
            400: {"description": "Invalid session type or filter parameters", "model": BadRequestResponse},
            404: {"description": "Not found", "model": NotFoundResponse},
            422: {"description": "Validation error in query parameters", "model": ValidationErrorResponse},
        },
    )
    async def get_sessions(
        request: Request,
        session_type: SessionType = Query(
            default=SessionType.AGENT,
            alias="type",
            description="Type of sessions to retrieve (agent, team, or workflow)",
        ),
        component_id: Optional[str] = Query(
            default=None, description="Filter sessions by component ID (agent/team/workflow ID)"
        ),
        user_id: Optional[str] = Query(default=None, description="Filter sessions by user ID"),
        session_name: Optional[str] = Query(default=None, description="Filter sessions by name (partial match)"),
        limit: Optional[int] = Query(default=20, description="Number of sessions to return per page"),
        page: Optional[int] = Query(default=1, description="Page number for pagination"),
        sort_by: Optional[str] = Query(default="created_at", description="Field to sort sessions by"),
        sort_order: Optional[SortOrder] = Query(default="desc", description="Sort order (asc or desc)"),
        db_id: Optional[str] = Query(default=None, description="Database ID to query sessions from"),
        table: Optional[str] = Query(default=None, description="The database table to use"),
    ) -> PaginatedResponse[SessionSchema]:
        try:
            db = await get_db(dbs, db_id, table)
        except Exception as e:
            raise HTTPException(status_code=404, detail=f"{e}")

        if hasattr(request.state, "user_id") and request.state.user_id is not None:
            user_id = request.state.user_id

        if isinstance(db, RemoteDb):
<<<<<<< HEAD
=======
            auth_token = get_auth_token_from_request(request)
            headers = {"Authorization": f"Bearer {auth_token}"} if auth_token else None
>>>>>>> 614a0cf9
            return await db.get_sessions(
                session_type=session_type,
                component_id=component_id,
                user_id=user_id,
                session_name=session_name,
                limit=limit,
                page=page,
                sort_by=sort_by,
<<<<<<< HEAD
                sort_order=sort_order.value,
                db_id=db_id,
                table=table,
=======
                sort_order=sort_order.value if sort_order else None,
                db_id=db_id,
                table=table,
                headers=headers,
>>>>>>> 614a0cf9
            )

        if isinstance(db, AsyncBaseDb):
            db = cast(AsyncBaseDb, db)
            sessions, total_count = await db.get_sessions(
                session_type=session_type,
                component_id=component_id,
                user_id=user_id,
                session_name=session_name,
                limit=limit,
                page=page,
                sort_by=sort_by,
                sort_order=sort_order,
                deserialize=False,
            )
        else:
            sessions, total_count = db.get_sessions(  # type: ignore
                session_type=session_type,
                component_id=component_id,
                user_id=user_id,
                session_name=session_name,
                limit=limit,
                page=page,
                sort_by=sort_by,
                sort_order=sort_order,
                deserialize=False,
            )

        return PaginatedResponse(
            data=[SessionSchema.from_dict(session) for session in sessions],  # type: ignore
            meta=PaginationInfo(
                page=page,
                limit=limit,
                total_count=total_count,  # type: ignore
                total_pages=(total_count + limit - 1) // limit if limit is not None and limit > 0 else 0,  # type: ignore
            ),
        )

    @router.post(
        "/sessions",
        response_model=Union[AgentSessionDetailSchema, TeamSessionDetailSchema, WorkflowSessionDetailSchema],
        status_code=201,
        operation_id="create_session",
        summary="Create New Session",
        description=(
            "Create a new empty session with optional configuration. "
            "Useful for pre-creating sessions with specific session_state, metadata, or other properties "
            "before running any agent/team/workflow interactions. "
            "The session can later be used by providing its session_id in run requests."
        ),
        response_model_exclude_none=True,
        responses={
            201: {
                "description": "Session created successfully",
                "content": {
                    "application/json": {
                        "examples": {
                            "agent_session_example": {
                                "summary": "Example created agent session",
                                "value": {
                                    "user_id": "user-123",
                                    "agent_session_id": "new-session-id",
                                    "session_id": "new-session-id",
                                    "session_name": "New Session",
                                    "session_state": {"key": "value"},
                                    "metadata": {"key": "value"},
                                    "agent_id": "agent-1",
                                    "created_at": "2025-10-21T12:00:00Z",
                                    "updated_at": "2025-10-21T12:00:00Z",
                                },
                            }
                        }
                    }
                },
            },
            400: {"description": "Invalid request parameters", "model": BadRequestResponse},
            422: {"description": "Validation error", "model": ValidationErrorResponse},
            500: {"description": "Failed to create session", "model": InternalServerErrorResponse},
        },
    )
    async def create_session(
        request: Request,
        session_type: SessionType = Query(
            default=SessionType.AGENT, alias="type", description="Type of session to create (agent, team, or workflow)"
        ),
        create_session_request: CreateSessionRequest = Body(
            default=CreateSessionRequest(), description="Session configuration data"
        ),
        db_id: Optional[str] = Query(default=None, description="Database ID to create session in"),
    ) -> Union[AgentSessionDetailSchema, TeamSessionDetailSchema, WorkflowSessionDetailSchema]:
        db = await get_db(dbs, db_id)

        # Get user_id from request state if available (from auth middleware)
        user_id = create_session_request.user_id
        if hasattr(request.state, "user_id") and request.state.user_id is not None:
            user_id = request.state.user_id

        if isinstance(db, RemoteDb):
<<<<<<< HEAD
=======
            auth_token = get_auth_token_from_request(request)
            headers = {"Authorization": f"Bearer {auth_token}"} if auth_token else None
>>>>>>> 614a0cf9
            return await db.create_session(
                session_type=session_type,
                session_id=create_session_request.session_id,
                session_name=create_session_request.session_name,
                session_state=create_session_request.session_state,
                metadata=create_session_request.metadata,
                user_id=user_id,
                agent_id=create_session_request.agent_id,
                team_id=create_session_request.team_id,
                workflow_id=create_session_request.workflow_id,
                db_id=db_id,
<<<<<<< HEAD
=======
                headers=headers,
>>>>>>> 614a0cf9
            )

        # Generate session_id if not provided
        session_id = create_session_request.session_id or str(uuid4())

        # Prepare session_data with session_state and session_name
        session_data: dict[str, Any] = {}
        if create_session_request.session_state is not None:
            session_data["session_state"] = create_session_request.session_state
        if create_session_request.session_name is not None:
            session_data["session_name"] = create_session_request.session_name

        current_time = int(time.time())

        # Create the appropriate session type
        session: Union[AgentSession, TeamSession, WorkflowSession]
        if session_type == SessionType.AGENT:
            session = AgentSession(
                session_id=session_id,
                agent_id=create_session_request.agent_id,
                user_id=user_id,
                session_data=session_data if session_data else None,
                metadata=create_session_request.metadata,
                created_at=current_time,
                updated_at=current_time,
            )
        elif session_type == SessionType.TEAM:
            session = TeamSession(
                session_id=session_id,
                team_id=create_session_request.team_id,
                user_id=user_id,
                session_data=session_data if session_data else None,
                metadata=create_session_request.metadata,
                created_at=current_time,
                updated_at=current_time,
            )
        elif session_type == SessionType.WORKFLOW:
            session = WorkflowSession(
                session_id=session_id,
                workflow_id=create_session_request.workflow_id,
                user_id=user_id,
                session_data=session_data if session_data else None,
                metadata=create_session_request.metadata,
                created_at=current_time,
                updated_at=current_time,
            )
        else:
            raise HTTPException(status_code=400, detail=f"Invalid session type: {session_type}")

        # Upsert the session to the database
        try:
            if isinstance(db, AsyncBaseDb):
                db = cast(AsyncBaseDb, db)
                created_session = await db.upsert_session(session, deserialize=True)
            else:
                created_session = db.upsert_session(session, deserialize=True)

            if not created_session:
                raise HTTPException(status_code=500, detail="Failed to create session")

            # Return appropriate schema based on session type
            if session_type == SessionType.AGENT:
                return AgentSessionDetailSchema.from_session(created_session)  # type: ignore
            elif session_type == SessionType.TEAM:
                return TeamSessionDetailSchema.from_session(created_session)  # type: ignore
            else:
                return WorkflowSessionDetailSchema.from_session(created_session)  # type: ignore
        except Exception as e:
            logger.error(f"Error creating session: {e}")
            raise HTTPException(status_code=500, detail=f"Failed to create session: {str(e)}")

    @router.get(
        "/sessions/{session_id}",
        response_model=Union[AgentSessionDetailSchema, TeamSessionDetailSchema, WorkflowSessionDetailSchema],
        status_code=200,
        operation_id="get_session_by_id",
        summary="Get Session by ID",
        description=(
            "Retrieve detailed information about a specific session including metadata, configuration, "
            "and run history. Response schema varies based on session type (agent, team, or workflow)."
        ),
        response_model_exclude_none=True,
        responses={
            200: {
                "description": "Session details retrieved successfully",
                "content": {
                    "application/json": {
                        "examples": {
                            "agent_session_example": {
                                "summary": "Example agent session response",
                                "value": {
                                    "user_id": "123",
                                    "agent_session_id": "6f6cfbfd-9643-479a-ae47-b8f32eb4d710",
                                    "session_id": "6f6cfbfd-9643-479a-ae47-b8f32eb4d710",
                                    "session_name": "What tools do you have?",
                                    "session_summary": {
                                        "summary": "The user and assistant engaged in a conversation about the tools the agent has available.",
                                        "updated_at": "2025-09-05T18:02:12.269392",
                                    },
                                    "session_state": {},
                                    "agent_id": "basic-agent",
                                    "total_tokens": 160,
                                    "agent_data": {
                                        "name": "Basic Agent",
                                        "agent_id": "basic-agent",
                                        "model": {"provider": "OpenAI", "name": "OpenAIChat", "id": "gpt-4o"},
                                    },
                                    "metrics": {
                                        "input_tokens": 134,
                                        "output_tokens": 26,
                                        "total_tokens": 160,
                                        "audio_input_tokens": 0,
                                        "audio_output_tokens": 0,
                                        "audio_total_tokens": 0,
                                        "cache_read_tokens": 0,
                                        "cache_write_tokens": 0,
                                        "reasoning_tokens": 0,
                                        "timer": None,
                                        "time_to_first_token": None,
                                        "duration": None,
                                        "provider_metrics": None,
                                        "additional_metrics": None,
                                    },
                                    "chat_history": [
                                        {
                                            "content": "<additional_information>\n- Use markdown to format your answers.\n- The current time is 2025-09-05 18:02:09.171627.\n</additional_information>\n\nYou have access to memories from previous interactions with the user that you can use:\n\n<memories_from_previous_interactions>\n- User really likes Digimon and Japan.\n- User really likes Japan.\n- User likes coffee.\n</memories_from_previous_interactions>\n\nNote: this information is from previous interactions and may be updated in this conversation. You should always prefer information from this conversation over the past memories.",
                                            "from_history": False,
                                            "stop_after_tool_call": False,
                                            "role": "system",
                                            "created_at": 1757088129,
                                        },
                                        {
                                            "content": "What tools do you have?",
                                            "from_history": False,
                                            "stop_after_tool_call": False,
                                            "role": "user",
                                            "created_at": 1757088129,
                                        },
                                        {
                                            "content": "I don't have access to external tools or the internet. However, I can assist you with a wide range of topics by providing information, answering questions, and offering suggestions based on the knowledge I've been trained on. If there's anything specific you need help with, feel free to ask!",
                                            "from_history": False,
                                            "stop_after_tool_call": False,
                                            "role": "assistant",
                                            "metrics": {"input_tokens": 134, "output_tokens": 26, "total_tokens": 160},
                                            "created_at": 1757088129,
                                        },
                                    ],
                                    "created_at": "2025-09-05T16:02:09Z",
                                    "updated_at": "2025-09-05T16:02:09Z",
                                },
                            }
                        }
                    }
                },
            },
            404: {"description": "Session not found", "model": NotFoundResponse},
            422: {"description": "Invalid session type", "model": ValidationErrorResponse},
        },
    )
    async def get_session_by_id(
        request: Request,
        session_id: str = Path(description="Session ID to retrieve"),
        session_type: SessionType = Query(
            default=SessionType.AGENT, description="Session type (agent, team, or workflow)", alias="type"
        ),
        user_id: Optional[str] = Query(default=None, description="User ID to query session from"),
        db_id: Optional[str] = Query(default=None, description="Database ID to query session from"),
        table: Optional[str] = Query(default=None, description="Table to query session from"),
    ) -> Union[AgentSessionDetailSchema, TeamSessionDetailSchema, WorkflowSessionDetailSchema]:
        db = await get_db(dbs, db_id, table)

        if hasattr(request.state, "user_id") and request.state.user_id is not None:
            user_id = request.state.user_id

        if isinstance(db, RemoteDb):
<<<<<<< HEAD
            return await db.get_session(
                session_id=session_id, session_type=session_type, user_id=user_id, db_id=db_id, table=table
=======
            auth_token = get_auth_token_from_request(request)
            headers = {"Authorization": f"Bearer {auth_token}"} if auth_token else None
            return await db.get_session(
                session_id=session_id,
                session_type=session_type,
                user_id=user_id,
                db_id=db_id,
                table=table,
                headers=headers,
>>>>>>> 614a0cf9
            )

        if isinstance(db, AsyncBaseDb):
            db = cast(AsyncBaseDb, db)
            session = await db.get_session(session_id=session_id, session_type=session_type, user_id=user_id)
        else:
            session = db.get_session(session_id=session_id, session_type=session_type, user_id=user_id)
        if not session:
            raise HTTPException(
                status_code=404, detail=f"{session_type.value.title()} Session with id '{session_id}' not found"
            )

        if session_type == SessionType.AGENT:
            return AgentSessionDetailSchema.from_session(session)  # type: ignore
        elif session_type == SessionType.TEAM:
            return TeamSessionDetailSchema.from_session(session)  # type: ignore
        else:
            return WorkflowSessionDetailSchema.from_session(session)  # type: ignore

    @router.get(
        "/sessions/{session_id}/runs",
        response_model=List[Union[RunSchema, TeamRunSchema, WorkflowRunSchema]],
        status_code=200,
        operation_id="get_session_runs",
        summary="Get Session Runs",
        description=(
            "Retrieve all runs (executions) for a specific session with optional timestamp filtering. "
            "Runs represent individual interactions or executions within a session. "
            "Response schema varies based on session type."
        ),
        response_model_exclude_none=True,
        responses={
            200: {
                "description": "Session runs retrieved successfully",
                "content": {
                    "application/json": {
                        "examples": {
                            "completed_run": {
                                "summary": "Example completed run",
                                "value": {
                                    "run_id": "fcdf50f0-7c32-4593-b2ef-68a558774340",
                                    "parent_run_id": "80056af0-c7a5-4d69-b6a2-c3eba9f040e0",
                                    "agent_id": "basic-agent",
                                    "user_id": "",
                                    "run_input": "Which tools do you have access to?",
                                    "content": "I don't have access to external tools or the internet. However, I can assist you with a wide range of topics by providing information, answering questions, and offering suggestions based on the knowledge I've been trained on. If there's anything specific you need help with, feel free to ask!",
                                    "run_response_format": "text",
                                    "reasoning_content": "",
                                    "metrics": {
                                        "input_tokens": 82,
                                        "output_tokens": 56,
                                        "total_tokens": 138,
                                        "time_to_first_token": 0.047505500027909875,
                                        "duration": 4.840060166025069,
                                    },
                                    "messages": [
                                        {
                                            "content": "<additional_information>\n- Use markdown to format your answers.\n- The current time is 2025-09-08 17:52:10.101003.\n</additional_information>\n\nYou have the capability to retain memories from previous interactions with the user, but have not had any interactions with the user yet.",
                                            "from_history": False,
                                            "stop_after_tool_call": False,
                                            "role": "system",
                                            "created_at": 1757346730,
                                        },
                                        {
                                            "content": "Which tools do you have access to?",
                                            "from_history": False,
                                            "stop_after_tool_call": False,
                                            "role": "user",
                                            "created_at": 1757346730,
                                        },
                                        {
                                            "content": "I don't have access to external tools or the internet. However, I can assist you with a wide range of topics by providing information, answering questions, and offering suggestions based on the knowledge I've been trained on. If there's anything specific you need help with, feel free to ask!",
                                            "from_history": False,
                                            "stop_after_tool_call": False,
                                            "role": "assistant",
                                            "metrics": {"input_tokens": 82, "output_tokens": 56, "total_tokens": 138},
                                            "created_at": 1757346730,
                                        },
                                    ],
                                    "tools": None,
                                    "events": [
                                        {
                                            "created_at": 1757346730,
                                            "event": "RunStarted",
                                            "agent_id": "basic-agent",
                                            "agent_name": "Basic Agent",
                                            "run_id": "fcdf50f0-7c32-4593-b2ef-68a558774340",
                                            "session_id": "80056af0-c7a5-4d69-b6a2-c3eba9f040e0",
                                            "model": "gpt-4o",
                                            "model_provider": "OpenAI",
                                        },
                                        {
                                            "created_at": 1757346733,
                                            "event": "MemoryUpdateStarted",
                                            "agent_id": "basic-agent",
                                            "agent_name": "Basic Agent",
                                            "run_id": "fcdf50f0-7c32-4593-b2ef-68a558774340",
                                            "session_id": "80056af0-c7a5-4d69-b6a2-c3eba9f040e0",
                                        },
                                        {
                                            "created_at": 1757346734,
                                            "event": "MemoryUpdateCompleted",
                                            "agent_id": "basic-agent",
                                            "agent_name": "Basic Agent",
                                            "run_id": "fcdf50f0-7c32-4593-b2ef-68a558774340",
                                            "session_id": "80056af0-c7a5-4d69-b6a2-c3eba9f040e0",
                                        },
                                        {
                                            "created_at": 1757346734,
                                            "event": "RunCompleted",
                                            "agent_id": "basic-agent",
                                            "agent_name": "Basic Agent",
                                            "run_id": "fcdf50f0-7c32-4593-b2ef-68a558774340",
                                            "session_id": "80056af0-c7a5-4d69-b6a2-c3eba9f040e0",
                                            "content": "I don't have access to external tools or the internet. However, I can assist you with a wide range of topics by providing information, answering questions, and offering suggestions based on the knowledge I've been trained on. If there's anything specific you need help with, feel free to ask!",
                                            "content_type": "str",
                                            "metrics": {
                                                "input_tokens": 82,
                                                "output_tokens": 56,
                                                "total_tokens": 138,
                                                "time_to_first_token": 0.047505500027909875,
                                                "duration": 4.840060166025069,
                                            },
                                        },
                                    ],
                                    "created_at": "2025-09-08T15:52:10Z",
                                },
                            }
                        }
                    }
                },
            },
            404: {"description": "Session not found or has no runs", "model": NotFoundResponse},
            422: {"description": "Invalid session type", "model": ValidationErrorResponse},
        },
    )
    async def get_session_runs(
        request: Request,
        session_id: str = Path(description="Session ID to get runs from"),
        session_type: SessionType = Query(
            default=SessionType.AGENT, description="Session type (agent, team, or workflow)", alias="type"
        ),
        user_id: Optional[str] = Query(default=None, description="User ID to query runs from"),
        created_after: Optional[int] = Query(
            default=None,
            description="Filter runs created after this Unix timestamp (epoch time in seconds)",
        ),
        created_before: Optional[int] = Query(
            default=None,
            description="Filter runs created before this Unix timestamp (epoch time in seconds)",
        ),
        db_id: Optional[str] = Query(default=None, description="Database ID to query runs from"),
        table: Optional[str] = Query(default=None, description="Table to query runs from"),
    ) -> List[Union[RunSchema, TeamRunSchema, WorkflowRunSchema]]:
        db = await get_db(dbs, db_id, table)

        if hasattr(request.state, "user_id") and request.state.user_id is not None:
            user_id = request.state.user_id

        if isinstance(db, RemoteDb):
<<<<<<< HEAD
=======
            auth_token = get_auth_token_from_request(request)
            headers = {"Authorization": f"Bearer {auth_token}"} if auth_token else None
>>>>>>> 614a0cf9
            return await db.get_session_runs(
                session_id=session_id,
                session_type=session_type,
                user_id=user_id,
                created_after=created_after,
                created_before=created_before,
                db_id=db_id,
                table=table,
<<<<<<< HEAD
=======
                headers=headers,
>>>>>>> 614a0cf9
            )

        # Use timestamp filters directly (already in epoch format)
        start_timestamp = created_after
        end_timestamp = created_before

        if isinstance(db, AsyncBaseDb):
            db = cast(AsyncBaseDb, db)
            session = await db.get_session(
                session_id=session_id, session_type=session_type, user_id=user_id, deserialize=False
            )
        else:
            session = db.get_session(
                session_id=session_id, session_type=session_type, user_id=user_id, deserialize=False
            )

        if not session:
            raise HTTPException(status_code=404, detail=f"Session with ID {session_id} not found")

        runs = session.get("runs")  # type: ignore
        if not runs:
            return []

        # Filter runs by timestamp if specified
        # TODO: Move this filtering into the DB layer
        filtered_runs = []
        for run in runs:
            if start_timestamp or end_timestamp:
                run_created_at = run.get("created_at")
                if run_created_at:
                    # created_at is stored as epoch int
                    if start_timestamp and run_created_at < start_timestamp:
                        continue
                    if end_timestamp and run_created_at > end_timestamp:
                        continue

            filtered_runs.append(run)

        if not filtered_runs:
            return []

        run_responses: List[Union[RunSchema, TeamRunSchema, WorkflowRunSchema]] = []

        if session_type == SessionType.AGENT:
            return [RunSchema.from_dict(run) for run in filtered_runs]

        elif session_type == SessionType.TEAM:
            for run in filtered_runs:
                if run.get("agent_id") is not None:
                    run_responses.append(RunSchema.from_dict(run))
                elif run.get("team_id") is not None:
                    run_responses.append(TeamRunSchema.from_dict(run))
            return run_responses

        elif session_type == SessionType.WORKFLOW:
            for run in filtered_runs:
                if run.get("workflow_id") is not None:
                    run_responses.append(WorkflowRunSchema.from_dict(run))
                elif run.get("team_id") is not None:
                    run_responses.append(TeamRunSchema.from_dict(run))
                else:
                    run_responses.append(RunSchema.from_dict(run))
            return run_responses
        else:
            raise HTTPException(status_code=400, detail=f"Invalid session type: {session_type}")

    @router.get(
        "/sessions/{session_id}/runs/{run_id}",
        response_model=Union[RunSchema, TeamRunSchema, WorkflowRunSchema],
        status_code=200,
        operation_id="get_session_run",
        summary="Get Run by ID",
        description=(
            "Retrieve a specific run by its ID from a session. Response schema varies based on the "
            "run type (agent run, team run, or workflow run)."
        ),
        responses={
            200: {
                "description": "Run retrieved successfully",
                "content": {
                    "application/json": {
                        "examples": {
                            "agent_run": {
                                "summary": "Example agent run",
                                "value": {
                                    "run_id": "fcdf50f0-7c32-4593-b2ef-68a558774340",
                                    "parent_run_id": "80056af0-c7a5-4d69-b6a2-c3eba9f040e0",
                                    "agent_id": "basic-agent",
                                    "user_id": "user_123",
                                    "run_input": "Which tools do you have access to?",
                                    "content": "I don't have access to external tools.",
                                    "created_at": 1728499200,
                                },
                            }
                        }
                    }
                },
            },
            404: {"description": "Session or run not found", "model": NotFoundResponse},
            422: {"description": "Invalid session type", "model": ValidationErrorResponse},
        },
    )
    async def get_session_run(
        request: Request,
        session_id: str = Path(description="Session ID to get run from"),
        run_id: str = Path(description="Run ID to retrieve"),
        session_type: SessionType = Query(
            default=SessionType.AGENT, description="Session type (agent, team, or workflow)", alias="type"
        ),
        user_id: Optional[str] = Query(default=None, description="User ID to query run from"),
        db_id: Optional[str] = Query(default=None, description="Database ID to query run from"),
        table: Optional[str] = Query(default=None, description="Table to query run from"),
    ) -> Union[RunSchema, TeamRunSchema, WorkflowRunSchema]:
        db = await get_db(dbs, db_id)

        if hasattr(request.state, "user_id") and request.state.user_id is not None:
            user_id = request.state.user_id

        if isinstance(db, RemoteDb):
<<<<<<< HEAD
=======
            auth_token = get_auth_token_from_request(request)
            headers = {"Authorization": f"Bearer {auth_token}"} if auth_token else None
>>>>>>> 614a0cf9
            return await db.get_session_run(
                session_id=session_id,
                run_id=run_id,
                session_type=session_type,
                user_id=user_id,
                db_id=db_id,
                table=table,
<<<<<<< HEAD
=======
                headers=headers,
>>>>>>> 614a0cf9
            )

        if isinstance(db, AsyncBaseDb):
            db = cast(AsyncBaseDb, db)
            session = await db.get_session(
                session_id=session_id, session_type=session_type, user_id=user_id, deserialize=False
            )
        else:
            session = db.get_session(
                session_id=session_id, session_type=session_type, user_id=user_id, deserialize=False
            )

        if not session:
            raise HTTPException(status_code=404, detail=f"Session with ID {session_id} not found")

        runs = session.get("runs")  # type: ignore
        if not runs:
            raise HTTPException(status_code=404, detail=f"Session with ID {session_id} has no runs")

        # Find the specific run
        # TODO: Move this filtering into the DB layer
        target_run = None
        for run in runs:
            if run.get("run_id") == run_id:
                target_run = run
                break

        if not target_run:
            raise HTTPException(status_code=404, detail=f"Run with ID {run_id} not found in session {session_id}")

        # Return the appropriate schema based on run type
        if target_run.get("workflow_id") is not None:
            return WorkflowRunSchema.from_dict(target_run)
        elif target_run.get("team_id") is not None:
            return TeamRunSchema.from_dict(target_run)
        else:
            return RunSchema.from_dict(target_run)

    @router.delete(
        "/sessions/{session_id}",
        status_code=204,
        operation_id="delete_session",
        summary="Delete Session",
        description=(
            "Permanently delete a specific session and all its associated runs. "
            "This action cannot be undone and will remove all conversation history."
        ),
        responses={
            204: {},
            500: {"description": "Failed to delete session", "model": InternalServerErrorResponse},
        },
    )
    async def delete_session(
        request: Request,
        session_id: str = Path(description="Session ID to delete"),
        db_id: Optional[str] = Query(default=None, description="Database ID to use for deletion"),
        table: Optional[str] = Query(default=None, description="Table to use for deletion"),
    ) -> None:
        db = await get_db(dbs, db_id, table)

        if isinstance(db, RemoteDb):
<<<<<<< HEAD
            await db.delete_session(session_id=session_id, db_id=db_id, table=table)
=======
            auth_token = get_auth_token_from_request(request)
            headers = {"Authorization": f"Bearer {auth_token}"} if auth_token else None
            await db.delete_session(session_id=session_id, db_id=db_id, table=table, headers=headers)
>>>>>>> 614a0cf9
            return

        if isinstance(db, AsyncBaseDb):
            db = cast(AsyncBaseDb, db)
            await db.delete_session(session_id=session_id)
        else:
            db.delete_session(session_id=session_id)

    @router.delete(
        "/sessions",
        status_code=204,
        operation_id="delete_sessions",
        summary="Delete Multiple Sessions",
        description=(
            "Delete multiple sessions by their IDs in a single operation. "
            "This action cannot be undone and will permanently remove all specified sessions and their runs."
        ),
        responses={
            204: {"description": "Sessions deleted successfully"},
            400: {
                "description": "Invalid request - session IDs and types length mismatch",
                "model": BadRequestResponse,
            },
            500: {"description": "Failed to delete sessions", "model": InternalServerErrorResponse},
        },
    )
    async def delete_sessions(
        http_request: Request,
        request: DeleteSessionRequest,
        db_id: Optional[str] = Query(default=None, description="Database ID to use for deletion"),
        table: Optional[str] = Query(default=None, description="Table to use for deletion"),
    ) -> None:
        if len(request.session_ids) != len(request.session_types):
            raise HTTPException(status_code=400, detail="Session IDs and session types must have the same length")

        db = await get_db(dbs, db_id, table)

        if isinstance(db, RemoteDb):
<<<<<<< HEAD
            await db.delete_sessions(
                session_ids=request.session_ids, session_types=request.session_types, db_id=db_id, table=table
=======
            auth_token = get_auth_token_from_request(http_request)
            headers = {"Authorization": f"Bearer {auth_token}"} if auth_token else None
            await db.delete_sessions(
                session_ids=request.session_ids,
                session_types=request.session_types,
                db_id=db_id,
                table=table,
                headers=headers,
>>>>>>> 614a0cf9
            )
            return

        if isinstance(db, AsyncBaseDb):
            db = cast(AsyncBaseDb, db)
            await db.delete_sessions(session_ids=request.session_ids)
        else:
            db.delete_sessions(session_ids=request.session_ids)

    @router.post(
        "/sessions/{session_id}/rename",
        response_model=Union[AgentSessionDetailSchema, TeamSessionDetailSchema, WorkflowSessionDetailSchema],
        status_code=200,
        operation_id="rename_session",
        summary="Rename Session",
        description=(
            "Update the name of an existing session. Useful for organizing and categorizing "
            "sessions with meaningful names for better identification and management."
        ),
        responses={
            200: {
                "description": "Session renamed successfully",
                "content": {
                    "application/json": {
                        "examples": {
                            "agent_session_example": {
                                "summary": "Example agent session response",
                                "value": {
                                    "user_id": "123",
                                    "agent_session_id": "6f6cfbfd-9643-479a-ae47-b8f32eb4d710",
                                    "session_id": "6f6cfbfd-9643-479a-ae47-b8f32eb4d710",
                                    "session_name": "What tools do you have?",
                                    "session_summary": {
                                        "summary": "The user and assistant engaged in a conversation about the tools the agent has available.",
                                        "updated_at": "2025-09-05T18:02:12.269392",
                                    },
                                    "session_state": {},
                                    "agent_id": "basic-agent",
                                    "total_tokens": 160,
                                    "agent_data": {
                                        "name": "Basic Agent",
                                        "agent_id": "basic-agent",
                                        "model": {"provider": "OpenAI", "name": "OpenAIChat", "id": "gpt-4o"},
                                    },
                                    "metrics": {
                                        "input_tokens": 134,
                                        "output_tokens": 26,
                                        "total_tokens": 160,
                                        "audio_input_tokens": 0,
                                        "audio_output_tokens": 0,
                                        "audio_total_tokens": 0,
                                        "cache_read_tokens": 0,
                                        "cache_write_tokens": 0,
                                        "reasoning_tokens": 0,
                                        "timer": None,
                                        "time_to_first_token": None,
                                        "duration": None,
                                        "provider_metrics": None,
                                        "additional_metrics": None,
                                    },
                                    "chat_history": [
                                        {
                                            "content": "<additional_information>\n- Use markdown to format your answers.\n- The current time is 2025-09-05 18:02:09.171627.\n</additional_information>\n\nYou have access to memories from previous interactions with the user that you can use:\n\n<memories_from_previous_interactions>\n- User really likes Digimon and Japan.\n- User really likes Japan.\n- User likes coffee.\n</memories_from_previous_interactions>\n\nNote: this information is from previous interactions and may be updated in this conversation. You should always prefer information from this conversation over the past memories.",
                                            "from_history": False,
                                            "stop_after_tool_call": False,
                                            "role": "system",
                                            "created_at": 1757088129,
                                        },
                                        {
                                            "content": "What tools do you have?",
                                            "from_history": False,
                                            "stop_after_tool_call": False,
                                            "role": "user",
                                            "created_at": 1757088129,
                                        },
                                        {
                                            "content": "I don't have access to external tools or the internet. However, I can assist you with a wide range of topics by providing information, answering questions, and offering suggestions based on the knowledge I've been trained on. If there's anything specific you need help with, feel free to ask!",
                                            "from_history": False,
                                            "stop_after_tool_call": False,
                                            "role": "assistant",
                                            "metrics": {"input_tokens": 134, "output_tokens": 26, "total_tokens": 160},
                                            "created_at": 1757088129,
                                        },
                                    ],
                                    "created_at": "2025-09-05T16:02:09Z",
                                    "updated_at": "2025-09-05T16:02:09Z",
                                },
                            }
                        }
                    }
                },
            },
            400: {"description": "Invalid session name", "model": BadRequestResponse},
            404: {"description": "Session not found", "model": NotFoundResponse},
            422: {"description": "Invalid session type or validation error", "model": ValidationErrorResponse},
        },
    )
    async def rename_session(
        request: Request,
        session_id: str = Path(description="Session ID to rename"),
        session_type: SessionType = Query(
            default=SessionType.AGENT, description="Session type (agent, team, or workflow)", alias="type"
        ),
        session_name: str = Body(embed=True, description="New name for the session"),
        db_id: Optional[str] = Query(default=None, description="Database ID to use for rename operation"),
        table: Optional[str] = Query(default=None, description="Table to use for rename operation"),
    ) -> Union[AgentSessionDetailSchema, TeamSessionDetailSchema, WorkflowSessionDetailSchema]:
        db = await get_db(dbs, db_id, table)

        if isinstance(db, RemoteDb):
<<<<<<< HEAD
            return await db.rename_session(
                session_id=session_id, session_name=session_name, session_type=session_type, db_id=db_id, table=table
=======
            auth_token = get_auth_token_from_request(request)
            headers = {"Authorization": f"Bearer {auth_token}"} if auth_token else None
            return await db.rename_session(
                session_id=session_id,
                session_name=session_name,
                session_type=session_type,
                db_id=db_id,
                table=table,
                headers=headers,
>>>>>>> 614a0cf9
            )

        if isinstance(db, AsyncBaseDb):
            db = cast(AsyncBaseDb, db)
            session = await db.rename_session(
                session_id=session_id, session_type=session_type, session_name=session_name
            )
        else:
            session = db.rename_session(session_id=session_id, session_type=session_type, session_name=session_name)
        if not session:
            raise HTTPException(status_code=404, detail=f"Session with id '{session_id}' not found")

        if session_type == SessionType.AGENT:
            return AgentSessionDetailSchema.from_session(session)  # type: ignore
        elif session_type == SessionType.TEAM:
            return TeamSessionDetailSchema.from_session(session)  # type: ignore
        else:
            return WorkflowSessionDetailSchema.from_session(session)  # type: ignore

    @router.patch(
        "/sessions/{session_id}",
        response_model=Union[AgentSessionDetailSchema, TeamSessionDetailSchema, WorkflowSessionDetailSchema],
        status_code=200,
        operation_id="update_session",
        summary="Update Session",
        description=(
            "Update session properties such as session_name, session_state, metadata, or summary. "
            "Use this endpoint to modify the session name, update state, add metadata, or update the session summary."
        ),
        responses={
            200: {
                "description": "Session updated successfully",
                "content": {
                    "application/json": {
                        "examples": {
                            "update_summary": {
                                "summary": "Update session summary",
                                "value": {
                                    "summary": {
                                        "summary": "The user discussed project planning with the agent.",
                                        "updated_at": "2025-10-21T14:30:00Z",
                                    }
                                },
                            },
                            "update_metadata": {
                                "summary": "Update session metadata",
                                "value": {
                                    "metadata": {
                                        "tags": ["planning", "project"],
                                        "priority": "high",
                                    }
                                },
                            },
                            "update_session_name": {
                                "summary": "Update session name",
                                "value": {"session_name": "Updated Session Name"},
                            },
                            "update_session_state": {
                                "summary": "Update session state",
                                "value": {
                                    "session_state": {
                                        "step": "completed",
                                        "context": "Project planning finished",
                                        "progress": 100,
                                    }
                                },
                            },
                        }
                    }
                },
            },
            404: {"description": "Session not found", "model": NotFoundResponse},
            422: {"description": "Invalid request", "model": ValidationErrorResponse},
            500: {"description": "Failed to update session", "model": InternalServerErrorResponse},
        },
    )
    async def update_session(
        request: Request,
        session_id: str = Path(description="Session ID to update"),
        session_type: SessionType = Query(
            default=SessionType.AGENT, description="Session type (agent, team, or workflow)", alias="type"
        ),
        update_data: UpdateSessionRequest = Body(description="Session update data"),
        user_id: Optional[str] = Query(default=None, description="User ID"),
        db_id: Optional[str] = Query(default=None, description="Database ID to use for update operation"),
        table: Optional[str] = Query(default=None, description="Table to use for update operation"),
    ) -> Union[AgentSessionDetailSchema, TeamSessionDetailSchema, WorkflowSessionDetailSchema]:
        db = await get_db(dbs, db_id)

        if hasattr(request.state, "user_id") and request.state.user_id is not None:
            user_id = request.state.user_id

        if isinstance(db, RemoteDb):
<<<<<<< HEAD
=======
            auth_token = get_auth_token_from_request(request)
            headers = {"Authorization": f"Bearer {auth_token}"} if auth_token else None
>>>>>>> 614a0cf9
            return await db.update_session(
                session_id=session_id,
                session_type=session_type,
                session_name=update_data.session_name,
                session_state=update_data.session_state,
                metadata=update_data.metadata,
                summary=update_data.summary,
                user_id=user_id,
                db_id=db_id,
                table=table,
<<<<<<< HEAD
=======
                headers=headers,
>>>>>>> 614a0cf9
            )

        # Get the existing session
        if isinstance(db, AsyncBaseDb):
            db = cast(AsyncBaseDb, db)
            existing_session = await db.get_session(
                session_id=session_id, session_type=session_type, user_id=user_id, deserialize=True
            )
        else:
            existing_session = db.get_session(
                session_id=session_id, session_type=session_type, user_id=user_id, deserialize=True
            )

        if not existing_session:
            raise HTTPException(status_code=404, detail=f"Session with id '{session_id}' not found")

        # Update session properties
        # Handle session_name - stored in session_data
        if update_data.session_name is not None:
            if existing_session.session_data is None:  # type: ignore
                existing_session.session_data = {}  # type: ignore
            existing_session.session_data["session_name"] = update_data.session_name  # type: ignore

        # Handle session_state - stored in session_data
        if update_data.session_state is not None:
            if existing_session.session_data is None:  # type: ignore
                existing_session.session_data = {}  # type: ignore
            existing_session.session_data["session_state"] = update_data.session_state  # type: ignore

        if update_data.metadata is not None:
            existing_session.metadata = update_data.metadata  # type: ignore

        if update_data.summary is not None:
            from agno.session.summary import SessionSummary

            existing_session.summary = SessionSummary.from_dict(update_data.summary)  # type: ignore

        # Upsert the updated session
        if isinstance(db, AsyncBaseDb):
            db = cast(AsyncBaseDb, db)
            updated_session = await db.upsert_session(existing_session, deserialize=True)  # type: ignore
        else:
            updated_session = db.upsert_session(existing_session, deserialize=True)  # type: ignore

        if not updated_session:
            raise HTTPException(status_code=500, detail="Failed to update session")

        # Return appropriate schema based on session type
        if session_type == SessionType.AGENT:
            return AgentSessionDetailSchema.from_session(updated_session)  # type: ignore
        elif session_type == SessionType.TEAM:
            return TeamSessionDetailSchema.from_session(updated_session)  # type: ignore
        else:
            return WorkflowSessionDetailSchema.from_session(updated_session)  # type: ignore

    return router<|MERGE_RESOLUTION|>--- conflicted
+++ resolved
@@ -123,11 +123,8 @@
             user_id = request.state.user_id
 
         if isinstance(db, RemoteDb):
-<<<<<<< HEAD
-=======
             auth_token = get_auth_token_from_request(request)
             headers = {"Authorization": f"Bearer {auth_token}"} if auth_token else None
->>>>>>> 614a0cf9
             return await db.get_sessions(
                 session_type=session_type,
                 component_id=component_id,
@@ -136,16 +133,10 @@
                 limit=limit,
                 page=page,
                 sort_by=sort_by,
-<<<<<<< HEAD
-                sort_order=sort_order.value,
-                db_id=db_id,
-                table=table,
-=======
                 sort_order=sort_order.value if sort_order else None,
                 db_id=db_id,
                 table=table,
                 headers=headers,
->>>>>>> 614a0cf9
             )
 
         if isinstance(db, AsyncBaseDb):
@@ -244,11 +235,8 @@
             user_id = request.state.user_id
 
         if isinstance(db, RemoteDb):
-<<<<<<< HEAD
-=======
             auth_token = get_auth_token_from_request(request)
             headers = {"Authorization": f"Bearer {auth_token}"} if auth_token else None
->>>>>>> 614a0cf9
             return await db.create_session(
                 session_type=session_type,
                 session_id=create_session_request.session_id,
@@ -260,10 +248,7 @@
                 team_id=create_session_request.team_id,
                 workflow_id=create_session_request.workflow_id,
                 db_id=db_id,
-<<<<<<< HEAD
-=======
                 headers=headers,
->>>>>>> 614a0cf9
             )
 
         # Generate session_id if not provided
@@ -439,10 +424,6 @@
             user_id = request.state.user_id
 
         if isinstance(db, RemoteDb):
-<<<<<<< HEAD
-            return await db.get_session(
-                session_id=session_id, session_type=session_type, user_id=user_id, db_id=db_id, table=table
-=======
             auth_token = get_auth_token_from_request(request)
             headers = {"Authorization": f"Bearer {auth_token}"} if auth_token else None
             return await db.get_session(
@@ -452,7 +433,6 @@
                 db_id=db_id,
                 table=table,
                 headers=headers,
->>>>>>> 614a0cf9
             )
 
         if isinstance(db, AsyncBaseDb):
@@ -613,11 +593,8 @@
             user_id = request.state.user_id
 
         if isinstance(db, RemoteDb):
-<<<<<<< HEAD
-=======
             auth_token = get_auth_token_from_request(request)
             headers = {"Authorization": f"Bearer {auth_token}"} if auth_token else None
->>>>>>> 614a0cf9
             return await db.get_session_runs(
                 session_id=session_id,
                 session_type=session_type,
@@ -626,10 +603,7 @@
                 created_before=created_before,
                 db_id=db_id,
                 table=table,
-<<<<<<< HEAD
-=======
                 headers=headers,
->>>>>>> 614a0cf9
             )
 
         # Use timestamp filters directly (already in epoch format)
@@ -749,11 +723,8 @@
             user_id = request.state.user_id
 
         if isinstance(db, RemoteDb):
-<<<<<<< HEAD
-=======
             auth_token = get_auth_token_from_request(request)
             headers = {"Authorization": f"Bearer {auth_token}"} if auth_token else None
->>>>>>> 614a0cf9
             return await db.get_session_run(
                 session_id=session_id,
                 run_id=run_id,
@@ -761,10 +732,7 @@
                 user_id=user_id,
                 db_id=db_id,
                 table=table,
-<<<<<<< HEAD
-=======
                 headers=headers,
->>>>>>> 614a0cf9
             )
 
         if isinstance(db, AsyncBaseDb):
@@ -826,13 +794,9 @@
         db = await get_db(dbs, db_id, table)
 
         if isinstance(db, RemoteDb):
-<<<<<<< HEAD
-            await db.delete_session(session_id=session_id, db_id=db_id, table=table)
-=======
             auth_token = get_auth_token_from_request(request)
             headers = {"Authorization": f"Bearer {auth_token}"} if auth_token else None
             await db.delete_session(session_id=session_id, db_id=db_id, table=table, headers=headers)
->>>>>>> 614a0cf9
             return
 
         if isinstance(db, AsyncBaseDb):
@@ -871,10 +835,6 @@
         db = await get_db(dbs, db_id, table)
 
         if isinstance(db, RemoteDb):
-<<<<<<< HEAD
-            await db.delete_sessions(
-                session_ids=request.session_ids, session_types=request.session_types, db_id=db_id, table=table
-=======
             auth_token = get_auth_token_from_request(http_request)
             headers = {"Authorization": f"Bearer {auth_token}"} if auth_token else None
             await db.delete_sessions(
@@ -883,7 +843,6 @@
                 db_id=db_id,
                 table=table,
                 headers=headers,
->>>>>>> 614a0cf9
             )
             return
 
@@ -994,10 +953,6 @@
         db = await get_db(dbs, db_id, table)
 
         if isinstance(db, RemoteDb):
-<<<<<<< HEAD
-            return await db.rename_session(
-                session_id=session_id, session_name=session_name, session_type=session_type, db_id=db_id, table=table
-=======
             auth_token = get_auth_token_from_request(request)
             headers = {"Authorization": f"Bearer {auth_token}"} if auth_token else None
             return await db.rename_session(
@@ -1007,7 +962,6 @@
                 db_id=db_id,
                 table=table,
                 headers=headers,
->>>>>>> 614a0cf9
             )
 
         if isinstance(db, AsyncBaseDb):
@@ -1101,11 +1055,8 @@
             user_id = request.state.user_id
 
         if isinstance(db, RemoteDb):
-<<<<<<< HEAD
-=======
             auth_token = get_auth_token_from_request(request)
             headers = {"Authorization": f"Bearer {auth_token}"} if auth_token else None
->>>>>>> 614a0cf9
             return await db.update_session(
                 session_id=session_id,
                 session_type=session_type,
@@ -1116,10 +1067,7 @@
                 user_id=user_id,
                 db_id=db_id,
                 table=table,
-<<<<<<< HEAD
-=======
                 headers=headers,
->>>>>>> 614a0cf9
             )
 
         # Get the existing session
