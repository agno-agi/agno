from typing import TYPE_CHECKING, Any, AsyncGenerator, List, Optional, Union
from uuid import uuid4

from fastapi import (
    APIRouter,
    BackgroundTasks,
    Depends,
    File,
    Form,
    HTTPException,
    Request,
    UploadFile,
)
from fastapi.responses import JSONResponse, StreamingResponse

from agno.exceptions import InputCheckError, OutputCheckError
from agno.media import Audio, Image, Video
from agno.media import File as FileMedia
from agno.os.auth import get_authentication_dependency, require_resource_access
from agno.os.routers.teams.schema import TeamResponse
from agno.os.schema import (
    BadRequestResponse,
    InternalServerErrorResponse,
    NotFoundResponse,
    UnauthenticatedResponse,
    ValidationErrorResponse,
)
from agno.os.settings import AgnoAPISettings
from agno.os.utils import (
    format_sse_event,
    get_request_kwargs,
    get_team_by_id,
    process_audio,
    process_document,
    process_image,
    process_video,
)
from agno.run.team import RunErrorEvent as TeamRunErrorEvent
from agno.team.remote import RemoteTeam
from agno.team.team import Team
from agno.utils.log import log_warning, logger

if TYPE_CHECKING:
    from agno.os.app import AgentOS


async def team_response_streamer(
    team: Union[Team, RemoteTeam],
    message: str,
    session_id: Optional[str] = None,
    user_id: Optional[str] = None,
    images: Optional[List[Image]] = None,
    audio: Optional[List[Audio]] = None,
    videos: Optional[List[Video]] = None,
    files: Optional[List[FileMedia]] = None,
    background_tasks: Optional[BackgroundTasks] = None,
    **kwargs: Any,
) -> AsyncGenerator:
    """Run the given team asynchronously and yield its response"""
    try:
        # Pass background_tasks if provided
        if background_tasks is not None:
            kwargs["background_tasks"] = background_tasks

        if "stream_events" in kwargs:
            stream_events = kwargs.pop("stream_events")
        else:
            stream_events = True

        run_response = team.arun(
            input=message,
            session_id=session_id,
            user_id=user_id,
            images=images,
            audio=audio,
            videos=videos,
            files=files,
            stream=True,
            stream_events=stream_events,
            **kwargs,
        )
        async for run_response_chunk in run_response:
            yield format_sse_event(run_response_chunk)  # type: ignore
    except (InputCheckError, OutputCheckError) as e:
        error_response = TeamRunErrorEvent(
            content=str(e),
            error_type=e.type,
            error_id=e.error_id,
            additional_data=e.additional_data,
        )
        yield format_sse_event(error_response)

    except Exception as e:
        import traceback

        traceback.print_exc()
        error_response = TeamRunErrorEvent(
            content=str(e),
            error_type=e.type if hasattr(e, "type") else None,
            error_id=e.error_id if hasattr(e, "error_id") else None,
        )
        yield format_sse_event(error_response)
        return


def get_team_router(
    os: "AgentOS",
    settings: AgnoAPISettings = AgnoAPISettings(),
) -> APIRouter:
    """Create the team router with comprehensive OpenAPI documentation."""
    router = APIRouter(
        dependencies=[Depends(get_authentication_dependency(settings))],
        responses={
            400: {"description": "Bad Request", "model": BadRequestResponse},
            401: {"description": "Unauthorized", "model": UnauthenticatedResponse},
            404: {"description": "Not Found", "model": NotFoundResponse},
            422: {"description": "Validation Error", "model": ValidationErrorResponse},
            500: {"description": "Internal Server Error", "model": InternalServerErrorResponse},
        },
    )

    @router.post(
        "/teams/{team_id}/runs",
        tags=["Teams"],
        operation_id="create_team_run",
        response_model_exclude_none=True,
        summary="Create Team Run",
        description=(
            "Execute a team collaboration with multiple agents working together on a task.\n\n"
            "**Features:**\n"
            "- Text message input with optional session management\n"
            "- Multi-media support: images (PNG, JPEG, WebP), audio (WAV, MP3), video (MP4, WebM, etc.)\n"
            "- Document processing: PDF, CSV, DOCX, TXT, JSON\n"
            "- Real-time streaming responses with Server-Sent Events (SSE)\n"
            "- User and session context preservation\n\n"
            "**Streaming Response:**\n"
            "When `stream=true`, returns SSE events with `event` and `data` fields."
        ),
        responses={
            200: {
                "description": "Team run executed successfully",
                "content": {
                    "text/event-stream": {
                        "example": 'event: RunStarted\ndata: {"content": "Hello!", "run_id": "123..."}\n\n'
                    },
                },
            },
            400: {"description": "Invalid request or unsupported file type", "model": BadRequestResponse},
            404: {"description": "Team not found", "model": NotFoundResponse},
        },
        dependencies=[Depends(require_resource_access("teams", "run", "team_id"))],
    )
    async def create_team_run(
        team_id: str,
        request: Request,
        background_tasks: BackgroundTasks,
        message: str = Form(...),
        stream: bool = Form(True),
        monitor: bool = Form(True),
        session_id: Optional[str] = Form(None),
        user_id: Optional[str] = Form(None),
        files: Optional[List[UploadFile]] = File(None),
    ):
        kwargs = await get_request_kwargs(request, create_team_run)

        if hasattr(request.state, "user_id"):
            if user_id:
                log_warning("User ID parameter passed in both request state and kwargs, using request state")
            user_id = request.state.user_id
        if hasattr(request.state, "session_id"):
            if session_id:
                log_warning("Session ID parameter passed in both request state and kwargs, using request state")
            session_id = request.state.session_id
        if hasattr(request.state, "session_state"):
            session_state = request.state.session_state
            if "session_state" in kwargs:
                log_warning("Session state parameter passed in both request state and kwargs, using request state")
            kwargs["session_state"] = session_state
        if hasattr(request.state, "dependencies"):
            dependencies = request.state.dependencies
            if "dependencies" in kwargs:
                log_warning("Dependencies parameter passed in both request state and kwargs, using request state")
            kwargs["dependencies"] = dependencies
        if hasattr(request.state, "metadata"):
            metadata = request.state.metadata
            if "metadata" in kwargs:
                log_warning("Metadata parameter passed in both request state and kwargs, using request state")
            kwargs["metadata"] = metadata

        logger.debug(f"Creating team run: {message=} {session_id=} {monitor=} {user_id=} {team_id=} {files=} {kwargs=}")

        team = get_team_by_id(team_id, os.teams)
        if team is None:
            raise HTTPException(status_code=404, detail="Team not found")

        if session_id is not None and session_id != "":
            logger.debug(f"Continuing session: {session_id}")
        else:
            logger.debug("Creating new session")
            session_id = str(uuid4())

        base64_images: List[Image] = []
        base64_audios: List[Audio] = []
        base64_videos: List[Video] = []
        document_files: List[FileMedia] = []

        if files:
            for file in files:
                if file.content_type in ["image/png", "image/jpeg", "image/jpg", "image/webp"]:
                    try:
                        base64_image = process_image(file)
                        base64_images.append(base64_image)
                    except Exception as e:
                        logger.error(f"Error processing image {file.filename}: {e}")
                        continue
                elif file.content_type in ["audio/wav", "audio/mp3", "audio/mpeg"]:
                    try:
                        base64_audio = process_audio(file)
                        base64_audios.append(base64_audio)
                    except Exception as e:
                        logger.error(f"Error processing audio {file.filename}: {e}")
                        continue
                elif file.content_type in [
                    "video/x-flv",
                    "video/quicktime",
                    "video/mpeg",
                    "video/mpegs",
                    "video/mpgs",
                    "video/mpg",
                    "video/mpg",
                    "video/mp4",
                    "video/webm",
                    "video/wmv",
                    "video/3gpp",
                ]:
                    try:
                        base64_video = process_video(file)
                        base64_videos.append(base64_video)
                    except Exception as e:
                        logger.error(f"Error processing video {file.filename}: {e}")
                        continue
                elif file.content_type in [
                    "application/pdf",
                    "text/csv",
                    "application/vnd.openxmlformats-officedocument.wordprocessingml.document",
                    "text/plain",
                    "application/json",
                ]:
                    document_file = process_document(file)
                    if document_file is not None:
                        document_files.append(document_file)
                else:
                    raise HTTPException(status_code=400, detail="Unsupported file type")

        if stream:
            return StreamingResponse(
                team_response_streamer(
                    team,
                    message,
                    session_id=session_id,
                    user_id=user_id,
                    images=base64_images if base64_images else None,
                    audio=base64_audios if base64_audios else None,
                    videos=base64_videos if base64_videos else None,
                    files=document_files if document_files else None,
                    background_tasks=background_tasks,
                    **kwargs,
                ),
                media_type="text/event-stream",
            )
        else:
            try:
                run_response = await team.arun(
                    input=message,
                    session_id=session_id,
                    user_id=user_id,
                    images=base64_images if base64_images else None,
                    audio=base64_audios if base64_audios else None,
                    videos=base64_videos if base64_videos else None,
                    files=document_files if document_files else None,
                    stream=False,
                    background_tasks=background_tasks,
                    **kwargs,
                )
                return run_response.to_dict()

            except InputCheckError as e:
                raise HTTPException(status_code=400, detail=str(e))

    @router.post(
        "/teams/{team_id}/runs/{run_id}/cancel",
        tags=["Teams"],
        operation_id="cancel_team_run",
        response_model_exclude_none=True,
        summary="Cancel Team Run",
        description=(
            "Cancel a currently executing team run. This will attempt to stop the team's execution gracefully.\n\n"
            "**Note:** Cancellation may not be immediate for all operations."
        ),
        responses={
            200: {},
            404: {"description": "Team not found", "model": NotFoundResponse},
            500: {"description": "Failed to cancel team run", "model": InternalServerErrorResponse},
        },
        dependencies=[Depends(require_resource_access("teams", "run", "team_id"))],
    )
    async def cancel_team_run(
        team_id: str,
        run_id: str,
    ):
        team = get_team_by_id(team_id, os.teams)
        if team is None:
            raise HTTPException(status_code=404, detail="Team not found")

        if not team.cancel_run(run_id=run_id):
            raise HTTPException(status_code=500, detail="Failed to cancel run")

        return JSONResponse(content={}, status_code=200)

    @router.get(
        "/teams",
        response_model=List[TeamResponse],
        response_model_exclude_none=True,
        tags=["Teams"],
        operation_id="get_teams",
        summary="List All Teams",
        description=(
            "Retrieve a comprehensive list of all teams configured in this OS instance.\n\n"
            "**Returns team information including:**\n"
            "- Team metadata (ID, name, description, execution mode)\n"
            "- Model configuration for team coordination\n"
            "- Team member roster with roles and capabilities\n"
            "- Knowledge sharing and memory configurations"
        ),
        responses={
            200: {
                "description": "List of teams retrieved successfully",
                "content": {
                    "application/json": {
                        "example": [
                            {
                                "team_id": "basic-team",
                                "name": "Basic Team",
                                "mode": "coordinate",
                                "model": {"name": "OpenAIChat", "model": "gpt-4o", "provider": "OpenAI"},
                                "tools": [
                                    {
                                        "name": "transfer_task_to_member",
                                        "description": "Use this function to transfer a task to the selected team member.\nYou must provide a clear and concise description of the task the member should achieve AND the expected output.",
                                        "parameters": {
                                            "type": "object",
                                            "properties": {
                                                "member_id": {
                                                    "type": "string",
                                                    "description": "(str) The ID of the member to transfer the task to. Use only the ID of the member, not the ID of the team followed by the ID of the member.",
                                                },
                                                "task_description": {
                                                    "type": "string",
                                                    "description": "(str) A clear and concise description of the task the member should achieve.",
                                                },
                                                "expected_output": {
                                                    "type": "string",
                                                    "description": "(str) The expected output from the member (optional).",
                                                },
                                            },
                                            "additionalProperties": False,
                                            "required": ["member_id", "task_description"],
                                        },
                                    }
                                ],
                                "members": [
                                    {
                                        "agent_id": "basic-agent",
                                        "name": "Basic Agent",
                                        "model": {"name": "OpenAIChat", "model": "gpt-4o", "provider": "OpenAI gpt-4o"},
                                        "memory": {
                                            "app_name": "Memory",
                                            "app_url": None,
                                            "model": {"name": "OpenAIChat", "model": "gpt-4o", "provider": "OpenAI"},
                                        },
                                        "session_table": "agno_sessions",
                                        "memory_table": "agno_memories",
                                    }
                                ],
                                "enable_agentic_context": False,
                                "memory": {
                                    "app_name": "agno_memories",
                                    "app_url": "/memory/1",
                                    "model": {"name": "OpenAIChat", "model": "gpt-4o", "provider": "OpenAI"},
                                },
                                "async_mode": False,
                                "session_table": "agno_sessions",
                                "memory_table": "agno_memories",
                            }
                        ]
                    }
                },
            }
        },
    )
    async def get_teams(request: Request) -> List[TeamResponse]:
        """Return the list of all Teams present in the contextual OS"""
        if os.teams is None:
            return []

        # Filter teams based on user's scopes (only if authorization is enabled)
        if getattr(request.state, "authorization_enabled", False):
            from agno.os.auth import filter_resources_by_access, get_accessible_resources

            # Check if user has any team scopes at all
            accessible_ids = get_accessible_resources(request, "teams")
            if not accessible_ids:
                raise HTTPException(status_code=403, detail="Insufficient permissions")

            accessible_teams = filter_resources_by_access(request, os.teams, "teams")
        else:
            accessible_teams = os.teams

        teams = []
<<<<<<< HEAD
        for team in os.teams:
            if isinstance(team, RemoteTeam):
                teams.append(await team.get_team_config())
            else:
                team_response = await TeamResponse.from_team(team=team)
                teams.append(team_response)
=======
        for team in accessible_teams:
            team_response = await TeamResponse.from_team(team=team)
            teams.append(team_response)
>>>>>>> 2b86f3f6

        return teams

    @router.get(
        "/teams/{team_id}",
        response_model=TeamResponse,
        response_model_exclude_none=True,
        tags=["Teams"],
        operation_id="get_team",
        summary="Get Team Details",
        description=("Retrieve detailed configuration and member information for a specific team."),
        responses={
            200: {
                "description": "Team details retrieved successfully",
                "content": {
                    "application/json": {
                        "example": {
                            "team_id": "basic-team",
                            "name": "Basic Team",
                            "description": None,
                            "mode": "coordinate",
                            "model": {"name": "OpenAIChat", "model": "gpt-4o", "provider": "OpenAI"},
                            "tools": [
                                {
                                    "name": "transfer_task_to_member",
                                    "description": "Use this function to transfer a task to the selected team member.\nYou must provide a clear and concise description of the task the member should achieve AND the expected output.",
                                    "parameters": {
                                        "type": "object",
                                        "properties": {
                                            "member_id": {
                                                "type": "string",
                                                "description": "(str) The ID of the member to transfer the task to. Use only the ID of the member, not the ID of the team followed by the ID of the member.",
                                            },
                                            "task_description": {
                                                "type": "string",
                                                "description": "(str) A clear and concise description of the task the member should achieve.",
                                            },
                                            "expected_output": {
                                                "type": "string",
                                                "description": "(str) The expected output from the member (optional).",
                                            },
                                        },
                                        "additionalProperties": False,
                                        "required": ["member_id", "task_description"],
                                    },
                                }
                            ],
                            "instructions": None,
                            "members": [
                                {
                                    "agent_id": "basic-agent",
                                    "name": "Basic Agent",
                                    "description": None,
                                    "instructions": None,
                                    "model": {"name": "OpenAIChat", "model": "gpt-4o", "provider": "OpenAI gpt-4o"},
                                    "tools": None,
                                    "memory": {
                                        "app_name": "Memory",
                                        "app_url": None,
                                        "model": {"name": "OpenAIChat", "model": "gpt-4o", "provider": "OpenAI"},
                                    },
                                    "knowledge": None,
                                    "session_table": "agno_sessions",
                                    "memory_table": "agno_memories",
                                    "knowledge_table": None,
                                }
                            ],
                            "expected_output": None,
                            "dependencies": None,
                            "enable_agentic_context": False,
                            "memory": {
                                "app_name": "Memory",
                                "app_url": None,
                                "model": {"name": "OpenAIChat", "model": "gpt-4o", "provider": "OpenAI"},
                            },
                            "knowledge": None,
                            "async_mode": False,
                            "session_table": "agno_sessions",
                            "memory_table": "agno_memories",
                            "knowledge_table": None,
                        }
                    }
                },
            },
            404: {"description": "Team not found", "model": NotFoundResponse},
        },
        dependencies=[Depends(require_resource_access("teams", "read", "team_id"))],
    )
    async def get_team(team_id: str, request: Request) -> TeamResponse:
        team = get_team_by_id(team_id, os.teams)
        if team is None:
            raise HTTPException(status_code=404, detail="Team not found")

        if isinstance(team, RemoteTeam):
            return await team.get_team_config()
        else:
            return await TeamResponse.from_team(team=team)

    return router<|MERGE_RESOLUTION|>--- conflicted
+++ resolved
@@ -417,18 +417,12 @@
             accessible_teams = os.teams
 
         teams = []
-<<<<<<< HEAD
-        for team in os.teams:
+        for team in accessible_teams:
             if isinstance(team, RemoteTeam):
                 teams.append(await team.get_team_config())
             else:
                 team_response = await TeamResponse.from_team(team=team)
                 teams.append(team_response)
-=======
-        for team in accessible_teams:
-            team_response = await TeamResponse.from_team(team=team)
-            teams.append(team_response)
->>>>>>> 2b86f3f6
 
         return teams
 
