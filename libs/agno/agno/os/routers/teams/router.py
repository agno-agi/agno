--- conflicted
+++ resolved
@@ -68,13 +68,10 @@
         else:
             stream_events = True
 
-<<<<<<< HEAD
-=======
         # Pass auth_token for remote teams
         if auth_token and isinstance(team, RemoteTeam):
             kwargs["auth_token"] = auth_token
 
->>>>>>> 614a0cf9
         run_response = team.arun(
             input=message,
             session_id=session_id,
@@ -433,11 +430,7 @@
             accessible_teams = os.teams
 
         teams = []
-<<<<<<< HEAD
-        for team in os.teams:
-=======
         for team in accessible_teams:
->>>>>>> 614a0cf9
             if isinstance(team, RemoteTeam):
                 teams.append(await team.get_team_config())
             else:
