--- conflicted
+++ resolved
@@ -137,11 +137,8 @@
         db = await get_db(dbs, db_id)
 
         if isinstance(db, RemoteDb):
-<<<<<<< HEAD
-=======
             auth_token = get_auth_token_from_request(request)
             headers = {"Authorization": f"Bearer {auth_token}"} if auth_token else None
->>>>>>> 614a0cf9
             return await db.get_traces(
                 run_id=run_id,
                 session_id=session_id,
@@ -155,10 +152,7 @@
                 limit=limit,
                 page=page,
                 db_id=db_id,
-<<<<<<< HEAD
-=======
                 headers=headers,
->>>>>>> 614a0cf9
             )
 
         try:
@@ -341,20 +335,14 @@
         db = await get_db(dbs, db_id)
 
         if isinstance(db, RemoteDb):
-<<<<<<< HEAD
-=======
             auth_token = get_auth_token_from_request(request)
             headers = {"Authorization": f"Bearer {auth_token}"} if auth_token else None
->>>>>>> 614a0cf9
             return await db.get_trace(
                 trace_id=trace_id,
                 span_id=span_id,
                 run_id=run_id,
                 db_id=db_id,
-<<<<<<< HEAD
-=======
                 headers=headers,
->>>>>>> 614a0cf9
             )
 
         try:
@@ -477,11 +465,8 @@
         db = await get_db(dbs, db_id)
 
         if isinstance(db, RemoteDb):
-<<<<<<< HEAD
-=======
             auth_token = get_auth_token_from_request(request)
             headers = {"Authorization": f"Bearer {auth_token}"} if auth_token else None
->>>>>>> 614a0cf9
             return await db.get_trace_session_stats(
                 user_id=user_id,
                 agent_id=agent_id,
@@ -492,10 +477,7 @@
                 limit=limit,
                 page=page,
                 db_id=db_id,
-<<<<<<< HEAD
-=======
                 headers=headers,
->>>>>>> 614a0cf9
             )
 
         try:
