import json
from typing import TYPE_CHECKING, Any, AsyncGenerator, Dict, List, Optional, Union
from uuid import uuid4

from fastapi import (
    APIRouter,
    BackgroundTasks,
    Depends,
    Form,
    HTTPException,
    Request,
    WebSocket,
)
from fastapi.responses import JSONResponse, StreamingResponse
from pydantic import BaseModel

from agno.exceptions import InputCheckError, OutputCheckError
from agno.os.auth import (
    get_auth_token_from_request,
    get_authentication_dependency,
    require_resource_access,
    validate_websocket_token,
)
<<<<<<< HEAD
=======
from agno.os.managers import event_buffer, websocket_manager
>>>>>>> 49c0e812
from agno.os.routers.workflows.schema import WorkflowResponse
from agno.os.schema import (
    BadRequestResponse,
    InternalServerErrorResponse,
    NotFoundResponse,
    UnauthenticatedResponse,
    ValidationErrorResponse,
    WorkflowSummaryResponse,
)
from agno.os.settings import AgnoAPISettings
from agno.os.utils import (
    format_sse_event,
    get_request_kwargs,
    get_workflow_by_id,
)
<<<<<<< HEAD
from agno.run.workflow import WorkflowErrorEvent, WorkflowRunOutput
from agno.utils.log import log_warning, logger
=======
from agno.run.base import RunStatus
from agno.run.workflow import WorkflowErrorEvent
from agno.utils.log import log_debug, log_warning, logger
from agno.utils.serialize import json_serializer
>>>>>>> 49c0e812
from agno.workflow.remote import RemoteWorkflow
from agno.workflow.workflow import Workflow

if TYPE_CHECKING:
    from agno.os.app import AgentOS


async def handle_workflow_via_websocket(websocket: WebSocket, message: dict, os: "AgentOS"):
    """Handle workflow execution directly via WebSocket"""
    try:
        workflow_id = message.get("workflow_id")
        session_id = message.get("session_id")
        user_message = message.get("message", "")
        user_id = message.get("user_id")

        if not workflow_id:
            await websocket.send_text(json.dumps({"event": "error", "error": "workflow_id is required"}))
            return

        # Get workflow from OS
        workflow = get_workflow_by_id(workflow_id, os.workflows)
        if not workflow:
            await websocket.send_text(json.dumps({"event": "error", "error": f"Workflow {workflow_id} not found"}))
            return

        if isinstance(workflow, RemoteWorkflow):
            await websocket.send_text(
                json.dumps({"event": "error", "error": "Remote workflows are not supported via WebSocket"})
            )
            return

        # Generate session_id if not provided
        # Use workflow's default session_id if not provided in message
        if not session_id:
            if workflow.session_id:
                session_id = workflow.session_id
            else:
                session_id = str(uuid4())

        # Execute workflow in background with streaming
        await workflow.arun(  # type: ignore
            input=user_message,
            session_id=session_id,
            user_id=user_id,
            stream=True,
            stream_events=True,
            background=True,
            websocket=websocket,
        )

        # NOTE: Don't register the original websocket in the manager
        # It's already handled by the WebSocketHandler passed to the workflow
        # The manager is ONLY for reconnected clients (see handle_workflow_subscription)

    except (InputCheckError, OutputCheckError) as e:
        await websocket.send_text(
            json.dumps(
                {
                    "event": "error",
                    "error": str(e),
                    "error_type": e.type,
                    "error_id": e.error_id,
                    "additional_data": e.additional_data,
                }
            )
        )
    except Exception as e:
        logger.error(f"Error executing workflow via WebSocket: {e}")
        error_payload = {
            "event": "error",
            "error": str(e),
            "error_type": e.type if hasattr(e, "type") else None,
            "error_id": e.error_id if hasattr(e, "error_id") else None,
        }
        error_payload = {k: v for k, v in error_payload.items() if v is not None}
        await websocket.send_text(json.dumps(error_payload))


async def handle_workflow_subscription(websocket: WebSocket, message: dict, os: "AgentOS"):
    """
    Handle subscription/reconnection to an existing workflow run.

    Allows clients to reconnect after page refresh or disconnection and catch up on missed events.
    """
    try:
        run_id = message.get("run_id")
        workflow_id = message.get("workflow_id")
        session_id = message.get("session_id")
        last_event_index = message.get("last_event_index")  # 0-based index of last received event

        if not run_id:
            await websocket.send_text(json.dumps({"event": "error", "error": "run_id is required for subscription"}))
            return

        # Check if run exists in event buffer
        buffer_status = event_buffer.get_run_status(run_id)

        if buffer_status is None:
            # Run not in buffer - check database
            if workflow_id and session_id:
                workflow = get_workflow_by_id(workflow_id, os.workflows)
                if workflow and isinstance(workflow, Workflow):
                    workflow_run = await workflow.aget_run_output(run_id, session_id)

                    if workflow_run:
                        # Run exists in DB - send all events from DB
                        if workflow_run.events:
                            await websocket.send_text(
                                json.dumps(
                                    {
                                        "event": "replay",
                                        "run_id": run_id,
                                        "status": workflow_run.status.value if workflow_run.status else "unknown",
                                        "total_events": len(workflow_run.events),
                                        "message": "Run completed. Replaying all events from database.",
                                    }
                                )
                            )

                            # Send events one by one
                            for idx, event in enumerate(workflow_run.events):
                                # Convert event to dict and add event_index
                                event_dict = event.model_dump() if hasattr(event, "model_dump") else event.to_dict()
                                event_dict["event_index"] = idx
                                if "run_id" not in event_dict:
                                    event_dict["run_id"] = run_id

                                await websocket.send_text(json.dumps(event_dict, default=json_serializer))
                        else:
                            await websocket.send_text(
                                json.dumps(
                                    {
                                        "event": "replay",
                                        "run_id": run_id,
                                        "status": workflow_run.status.value if workflow_run.status else "unknown",
                                        "total_events": 0,
                                        "message": "Run completed but no events stored.",
                                    }
                                )
                            )
                        return

            # Run not found anywhere
            await websocket.send_text(
                json.dumps({"event": "error", "error": f"Run {run_id} not found in buffer or database"})
            )
            return

        # Run is in buffer (still active or recently completed)
        if buffer_status in [RunStatus.completed, RunStatus.error, RunStatus.cancelled]:
            # Run finished - send all events from buffer
            all_events = event_buffer.get_events(run_id, last_event_index=None)

            await websocket.send_text(
                json.dumps(
                    {
                        "event": "replay",
                        "run_id": run_id,
                        "status": buffer_status.value,
                        "total_events": len(all_events),
                        "message": f"Run {buffer_status.value}. Replaying all events.",
                    }
                )
            )

            # Send all events
            for idx, buffered_event in enumerate(all_events):
                # Convert event to dict and add event_index
                event_dict = (
                    buffered_event.model_dump() if hasattr(buffered_event, "model_dump") else buffered_event.to_dict()
                )
                event_dict["event_index"] = idx
                if "run_id" not in event_dict:
                    event_dict["run_id"] = run_id

                await websocket.send_text(json.dumps(event_dict))
            return

        # Run is still active - send missed events and subscribe to new ones
        missed_events = event_buffer.get_events(run_id, last_event_index)
        current_event_count = event_buffer.get_event_count(run_id)

        if missed_events:
            # Send catch-up notification
            await websocket.send_text(
                json.dumps(
                    {
                        "event": "catch_up",
                        "run_id": run_id,
                        "status": "running",
                        "missed_events": len(missed_events),
                        "current_event_count": current_event_count,
                        "message": f"Catching up on {len(missed_events)} missed events.",
                    }
                )
            )

            # Send missed events
            start_index = (last_event_index + 1) if last_event_index is not None else 0
            for idx, buffered_event in enumerate(missed_events):
                # Convert event to dict and add event_index
                event_dict = (
                    buffered_event.model_dump() if hasattr(buffered_event, "model_dump") else buffered_event.to_dict()
                )
                event_dict["event_index"] = start_index + idx
                if "run_id" not in event_dict:
                    event_dict["run_id"] = run_id

                await websocket.send_text(json.dumps(event_dict))

        # Register websocket for future events
        await websocket_manager.register_websocket(run_id, websocket)

        # Send subscription confirmation
        await websocket.send_text(
            json.dumps(
                {
                    "event": "subscribed",
                    "run_id": run_id,
                    "status": "running",
                    "current_event_count": current_event_count,
                    "message": "Subscribed to workflow run. You will receive new events as they occur.",
                }
            )
        )

        log_debug(f"Client subscribed to workflow run {run_id} (last_event_index: {last_event_index})")

    except Exception as e:
        logger.error(f"Error handling workflow subscription: {e}")
        await websocket.send_text(
            json.dumps(
                {
                    "event": "error",
                    "error": f"Subscription failed: {str(e)}",
                }
            )
        )


async def workflow_response_streamer(
    workflow: Union[Workflow, RemoteWorkflow],
    input: Union[str, Dict[str, Any], List[Any], BaseModel],
    session_id: Optional[str] = None,
    user_id: Optional[str] = None,
    background_tasks: Optional[BackgroundTasks] = None,
    auth_token: Optional[str] = None,
    **kwargs: Any,
) -> AsyncGenerator:
    try:
        # Pass background_tasks if provided
        if background_tasks is not None:
            kwargs["background_tasks"] = background_tasks

        if "stream_events" in kwargs:
            stream_events = kwargs.pop("stream_events")
        else:
            stream_events = True

        # Pass auth_token for remote workflows
        if auth_token and isinstance(workflow, RemoteWorkflow):
            kwargs["auth_token"] = auth_token

        run_response = workflow.arun(  # type: ignore
            input=input,
            session_id=session_id,
            user_id=user_id,
            stream=True,
            stream_events=stream_events,
            **kwargs,
        )

        async for run_response_chunk in run_response:
            yield format_sse_event(run_response_chunk)  # type: ignore

    except (InputCheckError, OutputCheckError) as e:
        error_response = WorkflowErrorEvent(
            error=str(e),
            error_type=e.type,
            error_id=e.error_id,
            additional_data=e.additional_data,
        )
        yield format_sse_event(error_response)

    except Exception as e:
        import traceback

        traceback.print_exc()
        error_response = WorkflowErrorEvent(
            error=str(e),
            error_type=e.type if hasattr(e, "type") else None,
            error_id=e.error_id if hasattr(e, "error_id") else None,
        )
        yield format_sse_event(error_response)
        return


def get_websocket_router(
    os: "AgentOS",
    settings: AgnoAPISettings = AgnoAPISettings(),
) -> APIRouter:
    """
    Create WebSocket router with support for both legacy (os_security_key) and JWT authentication.

    WebSocket endpoints handle authentication internally via message-based auth.
    Authentication methods (in order of precedence):
    1. JWT tokens - if JWTMiddleware is configured (via app.state.jwt_middleware)
    2. Legacy bearer token - if settings.os_security_key is set
    3. No authentication - if neither is configured

    The JWT middleware instance is accessed from app.state.jwt_middleware, which is set
    by AgentOS when authorization is enabled. This allows reusing the same validation
    logic and loaded keys as the HTTP middleware.

    Args:
        os: The AgentOS instance
        settings: API settings (includes os_security_key for legacy auth)
    """
    ws_router = APIRouter()

    @ws_router.websocket(
        "/workflows/ws",
        name="workflow_websocket",
    )
    async def workflow_websocket_endpoint(websocket: WebSocket):
        """WebSocket endpoint for receiving real-time workflow events"""
        # Check if JWT validator is configured (set by AgentOS when authorization=True)
        jwt_validator = getattr(websocket.app.state, "jwt_validator", None)
        jwt_auth_enabled = jwt_validator is not None

        # Determine auth requirements - JWT takes precedence over legacy
        requires_auth = jwt_auth_enabled or bool(settings.os_security_key)

        await websocket_manager.connect(websocket, requires_auth=requires_auth)

        # Store user context from JWT auth
        websocket_user_context: Dict[str, Any] = {}

        try:
            while True:
                data = await websocket.receive_text()
                message = json.loads(data)
                action = message.get("action")

                # Handle authentication first
                if action == "authenticate":
                    token = message.get("token")
                    if not token:
                        await websocket.send_text(json.dumps({"event": "auth_error", "error": "Token is required"}))
                        continue

                    if jwt_auth_enabled and jwt_validator:
                        # Use JWT validator for token validation
                        try:
                            payload = jwt_validator.validate_token(token)
                            claims = jwt_validator.extract_claims(payload)
                            await websocket_manager.authenticate_websocket(websocket)

                            # Store user context from JWT
                            websocket_user_context["user_id"] = claims["user_id"]
                            websocket_user_context["scopes"] = claims["scopes"]
                            websocket_user_context["payload"] = payload

                            # Include user info in auth success message
                            await websocket.send_text(
                                json.dumps(
                                    {
                                        "event": "authenticated",
                                        "message": "JWT authentication successful.",
                                        "user_id": claims["user_id"],
                                    }
                                )
                            )
                        except Exception as e:
                            error_msg = str(e) if str(e) else "Invalid token"
                            error_type = "expired" if "expired" in error_msg.lower() else "invalid_token"
                            await websocket.send_text(
                                json.dumps(
                                    {
                                        "event": "auth_error",
                                        "error": error_msg,
                                        "error_type": error_type,
                                    }
                                )
                            )
                        continue
                    elif validate_websocket_token(token, settings):
                        # Legacy os_security_key authentication
                        await websocket_manager.authenticate_websocket(websocket)
                    else:
                        await websocket.send_text(json.dumps({"event": "auth_error", "error": "Invalid token"}))
                    continue

                # Check authentication for all other actions (only when required)
                elif requires_auth and not websocket_manager.is_authenticated(websocket):
                    auth_type = "JWT" if jwt_auth_enabled else "bearer token"
                    await websocket.send_text(
                        json.dumps(
                            {
                                "event": "auth_required",
                                "error": f"Authentication required. Send authenticate action with valid {auth_type}.",
                            }
                        )
                    )
                    continue

                # Handle authenticated actions
                elif action == "ping":
                    await websocket.send_text(json.dumps({"event": "pong"}))

                elif action == "start-workflow":
                    # Add user context to message if available from JWT auth
                    if websocket_user_context:
                        if "user_id" not in message and websocket_user_context.get("user_id"):
                            message["user_id"] = websocket_user_context["user_id"]
                    # Handle workflow execution directly via WebSocket
                    await handle_workflow_via_websocket(websocket, message, os)

                elif action == "reconnect":
                    # Subscribe/reconnect to an existing workflow run
                    await handle_workflow_subscription(websocket, message, os)

                else:
                    await websocket.send_text(json.dumps({"event": "error", "error": f"Unknown action: {action}"}))

        except Exception as e:
            if "1012" not in str(e) and "1001" not in str(e):
                logger.error(f"WebSocket error: {e}")
        finally:
            # Clean up the websocket connection
            await websocket_manager.disconnect_websocket(websocket)

    return ws_router


def get_workflow_router(
    os: "AgentOS",
    settings: AgnoAPISettings = AgnoAPISettings(),
) -> APIRouter:
    """Create the workflow router with comprehensive OpenAPI documentation."""
    router = APIRouter(
        dependencies=[Depends(get_authentication_dependency(settings))],
        responses={
            400: {"description": "Bad Request", "model": BadRequestResponse},
            401: {"description": "Unauthorized", "model": UnauthenticatedResponse},
            404: {"description": "Not Found", "model": NotFoundResponse},
            422: {"description": "Validation Error", "model": ValidationErrorResponse},
            500: {"description": "Internal Server Error", "model": InternalServerErrorResponse},
        },
    )

    @router.get(
        "/workflows",
        response_model=List[WorkflowSummaryResponse],
        response_model_exclude_none=True,
        tags=["Workflows"],
        operation_id="get_workflows",
        summary="List All Workflows",
        description=(
            "Retrieve a comprehensive list of all workflows configured in this OS instance.\n\n"
            "**Return Information:**\n"
            "- Workflow metadata (ID, name, description)\n"
            "- Input schema requirements\n"
            "- Step sequence and execution flow\n"
            "- Associated agents and teams"
        ),
        responses={
            200: {
                "description": "List of workflows retrieved successfully",
                "content": {
                    "application/json": {
                        "example": [
                            {
                                "id": "content-creation-workflow",
                                "name": "Content Creation Workflow",
                                "description": "Automated content creation from blog posts to social media",
                                "db_id": "123",
                            }
                        ]
                    }
                },
            }
        },
    )
    async def get_workflows(request: Request) -> List[WorkflowSummaryResponse]:
        if os.workflows is None:
            return []

        # Filter workflows based on user's scopes (only if authorization is enabled)
        if getattr(request.state, "authorization_enabled", False):
            from agno.os.auth import filter_resources_by_access, get_accessible_resources

            # Check if user has any workflow scopes at all
            accessible_ids = get_accessible_resources(request, "workflows")
            if not accessible_ids:
                raise HTTPException(status_code=403, detail="Insufficient permissions")

            accessible_workflows = filter_resources_by_access(request, os.workflows, "workflows")
        else:
            accessible_workflows = os.workflows

        return [WorkflowSummaryResponse.from_workflow(workflow) for workflow in accessible_workflows]

    @router.get(
        "/workflows/{workflow_id}",
        response_model=WorkflowResponse,
        response_model_exclude_none=True,
        tags=["Workflows"],
        operation_id="get_workflow",
        summary="Get Workflow Details",
        description=("Retrieve detailed configuration and step information for a specific workflow."),
        responses={
            200: {
                "description": "Workflow details retrieved successfully",
                "content": {
                    "application/json": {
                        "example": {
                            "id": "content-creation-workflow",
                            "name": "Content Creation Workflow",
                            "description": "Automated content creation from blog posts to social media",
                            "db_id": "123",
                        }
                    }
                },
            },
            404: {"description": "Workflow not found", "model": NotFoundResponse},
        },
        dependencies=[Depends(require_resource_access("workflows", "read", "workflow_id"))],
    )
    async def get_workflow(workflow_id: str, request: Request) -> WorkflowResponse:
        workflow = get_workflow_by_id(workflow_id, os.workflows)
        if workflow is None:
            raise HTTPException(status_code=404, detail="Workflow not found")
        if isinstance(workflow, RemoteWorkflow):
            return await workflow.get_workflow_config()
        else:
            return await WorkflowResponse.from_workflow(workflow=workflow)

    @router.post(
        "/workflows/{workflow_id}/runs",
        tags=["Workflows"],
        operation_id="create_workflow_run",
        response_model_exclude_none=True,
        summary="Execute Workflow",
        description=(
            "Execute a workflow with the provided input data. Workflows can run in streaming or batch mode.\n\n"
            "**Execution Modes:**\n"
            "- **Streaming (`stream=true`)**: Real-time step-by-step execution updates via SSE\n"
            "- **Non-Streaming (`stream=false`)**: Complete workflow execution with final result\n\n"
            "**Workflow Execution Process:**\n"
            "1. Input validation against workflow schema\n"
            "2. Sequential or parallel step execution based on workflow design\n"
            "3. Data flow between steps with transformation\n"
            "4. Error handling and automatic retries where configured\n"
            "5. Final result compilation and response\n\n"
            "**Session Management:**\n"
            "Workflows support session continuity for stateful execution across multiple runs."
        ),
        responses={
            200: {
                "description": "Workflow executed successfully",
                "content": {
                    "text/event-stream": {
                        "example": 'event: RunStarted\ndata: {"content": "Hello!", "run_id": "123..."}\n\n'
                    },
                },
            },
            400: {"description": "Invalid input data or workflow configuration", "model": BadRequestResponse},
            404: {"description": "Workflow not found", "model": NotFoundResponse},
            500: {"description": "Workflow execution error", "model": InternalServerErrorResponse},
        },
        dependencies=[Depends(require_resource_access("workflows", "run", "workflow_id"))],
    )
    async def create_workflow_run(
        workflow_id: str,
        request: Request,
        background_tasks: BackgroundTasks,
        message: str = Form(...),
        stream: bool = Form(True),
        session_id: Optional[str] = Form(None),
        user_id: Optional[str] = Form(None),
    ):
        kwargs = await get_request_kwargs(request, create_workflow_run)

        if hasattr(request.state, "user_id") and request.state.user_id is not None:
            if user_id:
                log_warning("User ID parameter passed in both request state and kwargs, using request state")
            user_id = request.state.user_id
        if hasattr(request.state, "session_id") and request.state.session_id is not None:
            if session_id:
                log_warning("Session ID parameter passed in both request state and kwargs, using request state")
            session_id = request.state.session_id
        if hasattr(request.state, "session_state") and request.state.session_state is not None:
            session_state = request.state.session_state
            if "session_state" in kwargs:
                log_warning("Session state parameter passed in both request state and kwargs, using request state")
            kwargs["session_state"] = session_state
        if hasattr(request.state, "dependencies") and request.state.dependencies is not None:
            dependencies = request.state.dependencies
            if "dependencies" in kwargs:
                log_warning("Dependencies parameter passed in both request state and kwargs, using request state")
            kwargs["dependencies"] = dependencies
        if hasattr(request.state, "metadata") and request.state.metadata is not None:
            metadata = request.state.metadata
            if "metadata" in kwargs:
                log_warning("Metadata parameter passed in both request state and kwargs, using request state")
            kwargs["metadata"] = metadata

        # Retrieve the workflow by ID
        workflow = get_workflow_by_id(workflow_id, os.workflows)
        if workflow is None:
            raise HTTPException(status_code=404, detail="Workflow not found")

        if session_id:
            logger.debug(f"Continuing session: {session_id}")
        else:
            logger.debug("Creating new session")
            session_id = str(uuid4())

        # Extract auth token for remote workflows
        auth_token = get_auth_token_from_request(request)

        # Return based on stream parameter
        try:
            if stream:
                return StreamingResponse(
                    workflow_response_streamer(
                        workflow,
                        input=message,
                        session_id=session_id,
                        user_id=user_id,
                        background_tasks=background_tasks,
                        auth_token=auth_token,
                        **kwargs,
                    ),
                    media_type="text/event-stream",
                )
            else:
                # Pass auth_token for remote workflows
                if auth_token and isinstance(workflow, RemoteWorkflow):
                    kwargs["auth_token"] = auth_token

                run_response = await workflow.arun(
                    input=message,
                    session_id=session_id,
                    user_id=user_id,
                    stream=False,
                    background_tasks=background_tasks,
                    **kwargs,
                )
                return run_response.to_dict()

        except InputCheckError as e:
            raise HTTPException(status_code=400, detail=str(e))
        except Exception as e:
            # Handle unexpected runtime errors
            raise HTTPException(status_code=500, detail=f"Error running workflow: {str(e)}")

    @router.post(
        "/workflows/{workflow_id}/runs/{run_id}/cancel",
        tags=["Workflows"],
        operation_id="cancel_workflow_run",
        summary="Cancel Workflow Run",
        description=(
            "Cancel a currently executing workflow run, stopping all active steps and cleanup.\n"
            "**Note:** Complex workflows with multiple parallel steps may take time to fully cancel."
        ),
        responses={
            200: {},
            404: {"description": "Workflow or run not found", "model": NotFoundResponse},
            500: {"description": "Failed to cancel workflow run", "model": InternalServerErrorResponse},
        },
        dependencies=[Depends(require_resource_access("workflows", "run", "workflow_id"))],
    )
    async def cancel_workflow_run(workflow_id: str, run_id: str):
        workflow = get_workflow_by_id(workflow_id, os.workflows)

        if workflow is None:
            raise HTTPException(status_code=404, detail="Workflow not found")

        cancelled = workflow.cancel_run(run_id=run_id)
        if not cancelled:
            raise HTTPException(status_code=500, detail="Failed to cancel run - run not found or already completed")

        return JSONResponse(content={}, status_code=200)

    return router<|MERGE_RESOLUTION|>--- conflicted
+++ resolved
@@ -21,10 +21,7 @@
     require_resource_access,
     validate_websocket_token,
 )
-<<<<<<< HEAD
-=======
 from agno.os.managers import event_buffer, websocket_manager
->>>>>>> 49c0e812
 from agno.os.routers.workflows.schema import WorkflowResponse
 from agno.os.schema import (
     BadRequestResponse,
@@ -40,15 +37,10 @@
     get_request_kwargs,
     get_workflow_by_id,
 )
-<<<<<<< HEAD
-from agno.run.workflow import WorkflowErrorEvent, WorkflowRunOutput
-from agno.utils.log import log_warning, logger
-=======
 from agno.run.base import RunStatus
 from agno.run.workflow import WorkflowErrorEvent
 from agno.utils.log import log_debug, log_warning, logger
 from agno.utils.serialize import json_serializer
->>>>>>> 49c0e812
 from agno.workflow.remote import RemoteWorkflow
 from agno.workflow.workflow import Workflow
 
