import json
from typing import TYPE_CHECKING, Any, AsyncGenerator, Dict, List, Optional, Union
from uuid import uuid4

from fastapi import (
    APIRouter,
    BackgroundTasks,
    Depends,
    Form,
    HTTPException,
    Request,
    WebSocket,
)
from fastapi.responses import JSONResponse, StreamingResponse
from pydantic import BaseModel

from agno.exceptions import InputCheckError, OutputCheckError
<<<<<<< HEAD
from agno.os.auth import get_authentication_dependency, require_resource_access, validate_websocket_token
from agno.os.managers import event_buffer, websocket_manager
=======
from agno.os.auth import (
    get_auth_token_from_request,
    get_authentication_dependency,
    require_resource_access,
    validate_websocket_token,
)
>>>>>>> 38acabab
from agno.os.routers.workflows.schema import WorkflowResponse
from agno.os.schema import (
    BadRequestResponse,
    InternalServerErrorResponse,
    NotFoundResponse,
    UnauthenticatedResponse,
    ValidationErrorResponse,
    WorkflowSummaryResponse,
)
from agno.os.settings import AgnoAPISettings
from agno.os.utils import (
    format_sse_event,
    get_request_kwargs,
    get_workflow_by_id,
)
<<<<<<< HEAD
from agno.run.base import RunStatus
from agno.run.workflow import WorkflowErrorEvent
from agno.utils.log import log_debug, log_warning, logger
from agno.utils.serialize import json_serializer
=======
from agno.run.workflow import WorkflowErrorEvent, WorkflowRunOutput
from agno.utils.log import log_warning, logger
from agno.workflow.remote import RemoteWorkflow
>>>>>>> 38acabab
from agno.workflow.workflow import Workflow

if TYPE_CHECKING:
    from agno.os.app import AgentOS


async def handle_workflow_via_websocket(websocket: WebSocket, message: dict, os: "AgentOS"):
    """Handle workflow execution directly via WebSocket"""
    try:
        workflow_id = message.get("workflow_id")
        session_id = message.get("session_id")
        user_message = message.get("message", "")
        user_id = message.get("user_id")

        if not workflow_id:
            await websocket.send_text(json.dumps({"event": "error", "error": "workflow_id is required"}))
            return

        # Get workflow from OS
        workflow = get_workflow_by_id(workflow_id, os.workflows)
        if not workflow:
            await websocket.send_text(json.dumps({"event": "error", "error": f"Workflow {workflow_id} not found"}))
            return

        if isinstance(workflow, RemoteWorkflow):
            await websocket.send_text(
                json.dumps({"event": "error", "error": "Remote workflows are not supported via WebSocket"})
            )
            return

        # Generate session_id if not provided
        # Use workflow's default session_id if not provided in message
        if not session_id:
            if workflow.session_id:
                session_id = workflow.session_id
            else:
                session_id = str(uuid4())

        # Execute workflow in background with streaming
        await workflow.arun(  # type: ignore
            input=user_message,
            session_id=session_id,
            user_id=user_id,
            stream=True,
            stream_events=True,
            background=True,
            websocket=websocket,
        )

        # NOTE: Don't register the original websocket in the manager
        # It's already handled by the WebSocketHandler passed to the workflow
        # The manager is ONLY for reconnected clients (see handle_workflow_subscription)

    except (InputCheckError, OutputCheckError) as e:
        await websocket.send_text(
            json.dumps(
                {
                    "event": "error",
                    "error": str(e),
                    "error_type": e.type,
                    "error_id": e.error_id,
                    "additional_data": e.additional_data,
                }
            )
        )
    except Exception as e:
        logger.error(f"Error executing workflow via WebSocket: {e}")
        error_payload = {
            "event": "error",
            "error": str(e),
            "error_type": e.type if hasattr(e, "type") else None,
            "error_id": e.error_id if hasattr(e, "error_id") else None,
        }
        error_payload = {k: v for k, v in error_payload.items() if v is not None}
        await websocket.send_text(json.dumps(error_payload))


async def handle_workflow_subscription(websocket: WebSocket, message: dict, os: "AgentOS"):
    """
    Handle subscription/reconnection to an existing workflow run.

    Allows clients to reconnect after page refresh or disconnection and catch up on missed events.
    """
    try:
        run_id = message.get("run_id")
        workflow_id = message.get("workflow_id")
        session_id = message.get("session_id")
        last_event_index = message.get("last_event_index")  # 0-based index of last received event

        if not run_id:
            await websocket.send_text(json.dumps({"event": "error", "error": "run_id is required for subscription"}))
            return

        # Check if run exists in event buffer
        buffer_status = event_buffer.get_run_status(run_id)

        if buffer_status is None:
            # Run not in buffer - check database
            if workflow_id and session_id:
                workflow = get_workflow_by_id(workflow_id, os.workflows)
                if workflow:
                    workflow_run = await workflow.aget_run_output(run_id, session_id)

                    if workflow_run:
                        # Run exists in DB - send all events from DB
                        if workflow_run.events:
                            await websocket.send_text(
                                json.dumps(
                                    {
                                        "event": "replay",
                                        "run_id": run_id,
                                        "status": workflow_run.status.value if workflow_run.status else "unknown",
                                        "total_events": len(workflow_run.events),
                                        "message": "Run completed. Replaying all events from database.",
                                    }
                                )
                            )

                            # Send events one by one
                            for idx, event in enumerate(workflow_run.events):
                                # Convert event to dict and add event_index
                                event_dict = event.model_dump() if hasattr(event, "model_dump") else event.to_dict()
                                event_dict["event_index"] = idx
                                if "run_id" not in event_dict:
                                    event_dict["run_id"] = run_id

                                await websocket.send_text(json.dumps(event_dict, default=json_serializer))
                        else:
                            await websocket.send_text(
                                json.dumps(
                                    {
                                        "event": "replay",
                                        "run_id": run_id,
                                        "status": workflow_run.status.value if workflow_run.status else "unknown",
                                        "total_events": 0,
                                        "message": "Run completed but no events stored.",
                                    }
                                )
                            )
                        return

            # Run not found anywhere
            await websocket.send_text(
                json.dumps({"event": "error", "error": f"Run {run_id} not found in buffer or database"})
            )
            return

        # Run is in buffer (still active or recently completed)
        if buffer_status in [RunStatus.completed, RunStatus.error, RunStatus.cancelled]:
            # Run finished - send all events from buffer
            all_events = event_buffer.get_events(run_id, last_event_index=None)

            await websocket.send_text(
                json.dumps(
                    {
                        "event": "replay",
                        "run_id": run_id,
                        "status": buffer_status.value,
                        "total_events": len(all_events),
                        "message": f"Run {buffer_status.value}. Replaying all events.",
                    }
                )
            )

            # Send all events
            for idx, buffered_event in enumerate(all_events):
                # Convert event to dict and add event_index
                event_dict = (
                    buffered_event.model_dump() if hasattr(buffered_event, "model_dump") else buffered_event.to_dict()
                )
                event_dict["event_index"] = idx
                if "run_id" not in event_dict:
                    event_dict["run_id"] = run_id

                await websocket.send_text(json.dumps(event_dict))
            return

        # Run is still active - send missed events and subscribe to new ones
        missed_events = event_buffer.get_events(run_id, last_event_index)
        current_event_count = event_buffer.get_event_count(run_id)

        if missed_events:
            # Send catch-up notification
            await websocket.send_text(
                json.dumps(
                    {
                        "event": "catch_up",
                        "run_id": run_id,
                        "status": "running",
                        "missed_events": len(missed_events),
                        "current_event_count": current_event_count,
                        "message": f"Catching up on {len(missed_events)} missed events.",
                    }
                )
            )

            # Send missed events
            start_index = (last_event_index + 1) if last_event_index is not None else 0
            for idx, buffered_event in enumerate(missed_events):
                # Convert event to dict and add event_index
                event_dict = (
                    buffered_event.model_dump() if hasattr(buffered_event, "model_dump") else buffered_event.to_dict()
                )
                event_dict["event_index"] = start_index + idx
                if "run_id" not in event_dict:
                    event_dict["run_id"] = run_id

                await websocket.send_text(json.dumps(event_dict))

        # Register websocket for future events
        await websocket_manager.register_websocket(run_id, websocket)

        # Send subscription confirmation
        await websocket.send_text(
            json.dumps(
                {
                    "event": "subscribed",
                    "run_id": run_id,
                    "status": "running",
                    "current_event_count": current_event_count,
                    "message": "Subscribed to workflow run. You will receive new events as they occur.",
                }
            )
        )

        log_debug(f"Client subscribed to workflow run {run_id} (last_event_index: {last_event_index})")

    except Exception as e:
        logger.error(f"Error handling workflow subscription: {e}")
        await websocket.send_text(
            json.dumps(
                {
                    "event": "error",
                    "error": f"Subscription failed: {str(e)}",
                }
            )
        )


async def workflow_response_streamer(
    workflow: Union[Workflow, RemoteWorkflow],
    input: Union[str, Dict[str, Any], List[Any], BaseModel],
    session_id: Optional[str] = None,
    user_id: Optional[str] = None,
    background_tasks: Optional[BackgroundTasks] = None,
    auth_token: Optional[str] = None,
    **kwargs: Any,
) -> AsyncGenerator:
    try:
        # Pass background_tasks if provided
        if background_tasks is not None:
            kwargs["background_tasks"] = background_tasks

        if "stream_events" in kwargs:
            stream_events = kwargs.pop("stream_events")
        else:
            stream_events = True

        # Pass auth_token for remote workflows
        if auth_token and isinstance(workflow, RemoteWorkflow):
            kwargs["auth_token"] = auth_token

        run_response = workflow.arun(  # type: ignore
            input=input,
            session_id=session_id,
            user_id=user_id,
            stream=True,
            stream_events=stream_events,
            **kwargs,
        )

        async for run_response_chunk in run_response:
            yield format_sse_event(run_response_chunk)  # type: ignore

    except (InputCheckError, OutputCheckError) as e:
        error_response = WorkflowErrorEvent(
            error=str(e),
            error_type=e.type,
            error_id=e.error_id,
            additional_data=e.additional_data,
        )
        yield format_sse_event(error_response)

    except Exception as e:
        import traceback

        traceback.print_exc()
        error_response = WorkflowErrorEvent(
            error=str(e),
            error_type=e.type if hasattr(e, "type") else None,
            error_id=e.error_id if hasattr(e, "error_id") else None,
        )
        yield format_sse_event(error_response)
        return


def get_websocket_router(
    os: "AgentOS",
    settings: AgnoAPISettings = AgnoAPISettings(),
) -> APIRouter:
    """
    Create WebSocket router with support for both legacy (os_security_key) and JWT authentication.

    WebSocket endpoints handle authentication internally via message-based auth.
    Authentication methods (in order of precedence):
    1. JWT tokens - if JWTMiddleware is configured (via app.state.jwt_middleware)
    2. Legacy bearer token - if settings.os_security_key is set
    3. No authentication - if neither is configured

    The JWT middleware instance is accessed from app.state.jwt_middleware, which is set
    by AgentOS when authorization is enabled. This allows reusing the same validation
    logic and loaded keys as the HTTP middleware.

    Args:
        os: The AgentOS instance
        settings: API settings (includes os_security_key for legacy auth)
    """
    ws_router = APIRouter()

    @ws_router.websocket(
        "/workflows/ws",
        name="workflow_websocket",
    )
    async def workflow_websocket_endpoint(websocket: WebSocket):
        """WebSocket endpoint for receiving real-time workflow events"""
        # Check if JWT validator is configured (set by AgentOS when authorization=True)
        jwt_validator = getattr(websocket.app.state, "jwt_validator", None)
        jwt_auth_enabled = jwt_validator is not None

        # Determine auth requirements - JWT takes precedence over legacy
        requires_auth = jwt_auth_enabled or bool(settings.os_security_key)

        await websocket_manager.connect(websocket, requires_auth=requires_auth)

        # Store user context from JWT auth
        websocket_user_context: Dict[str, Any] = {}

        try:
            while True:
                data = await websocket.receive_text()
                message = json.loads(data)
                action = message.get("action")

                # Handle authentication first
                if action == "authenticate":
                    token = message.get("token")
                    if not token:
                        await websocket.send_text(json.dumps({"event": "auth_error", "error": "Token is required"}))
                        continue

                    if jwt_auth_enabled and jwt_validator:
                        # Use JWT validator for token validation
                        try:
                            payload = jwt_validator.validate_token(token)
                            claims = jwt_validator.extract_claims(payload)
                            await websocket_manager.authenticate_websocket(websocket)

                            # Store user context from JWT
                            websocket_user_context["user_id"] = claims["user_id"]
                            websocket_user_context["scopes"] = claims["scopes"]
                            websocket_user_context["payload"] = payload

                            # Include user info in auth success message
                            await websocket.send_text(
                                json.dumps(
                                    {
                                        "event": "authenticated",
                                        "message": "JWT authentication successful.",
                                        "user_id": claims["user_id"],
                                    }
                                )
                            )
                        except Exception as e:
                            error_msg = str(e) if str(e) else "Invalid token"
                            error_type = "expired" if "expired" in error_msg.lower() else "invalid_token"
                            await websocket.send_text(
                                json.dumps(
                                    {
                                        "event": "auth_error",
                                        "error": error_msg,
                                        "error_type": error_type,
                                    }
                                )
                            )
                        continue
                    elif validate_websocket_token(token, settings):
                        # Legacy os_security_key authentication
                        await websocket_manager.authenticate_websocket(websocket)
                    else:
                        await websocket.send_text(json.dumps({"event": "auth_error", "error": "Invalid token"}))
                    continue

                # Check authentication for all other actions (only when required)
                elif requires_auth and not websocket_manager.is_authenticated(websocket):
                    auth_type = "JWT" if jwt_auth_enabled else "bearer token"
                    await websocket.send_text(
                        json.dumps(
                            {
                                "event": "auth_required",
                                "error": f"Authentication required. Send authenticate action with valid {auth_type}.",
                            }
                        )
                    )
                    continue

                # Handle authenticated actions
                elif action == "ping":
                    await websocket.send_text(json.dumps({"event": "pong"}))

                elif action == "start-workflow":
                    # Add user context to message if available from JWT auth
                    if websocket_user_context:
                        if "user_id" not in message and websocket_user_context.get("user_id"):
                            message["user_id"] = websocket_user_context["user_id"]
                    # Handle workflow execution directly via WebSocket
                    await handle_workflow_via_websocket(websocket, message, os)

                elif action == "reconnect":
                    # Subscribe/reconnect to an existing workflow run
                    await handle_workflow_subscription(websocket, message, os)

                else:
                    await websocket.send_text(json.dumps({"event": "error", "error": f"Unknown action: {action}"}))

        except Exception as e:
            if "1012" not in str(e) and "1001" not in str(e):
                logger.error(f"WebSocket error: {e}")
        finally:
            # Clean up the websocket connection
            await websocket_manager.disconnect_websocket(websocket)

    return ws_router


def get_workflow_router(
    os: "AgentOS",
    settings: AgnoAPISettings = AgnoAPISettings(),
) -> APIRouter:
    """Create the workflow router with comprehensive OpenAPI documentation."""
    router = APIRouter(
        dependencies=[Depends(get_authentication_dependency(settings))],
        responses={
            400: {"description": "Bad Request", "model": BadRequestResponse},
            401: {"description": "Unauthorized", "model": UnauthenticatedResponse},
            404: {"description": "Not Found", "model": NotFoundResponse},
            422: {"description": "Validation Error", "model": ValidationErrorResponse},
            500: {"description": "Internal Server Error", "model": InternalServerErrorResponse},
        },
    )

    @router.get(
        "/workflows",
        response_model=List[WorkflowSummaryResponse],
        response_model_exclude_none=True,
        tags=["Workflows"],
        operation_id="get_workflows",
        summary="List All Workflows",
        description=(
            "Retrieve a comprehensive list of all workflows configured in this OS instance.\n\n"
            "**Return Information:**\n"
            "- Workflow metadata (ID, name, description)\n"
            "- Input schema requirements\n"
            "- Step sequence and execution flow\n"
            "- Associated agents and teams"
        ),
        responses={
            200: {
                "description": "List of workflows retrieved successfully",
                "content": {
                    "application/json": {
                        "example": [
                            {
                                "id": "content-creation-workflow",
                                "name": "Content Creation Workflow",
                                "description": "Automated content creation from blog posts to social media",
                                "db_id": "123",
                            }
                        ]
                    }
                },
            }
        },
    )
    async def get_workflows(request: Request) -> List[WorkflowSummaryResponse]:
        if os.workflows is None:
            return []

        # Filter workflows based on user's scopes (only if authorization is enabled)
        if getattr(request.state, "authorization_enabled", False):
            from agno.os.auth import filter_resources_by_access, get_accessible_resources

            # Check if user has any workflow scopes at all
            accessible_ids = get_accessible_resources(request, "workflows")
            if not accessible_ids:
                raise HTTPException(status_code=403, detail="Insufficient permissions")

            accessible_workflows = filter_resources_by_access(request, os.workflows, "workflows")
        else:
            accessible_workflows = os.workflows

        return [WorkflowSummaryResponse.from_workflow(workflow) for workflow in accessible_workflows]

    @router.get(
        "/workflows/{workflow_id}",
        response_model=WorkflowResponse,
        response_model_exclude_none=True,
        tags=["Workflows"],
        operation_id="get_workflow",
        summary="Get Workflow Details",
        description=("Retrieve detailed configuration and step information for a specific workflow."),
        responses={
            200: {
                "description": "Workflow details retrieved successfully",
                "content": {
                    "application/json": {
                        "example": {
                            "id": "content-creation-workflow",
                            "name": "Content Creation Workflow",
                            "description": "Automated content creation from blog posts to social media",
                            "db_id": "123",
                        }
                    }
                },
            },
            404: {"description": "Workflow not found", "model": NotFoundResponse},
        },
        dependencies=[Depends(require_resource_access("workflows", "read", "workflow_id"))],
    )
    async def get_workflow(workflow_id: str, request: Request) -> WorkflowResponse:
        workflow = get_workflow_by_id(workflow_id, os.workflows)
        if workflow is None:
            raise HTTPException(status_code=404, detail="Workflow not found")
        if isinstance(workflow, RemoteWorkflow):
            return await workflow.get_workflow_config()
        else:
            return await WorkflowResponse.from_workflow(workflow=workflow)

    @router.post(
        "/workflows/{workflow_id}/runs",
        tags=["Workflows"],
        operation_id="create_workflow_run",
        response_model_exclude_none=True,
        summary="Execute Workflow",
        description=(
            "Execute a workflow with the provided input data. Workflows can run in streaming or batch mode.\n\n"
            "**Execution Modes:**\n"
            "- **Streaming (`stream=true`)**: Real-time step-by-step execution updates via SSE\n"
            "- **Non-Streaming (`stream=false`)**: Complete workflow execution with final result\n\n"
            "**Workflow Execution Process:**\n"
            "1. Input validation against workflow schema\n"
            "2. Sequential or parallel step execution based on workflow design\n"
            "3. Data flow between steps with transformation\n"
            "4. Error handling and automatic retries where configured\n"
            "5. Final result compilation and response\n\n"
            "**Session Management:**\n"
            "Workflows support session continuity for stateful execution across multiple runs."
        ),
        responses={
            200: {
                "description": "Workflow executed successfully",
                "content": {
                    "text/event-stream": {
                        "example": 'event: RunStarted\ndata: {"content": "Hello!", "run_id": "123..."}\n\n'
                    },
                },
            },
            400: {"description": "Invalid input data or workflow configuration", "model": BadRequestResponse},
            404: {"description": "Workflow not found", "model": NotFoundResponse},
            500: {"description": "Workflow execution error", "model": InternalServerErrorResponse},
        },
        dependencies=[Depends(require_resource_access("workflows", "run", "workflow_id"))],
    )
    async def create_workflow_run(
        workflow_id: str,
        request: Request,
        background_tasks: BackgroundTasks,
        message: str = Form(...),
        stream: bool = Form(True),
        session_id: Optional[str] = Form(None),
        user_id: Optional[str] = Form(None),
    ):
        kwargs = await get_request_kwargs(request, create_workflow_run)

        if hasattr(request.state, "user_id") and request.state.user_id is not None:
            if user_id:
                log_warning("User ID parameter passed in both request state and kwargs, using request state")
            user_id = request.state.user_id
        if hasattr(request.state, "session_id") and request.state.session_id is not None:
            if session_id:
                log_warning("Session ID parameter passed in both request state and kwargs, using request state")
            session_id = request.state.session_id
        if hasattr(request.state, "session_state") and request.state.session_state is not None:
            session_state = request.state.session_state
            if "session_state" in kwargs:
                log_warning("Session state parameter passed in both request state and kwargs, using request state")
            kwargs["session_state"] = session_state
        if hasattr(request.state, "dependencies") and request.state.dependencies is not None:
            dependencies = request.state.dependencies
            if "dependencies" in kwargs:
                log_warning("Dependencies parameter passed in both request state and kwargs, using request state")
            kwargs["dependencies"] = dependencies
        if hasattr(request.state, "metadata") and request.state.metadata is not None:
            metadata = request.state.metadata
            if "metadata" in kwargs:
                log_warning("Metadata parameter passed in both request state and kwargs, using request state")
            kwargs["metadata"] = metadata

        # Retrieve the workflow by ID
        workflow = get_workflow_by_id(workflow_id, os.workflows)
        if workflow is None:
            raise HTTPException(status_code=404, detail="Workflow not found")

        if session_id:
            logger.debug(f"Continuing session: {session_id}")
        else:
            logger.debug("Creating new session")
            session_id = str(uuid4())

        # Extract auth token for remote workflows
        auth_token = get_auth_token_from_request(request)

        # Return based on stream parameter
        try:
            if stream:
                return StreamingResponse(
                    workflow_response_streamer(
                        workflow,
                        input=message,
                        session_id=session_id,
                        user_id=user_id,
                        background_tasks=background_tasks,
                        auth_token=auth_token,
                        **kwargs,
                    ),
                    media_type="text/event-stream",
                )
            else:
                # Pass auth_token for remote workflows
                if auth_token and isinstance(workflow, RemoteWorkflow):
                    kwargs["auth_token"] = auth_token

                run_response = await workflow.arun(
                    input=message,
                    session_id=session_id,
                    user_id=user_id,
                    stream=False,
                    background_tasks=background_tasks,
                    **kwargs,
                )
                return run_response.to_dict()

        except InputCheckError as e:
            raise HTTPException(status_code=400, detail=str(e))
        except Exception as e:
            # Handle unexpected runtime errors
            raise HTTPException(status_code=500, detail=f"Error running workflow: {str(e)}")

    @router.post(
        "/workflows/{workflow_id}/runs/{run_id}/cancel",
        tags=["Workflows"],
        operation_id="cancel_workflow_run",
        summary="Cancel Workflow Run",
        description=(
            "Cancel a currently executing workflow run, stopping all active steps and cleanup.\n"
            "**Note:** Complex workflows with multiple parallel steps may take time to fully cancel."
        ),
        responses={
            200: {},
            404: {"description": "Workflow or run not found", "model": NotFoundResponse},
            500: {"description": "Failed to cancel workflow run", "model": InternalServerErrorResponse},
        },
        dependencies=[Depends(require_resource_access("workflows", "run", "workflow_id"))],
    )
    async def cancel_workflow_run(workflow_id: str, run_id: str):
        workflow = get_workflow_by_id(workflow_id, os.workflows)

        if workflow is None:
            raise HTTPException(status_code=404, detail="Workflow not found")

        workflow.cancel_run(run_id=run_id)

        return JSONResponse(content={}, status_code=200)

    return router<|MERGE_RESOLUTION|>--- conflicted
+++ resolved
@@ -15,17 +15,13 @@
 from pydantic import BaseModel
 
 from agno.exceptions import InputCheckError, OutputCheckError
-<<<<<<< HEAD
-from agno.os.auth import get_authentication_dependency, require_resource_access, validate_websocket_token
 from agno.os.managers import event_buffer, websocket_manager
-=======
 from agno.os.auth import (
     get_auth_token_from_request,
     get_authentication_dependency,
     require_resource_access,
     validate_websocket_token,
 )
->>>>>>> 38acabab
 from agno.os.routers.workflows.schema import WorkflowResponse
 from agno.os.schema import (
     BadRequestResponse,
@@ -41,16 +37,11 @@
     get_request_kwargs,
     get_workflow_by_id,
 )
-<<<<<<< HEAD
 from agno.run.base import RunStatus
+from agno.utils.serialize import json_serializer
 from agno.run.workflow import WorkflowErrorEvent
-from agno.utils.log import log_debug, log_warning, logger
-from agno.utils.serialize import json_serializer
-=======
-from agno.run.workflow import WorkflowErrorEvent, WorkflowRunOutput
 from agno.utils.log import log_warning, logger
 from agno.workflow.remote import RemoteWorkflow
->>>>>>> 38acabab
 from agno.workflow.workflow import Workflow
 
 if TYPE_CHECKING:
