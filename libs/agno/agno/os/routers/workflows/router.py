import json
from typing import TYPE_CHECKING, Any, AsyncGenerator, Dict, List, Optional, Union, cast
from uuid import uuid4

from fastapi import (
    APIRouter,
    BackgroundTasks,
    Depends,
    Form,
    HTTPException,
    Request,
    WebSocket,
)
from fastapi.responses import JSONResponse, StreamingResponse
from pydantic import BaseModel

from agno.exceptions import InputCheckError, OutputCheckError
from agno.os.auth import (
    get_auth_token_from_request,
    get_authentication_dependency,
    require_resource_access,
    validate_websocket_token,
)
from agno.os.routers.workflows.schema import WorkflowResponse
from agno.os.schema import (
    BadRequestResponse,
    InternalServerErrorResponse,
    NotFoundResponse,
    UnauthenticatedResponse,
    ValidationErrorResponse,
    WorkflowSummaryResponse,
)
from agno.os.settings import AgnoAPISettings
from agno.os.utils import (
    format_sse_event,
    get_request_kwargs,
    get_workflow_by_id,
)
from agno.run.workflow import WorkflowErrorEvent, WorkflowRunOutput
from agno.utils.log import log_warning, logger
from agno.workflow.remote import RemoteWorkflow
from agno.workflow.workflow import Workflow

if TYPE_CHECKING:
    from agno.os.app import AgentOS


class WebSocketManager:
    """Manages WebSocket connections for workflow runs"""

    active_connections: Dict[str, WebSocket]  # {run_id: websocket}
    authenticated_connections: Dict[WebSocket, bool]  # {websocket: is_authenticated}

    def __init__(
        self,
        active_connections: Optional[Dict[str, WebSocket]] = None,
    ):
        # Store active connections: {run_id: websocket}
        self.active_connections = active_connections or {}
        # Track authentication state for each websocket
        self.authenticated_connections = {}

    async def connect(self, websocket: WebSocket, requires_auth: bool = True):
        """Accept WebSocket connection"""
        await websocket.accept()
        logger.debug("WebSocket connected")

        # If auth is not required, mark as authenticated immediately
        self.authenticated_connections[websocket] = not requires_auth

        # Send connection confirmation with auth requirement info
        await websocket.send_text(
            json.dumps(
                {
                    "event": "connected",
                    "message": (
                        "Connected to workflow events. Please authenticate to continue."
                        if requires_auth
                        else "Connected to workflow events. Authentication not required."
                    ),
                    "requires_auth": requires_auth,
                }
            )
        )

    async def authenticate_websocket(self, websocket: WebSocket):
        """Mark a WebSocket connection as authenticated"""
        self.authenticated_connections[websocket] = True
        logger.debug("WebSocket authenticated")

        # Send authentication confirmation
        await websocket.send_text(
            json.dumps(
                {
                    "event": "authenticated",
                    "message": "Authentication successful. You can now send commands.",
                }
            )
        )

    def is_authenticated(self, websocket: WebSocket) -> bool:
        """Check if a WebSocket connection is authenticated"""
        return self.authenticated_connections.get(websocket, False)

    async def register_workflow_websocket(self, run_id: str, websocket: WebSocket):
        """Register a workflow run with its WebSocket connection"""
        self.active_connections[run_id] = websocket
        logger.debug(f"Registered WebSocket for run_id: {run_id}")

    async def disconnect_by_run_id(self, run_id: str):
        """Remove WebSocket connection by run_id"""
        if run_id in self.active_connections:
            websocket = self.active_connections[run_id]
            del self.active_connections[run_id]
            # Clean up authentication state
            if websocket in self.authenticated_connections:
                del self.authenticated_connections[websocket]
            logger.debug(f"WebSocket disconnected for run_id: {run_id}")

    async def disconnect_websocket(self, websocket: WebSocket):
        """Remove WebSocket connection and clean up all associated state"""
        # Remove from authenticated connections
        if websocket in self.authenticated_connections:
            del self.authenticated_connections[websocket]

        # Remove from active connections
        runs_to_remove = [run_id for run_id, ws in self.active_connections.items() if ws == websocket]
        for run_id in runs_to_remove:
            del self.active_connections[run_id]

        logger.debug("WebSocket disconnected and cleaned up")

    async def get_websocket_for_run(self, run_id: str) -> Optional[WebSocket]:
        """Get WebSocket connection for a workflow run"""
        return self.active_connections.get(run_id)


# Global manager instance
websocket_manager = WebSocketManager(
    active_connections={},
)


async def handle_workflow_via_websocket(websocket: WebSocket, message: dict, os: "AgentOS"):
    """Handle workflow execution directly via WebSocket"""
    try:
        workflow_id = message.get("workflow_id")
        session_id = message.get("session_id")
        user_message = message.get("message", "")
        user_id = message.get("user_id")

        if not workflow_id:
            await websocket.send_text(json.dumps({"event": "error", "error": "workflow_id is required"}))
            return

        # Get workflow from OS
        workflow = get_workflow_by_id(workflow_id, os.workflows)
        if not workflow:
            await websocket.send_text(json.dumps({"event": "error", "error": f"Workflow {workflow_id} not found"}))
            return

        # # Generate session_id if not provided
        # # Use workflow's default session_id if not provided in message
        # if not session_id:
        #     if workflow.session_id:
        #         session_id = workflow.session_id
        #     else:
        #         session_id = str(uuid4())

        # Execute workflow in background with streaming
        workflow_result = await workflow.arun(  # type: ignore
            input=user_message,
            session_id=session_id,
            user_id=user_id,
            stream=True,
            stream_events=True,
            background=True,
            websocket=websocket,
        )

        workflow_run_output = cast(WorkflowRunOutput, workflow_result)

        await websocket_manager.register_workflow_websocket(workflow_run_output.run_id, websocket)  # type: ignore

    except (InputCheckError, OutputCheckError) as e:
        await websocket.send_text(
            json.dumps(
                {
                    "event": "error",
                    "error": str(e),
                    "error_type": e.type,
                    "error_id": e.error_id,
                    "additional_data": e.additional_data,
                }
            )
        )
    except Exception as e:
        logger.error(f"Error executing workflow via WebSocket: {e}")
        error_payload = {
            "event": "error",
            "error": str(e),
            "error_type": e.type if hasattr(e, "type") else None,
            "error_id": e.error_id if hasattr(e, "error_id") else None,
        }
        error_payload = {k: v for k, v in error_payload.items() if v is not None}
        await websocket.send_text(json.dumps(error_payload))


async def workflow_response_streamer(
    workflow: Union[Workflow, RemoteWorkflow],
<<<<<<< HEAD
    input: Optional[Union[str, Dict[str, Any], List[Any], BaseModel]] = None,
=======
    input: Union[str, Dict[str, Any], List[Any], BaseModel],
>>>>>>> 614a0cf9
    session_id: Optional[str] = None,
    user_id: Optional[str] = None,
    background_tasks: Optional[BackgroundTasks] = None,
    auth_token: Optional[str] = None,
    **kwargs: Any,
) -> AsyncGenerator:
    try:
        # Pass background_tasks if provided
        if background_tasks is not None:
            kwargs["background_tasks"] = background_tasks

        if "stream_events" in kwargs:
            stream_events = kwargs.pop("stream_events")
        else:
            stream_events = True

<<<<<<< HEAD
        run_response = workflow.arun(
=======
        # Pass auth_token for remote workflows
        if auth_token and isinstance(workflow, RemoteWorkflow):
            kwargs["auth_token"] = auth_token

        run_response = workflow.arun(  # type: ignore
>>>>>>> 614a0cf9
            input=input,
            session_id=session_id,
            user_id=user_id,
            stream=True,
            stream_events=stream_events,
            **kwargs,
        )

        async for run_response_chunk in run_response:
            yield format_sse_event(run_response_chunk)  # type: ignore

    except (InputCheckError, OutputCheckError) as e:
        error_response = WorkflowErrorEvent(
            error=str(e),
            error_type=e.type,
            error_id=e.error_id,
            additional_data=e.additional_data,
        )
        yield format_sse_event(error_response)

    except Exception as e:
        import traceback

        traceback.print_exc()
        error_response = WorkflowErrorEvent(
            error=str(e),
            error_type=e.type if hasattr(e, "type") else None,
            error_id=e.error_id if hasattr(e, "error_id") else None,
        )
        yield format_sse_event(error_response)
        return


def get_websocket_router(
    os: "AgentOS",
    settings: AgnoAPISettings = AgnoAPISettings(),
) -> APIRouter:
    """
    Create WebSocket router with support for both legacy (os_security_key) and JWT authentication.

    WebSocket endpoints handle authentication internally via message-based auth.
    Authentication methods (in order of precedence):
    1. JWT tokens - if JWTMiddleware is configured (via app.state.jwt_middleware)
    2. Legacy bearer token - if settings.os_security_key is set
    3. No authentication - if neither is configured

    The JWT middleware instance is accessed from app.state.jwt_middleware, which is set
    by AgentOS when authorization is enabled. This allows reusing the same validation
    logic and loaded keys as the HTTP middleware.

    Args:
        os: The AgentOS instance
        settings: API settings (includes os_security_key for legacy auth)
    """
    ws_router = APIRouter()

    @ws_router.websocket(
        "/workflows/ws",
        name="workflow_websocket",
    )
    async def workflow_websocket_endpoint(websocket: WebSocket):
        """WebSocket endpoint for receiving real-time workflow events"""
        # Check if JWT validator is configured (set by AgentOS when authorization=True)
        jwt_validator = getattr(websocket.app.state, "jwt_validator", None)
        jwt_auth_enabled = jwt_validator is not None

        # Determine auth requirements - JWT takes precedence over legacy
        requires_auth = jwt_auth_enabled or bool(settings.os_security_key)

        await websocket_manager.connect(websocket, requires_auth=requires_auth)

        # Store user context from JWT auth
        websocket_user_context: Dict[str, Any] = {}

        try:
            while True:
                data = await websocket.receive_text()
                message = json.loads(data)
                action = message.get("action")

                # Handle authentication first
                if action == "authenticate":
                    token = message.get("token")
                    if not token:
                        await websocket.send_text(json.dumps({"event": "auth_error", "error": "Token is required"}))
                        continue

                    if jwt_auth_enabled and jwt_validator:
                        # Use JWT validator for token validation
                        try:
                            payload = jwt_validator.validate_token(token)
                            claims = jwt_validator.extract_claims(payload)
                            await websocket_manager.authenticate_websocket(websocket)

                            # Store user context from JWT
                            websocket_user_context["user_id"] = claims["user_id"]
                            websocket_user_context["scopes"] = claims["scopes"]
                            websocket_user_context["payload"] = payload

                            # Include user info in auth success message
                            await websocket.send_text(
                                json.dumps(
                                    {
                                        "event": "authenticated",
                                        "message": "JWT authentication successful.",
                                        "user_id": claims["user_id"],
                                    }
                                )
                            )
                        except Exception as e:
                            error_msg = str(e) if str(e) else "Invalid token"
                            error_type = "expired" if "expired" in error_msg.lower() else "invalid_token"
                            await websocket.send_text(
                                json.dumps(
                                    {
                                        "event": "auth_error",
                                        "error": error_msg,
                                        "error_type": error_type,
                                    }
                                )
                            )
                        continue
                    elif validate_websocket_token(token, settings):
                        # Legacy os_security_key authentication
                        await websocket_manager.authenticate_websocket(websocket)
                    else:
                        await websocket.send_text(json.dumps({"event": "auth_error", "error": "Invalid token"}))
                    continue

                # Check authentication for all other actions (only when required)
                elif requires_auth and not websocket_manager.is_authenticated(websocket):
                    auth_type = "JWT" if jwt_auth_enabled else "bearer token"
                    await websocket.send_text(
                        json.dumps(
                            {
                                "event": "auth_required",
                                "error": f"Authentication required. Send authenticate action with valid {auth_type}.",
                            }
                        )
                    )
                    continue

                # Handle authenticated actions
                elif action == "ping":
                    await websocket.send_text(json.dumps({"event": "pong"}))

                elif action == "start-workflow":
                    # Add user context to message if available from JWT auth
                    if websocket_user_context:
                        if "user_id" not in message and websocket_user_context.get("user_id"):
                            message["user_id"] = websocket_user_context["user_id"]
                    # Handle workflow execution directly via WebSocket
                    await handle_workflow_via_websocket(websocket, message, os)

                else:
                    await websocket.send_text(json.dumps({"event": "error", "error": f"Unknown action: {action}"}))

        except Exception as e:
            if "1012" not in str(e) and "1001" not in str(e):
                logger.error(f"WebSocket error: {e}")
        finally:
            # Clean up the websocket connection
            await websocket_manager.disconnect_websocket(websocket)

    return ws_router


def get_workflow_router(
    os: "AgentOS",
    settings: AgnoAPISettings = AgnoAPISettings(),
) -> APIRouter:
    """Create the workflow router with comprehensive OpenAPI documentation."""
    router = APIRouter(
        dependencies=[Depends(get_authentication_dependency(settings))],
        responses={
            400: {"description": "Bad Request", "model": BadRequestResponse},
            401: {"description": "Unauthorized", "model": UnauthenticatedResponse},
            404: {"description": "Not Found", "model": NotFoundResponse},
            422: {"description": "Validation Error", "model": ValidationErrorResponse},
            500: {"description": "Internal Server Error", "model": InternalServerErrorResponse},
        },
    )

    @router.get(
        "/workflows",
        response_model=List[WorkflowSummaryResponse],
        response_model_exclude_none=True,
        tags=["Workflows"],
        operation_id="get_workflows",
        summary="List All Workflows",
        description=(
            "Retrieve a comprehensive list of all workflows configured in this OS instance.\n\n"
            "**Return Information:**\n"
            "- Workflow metadata (ID, name, description)\n"
            "- Input schema requirements\n"
            "- Step sequence and execution flow\n"
            "- Associated agents and teams"
        ),
        responses={
            200: {
                "description": "List of workflows retrieved successfully",
                "content": {
                    "application/json": {
                        "example": [
                            {
                                "id": "content-creation-workflow",
                                "name": "Content Creation Workflow",
                                "description": "Automated content creation from blog posts to social media",
                                "db_id": "123",
                            }
                        ]
                    }
                },
            }
        },
    )
    async def get_workflows(request: Request) -> List[WorkflowSummaryResponse]:
        if os.workflows is None:
            return []

        # Filter workflows based on user's scopes (only if authorization is enabled)
        if getattr(request.state, "authorization_enabled", False):
            from agno.os.auth import filter_resources_by_access, get_accessible_resources

            # Check if user has any workflow scopes at all
            accessible_ids = get_accessible_resources(request, "workflows")
            if not accessible_ids:
                raise HTTPException(status_code=403, detail="Insufficient permissions")

            accessible_workflows = filter_resources_by_access(request, os.workflows, "workflows")
        else:
            accessible_workflows = os.workflows

        return [WorkflowSummaryResponse.from_workflow(workflow) for workflow in accessible_workflows]

    @router.get(
        "/workflows/{workflow_id}",
        response_model=WorkflowResponse,
        response_model_exclude_none=True,
        tags=["Workflows"],
        operation_id="get_workflow",
        summary="Get Workflow Details",
        description=("Retrieve detailed configuration and step information for a specific workflow."),
        responses={
            200: {
                "description": "Workflow details retrieved successfully",
                "content": {
                    "application/json": {
                        "example": {
                            "id": "content-creation-workflow",
                            "name": "Content Creation Workflow",
                            "description": "Automated content creation from blog posts to social media",
                            "db_id": "123",
                        }
                    }
                },
            },
            404: {"description": "Workflow not found", "model": NotFoundResponse},
        },
        dependencies=[Depends(require_resource_access("workflows", "read", "workflow_id"))],
    )
    async def get_workflow(workflow_id: str, request: Request) -> WorkflowResponse:
        workflow = get_workflow_by_id(workflow_id, os.workflows)
        if workflow is None:
            raise HTTPException(status_code=404, detail="Workflow not found")
        if isinstance(workflow, RemoteWorkflow):
            return await workflow.get_workflow_config()
        else:
            return await WorkflowResponse.from_workflow(workflow=workflow)

    @router.post(
        "/workflows/{workflow_id}/runs",
        tags=["Workflows"],
        operation_id="create_workflow_run",
        response_model_exclude_none=True,
        summary="Execute Workflow",
        description=(
            "Execute a workflow with the provided input data. Workflows can run in streaming or batch mode.\n\n"
            "**Execution Modes:**\n"
            "- **Streaming (`stream=true`)**: Real-time step-by-step execution updates via SSE\n"
            "- **Non-Streaming (`stream=false`)**: Complete workflow execution with final result\n\n"
            "**Workflow Execution Process:**\n"
            "1. Input validation against workflow schema\n"
            "2. Sequential or parallel step execution based on workflow design\n"
            "3. Data flow between steps with transformation\n"
            "4. Error handling and automatic retries where configured\n"
            "5. Final result compilation and response\n\n"
            "**Session Management:**\n"
            "Workflows support session continuity for stateful execution across multiple runs."
        ),
        responses={
            200: {
                "description": "Workflow executed successfully",
                "content": {
                    "text/event-stream": {
                        "example": 'event: RunStarted\ndata: {"content": "Hello!", "run_id": "123..."}\n\n'
                    },
                },
            },
            400: {"description": "Invalid input data or workflow configuration", "model": BadRequestResponse},
            404: {"description": "Workflow not found", "model": NotFoundResponse},
            500: {"description": "Workflow execution error", "model": InternalServerErrorResponse},
        },
        dependencies=[Depends(require_resource_access("workflows", "run", "workflow_id"))],
    )
    async def create_workflow_run(
        workflow_id: str,
        request: Request,
        background_tasks: BackgroundTasks,
        message: str = Form(...),
        stream: bool = Form(True),
        session_id: Optional[str] = Form(None),
        user_id: Optional[str] = Form(None),
    ):
        kwargs = await get_request_kwargs(request, create_workflow_run)

        if hasattr(request.state, "user_id") and request.state.user_id is not None:
            if user_id:
                log_warning("User ID parameter passed in both request state and kwargs, using request state")
            user_id = request.state.user_id
        if hasattr(request.state, "session_id") and request.state.session_id is not None:
            if session_id:
                log_warning("Session ID parameter passed in both request state and kwargs, using request state")
            session_id = request.state.session_id
        if hasattr(request.state, "session_state") and request.state.session_state is not None:
            session_state = request.state.session_state
            if "session_state" in kwargs:
                log_warning("Session state parameter passed in both request state and kwargs, using request state")
            kwargs["session_state"] = session_state
        if hasattr(request.state, "dependencies") and request.state.dependencies is not None:
            dependencies = request.state.dependencies
            if "dependencies" in kwargs:
                log_warning("Dependencies parameter passed in both request state and kwargs, using request state")
            kwargs["dependencies"] = dependencies
        if hasattr(request.state, "metadata") and request.state.metadata is not None:
            metadata = request.state.metadata
            if "metadata" in kwargs:
                log_warning("Metadata parameter passed in both request state and kwargs, using request state")
            kwargs["metadata"] = metadata

        # Retrieve the workflow by ID
        workflow = get_workflow_by_id(workflow_id, os.workflows)
        if workflow is None:
            raise HTTPException(status_code=404, detail="Workflow not found")

        if session_id:
            logger.debug(f"Continuing session: {session_id}")
        else:
            logger.debug("Creating new session")
            session_id = str(uuid4())

        # Extract auth token for remote workflows
        auth_token = get_auth_token_from_request(request)

        # Return based on stream parameter
        try:
            if stream:
                return StreamingResponse(
                    workflow_response_streamer(
                        workflow,
                        input=message,
                        session_id=session_id,
                        user_id=user_id,
                        background_tasks=background_tasks,
                        auth_token=auth_token,
                        **kwargs,
                    ),
                    media_type="text/event-stream",
                )
            else:
                # Pass auth_token for remote workflows
                if auth_token and isinstance(workflow, RemoteWorkflow):
                    kwargs["auth_token"] = auth_token

                run_response = await workflow.arun(
                    input=message,
                    session_id=session_id,
                    user_id=user_id,
                    stream=False,
                    background_tasks=background_tasks,
                    **kwargs,
                )
                return run_response.to_dict()

        except InputCheckError as e:
            raise HTTPException(status_code=400, detail=str(e))
        except Exception as e:
            # Handle unexpected runtime errors
            raise HTTPException(status_code=500, detail=f"Error running workflow: {str(e)}")

    @router.post(
        "/workflows/{workflow_id}/runs/{run_id}/cancel",
        tags=["Workflows"],
        operation_id="cancel_workflow_run",
        summary="Cancel Workflow Run",
        description=(
            "Cancel a currently executing workflow run, stopping all active steps and cleanup.\n"
            "**Note:** Complex workflows with multiple parallel steps may take time to fully cancel."
        ),
        responses={
            200: {},
            404: {"description": "Workflow or run not found", "model": NotFoundResponse},
            500: {"description": "Failed to cancel workflow run", "model": InternalServerErrorResponse},
        },
        dependencies=[Depends(require_resource_access("workflows", "run", "workflow_id"))],
    )
    async def cancel_workflow_run(workflow_id: str, run_id: str):
        workflow = get_workflow_by_id(workflow_id, os.workflows)

        if workflow is None:
            raise HTTPException(status_code=404, detail="Workflow not found")

        if not workflow.cancel_run(run_id=run_id):
            raise HTTPException(status_code=500, detail="Failed to cancel run")

        return JSONResponse(content={}, status_code=200)

    return router<|MERGE_RESOLUTION|>--- conflicted
+++ resolved
@@ -208,11 +208,7 @@
 
 async def workflow_response_streamer(
     workflow: Union[Workflow, RemoteWorkflow],
-<<<<<<< HEAD
-    input: Optional[Union[str, Dict[str, Any], List[Any], BaseModel]] = None,
-=======
     input: Union[str, Dict[str, Any], List[Any], BaseModel],
->>>>>>> 614a0cf9
     session_id: Optional[str] = None,
     user_id: Optional[str] = None,
     background_tasks: Optional[BackgroundTasks] = None,
@@ -229,15 +225,11 @@
         else:
             stream_events = True
 
-<<<<<<< HEAD
-        run_response = workflow.arun(
-=======
         # Pass auth_token for remote workflows
         if auth_token and isinstance(workflow, RemoteWorkflow):
             kwargs["auth_token"] = auth_token
 
         run_response = workflow.arun(  # type: ignore
->>>>>>> 614a0cf9
             input=input,
             session_id=session_id,
             user_id=user_id,
