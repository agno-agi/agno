--- conflicted
+++ resolved
@@ -362,12 +362,6 @@
     streaming: Optional[Dict[str, Any]] = None
     members: Optional[List[Union[AgentResponse, "TeamResponse"]]] = None
     metadata: Optional[Dict[str, Any]] = None
-<<<<<<< HEAD
-=======
-
-    class Config:
-        exclude_none = True
->>>>>>> 6dd724ed
 
     @classmethod
     def from_team(cls, team: Team) -> "TeamResponse":
