--- conflicted
+++ resolved
@@ -849,31 +849,6 @@
 
 
 class RunSchema(BaseModel):
-<<<<<<< HEAD
-    run_id: str
-    parent_run_id: Optional[str]
-    agent_id: Optional[str]
-    user_id: Optional[str]
-    run_input: Optional[str]
-    content: Optional[Union[str, dict]]
-    run_response_format: Optional[str]
-    reasoning_content: Optional[str]
-    reasoning_steps: Optional[List[dict]]
-    metrics: Optional[dict]
-    messages: Optional[List[dict]]
-    tools: Optional[List[dict]]
-    events: Optional[List[dict]]
-    created_at: Optional[datetime]
-    references: Optional[List[dict]]
-    reasoning_messages: Optional[List[dict]]
-    session_state: Optional[dict] = None
-    images: Optional[List[dict]]
-    videos: Optional[List[dict]]
-    audio: Optional[List[dict]]
-    files: Optional[List[dict]]
-    response_audio: Optional[dict]
-    input_media: Optional[Dict[str, Any]]
-=======
     run_id: str = Field(..., description="Unique identifier for the run")
     parent_run_id: Optional[str] = Field(None, description="Parent run ID if this is a nested run")
     agent_id: Optional[str] = Field(None, description="Agent ID that executed this run")
@@ -890,13 +865,13 @@
     created_at: Optional[datetime] = Field(None, description="Run creation timestamp")
     references: Optional[List[dict]] = Field(None, description="References cited in the run")
     reasoning_messages: Optional[List[dict]] = Field(None, description="Reasoning process messages")
+    session_state: Optional[dict] = Field(None, description="Session state at the end of the run")
     images: Optional[List[dict]] = Field(None, description="Images included in the run")
     videos: Optional[List[dict]] = Field(None, description="Videos included in the run")
     audio: Optional[List[dict]] = Field(None, description="Audio files included in the run")
     files: Optional[List[dict]] = Field(None, description="Files included in the run")
     response_audio: Optional[dict] = Field(None, description="Audio response if generated")
     input_media: Optional[Dict[str, Any]] = Field(None, description="Input media attachments")
->>>>>>> 4d5ca0ad
 
     @classmethod
     def from_dict(cls, run_dict: Dict[str, Any]) -> "RunSchema":
@@ -932,30 +907,6 @@
 
 
 class TeamRunSchema(BaseModel):
-<<<<<<< HEAD
-    run_id: str
-    parent_run_id: Optional[str]
-    team_id: Optional[str]
-    content: Optional[Union[str, dict]]
-    reasoning_content: Optional[str]
-    reasoning_steps: Optional[List[dict]]
-    run_input: Optional[str]
-    run_response_format: Optional[str]
-    metrics: Optional[dict]
-    tools: Optional[List[dict]]
-    messages: Optional[List[dict]]
-    events: Optional[List[dict]]
-    created_at: Optional[datetime]
-    references: Optional[List[dict]]
-    reasoning_messages: Optional[List[dict]]
-    session_state: Optional[dict] = None
-    input_media: Optional[Dict[str, Any]]
-    images: Optional[List[dict]]
-    videos: Optional[List[dict]]
-    audio: Optional[List[dict]]
-    files: Optional[List[dict]]
-    response_audio: Optional[dict]
-=======
     run_id: str = Field(..., description="Unique identifier for the team run")
     parent_run_id: Optional[str] = Field(None, description="Parent run ID if this is a nested run")
     team_id: Optional[str] = Field(None, description="Team ID that executed this run")
@@ -971,13 +922,13 @@
     created_at: Optional[datetime] = Field(None, description="Run creation timestamp")
     references: Optional[List[dict]] = Field(None, description="References cited in the run")
     reasoning_messages: Optional[List[dict]] = Field(None, description="Reasoning process messages")
+    session_state: Optional[dict] = Field(None, description="Session state at the end of the run")
     input_media: Optional[Dict[str, Any]] = Field(None, description="Input media attachments")
     images: Optional[List[dict]] = Field(None, description="Images included in the run")
     videos: Optional[List[dict]] = Field(None, description="Videos included in the run")
     audio: Optional[List[dict]] = Field(None, description="Audio files included in the run")
     files: Optional[List[dict]] = Field(None, description="Files included in the run")
     response_audio: Optional[dict] = Field(None, description="Audio response if generated")
->>>>>>> 4d5ca0ad
 
     @classmethod
     def from_dict(cls, run_dict: Dict[str, Any]) -> "TeamRunSchema":
