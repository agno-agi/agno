--- conflicted
+++ resolved
@@ -112,13 +112,6 @@
 
     @classmethod
     def from_agent(cls, agent: Agent, memory_app: Optional[MemoryApp] = None) -> "AgentResponse":
-<<<<<<< HEAD
-        agent_tools = agent.get_tools(
-            session=AgentSession(session_id=str(uuid4()), session_data={}),
-            run_response=RunOutput(run_id=str(uuid4())),
-            async_mode=True,
-        )
-=======
         def filter_meaningful_config(d: Dict[str, Any], defaults: Dict[str, Any]) -> Optional[Dict[str, Any]]:
             """Filter out fields that match their default values, keeping only meaningful user configurations"""
             filtered = {}
@@ -177,8 +170,10 @@
             "stream_intermediate_steps": False,
         }
 
-        agent_tools = agent.get_tools(session_id=str(uuid4()), async_mode=True)
->>>>>>> c393d211
+        agent_tools = agent.get_tools(
+            session=AgentSession(session_id=str(uuid4()), session_data={}),
+            run_response=RunOutput(run_id=str(uuid4())),
+            async_mode=True,)
         formatted_tools = format_tools(agent_tools) if agent_tools else None
 
         additional_input = agent.additional_input
@@ -414,8 +409,6 @@
         team_tools = list(team._functions_for_model.values()) if team._functions_for_model else []
         formatted_tools = format_team_tools(team_tools) if team_tools else None
 
-<<<<<<< HEAD
-=======
         model_name = team.model.name or team.model.__class__.__name__ if team.model else None
         model_provider = team.model.provider or team.model.__class__.__name__ if team.model else ""
         model_id = team.model.id if team.model else None
@@ -453,7 +446,6 @@
             "references_format": team.references_format,
         }
 
->>>>>>> c393d211
         memory_info: Optional[Dict[str, Any]] = None
         if team.memory_manager is not None:
             memory_app_name = memory_app.display_name if memory_app else "Memory"
