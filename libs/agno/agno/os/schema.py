from datetime import datetime
from enum import Enum
from typing import Any, Dict, Generic, List, Optional, TypeVar, Union

from pydantic import BaseModel, ConfigDict, Field

from agno.agent import Agent
from agno.agent.remote import RemoteAgent
from agno.db.base import SessionType
from agno.os.config import (
    ChatConfig,
    EvalsConfig,
    KnowledgeConfig,
    MemoryConfig,
    MetricsConfig,
    SessionConfig,
    TracesConfig,
)
from agno.os.utils import extract_input_media, get_run_input, get_session_name, to_utc_datetime
from agno.session import AgentSession, TeamSession, WorkflowSession
from agno.team.remote import RemoteTeam
from agno.team.team import Team
from agno.workflow.remote import RemoteWorkflow
from agno.workflow.workflow import Workflow


class BadRequestResponse(BaseModel):
    model_config = ConfigDict(json_schema_extra={"example": {"detail": "Bad request", "error_code": "BAD_REQUEST"}})

    detail: str = Field(..., description="Error detail message")
    error_code: Optional[str] = Field(None, description="Error code for categorization")


class NotFoundResponse(BaseModel):
    model_config = ConfigDict(json_schema_extra={"example": {"detail": "Not found", "error_code": "NOT_FOUND"}})

    detail: str = Field(..., description="Error detail message")
    error_code: Optional[str] = Field(None, description="Error code for categorization")


class UnauthorizedResponse(BaseModel):
    model_config = ConfigDict(
        json_schema_extra={"example": {"detail": "Unauthorized access", "error_code": "UNAUTHORIZED"}}
    )

    detail: str = Field(..., description="Error detail message")
    error_code: Optional[str] = Field(None, description="Error code for categorization")


class UnauthenticatedResponse(BaseModel):
    model_config = ConfigDict(
        json_schema_extra={"example": {"detail": "Unauthenticated access", "error_code": "UNAUTHENTICATED"}}
    )

    detail: str = Field(..., description="Error detail message")
    error_code: Optional[str] = Field(None, description="Error code for categorization")


class ValidationErrorResponse(BaseModel):
    model_config = ConfigDict(
        json_schema_extra={"example": {"detail": "Validation error", "error_code": "VALIDATION_ERROR"}}
    )

    detail: str = Field(..., description="Error detail message")
    error_code: Optional[str] = Field(None, description="Error code for categorization")


class InternalServerErrorResponse(BaseModel):
    model_config = ConfigDict(
        json_schema_extra={"example": {"detail": "Internal server error", "error_code": "INTERNAL_SERVER_ERROR"}}
    )

    detail: str = Field(..., description="Error detail message")
    error_code: Optional[str] = Field(None, description="Error code for categorization")


class HealthResponse(BaseModel):
    model_config = ConfigDict(
        json_schema_extra={"example": {"status": "ok", "instantiated_at": "2025-06-10T12:00:00Z"}}
    )

    status: str = Field(..., description="Health status of the service")
    instantiated_at: datetime = Field(..., description="Timestamp when service was instantiated")


class InterfaceResponse(BaseModel):
    type: str = Field(..., description="Type of the interface")
    version: str = Field(..., description="Version of the interface")
    route: str = Field(..., description="API route path")


class ManagerResponse(BaseModel):
    type: str = Field(..., description="Type of the manager")
    name: str = Field(..., description="Name of the manager")
    version: str = Field(..., description="Version of the manager")
    route: str = Field(..., description="API route path")


class AgentSummaryResponse(BaseModel):
    id: Optional[str] = Field(None, description="Unique identifier for the agent")
    name: Optional[str] = Field(None, description="Name of the agent")
    description: Optional[str] = Field(None, description="Description of the agent")
    db_id: Optional[str] = Field(None, description="Database identifier")

    @classmethod
    def from_agent(cls, agent: Union[Agent, RemoteAgent]) -> "AgentSummaryResponse":
        return cls(id=agent.id, name=agent.name, description=agent.description, db_id=agent.db.id if agent.db else None)


class TeamSummaryResponse(BaseModel):
    id: Optional[str] = Field(None, description="Unique identifier for the team")
    name: Optional[str] = Field(None, description="Name of the team")
    description: Optional[str] = Field(None, description="Description of the team")
    db_id: Optional[str] = Field(None, description="Database identifier")

    @classmethod
    def from_team(cls, team: Union[Team, RemoteTeam]) -> "TeamSummaryResponse":
        db_id = team.db.id if team.db else None
        return cls(id=team.id, name=team.name, description=team.description, db_id=db_id)


class WorkflowSummaryResponse(BaseModel):
    id: Optional[str] = Field(None, description="Unique identifier for the workflow")
    name: Optional[str] = Field(None, description="Name of the workflow")
    description: Optional[str] = Field(None, description="Description of the workflow")
    db_id: Optional[str] = Field(None, description="Database identifier")

    @classmethod
    def from_workflow(cls, workflow: Union[Workflow, RemoteWorkflow]) -> "WorkflowSummaryResponse":
        db_id = workflow.db.id if workflow.db else None
        return cls(
            id=workflow.id,
            name=workflow.name,
            description=workflow.description,
            db_id=db_id,
        )


class ConfigResponse(BaseModel):
    """Response schema for the general config endpoint"""

    os_id: str = Field(..., description="Unique identifier for the OS instance")
    name: Optional[str] = Field(None, description="Name of the OS instance")
    description: Optional[str] = Field(None, description="Description of the OS instance")
    available_models: Optional[List[str]] = Field(None, description="List of available models")
    databases: List[str] = Field(..., description="List of database IDs")
    chat: Optional[ChatConfig] = Field(None, description="Chat configuration")

    session: Optional[SessionConfig] = Field(None, description="Session configuration")
    metrics: Optional[MetricsConfig] = Field(None, description="Metrics configuration")
    memory: Optional[MemoryConfig] = Field(None, description="Memory configuration")
    knowledge: Optional[KnowledgeConfig] = Field(None, description="Knowledge configuration")
    evals: Optional[EvalsConfig] = Field(None, description="Evaluations configuration")
    traces: Optional[TracesConfig] = Field(None, description="Traces configuration")

    agents: List[AgentSummaryResponse] = Field(..., description="List of registered agents")
    teams: List[TeamSummaryResponse] = Field(..., description="List of registered teams")
    workflows: List[WorkflowSummaryResponse] = Field(..., description="List of registered workflows")
    interfaces: List[InterfaceResponse] = Field(..., description="List of available interfaces")


class Model(BaseModel):
    id: Optional[str] = Field(None, description="Model identifier")
    provider: Optional[str] = Field(None, description="Model provider name")


class ModelResponse(BaseModel):
    name: Optional[str] = Field(None, description="Name of the model")
    model: Optional[str] = Field(None, description="Model identifier")
    provider: Optional[str] = Field(None, description="Model provider name")


class WorkflowRunRequest(BaseModel):
    input: Dict[str, Any] = Field(..., description="Input parameters for the workflow run")
    user_id: Optional[str] = Field(None, description="User identifier for the workflow run")
    session_id: Optional[str] = Field(None, description="Session identifier for context persistence")


class SessionSchema(BaseModel):
    session_id: str = Field(..., description="Unique identifier for the session")
    session_name: str = Field(..., description="Human-readable name for the session")
    session_state: Optional[dict] = Field(None, description="Current state data of the session")
    created_at: Optional[datetime] = Field(None, description="Timestamp when session was created")
    updated_at: Optional[datetime] = Field(None, description="Timestamp when session was last updated")

    @classmethod
    def from_dict(cls, session: Dict[str, Any]) -> "SessionSchema":
        session_name = session.get("session_name")
        if not session_name:
            session_name = get_session_name(session)
        session_data = session.get("session_data", {}) or {}

        created_at = session.get("created_at", 0)
        updated_at = session.get("updated_at", created_at)

        # Handle created_at and updated_at as either ISO 8601 string or timestamp
        def parse_datetime(val):
            if isinstance(val, str):
                try:
                    # Accept both with and without Z
                    if val.endswith("Z"):
                        val = val[:-1] + "+00:00"
                    return datetime.fromisoformat(val)
                except Exception:
                    return None
            elif isinstance(val, (int, float)):
                try:
                    return datetime.fromtimestamp(val, tz=timezone.utc)
                except Exception:
                    return None
            return None

        created_at = parse_datetime(session.get("created_at", 0))
        updated_at = parse_datetime(session.get("updated_at", created_at))
        return cls(
            session_id=session.get("session_id", ""),
            session_name=session_name,
            session_state=session_data.get("session_state", None),
<<<<<<< HEAD
            created_at=to_utc_datetime(session.get("created_at")),
            updated_at=to_utc_datetime(session.get("updated_at")),
=======
            created_at=created_at,
            updated_at=updated_at,
>>>>>>> 997a93ba
        )


class DeleteSessionRequest(BaseModel):
    session_ids: List[str] = Field(..., description="List of session IDs to delete", min_length=1)
    session_types: List[SessionType] = Field(..., description="Types of sessions to delete", min_length=1)


class CreateSessionRequest(BaseModel):
    session_id: Optional[str] = Field(None, description="Optional session ID (generated if not provided)")
    session_name: Optional[str] = Field(None, description="Name for the session")
    session_state: Optional[Dict[str, Any]] = Field(None, description="Initial session state")
    metadata: Optional[Dict[str, Any]] = Field(None, description="Additional metadata")
    user_id: Optional[str] = Field(None, description="User ID associated with the session")
    agent_id: Optional[str] = Field(None, description="Agent ID if this is an agent session")
    team_id: Optional[str] = Field(None, description="Team ID if this is a team session")
    workflow_id: Optional[str] = Field(None, description="Workflow ID if this is a workflow session")


class UpdateSessionRequest(BaseModel):
    session_name: Optional[str] = Field(None, description="Updated session name")
    session_state: Optional[Dict[str, Any]] = Field(None, description="Updated session state")
    metadata: Optional[Dict[str, Any]] = Field(None, description="Updated metadata")
    summary: Optional[Dict[str, Any]] = Field(None, description="Session summary")


class AgentSessionDetailSchema(BaseModel):
    user_id: Optional[str] = Field(None, description="User ID associated with the session")
    agent_session_id: str = Field(..., description="Unique agent session identifier")
    session_id: str = Field(..., description="Session identifier")
    session_name: str = Field(..., description="Human-readable session name")
    session_summary: Optional[dict] = Field(None, description="Summary of session interactions")
    session_state: Optional[dict] = Field(None, description="Current state of the session")
    agent_id: Optional[str] = Field(None, description="Agent ID used in this session")
    total_tokens: Optional[int] = Field(None, description="Total tokens used in this session")
    agent_data: Optional[dict] = Field(None, description="Agent-specific data")
    metrics: Optional[dict] = Field(None, description="Session metrics")
    metadata: Optional[dict] = Field(None, description="Additional metadata")
    chat_history: Optional[List[dict]] = Field(None, description="Complete chat history")
    created_at: Optional[datetime] = Field(None, description="Session creation timestamp")
    updated_at: Optional[datetime] = Field(None, description="Last update timestamp")

    @classmethod
    def from_session(cls, session: AgentSession) -> "AgentSessionDetailSchema":
        session_name = get_session_name({**session.to_dict(), "session_type": "agent"})
        created_at = datetime.fromtimestamp(session.created_at, tz=timezone.utc) if session.created_at else None
        updated_at = datetime.fromtimestamp(session.updated_at, tz=timezone.utc) if session.updated_at else created_at
        return cls(
            user_id=session.user_id,
            agent_session_id=session.session_id,
            session_id=session.session_id,
            session_name=session_name,
            session_summary=session.summary.to_dict() if session.summary else None,
            session_state=session.session_data.get("session_state", None) if session.session_data else None,
            agent_id=session.agent_id if session.agent_id else None,
            agent_data=session.agent_data,
            total_tokens=session.session_data.get("session_metrics", {}).get("total_tokens")
            if session.session_data
            else None,
            metrics=session.session_data.get("session_metrics", {}) if session.session_data else None,  # type: ignore
            metadata=session.metadata,
            chat_history=[message.to_dict() for message in session.get_chat_history()],
<<<<<<< HEAD
            created_at=to_utc_datetime(session.created_at),
            updated_at=to_utc_datetime(session.updated_at),
=======
            created_at=created_at,
            updated_at=updated_at,
>>>>>>> 997a93ba
        )


class TeamSessionDetailSchema(BaseModel):
    session_id: str = Field(..., description="Unique session identifier")
    session_name: str = Field(..., description="Human-readable session name")
    user_id: Optional[str] = Field(None, description="User ID associated with the session")
    team_id: Optional[str] = Field(None, description="Team ID used in this session")
    session_summary: Optional[dict] = Field(None, description="Summary of team interactions")
    session_state: Optional[dict] = Field(None, description="Current state of the session")
    metrics: Optional[dict] = Field(None, description="Session metrics")
    team_data: Optional[dict] = Field(None, description="Team-specific data")
    metadata: Optional[dict] = Field(None, description="Additional metadata")
    chat_history: Optional[List[dict]] = Field(None, description="Complete chat history")
    created_at: Optional[datetime] = Field(None, description="Session creation timestamp")
    updated_at: Optional[datetime] = Field(None, description="Last update timestamp")
    total_tokens: Optional[int] = Field(None, description="Total tokens used in this session")

    @classmethod
    def from_session(cls, session: TeamSession) -> "TeamSessionDetailSchema":
        session_dict = session.to_dict()
        session_name = get_session_name({**session_dict, "session_type": "team"})
        created_at = datetime.fromtimestamp(session.created_at, tz=timezone.utc) if session.created_at else None
        updated_at = datetime.fromtimestamp(session.updated_at, tz=timezone.utc) if session.updated_at else created_at
        return cls(
            session_id=session.session_id,
            team_id=session.team_id,
            session_name=session_name,
            session_summary=session_dict.get("summary") if session_dict.get("summary") else None,
            user_id=session.user_id,
            team_data=session.team_data,
            session_state=session.session_data.get("session_state", None) if session.session_data else None,
            total_tokens=session.session_data.get("session_metrics", {}).get("total_tokens")
            if session.session_data
            else None,
            metrics=session.session_data.get("session_metrics", {}) if session.session_data else None,
            metadata=session.metadata,
            chat_history=[message.to_dict() for message in session.get_chat_history()],
<<<<<<< HEAD
            created_at=to_utc_datetime(session.created_at),
            updated_at=to_utc_datetime(session.updated_at),
=======
            created_at=created_at,
            updated_at=updated_at,
>>>>>>> 997a93ba
        )


class WorkflowSessionDetailSchema(BaseModel):
    user_id: Optional[str] = Field(None, description="User ID associated with the session")
    workflow_id: Optional[str] = Field(None, description="Workflow ID used in this session")
    workflow_name: Optional[str] = Field(None, description="Name of the workflow")
    session_id: str = Field(..., description="Unique session identifier")
    session_name: str = Field(..., description="Human-readable session name")

    session_data: Optional[dict] = Field(None, description="Complete session data")
    session_state: Optional[dict] = Field(None, description="Current workflow state")
    workflow_data: Optional[dict] = Field(None, description="Workflow-specific data")
    metadata: Optional[dict] = Field(None, description="Additional metadata")

    created_at: Optional[datetime] = Field(None, description="Session creation timestamp")
    updated_at: Optional[datetime] = Field(None, description="Last update timestamp")

    @classmethod
    def from_session(cls, session: WorkflowSession) -> "WorkflowSessionDetailSchema":
        session_dict = session.to_dict()
        session_name = get_session_name({**session_dict, "session_type": "workflow"})
        return cls(
            session_id=session.session_id,
            user_id=session.user_id,
            workflow_id=session.workflow_id,
            workflow_name=session.workflow_name,
            session_name=session_name,
            session_data=session.session_data,
            session_state=session.session_data.get("session_state", None) if session.session_data else None,
            workflow_data=session.workflow_data,
            metadata=session.metadata,
<<<<<<< HEAD
            created_at=to_utc_datetime(session.created_at),
            updated_at=to_utc_datetime(session.updated_at),
=======
            created_at=session.created_at,
            updated_at=session.updated_at or session.created_at,
>>>>>>> 997a93ba
        )


class RunSchema(BaseModel):
    run_id: str = Field(..., description="Unique identifier for the run")
    parent_run_id: Optional[str] = Field(None, description="Parent run ID if this is a nested run")
    agent_id: Optional[str] = Field(None, description="Agent ID that executed this run")
    user_id: Optional[str] = Field(None, description="User ID associated with the run")
    run_input: Optional[str] = Field(None, description="Input provided to the run")
    content: Optional[Union[str, dict]] = Field(None, description="Output content from the run")
    run_response_format: Optional[str] = Field(None, description="Format of the response (text/json)")
    reasoning_content: Optional[str] = Field(None, description="Reasoning content if reasoning was enabled")
    reasoning_steps: Optional[List[dict]] = Field(None, description="List of reasoning steps")
    metrics: Optional[dict] = Field(None, description="Performance and usage metrics")
    messages: Optional[List[dict]] = Field(None, description="Message history for the run")
    tools: Optional[List[dict]] = Field(None, description="Tools used in the run")
    events: Optional[List[dict]] = Field(None, description="Events generated during the run")
    created_at: Optional[datetime] = Field(None, description="Run creation timestamp")
    references: Optional[List[dict]] = Field(None, description="References cited in the run")
    citations: Optional[Dict[str, Any]] = Field(
        None, description="Citations from the model (e.g., from Gemini grounding/search)"
    )
    reasoning_messages: Optional[List[dict]] = Field(None, description="Reasoning process messages")
    session_state: Optional[dict] = Field(None, description="Session state at the end of the run")
    images: Optional[List[dict]] = Field(None, description="Images included in the run")
    videos: Optional[List[dict]] = Field(None, description="Videos included in the run")
    audio: Optional[List[dict]] = Field(None, description="Audio files included in the run")
    files: Optional[List[dict]] = Field(None, description="Files included in the run")
    response_audio: Optional[dict] = Field(None, description="Audio response if generated")
    input_media: Optional[Dict[str, Any]] = Field(None, description="Input media attachments")

    @classmethod
    def from_dict(cls, run_dict: Dict[str, Any]) -> "RunSchema":
        run_input = get_run_input(run_dict)
        run_response_format = "text" if run_dict.get("content_type", "str") == "str" else "json"

        return cls(
            run_id=run_dict.get("run_id", ""),
            parent_run_id=run_dict.get("parent_run_id", ""),
            agent_id=run_dict.get("agent_id", ""),
            user_id=run_dict.get("user_id", ""),
            run_input=run_input,
            content=run_dict.get("content", ""),
            run_response_format=run_response_format,
            reasoning_content=run_dict.get("reasoning_content", ""),
            reasoning_steps=run_dict.get("reasoning_steps", []),
            metrics=run_dict.get("metrics", {}),
            messages=[message for message in run_dict.get("messages", [])] if run_dict.get("messages") else None,
            tools=[tool for tool in run_dict.get("tools", [])] if run_dict.get("tools") else None,
            events=[event for event in run_dict["events"]] if run_dict.get("events") else None,
            references=run_dict.get("references", []),
            citations=run_dict.get("citations", None),
            reasoning_messages=run_dict.get("reasoning_messages", []),
            session_state=run_dict.get("session_state"),
            images=run_dict.get("images", []),
            videos=run_dict.get("videos", []),
            audio=run_dict.get("audio", []),
            files=run_dict.get("files", []),
            response_audio=run_dict.get("response_audio", None),
            input_media=extract_input_media(run_dict),
            created_at=to_utc_datetime(run_dict.get("created_at")),
        )


class TeamRunSchema(BaseModel):
    run_id: str = Field(..., description="Unique identifier for the team run")
    parent_run_id: Optional[str] = Field(None, description="Parent run ID if this is a nested run")
    team_id: Optional[str] = Field(None, description="Team ID that executed this run")
    content: Optional[Union[str, dict]] = Field(None, description="Output content from the team run")
    reasoning_content: Optional[str] = Field(None, description="Reasoning content if reasoning was enabled")
    reasoning_steps: Optional[List[dict]] = Field(None, description="List of reasoning steps")
    run_input: Optional[str] = Field(None, description="Input provided to the run")
    run_response_format: Optional[str] = Field(None, description="Format of the response (text/json)")
    metrics: Optional[dict] = Field(None, description="Performance and usage metrics")
    tools: Optional[List[dict]] = Field(None, description="Tools used in the run")
    messages: Optional[List[dict]] = Field(None, description="Message history for the run")
    events: Optional[List[dict]] = Field(None, description="Events generated during the run")
    created_at: Optional[datetime] = Field(None, description="Run creation timestamp")
    references: Optional[List[dict]] = Field(None, description="References cited in the run")
    citations: Optional[Dict[str, Any]] = Field(
        None, description="Citations from the model (e.g., from Gemini grounding/search)"
    )
    reasoning_messages: Optional[List[dict]] = Field(None, description="Reasoning process messages")
    session_state: Optional[dict] = Field(None, description="Session state at the end of the run")
    input_media: Optional[Dict[str, Any]] = Field(None, description="Input media attachments")
    images: Optional[List[dict]] = Field(None, description="Images included in the run")
    videos: Optional[List[dict]] = Field(None, description="Videos included in the run")
    audio: Optional[List[dict]] = Field(None, description="Audio files included in the run")
    files: Optional[List[dict]] = Field(None, description="Files included in the run")
    response_audio: Optional[dict] = Field(None, description="Audio response if generated")

    @classmethod
    def from_dict(cls, run_dict: Dict[str, Any]) -> "TeamRunSchema":
        run_input = get_run_input(run_dict)
        run_response_format = "text" if run_dict.get("content_type", "str") == "str" else "json"
        return cls(
            run_id=run_dict.get("run_id", ""),
            parent_run_id=run_dict.get("parent_run_id", ""),
            team_id=run_dict.get("team_id", ""),
            run_input=run_input,
            content=run_dict.get("content", ""),
            run_response_format=run_response_format,
            reasoning_content=run_dict.get("reasoning_content", ""),
            reasoning_steps=run_dict.get("reasoning_steps", []),
            metrics=run_dict.get("metrics", {}),
            messages=[message for message in run_dict.get("messages", [])] if run_dict.get("messages") else None,
            tools=[tool for tool in run_dict.get("tools", [])] if run_dict.get("tools") else None,
            events=[event for event in run_dict["events"]] if run_dict.get("events") else None,
            created_at=to_utc_datetime(run_dict.get("created_at")),
            references=run_dict.get("references", []),
            citations=run_dict.get("citations", None),
            reasoning_messages=run_dict.get("reasoning_messages", []),
            session_state=run_dict.get("session_state"),
            images=run_dict.get("images", []),
            videos=run_dict.get("videos", []),
            audio=run_dict.get("audio", []),
            files=run_dict.get("files", []),
            response_audio=run_dict.get("response_audio", None),
            input_media=extract_input_media(run_dict),
        )


class WorkflowRunSchema(BaseModel):
    run_id: str = Field(..., description="Unique identifier for the workflow run")
    run_input: Optional[str] = Field(None, description="Input provided to the workflow")
    events: Optional[List[dict]] = Field(None, description="Events generated during the workflow")
    workflow_id: Optional[str] = Field(None, description="Workflow ID that was executed")
    user_id: Optional[str] = Field(None, description="User ID associated with the run")
    content: Optional[Union[str, dict]] = Field(None, description="Output content from the workflow")
    content_type: Optional[str] = Field(None, description="Type of content returned")
    status: Optional[str] = Field(None, description="Status of the workflow run")
    step_results: Optional[list[dict]] = Field(None, description="Results from each workflow step")
    step_executor_runs: Optional[list[dict]] = Field(None, description="Executor runs for each step")
    metrics: Optional[dict] = Field(None, description="Performance and usage metrics")
    created_at: Optional[datetime] = Field(None, description="Run creation timestamp")
    reasoning_content: Optional[str] = Field(None, description="Reasoning content if reasoning was enabled")
    reasoning_steps: Optional[List[dict]] = Field(None, description="List of reasoning steps")
    references: Optional[List[dict]] = Field(None, description="References cited in the workflow")
    citations: Optional[Dict[str, Any]] = Field(
        None, description="Citations from the model (e.g., from Gemini grounding/search)"
    )
    reasoning_messages: Optional[List[dict]] = Field(None, description="Reasoning process messages")
    images: Optional[List[dict]] = Field(None, description="Images included in the workflow")
    videos: Optional[List[dict]] = Field(None, description="Videos included in the workflow")
    audio: Optional[List[dict]] = Field(None, description="Audio files included in the workflow")
    files: Optional[List[dict]] = Field(None, description="Files included in the workflow")
    response_audio: Optional[dict] = Field(None, description="Audio response if generated")

    @classmethod
    def from_dict(cls, run_response: Dict[str, Any]) -> "WorkflowRunSchema":
        run_input = get_run_input(run_response, is_workflow_run=True)
        return cls(
            run_id=run_response.get("run_id", ""),
            run_input=run_input,
            events=run_response.get("events", []),
            workflow_id=run_response.get("workflow_id", ""),
            user_id=run_response.get("user_id", ""),
            content=run_response.get("content", ""),
            content_type=run_response.get("content_type", ""),
            status=run_response.get("status", ""),
            metrics=run_response.get("metrics", {}),
            step_results=run_response.get("step_results", []),
            step_executor_runs=run_response.get("step_executor_runs", []),
            created_at=to_utc_datetime(run_response.get("created_at")),
            reasoning_content=run_response.get("reasoning_content", ""),
            reasoning_steps=run_response.get("reasoning_steps", []),
            references=run_response.get("references", []),
            citations=run_response.get("citations", None),
            reasoning_messages=run_response.get("reasoning_messages", []),
            images=run_response.get("images", []),
            videos=run_response.get("videos", []),
            audio=run_response.get("audio", []),
            files=run_response.get("files", []),
            response_audio=run_response.get("response_audio", None),
        )


T = TypeVar("T")


class SortOrder(str, Enum):
    ASC = "asc"
    DESC = "desc"


class PaginationInfo(BaseModel):
    page: int = Field(0, description="Current page number (0-indexed)", ge=0)
    limit: int = Field(20, description="Number of items per page", ge=1, le=100)
    total_pages: int = Field(0, description="Total number of pages", ge=0)
    total_count: int = Field(0, description="Total count of items", ge=0)
    search_time_ms: float = Field(0, description="Search execution time in milliseconds", ge=0)


class PaginatedResponse(BaseModel, Generic[T]):
    """Wrapper to add pagination info to classes used as response models"""

    data: List[T] = Field(..., description="List of items for the current page")
    meta: PaginationInfo = Field(..., description="Pagination metadata")<|MERGE_RESOLUTION|>--- conflicted
+++ resolved
@@ -1,4 +1,4 @@
-from datetime import datetime
+from datetime import datetime, timezone
 from enum import Enum
 from typing import Any, Dict, Generic, List, Optional, TypeVar, Union
 
@@ -210,19 +210,14 @@
                     return None
             return None
 
-        created_at = parse_datetime(session.get("created_at", 0))
-        updated_at = parse_datetime(session.get("updated_at", created_at))
+        created_at = to_utc_datetime(session.get("created_at", 0))
+        updated_at = to_utc_datetime(session.get("updated_at", created_at))
         return cls(
             session_id=session.get("session_id", ""),
             session_name=session_name,
             session_state=session_data.get("session_state", None),
-<<<<<<< HEAD
-            created_at=to_utc_datetime(session.get("created_at")),
-            updated_at=to_utc_datetime(session.get("updated_at")),
-=======
             created_at=created_at,
             updated_at=updated_at,
->>>>>>> 997a93ba
         )
 
 
@@ -285,13 +280,8 @@
             metrics=session.session_data.get("session_metrics", {}) if session.session_data else None,  # type: ignore
             metadata=session.metadata,
             chat_history=[message.to_dict() for message in session.get_chat_history()],
-<<<<<<< HEAD
             created_at=to_utc_datetime(session.created_at),
             updated_at=to_utc_datetime(session.updated_at),
-=======
-            created_at=created_at,
-            updated_at=updated_at,
->>>>>>> 997a93ba
         )
 
 
@@ -330,13 +320,8 @@
             metrics=session.session_data.get("session_metrics", {}) if session.session_data else None,
             metadata=session.metadata,
             chat_history=[message.to_dict() for message in session.get_chat_history()],
-<<<<<<< HEAD
             created_at=to_utc_datetime(session.created_at),
             updated_at=to_utc_datetime(session.updated_at),
-=======
-            created_at=created_at,
-            updated_at=updated_at,
->>>>>>> 997a93ba
         )
 
 
@@ -369,13 +354,8 @@
             session_state=session.session_data.get("session_state", None) if session.session_data else None,
             workflow_data=session.workflow_data,
             metadata=session.metadata,
-<<<<<<< HEAD
             created_at=to_utc_datetime(session.created_at),
             updated_at=to_utc_datetime(session.updated_at),
-=======
-            created_at=session.created_at,
-            updated_at=session.updated_at or session.created_at,
->>>>>>> 997a93ba
         )
 
 
