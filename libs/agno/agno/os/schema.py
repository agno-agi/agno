--- conflicted
+++ resolved
@@ -110,12 +110,9 @@
     response_settings: Optional[Dict[str, Any]] = None
     streaming: Optional[Dict[str, Any]] = None
     metadata: Optional[Dict[str, Any]] = None
-<<<<<<< HEAD
 
     class Config:
         exclude_none = True
-=======
->>>>>>> 77aeee4e
 
     @classmethod
     def from_agent(cls, agent: Agent, memory_app: Optional[MemoryApp] = None) -> "AgentResponse":
@@ -347,12 +344,9 @@
     streaming: Optional[Dict[str, Any]] = None
     members: Optional[List[Union[AgentResponse, "TeamResponse"]]] = None
     metadata: Optional[Dict[str, Any]] = None
-<<<<<<< HEAD
 
     class Config:
         exclude_none = True
-=======
->>>>>>> 77aeee4e
 
     @classmethod
     def from_team(cls, team: Team, memory_app: Optional[MemoryApp] = None) -> "TeamResponse":
@@ -576,12 +570,9 @@
     agent: Optional[AgentResponse] = None
     team: Optional[TeamResponse] = None
     metadata: Optional[Dict[str, Any]] = None
-<<<<<<< HEAD
 
     class Config:
         exclude_none = True
-=======
->>>>>>> 77aeee4e
 
     @classmethod
     def _resolve_agents_and_teams_recursively(cls, steps: List[Dict[str, Any]]) -> List[Dict[str, Any]]:
