import json
from datetime import datetime, timezone
from typing import Any, Callable, Dict, List, Optional, Union
from uuid import uuid4

from pydantic import BaseModel

from agno.agent import Agent
from agno.db.base import SessionType
from agno.os.utils import format_team_tools, format_tools, get_run_input, get_session_name
from agno.session import AgentSession, TeamSession, WorkflowSession
from agno.team.team import Team


class InterfaceResponse(BaseModel):
    type: str
    version: str
    route: str


class ManagerResponse(BaseModel):
    type: str
    name: str
    version: str
    route: str


class AppsResponse(BaseModel):
    session: Optional[List[ManagerResponse]] = None
    knowledge: Optional[List[ManagerResponse]] = None
    memory: Optional[List[ManagerResponse]] = None
    eval: Optional[List[ManagerResponse]] = None
    metrics: Optional[List[ManagerResponse]] = None


class AgentSummaryResponse(BaseModel):
    agent_id: Optional[str] = None
    name: Optional[str] = None
    description: Optional[str] = None

    @classmethod
    def from_agent(cls, agent: Agent) -> "AgentSummaryResponse":
        return cls(agent_id=agent.agent_id, name=agent.name, description=agent.description)


class TeamSummaryResponse(BaseModel):
    team_id: Optional[str] = None
    name: Optional[str] = None
    description: Optional[str] = None


class WorkflowSummaryResponse(BaseModel):
    workflow_id: Optional[str] = None
    name: Optional[str] = None
    description: Optional[str] = None


class ConfigResponse(BaseModel):
    os_id: str
    name: Optional[str] = None
    description: Optional[str] = None
    interfaces: List[InterfaceResponse]
    apps: AppsResponse
    agents: List[AgentSummaryResponse]
    teams: List[TeamSummaryResponse]
    workflows: List[WorkflowSummaryResponse]


class Model(BaseModel):
    id: Optional[str] = None
    provider: Optional[str] = None


class ModelResponse(BaseModel):
    name: Optional[str] = None
    model: Optional[str] = None
    provider: Optional[str] = None


class AgentResponse(BaseModel):
    agent_id: Optional[str] = None
    name: Optional[str] = None
    description: Optional[str] = None
    instructions: Optional[Union[List[str], str]] = None
    model: Optional[ModelResponse] = None
    tools: Optional[List[Dict[str, Any]]] = None
    memory: Optional[Dict[str, Any]] = None
    knowledge: Optional[Dict[str, Any]] = None
    session_table: Optional[str] = None
    memory_table: Optional[str] = None
    knowledge_table: Optional[str] = None

    @classmethod
    def from_agent(self, agent: Agent) -> "AgentResponse":
        agent_tools = agent.get_tools(session_id=str(uuid4()), async_mode=True)
        formatted_tools = format_tools(agent_tools)

        model_name = agent.model.name or agent.model.__class__.__name__ if agent.model else None
        model_provider = agent.model.provider or agent.model.__class__.__name__ if agent.model else ""
        model_id = agent.model.id if agent.model else None

        if model_provider and model_id:
            model_provider = f"{model_provider} {model_id}"
        elif model_name and model_id:
            model_provider = f"{model_name} {model_id}"
        elif model_id:
            model_provider = model_id
        else:
            model_provider = ""

        memory_dict: Optional[Dict[str, Any]] = None
        if agent.memory_manager is not None:
            memory_dict = {"name": "Memory"}
            if agent.memory_manager.model is not None:
                memory_dict["model"] = ModelResponse(
                    name=agent.memory_manager.model.name,
                    model=agent.memory_manager.model.id,
                    provider=agent.memory_manager.model.provider,
                )

        session_table = agent.db.session_table_name if agent.db else None
        memory_table = agent.db.memory_table_name if agent.db and agent.enable_user_memories else None
        knowledge_table = agent.db.knowledge_table_name if agent.db and agent.knowledge else None

        return AgentResponse(
            agent_id=agent.agent_id,
            name=agent.name,
            description=agent.description,
            instructions=agent.instructions,
            model=ModelResponse(
                name=model_name,
                model=model_id,
                provider=model_provider,
            ),
            tools=formatted_tools,
            memory=memory_dict,
            knowledge={"name": agent.knowledge.__class__.__name__} if agent.knowledge else None,
            session_table=session_table,
            memory_table=memory_table,
            knowledge_table=knowledge_table,
        )


class TeamResponse(BaseModel):
    team_id: Optional[str] = None
    name: Optional[str] = None
    description: Optional[str] = None
    mode: Optional[str] = None
    model: Optional[ModelResponse] = None
    tools: Optional[List[Dict[str, Any]]] = None
    instructions: Optional[Union[List[str], str]] = None
    members: Optional[List[Union[AgentResponse, "TeamResponse"]]] = None
    expected_output: Optional[str] = None
    context: Optional[str] = None
    enable_agentic_context: Optional[bool] = None
    memory: Optional[Dict[str, Any]] = None
    knowledge: Optional[Dict[str, Any]] = None
    async_mode: bool = False
    session_table: Optional[str] = None
    memory_table: Optional[str] = None
    knowledge_table: Optional[str] = None

    @classmethod
    def from_team(self, team: Team) -> "TeamResponse":
        team.determine_tools_for_model(
            model=team.model,
            session_id=str(uuid4()),
            async_mode=True,
        )
        team_tools = list(team._functions_for_model.values()) if team._functions_for_model else []
        formatted_tools = format_team_tools(team_tools)

        model_name = team.model.name or team.model.__class__.__name__ if team.model else None
        model_provider = team.model.provider or team.model.__class__.__name__ if team.model else ""
        model_id = team.model.id if team.model else None

        if model_provider and model_id:
            model_provider = f"{model_provider} {model_id}"
        elif model_name and model_id:
            model_provider = f"{model_name} {model_id}"
        elif model_id:
            model_provider = model_id
        else:
            model_provider = ""

        memory_dict: Optional[Dict[str, Any]] = None
        if team.memory_manager is not None:
            memory_dict = {"name": "Memory"}
            if team.memory_manager.model is not None:
                memory_dict["model"] = ModelResponse(
                    name=team.memory_manager.model.name,
                    model=team.memory_manager.model.id,
                    provider=team.memory_manager.model.provider,
                )

        session_table = team.db.session_table_name if team.db else None
        memory_table = team.db.memory_table_name if team.db and team.enable_user_memories else None
        knowledge_table = team.db.knowledge_table_name if team.db and team.knowledge else None

        team_instructions = team.instructions() if isinstance(team.instructions, Callable) else team.instructions

        return TeamResponse(
            team_id=team.team_id,
            name=team.name,
            model=ModelResponse(
                name=team.model.name or team.model.__class__.__name__ if team.model else None,
                model=team.model.id if team.model else None,
                provider=team.model.provider or team.model.__class__.__name__ if team.model else None,
            ),
<<<<<<< HEAD
            instructions=team.instructions,
=======
            success_criteria=team.success_criteria,
            instructions=team_instructions,
>>>>>>> 04c47df9
            description=team.description,
            tools=formatted_tools,
            expected_output=team.expected_output,
            context=json.dumps(team.context) if isinstance(team.context, dict) else team.context,
            enable_agentic_context=team.enable_agentic_context,
            mode=team.mode,
            memory=memory_dict,
            knowledge={"name": team.knowledge.__class__.__name__} if team.knowledge else None,
            session_table=session_table,
            memory_table=memory_table,
            knowledge_table=knowledge_table,
            members=[  # type: ignore
                AgentResponse.from_agent(member)
                if isinstance(member, Agent)
                else TeamResponse.from_team(member)
                if isinstance(member, Team)
                else None
                for member in team.members
            ],
        )


class WorkflowResponse(BaseModel):
    workflow_id: Optional[str] = None
    name: Optional[str] = None
    description: Optional[str] = None


class WorkflowRunRequest(BaseModel):
    input: Dict[str, Any]
    user_id: Optional[str] = None
    session_id: Optional[str] = None


class SessionSchema(BaseModel):
    session_id: str
    session_name: str
    created_at: Optional[datetime]
    updated_at: Optional[datetime]

    @classmethod
    def from_dict(cls, session: Dict[str, Any]) -> "SessionSchema":
        session_name = get_session_name(session)
        return cls(
            session_id=session.get("session_id", ""),
            session_name=session_name,
            created_at=datetime.fromtimestamp(session.get("created_at", 0), tz=timezone.utc)
            if session.get("created_at")
            else None,
            updated_at=datetime.fromtimestamp(session.get("updated_at", 0), tz=timezone.utc)
            if session.get("updated_at")
            else None,
        )


class DeleteSessionRequest(BaseModel):
    session_ids: List[str]
    session_types: List[SessionType]


class AgentSessionDetailSchema(BaseModel):
    user_id: Optional[str]
    agent_session_id: str
    workspace_id: Optional[str]
    session_id: str
    session_name: str
    session_summary: Optional[dict]
    agent_id: Optional[str]
    agent_data: Optional[dict]
    agent_sessions: list
    response_latency_avg: Optional[float]
    total_tokens: Optional[int]
    metrics: Optional[dict]
    chat_history: Optional[List[dict]]
    created_at: Optional[datetime]
    updated_at: Optional[datetime]

    @classmethod
    def from_session(cls, session: AgentSession) -> "AgentSessionDetailSchema":
        session_name = get_session_name({**session.to_dict(), "session_type": "agent"})

        return cls(
            user_id=session.user_id,
            agent_session_id=session.session_id,
            workspace_id=None,
            session_id=session.session_id,
            session_name=session_name,
            session_summary=session.summary.to_dict() if session.summary else None,
            agent_id=session.agent_id if session.agent_id else None,
            agent_data=session.agent_data,
            agent_sessions=[],
            response_latency_avg=0,
            total_tokens=session.session_data.get("session_metrics", {}).get("total_tokens")
            if session.session_data
            else None,
            metrics=session.session_data.get("session_metrics", {}) if session.session_data else None,  # type: ignore
            chat_history=[message.to_dict() for message in session.get_chat_history()],
            created_at=datetime.fromtimestamp(session.created_at, tz=timezone.utc) if session.created_at else None,
            updated_at=datetime.fromtimestamp(session.updated_at, tz=timezone.utc) if session.updated_at else None,
        )


class TeamSessionDetailSchema(BaseModel):
    session_id: str
    session_name: str
    user_id: Optional[str]
    team_id: Optional[str]
    session_summary: Optional[dict]
    metrics: Optional[dict]
    team_data: Optional[dict]
    total_tokens: Optional[int]
    created_at: Optional[datetime]
    updated_at: Optional[datetime]

    @classmethod
    def from_session(cls, session: TeamSession) -> "TeamSessionDetailSchema":
        session_dict = session.to_dict()
        session_name = get_session_name({**session_dict, "session_type": "team"})

        return cls(
            session_id=session.session_id,
            team_id=session.team_id,
            session_name=session_name,
            session_summary=session_dict.get("summary") if session_dict.get("summary") else None,
            user_id=session.user_id,
            team_data=session.team_data,
            total_tokens=session.session_data.get("session_metrics", {}).get("total_tokens")
            if session.session_data
            else None,
            metrics=session.session_data.get("session_metrics", {}) if session.session_data else None,
            created_at=datetime.fromtimestamp(session.created_at, tz=timezone.utc) if session.created_at else None,
            updated_at=datetime.fromtimestamp(session.updated_at, tz=timezone.utc) if session.updated_at else None,
        )


class WorkflowSessionDetailSchema(BaseModel):
    @classmethod
    def from_session(cls, session: WorkflowSession) -> "WorkflowSessionDetailSchema":
        return cls()


class RunSchema(BaseModel):
    run_id: str
    agent_session_id: Optional[str]
    workspace_id: Optional[str]
    user_id: Optional[str]
    run_input: Optional[str]
    content: Optional[str]
    run_response_format: Optional[str]
    reasoning_content: Optional[str]
    run_review: Optional[dict]
    metrics: Optional[dict]
    messages: Optional[List[dict]]
    tools: Optional[List[dict]]
    events: Optional[List[dict]]
    created_at: Optional[datetime]

    @classmethod
    def from_dict(cls, run_dict: Dict[str, Any]) -> "RunSchema":
        run_input = get_run_input(run_dict)
        run_response_format = "text" if run_dict.get("content_type", "str") == "str" else "json"
        return cls(
            run_id=run_dict.get("run_id", ""),
            agent_session_id=run_dict.get("session_id", ""),
            workspace_id=None,
            user_id=None,
            run_review=None,
            run_input=run_input,
            content=run_dict.get("content", ""),
            run_response_format=run_response_format,
            reasoning_content=run_dict.get("reasoning_content", ""),
            metrics=run_dict.get("metrics", {}),
            messages=[message for message in run_dict.get("messages", [])] if run_dict.get("messages") else None,
            tools=[tool for tool in run_dict.get("tools", [])] if run_dict.get("tools") else None,
            events=[event for event in run_dict["events"]] if run_dict.get("events") else None,
            created_at=datetime.fromtimestamp(run_dict.get("created_at", 0), tz=timezone.utc)
            if run_dict.get("created_at") is not None
            else None,
        )


class TeamRunSchema(BaseModel):
    run_id: str
    parent_run_id: Optional[str]
    content: Optional[str]
    reasoning_content: Optional[str]
    run_input: Optional[str]
    run_response_format: Optional[str]
    metrics: Optional[dict]
    tools: Optional[List[dict]]
    messages: Optional[List[dict]]
    events: Optional[List[dict]]
    created_at: Optional[datetime]

    @classmethod
    def from_dict(cls, run_dict: Dict[str, Any]) -> "TeamRunSchema":
        run_input = get_run_input(run_dict)
        run_response_format = "text" if run_dict.get("content_type", "str") == "str" else "json"
        return cls(
            run_id=run_dict.get("run_id", ""),
            parent_run_id=run_dict.get("parent_run_id", ""),
            run_input=run_input,
            content=run_dict.get("content", ""),
            run_response_format=run_response_format,
            reasoning_content=run_dict.get("reasoning_content", ""),
            metrics=run_dict.get("metrics", {}),
            messages=[message for message in run_dict.get("messages", [])] if run_dict.get("messages") else None,
            tools=[tool for tool in run_dict.get("tools", [])] if run_dict.get("tools") else None,
            events=[event for event in run_dict["events"]] if run_dict.get("events") else None,
            created_at=datetime.fromtimestamp(run_dict.get("created_at", 0), tz=timezone.utc)
            if run_dict.get("created_at") is not None
            else None,
        )


class WorkflowRunSchema(BaseModel):
    run_id: str
    workspace_id: Optional[str]
    user_id: Optional[str]
    run_input: Optional[str]
    run_response_format: Optional[str]
    run_review: Optional[dict]
    metrics: Optional[dict]
    created_at: Optional[datetime]

    @classmethod
    def from_dict(cls, run_response: Dict[str, Any]) -> "WorkflowRunSchema":
        return cls(
            run_id=run_response.get("run_id", ""),
            workspace_id=None,
            user_id=None,
            run_input="",
            run_response_format="",
            run_review=None,
            metrics=run_response.get("metrics", {}),
            created_at=datetime.fromtimestamp(run_response["created_at"], tz=timezone.utc)
            if run_response["created_at"]
            else None,
        )<|MERGE_RESOLUTION|>--- conflicted
+++ resolved
@@ -207,12 +207,7 @@
                 model=team.model.id if team.model else None,
                 provider=team.model.provider or team.model.__class__.__name__ if team.model else None,
             ),
-<<<<<<< HEAD
-            instructions=team.instructions,
-=======
-            success_criteria=team.success_criteria,
             instructions=team_instructions,
->>>>>>> 04c47df9
             description=team.description,
             tools=formatted_tools,
             expected_output=team.expected_output,
