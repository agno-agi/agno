import json
from datetime import datetime, timezone
from typing import Any, Dict, List, Optional, Union
from uuid import uuid4

from pydantic import BaseModel

from agno.agent import Agent
from agno.db.base import SessionType
from agno.os.apps.memory import MemoryApp
from agno.os.utils import (
    format_team_tools,
    format_tools,
    get_run_input,
    get_session_name,
    get_workflow_input_schema_dict,
)
from agno.session import AgentSession, TeamSession, WorkflowSession
from agno.team.team import Team
from agno.workflow.workflow import Workflow


class InterfaceResponse(BaseModel):
    type: str
    version: str
    route: str


class ManagerResponse(BaseModel):
    type: str
    name: str
    version: str
    route: str


class AppsResponse(BaseModel):
    session: Optional[List[ManagerResponse]] = None
    knowledge: Optional[List[ManagerResponse]] = None
    memory: Optional[List[ManagerResponse]] = None
    eval: Optional[List[ManagerResponse]] = None
    metrics: Optional[List[ManagerResponse]] = None


class AgentSummaryResponse(BaseModel):
    agent_id: Optional[str] = None
    name: Optional[str] = None
    description: Optional[str] = None

    @classmethod
    def from_agent(cls, agent: Agent) -> "AgentSummaryResponse":
        return cls(agent_id=agent.agent_id, name=agent.name, description=agent.description)


class TeamSummaryResponse(BaseModel):
    team_id: Optional[str] = None
    name: Optional[str] = None
    description: Optional[str] = None


class WorkflowSummaryResponse(BaseModel):
    workflow_id: Optional[str] = None
    name: Optional[str] = None
    description: Optional[str] = None


class ConfigResponse(BaseModel):
    os_id: str
    name: Optional[str] = None
    description: Optional[str] = None
    interfaces: List[InterfaceResponse]
    apps: AppsResponse
    agents: List[AgentSummaryResponse]
    teams: List[TeamSummaryResponse]
    workflows: List[WorkflowSummaryResponse]


class Model(BaseModel):
    id: Optional[str] = None
    provider: Optional[str] = None


class ModelResponse(BaseModel):
    name: Optional[str] = None
    model: Optional[str] = None
    provider: Optional[str] = None


class AgentResponse(BaseModel):
    agent_id: Optional[str] = None
    name: Optional[str] = None
    description: Optional[str] = None
    instructions: Optional[Union[List[str], str]] = None
    model: Optional[ModelResponse] = None
    tools: Optional[List[Dict[str, Any]]] = None
    memory: Optional[Dict[str, Any]] = None
    knowledge: Optional[Dict[str, Any]] = None
    session_table: Optional[str] = None
    memory_table: Optional[str] = None
    knowledge_table: Optional[str] = None

    @classmethod
    def from_agent(cls, agent: Agent, memory_app: Optional[MemoryApp] = None) -> "AgentResponse":
        agent_tools = agent.get_tools(session_id=str(uuid4()), async_mode=True)
        formatted_tools = format_tools(agent_tools) if agent_tools else None

        model_name = agent.model.name or agent.model.__class__.__name__ if agent.model else None
        model_provider = agent.model.provider or agent.model.__class__.__name__ if agent.model else ""
        model_id = agent.model.id if agent.model else None

        if model_provider and model_id:
            model_provider = f"{model_provider} {model_id}"
        elif model_name and model_id:
            model_provider = f"{model_name} {model_id}"
        elif model_id:
            model_provider = model_id
        else:
            model_provider = ""

        memory_info: Optional[Dict[str, Any]] = None
        if agent.memory_manager is not None:
            memory_app_name = memory_app.display_name if memory_app else "Memory"
            memory_info = {"app_name": memory_app_name, "app_url": memory_app.router_prefix if memory_app else None}

            if agent.memory_manager.model is not None:
                memory_info["model"] = ModelResponse(
                    name=agent.memory_manager.model.name,
                    model=agent.memory_manager.model.id,
                    provider=agent.memory_manager.model.provider,
                )

        session_table = agent.db.session_table_name if agent.db else None
        memory_table = agent.db.memory_table_name if agent.db and agent.enable_user_memories else None
        knowledge_table = agent.db.knowledge_table_name if agent.db and agent.knowledge else None

        return AgentResponse(
            agent_id=agent.agent_id,
            name=agent.name,
            description=agent.description,
            instructions=str(agent.instructions) if agent.instructions else None,
            model=ModelResponse(
                name=model_name,
                model=model_id,
                provider=model_provider,
            ),
            tools=formatted_tools,
            memory=memory_info,
            knowledge={"name": agent.knowledge.__class__.__name__} if agent.knowledge else None,
            session_table=session_table,
            memory_table=memory_table,
            knowledge_table=knowledge_table,
        )


class TeamResponse(BaseModel):
    team_id: Optional[str] = None
    name: Optional[str] = None
    description: Optional[str] = None
    mode: Optional[str] = None
    model: Optional[ModelResponse] = None
    tools: Optional[List[Dict[str, Any]]] = None
    instructions: Optional[Union[List[str], str]] = None
    members: Optional[List[Union[AgentResponse, "TeamResponse"]]] = None
    expected_output: Optional[str] = None
    dependencies: Optional[str] = None
    enable_agentic_context: Optional[bool] = None
    memory: Optional[Dict[str, Any]] = None
    knowledge: Optional[Dict[str, Any]] = None
    async_mode: bool = False
    session_table: Optional[str] = None
    memory_table: Optional[str] = None
    knowledge_table: Optional[str] = None

    @classmethod
    def from_team(cls, team: Team, memory_app: Optional[MemoryApp] = None) -> "TeamResponse":
        if team.model is None:
            raise ValueError("Team model is required")

        team.determine_tools_for_model(
            model=team.model,
            session_id=str(uuid4()),
            async_mode=True,
        )
        team_tools = list(team._functions_for_model.values()) if team._functions_for_model else []
        formatted_tools = format_team_tools(team_tools)

        model_name = team.model.name or team.model.__class__.__name__ if team.model else None
        model_provider = team.model.provider or team.model.__class__.__name__ if team.model else ""
        model_id = team.model.id if team.model else None

        if model_provider and model_id:
            model_provider = f"{model_provider} {model_id}"
        elif model_name and model_id:
            model_provider = f"{model_name} {model_id}"
        elif model_id:
            model_provider = model_id
        else:
            model_provider = ""

        memory_info: Optional[Dict[str, Any]] = None
        if team.memory_manager is not None:
            memory_app_name = memory_app.display_name if memory_app else "Memory"
            memory_info = {"app_name": memory_app_name, "app_url": memory_app.router_prefix if memory_app else None}
            if team.memory_manager.model is not None:
                memory_info["model"] = ModelResponse(
                    name=team.memory_manager.model.name,
                    model=team.memory_manager.model.id,
                    provider=team.memory_manager.model.provider,
                )

        session_table = team.db.session_table_name if team.db else None
        memory_table = team.db.memory_table_name if team.db and team.enable_user_memories else None
        knowledge_table = team.db.knowledge_table_name if team.db and team.knowledge else None

        team_instructions = (
            team.instructions() if team.instructions and callable(team.instructions) else team.instructions
        )

        return TeamResponse(
            team_id=team.team_id,
            name=team.name,
            model=ModelResponse(
                name=team.model.name or team.model.__class__.__name__ if team.model else None,
                model=team.model.id if team.model else None,
                provider=team.model.provider or team.model.__class__.__name__ if team.model else None,
            ),
            instructions=team_instructions,
            description=team.description,
            tools=formatted_tools,
            expected_output=team.expected_output,
            dependencies=json.dumps(team.dependencies) if isinstance(team.dependencies, dict) else team.dependencies,
            enable_agentic_context=team.enable_agentic_context,
            mode=team.mode,
            memory=memory_info,
            knowledge={"name": team.knowledge.__class__.__name__} if team.knowledge else None,
            session_table=session_table,
            memory_table=memory_table,
            knowledge_table=knowledge_table,
            members=[  # type: ignore
                AgentResponse.from_agent(member)
                if isinstance(member, Agent)
                else TeamResponse.from_team(member)
                if isinstance(member, Team)
                else None
                for member in team.members
            ],
        )


class WorkflowResponse(BaseModel):
    workflow_id: Optional[str] = None
    name: Optional[str] = None
    description: Optional[str] = None
    input_schema: Optional[Dict[str, Any]] = None
    steps: Optional[List[Dict[str, Any]]] = None
    agent: Optional[AgentResponse] = None
    team: Optional[TeamResponse] = None

    @classmethod
    def from_workflow(cls, workflow: Workflow) -> "WorkflowResponse":
        workflow_dict = workflow.to_dict()
        steps = workflow_dict.get("steps")

        if steps:
            for step in steps:
                if step.get("agent"):
                    step["agent"] = AgentResponse.from_agent(step["agent"])
                if step.get("team"):
                    step["team"] = TeamResponse.from_team(step["team"])

        return cls(
            workflow_id=workflow.workflow_id,
            name=workflow.name,
            description=workflow.description,
            steps=steps,
            input_schema=get_workflow_input_schema_dict(workflow),
        )


class WorkflowRunRequest(BaseModel):
    input: Dict[str, Any]
    user_id: Optional[str] = None
    session_id: Optional[str] = None


class SessionSchema(BaseModel):
    session_id: str
    session_name: str
    session_state: Optional[dict]
    created_at: Optional[datetime]
    updated_at: Optional[datetime]

    @classmethod
    def from_dict(cls, session: Dict[str, Any]) -> "SessionSchema":
        session_name = get_session_name(session)
        return cls(
            session_id=session.get("session_id", ""),
            session_name=session_name,
            session_state=session.get("session_data", {}).get("session_state", None),
            created_at=datetime.fromtimestamp(session.get("created_at", 0), tz=timezone.utc)
            if session.get("created_at")
            else None,
            updated_at=datetime.fromtimestamp(session.get("updated_at", 0), tz=timezone.utc)
            if session.get("updated_at")
            else None,
        )


class DeleteSessionRequest(BaseModel):
    session_ids: List[str]
    session_types: List[SessionType]


class AgentSessionDetailSchema(BaseModel):
    user_id: Optional[str]
    agent_session_id: str
    session_id: str
    session_name: str
    session_summary: Optional[dict]
    session_state: Optional[dict]
    agent_id: Optional[str]
    total_tokens: Optional[int]
    agent_data: Optional[dict]
    metrics: Optional[dict]
    chat_history: Optional[List[dict]]
    created_at: Optional[datetime]
    updated_at: Optional[datetime]

    @classmethod
    def from_session(cls, session: AgentSession) -> "AgentSessionDetailSchema":
        session_name = get_session_name({**session.to_dict(), "session_type": "agent"})
        return cls(
            user_id=session.user_id,
            agent_session_id=session.session_id,
            session_id=session.session_id,
            session_name=session_name,
            session_summary=session.summary.to_dict() if session.summary else None,
            session_state=session.session_data.get("session_state", None) if session.session_data else None,
            agent_id=session.agent_id if session.agent_id else None,
            agent_data=session.agent_data,
            total_tokens=session.session_data.get("session_metrics", {}).get("total_tokens")
            if session.session_data
            else None,
            metrics=session.session_data.get("session_metrics", {}) if session.session_data else None,  # type: ignore
            chat_history=[message.to_dict() for message in session.get_chat_history()],
            created_at=datetime.fromtimestamp(session.created_at, tz=timezone.utc) if session.created_at else None,
            updated_at=datetime.fromtimestamp(session.updated_at, tz=timezone.utc) if session.updated_at else None,
        )


class TeamSessionDetailSchema(BaseModel):
    session_id: str
    session_name: str
    user_id: Optional[str]
    team_id: Optional[str]
    session_summary: Optional[dict]
    session_state: Optional[dict]
    metrics: Optional[dict]
    team_data: Optional[dict]
    created_at: Optional[datetime]
    updated_at: Optional[datetime]

    @classmethod
    def from_session(cls, session: TeamSession) -> "TeamSessionDetailSchema":
        session_dict = session.to_dict()
        session_name = get_session_name({**session_dict, "session_type": "team"})

        return cls(
            session_id=session.session_id,
            team_id=session.team_id,
            session_name=session_name,
            session_summary=session_dict.get("summary") if session_dict.get("summary") else None,
            user_id=session.user_id,
            team_data=session.team_data,
<<<<<<< HEAD
=======
            session_state=session.session_data.get("session_state", None) if session.session_data else None,
            total_tokens=session.session_data.get("session_metrics", {}).get("total_tokens")
            if session.session_data
            else None,
>>>>>>> 820540e4
            metrics=session.session_data.get("session_metrics", {}) if session.session_data else None,
            created_at=datetime.fromtimestamp(session.created_at, tz=timezone.utc) if session.created_at else None,
            updated_at=datetime.fromtimestamp(session.updated_at, tz=timezone.utc) if session.updated_at else None,
        )


class WorkflowSessionDetailSchema(BaseModel):
    user_id: Optional[str]
    workflow_id: Optional[str]
    workflow_name: Optional[str]

    session_id: str
    session_name: str

    session_data: Optional[dict]
    session_state: Optional[dict]
    workflow_data: Optional[dict]
    metadata: Optional[dict]

    created_at: Optional[datetime]
    updated_at: Optional[datetime]

    @classmethod
    def from_session(cls, session: WorkflowSession) -> "WorkflowSessionDetailSchema":
        session_dict = session.to_dict()
        session_name = get_session_name({**session_dict, "session_type": "workflow"})

        return cls(
            session_id=session.session_id,
            user_id=session.user_id,
            workflow_id=session.workflow_id,
            workflow_name=session.workflow_name,
            session_name=session_name,
            session_data=session.session_data,
            session_state=session.session_data.get("session_state", None) if session.session_data else None,
            workflow_data=session.workflow_data,
            metadata=session.metadata,
            created_at=datetime.fromtimestamp(session.created_at, tz=timezone.utc) if session.created_at else None,
            updated_at=datetime.fromtimestamp(session.updated_at, tz=timezone.utc) if session.updated_at else None,
        )


class RunSchema(BaseModel):
    run_id: str
    agent_session_id: Optional[str]
    user_id: Optional[str]
    run_input: Optional[str]
    content: Optional[str]
    run_response_format: Optional[str]
    reasoning_content: Optional[str]
    metrics: Optional[dict]
    messages: Optional[List[dict]]
    tools: Optional[List[dict]]
    events: Optional[List[dict]]
    created_at: Optional[datetime]

    @classmethod
    def from_dict(cls, run_dict: Dict[str, Any]) -> "RunSchema":
        run_input = get_run_input(run_dict)
        run_response_format = "text" if run_dict.get("content_type", "str") == "str" else "json"
        return cls(
            run_id=run_dict.get("run_id", ""),
            agent_session_id=run_dict.get("session_id", ""),
            user_id=run_dict.get("user_id", ""),
            run_input=run_input,
            content=run_dict.get("content", ""),
            run_response_format=run_response_format,
            reasoning_content=run_dict.get("reasoning_content", ""),
            metrics=run_dict.get("metrics", {}),
            messages=[message for message in run_dict.get("messages", [])] if run_dict.get("messages") else None,
            tools=[tool for tool in run_dict.get("tools", [])] if run_dict.get("tools") else None,
            events=[event for event in run_dict["events"]] if run_dict.get("events") else None,
            created_at=datetime.fromtimestamp(run_dict.get("created_at", 0), tz=timezone.utc)
            if run_dict.get("created_at") is not None
            else None,
        )


class TeamRunSchema(BaseModel):
    run_id: str
    parent_run_id: Optional[str]
    content: Optional[str]
    reasoning_content: Optional[str]
    run_input: Optional[str]
    run_response_format: Optional[str]
    metrics: Optional[dict]
    tools: Optional[List[dict]]
    messages: Optional[List[dict]]
    events: Optional[List[dict]]
    created_at: Optional[datetime]

    @classmethod
    def from_dict(cls, run_dict: Dict[str, Any]) -> "TeamRunSchema":
        run_input = get_run_input(run_dict)
        run_response_format = "text" if run_dict.get("content_type", "str") == "str" else "json"
        return cls(
            run_id=run_dict.get("run_id", ""),
            parent_run_id=run_dict.get("parent_run_id", ""),
            run_input=run_input,
            content=run_dict.get("content", ""),
            run_response_format=run_response_format,
            reasoning_content=run_dict.get("reasoning_content", ""),
            metrics=run_dict.get("metrics", {}),
            messages=[message for message in run_dict.get("messages", [])] if run_dict.get("messages") else None,
            tools=[tool for tool in run_dict.get("tools", [])] if run_dict.get("tools") else None,
            events=[event for event in run_dict["events"]] if run_dict.get("events") else None,
            created_at=datetime.fromtimestamp(run_dict.get("created_at", 0), tz=timezone.utc)
            if run_dict.get("created_at") is not None
            else None,
        )


class WorkflowRunSchema(BaseModel):
    run_id: str
    run_input: Optional[str]
    user_id: Optional[str]
    content: Optional[str]
    content_type: Optional[str]
    status: Optional[str]
    step_results: Optional[list[dict]]
    step_executor_runs: Optional[list[dict]]
    metrics: Optional[dict]
    created_at: Optional[datetime]

    @classmethod
    def from_dict(cls, run_response: Dict[str, Any]) -> "WorkflowRunSchema":
        run_input = get_run_input(run_response, is_workflow_run=True)
        return cls(
            run_id=run_response.get("run_id", ""),
            run_input=run_input,
            user_id=run_response.get("user_id", ""),
            content=run_response.get("content", ""),
            content_type=run_response.get("content_type", ""),
            status=run_response.get("status", ""),
            metrics=run_response.get("workflow_metrics", {}),
            step_results=run_response.get("step_results", []),
            step_executor_runs=run_response.get("step_executor_runs", []),
            created_at=datetime.fromtimestamp(run_response["created_at"], tz=timezone.utc)
            if run_response["created_at"]
            else None,
        )<|MERGE_RESOLUTION|>--- conflicted
+++ resolved
@@ -371,13 +371,10 @@
             session_summary=session_dict.get("summary") if session_dict.get("summary") else None,
             user_id=session.user_id,
             team_data=session.team_data,
-<<<<<<< HEAD
-=======
             session_state=session.session_data.get("session_state", None) if session.session_data else None,
             total_tokens=session.session_data.get("session_metrics", {}).get("total_tokens")
             if session.session_data
             else None,
->>>>>>> 820540e4
             metrics=session.session_data.get("session_metrics", {}) if session.session_data else None,
             created_at=datetime.fromtimestamp(session.created_at, tz=timezone.utc) if session.created_at else None,
             updated_at=datetime.fromtimestamp(session.updated_at, tz=timezone.utc) if session.updated_at else None,
