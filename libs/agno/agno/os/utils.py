from typing import Any, Callable, Dict, List, Optional, Set, Union

from fastapi import FastAPI, HTTPException, UploadFile
from fastapi.routing import APIRoute, APIRouter
from pydantic import BaseModel
from starlette.middleware.cors import CORSMiddleware

from agno.agent.agent import Agent
from agno.db.base import AsyncBaseDb, BaseDb
from agno.knowledge.knowledge import Knowledge
from agno.media import Audio, Image, Video
from agno.media import File as FileMedia
from agno.models.message import Message
from agno.os.config import AgentOSConfig
from agno.team.team import Team
from agno.tools import Toolkit
from agno.tools.function import Function
from agno.utils.log import logger
from agno.workflow.workflow import Workflow


def get_db(dbs: dict[str, Union[BaseDb, AsyncBaseDb]], db_id: Optional[str] = None) -> Union[BaseDb, AsyncBaseDb]:
    """Return the database with the given ID, or the first database if no ID is provided."""

    # Raise if multiple databases are provided but no db_id is provided
    if not db_id and len(dbs) > 1:
        raise HTTPException(
            status_code=400, detail="The db_id query parameter is required when using multiple databases"
        )

    # Get and return the database with the given ID, or raise if not found
    if db_id:
        db = dbs.get(db_id)
        if not db:
            raise HTTPException(status_code=404, detail=f"Database with id '{db_id}' not found")
    else:
        db = next(iter(dbs.values()))
    return db


def get_knowledge_instance_by_db_id(knowledge_instances: List[Knowledge], db_id: Optional[str] = None) -> Knowledge:
    """Return the knowledge instance with the given ID, or the first knowledge instance if no ID is provided."""
    if not db_id and len(knowledge_instances) == 1:
        return next(iter(knowledge_instances))

    if not db_id:
        raise HTTPException(
            status_code=400, detail="The db_id query parameter is required when using multiple databases"
        )

    for knowledge in knowledge_instances:
        if knowledge.contents_db and knowledge.contents_db.id == db_id:
            return knowledge

    raise HTTPException(status_code=404, detail=f"Knowledge instance with id '{db_id}' not found")


def get_run_input(run_dict: Dict[str, Any], is_workflow_run: bool = False) -> str:
    """Get the run input from the given run dictionary

    Uses the RunInput/TeamRunInput object which stores the original user input.
    """

    # For agent or team runs, use the stored input_content
    if not is_workflow_run and run_dict.get("input") is not None:
        input_data = run_dict.get("input")
        if isinstance(input_data, dict) and input_data.get("input_content") is not None:
            return stringify_input_content(input_data["input_content"])

    if is_workflow_run:
        # Check the input field directly
        if run_dict.get("input") is not None:
            input_value = run_dict.get("input")
            return str(input_value)

        # Check the step executor runs for fallback
        step_executor_runs = run_dict.get("step_executor_runs", [])
        if step_executor_runs:
            for message in reversed(step_executor_runs[0].get("messages", [])):
                if message.get("role") == "user":
                    return message.get("content", "")

    # Final fallback: scan messages
    if run_dict.get("messages") is not None:
        for message in reversed(run_dict["messages"]):
            if message.get("role") == "user":
                return message.get("content", "")

    return ""


def get_session_name(session: Dict[str, Any]) -> str:
    """Get the session name from the given session dictionary"""

    # If session_data.session_name is set, return that
    session_data = session.get("session_data")
    if session_data is not None and session_data.get("session_name") is not None:
        return session_data["session_name"]

    # Otherwise use the original user message
    else:
        runs = session.get("runs", []) or []

        # For teams, identify the first Team run and avoid using the first member's run
        if session.get("session_type") == "team":
            run = None
            for r in runs:
                # If agent_id is not present, it's a team run
                if not r.get("agent_id"):
                    run = r
                    break

            # Fallback to first run if no team run found
            if run is None and runs:
                run = runs[0]

        elif session.get("session_type") == "workflow":
            try:
                workflow_run = runs[0]
                workflow_input = workflow_run.get("input")
                if isinstance(workflow_input, str):
                    return workflow_input
                elif isinstance(workflow_input, dict):
                    try:
                        import json

                        return json.dumps(workflow_input)
                    except (TypeError, ValueError):
                        pass

                workflow_name = session.get("workflow_data", {}).get("name")
                return f"New {workflow_name} Session" if workflow_name else ""
            except (KeyError, IndexError, TypeError):
                return ""

        # For agents, use the first run
        else:
            run = runs[0] if runs else None

        if run is None:
            return ""

        if not isinstance(run, dict):
            run = run.to_dict()

        if run and run.get("messages"):
            for message in run["messages"]:
                if message["role"] == "user":
                    return message["content"]
    return ""


def extract_input_media(run_dict: Dict[str, Any]) -> Dict[str, Any]:
    input_media: Dict[str, List[Any]] = {
        "images": [],
        "videos": [],
        "audios": [],
        "files": [],
    }

<<<<<<< HEAD
    input = run_dict.get("input")
    if input is None:
        return input_media

=======
    input = run_dict.get("input", {})
>>>>>>> 4d5ca0ad
    input_media["images"].extend(input.get("images", []))
    input_media["videos"].extend(input.get("videos", []))
    input_media["audios"].extend(input.get("audios", []))
    input_media["files"].extend(input.get("files", []))

    return input_media


def process_image(file: UploadFile) -> Image:
    content = file.file.read()
    if not content:
        raise HTTPException(status_code=400, detail="Empty file")
    return Image(content=content, format=extract_format(file), mime_type=file.content_type)


def process_audio(file: UploadFile) -> Audio:
    content = file.file.read()
    if not content:
        raise HTTPException(status_code=400, detail="Empty file")
    return Audio(content=content, format=extract_format(file), mime_type=file.content_type)


def process_video(file: UploadFile) -> Video:
    content = file.file.read()
    if not content:
        raise HTTPException(status_code=400, detail="Empty file")
    return Video(content=content, format=extract_format(file), mime_type=file.content_type)


def process_document(file: UploadFile) -> Optional[FileMedia]:
    try:
        content = file.file.read()
        if not content:
            raise HTTPException(status_code=400, detail="Empty file")
        return FileMedia(
            content=content, filename=file.filename, format=extract_format(file), mime_type=file.content_type
        )
    except Exception as e:
        logger.error(f"Error processing document {file.filename}: {e}")
        return None


def extract_format(file: UploadFile) -> Optional[str]:
    """Extract the File format from file name or content_type."""
    # Get the format from the filename
    if file.filename and "." in file.filename:
        return file.filename.split(".")[-1].lower()

    # Fallback to the file content_type
    if file.content_type:
        return file.content_type.strip().split("/")[-1]

    return None


def format_tools(agent_tools: List[Union[Dict[str, Any], Toolkit, Function, Callable]]):
    formatted_tools: List[Dict] = []
    if agent_tools is not None:
        for tool in agent_tools:
            if isinstance(tool, dict):
                formatted_tools.append(tool)
            elif isinstance(tool, Toolkit):
                for _, f in tool.functions.items():
                    formatted_tools.append(f.to_dict())
            elif isinstance(tool, Function):
                formatted_tools.append(tool.to_dict())
            elif callable(tool):
                func = Function.from_callable(tool)
                formatted_tools.append(func.to_dict())
            else:
                logger.warning(f"Unknown tool type: {type(tool)}")
    return formatted_tools


def format_team_tools(team_tools: List[Function]):
    return [tool.to_dict() for tool in team_tools]


def get_agent_by_id(agent_id: str, agents: Optional[List[Agent]] = None) -> Optional[Agent]:
    if agent_id is None or agents is None:
        return None

    for agent in agents:
        if agent.id == agent_id:
            return agent
    return None


def get_team_by_id(team_id: str, teams: Optional[List[Team]] = None) -> Optional[Team]:
    if team_id is None or teams is None:
        return None

    for team in teams:
        if team.id == team_id:
            return team
    return None


def get_workflow_by_id(workflow_id: str, workflows: Optional[List[Workflow]] = None) -> Optional[Workflow]:
    if workflow_id is None or workflows is None:
        return None

    for workflow in workflows:
        if workflow.id == workflow_id:
            return workflow
    return None


def get_workflow_input_schema_dict(workflow: Workflow) -> Optional[Dict[str, Any]]:
    """Get input schema as dictionary for API responses"""

    # Priority 1: Explicit input_schema (Pydantic model)
    if workflow.input_schema is not None:
        try:
            return workflow.input_schema.model_json_schema()
        except Exception:
            return None

    # Priority 2: Auto-generate from custom kwargs
    if workflow.steps and callable(workflow.steps):
        custom_params = workflow.run_parameters
        if custom_params and len(custom_params) > 1:  # More than just 'message'
            return _generate_schema_from_params(custom_params)

    # Priority 3: No schema (expects string message)
    return None


def _generate_schema_from_params(params: Dict[str, Any]) -> Dict[str, Any]:
    """Convert function parameters to JSON schema"""
    properties: Dict[str, Any] = {}
    required: List[str] = []

    for param_name, param_info in params.items():
        # Skip the default 'message' parameter for custom kwargs workflows
        if param_name == "message":
            continue

        # Map Python types to JSON schema types
        param_type = param_info.get("annotation", "str")
        default_value = param_info.get("default")
        is_required = param_info.get("required", False)

        # Convert Python type annotations to JSON schema types
        if param_type == "str":
            properties[param_name] = {"type": "string"}
        elif param_type == "bool":
            properties[param_name] = {"type": "boolean"}
        elif param_type == "int":
            properties[param_name] = {"type": "integer"}
        elif param_type == "float":
            properties[param_name] = {"type": "number"}
        elif "List" in str(param_type):
            properties[param_name] = {"type": "array", "items": {"type": "string"}}
        else:
            properties[param_name] = {"type": "string"}  # fallback

        # Add default value if present
        if default_value is not None:
            properties[param_name]["default"] = default_value

        # Add to required if no default value
        if is_required and default_value is None:
            required.append(param_name)

    schema = {"type": "object", "properties": properties}

    if required:
        schema["required"] = required

    return schema


def update_cors_middleware(app: FastAPI, new_origins: list):
    existing_origins: List[str] = []

    # TODO: Allow more options where CORS is properly merged and user can disable this behaviour

    # Extract existing origins from current CORS middleware
    for middleware in app.user_middleware:
        if middleware.cls == CORSMiddleware:
            if hasattr(middleware, "kwargs"):
                origins_value = middleware.kwargs.get("allow_origins", [])
                if isinstance(origins_value, list):
                    existing_origins = origins_value
                else:
                    existing_origins = []
            break
    # Merge origins
    merged_origins = list(set(new_origins + existing_origins))
    final_origins = [origin for origin in merged_origins if origin != "*"]

    # Remove existing CORS
    app.user_middleware = [m for m in app.user_middleware if m.cls != CORSMiddleware]
    app.middleware_stack = None

    # Add updated CORS
    app.add_middleware(
        CORSMiddleware,  # type: ignore
        allow_origins=final_origins,
        allow_credentials=True,
        allow_methods=["*"],
        allow_headers=["*"],
        expose_headers=["*"],
    )


def get_existing_route_paths(fastapi_app: FastAPI) -> Dict[str, List[str]]:
    """Get all existing route paths and methods from the FastAPI app.

    Returns:
        Dict[str, List[str]]: Dictionary mapping paths to list of HTTP methods
    """
    existing_paths: Dict[str, Any] = {}
    for route in fastapi_app.routes:
        if isinstance(route, APIRoute):
            path = route.path
            methods = list(route.methods) if route.methods else []
            if path in existing_paths:
                existing_paths[path].extend(methods)
            else:
                existing_paths[path] = methods
    return existing_paths


def find_conflicting_routes(fastapi_app: FastAPI, router: APIRouter) -> List[Dict[str, Any]]:
    """Find conflicting routes in the FastAPI app.

    Args:
        fastapi_app: The FastAPI app with all existing routes
        router: The APIRouter to add

    Returns:
        List[Dict[str, Any]]: List of conflicting routes
    """
    existing_paths = get_existing_route_paths(fastapi_app)

    conflicts = []

    for route in router.routes:
        if isinstance(route, APIRoute):
            full_path = route.path
            route_methods = list(route.methods) if route.methods else []

            if full_path in existing_paths:
                conflicting_methods: Set[str] = set(route_methods) & set(existing_paths[full_path])
                if conflicting_methods:
                    conflicts.append({"path": full_path, "methods": list(conflicting_methods), "route": route})
    return conflicts


def load_yaml_config(config_file_path: str) -> AgentOSConfig:
    """Load a YAML config file and return the configuration as an AgentOSConfig instance."""
    from pathlib import Path

    import yaml

    # Validate that the path points to a YAML file
    path = Path(config_file_path)
    if path.suffix.lower() not in [".yaml", ".yml"]:
        raise ValueError(f"Config file must have a .yaml or .yml extension, got: {config_file_path}")

    # Load the YAML file
    with open(config_file_path, "r") as f:
        return AgentOSConfig.model_validate(yaml.safe_load(f))


def collect_mcp_tools_from_team(team: Team, mcp_tools: List[Any]) -> None:
    """Recursively collect MCP tools from a team and its members."""
    # Check the team tools
    if team.tools:
        for tool in team.tools:
            type_name = type(tool).__name__
            if type_name in ("MCPTools", "MultiMCPTools"):
                if tool not in mcp_tools:
                    mcp_tools.append(tool)

    # Recursively check team members
    if team.members:
        for member in team.members:
            if isinstance(member, Agent):
                if member.tools:
                    for tool in member.tools:
                        type_name = type(tool).__name__
                        if type_name in ("MCPTools", "MultiMCPTools"):
                            if tool not in mcp_tools:
                                mcp_tools.append(tool)

            elif isinstance(member, Team):
                # Recursively check nested team
                collect_mcp_tools_from_team(member, mcp_tools)


def collect_mcp_tools_from_workflow(workflow: Workflow, mcp_tools: List[Any]) -> None:
    """Recursively collect MCP tools from a workflow and its steps."""
    from agno.workflow.steps import Steps

    # Recursively check workflow steps
    if workflow.steps:
        if isinstance(workflow.steps, list):
            # Handle list of steps
            for step in workflow.steps:
                collect_mcp_tools_from_workflow_step(step, mcp_tools)

        elif isinstance(workflow.steps, Steps):
            # Handle Steps container
            if steps := workflow.steps.steps:
                for step in steps:
                    collect_mcp_tools_from_workflow_step(step, mcp_tools)

        elif callable(workflow.steps):
            pass


def collect_mcp_tools_from_workflow_step(step: Any, mcp_tools: List[Any]) -> None:
    """Collect MCP tools from a single workflow step."""
    from agno.workflow.condition import Condition
    from agno.workflow.loop import Loop
    from agno.workflow.parallel import Parallel
    from agno.workflow.router import Router
    from agno.workflow.step import Step
    from agno.workflow.steps import Steps

    if isinstance(step, Step):
        # Check step's agent
        if step.agent:
            if step.agent.tools:
                for tool in step.agent.tools:
                    type_name = type(tool).__name__
                    if type_name in ("MCPTools", "MultiMCPTools"):
                        if tool not in mcp_tools:
                            mcp_tools.append(tool)
        # Check step's team
        if step.team:
            collect_mcp_tools_from_team(step.team, mcp_tools)

    elif isinstance(step, Steps):
        if steps := step.steps:
            for step in steps:
                collect_mcp_tools_from_workflow_step(step, mcp_tools)

    elif isinstance(step, (Parallel, Loop, Condition, Router)):
        # These contain other steps - recursively check them
        if hasattr(step, "steps") and step.steps:
            for sub_step in step.steps:
                collect_mcp_tools_from_workflow_step(sub_step, mcp_tools)

    elif isinstance(step, Agent):
        # Direct agent in workflow steps
        if step.tools:
            for tool in step.tools:
                type_name = type(tool).__name__
                if type_name in ("MCPTools", "MultiMCPTools"):
                    if tool not in mcp_tools:
                        mcp_tools.append(tool)

    elif isinstance(step, Team):
        # Direct team in workflow steps
        collect_mcp_tools_from_team(step, mcp_tools)

    elif isinstance(step, Workflow):
        # Nested workflow
        collect_mcp_tools_from_workflow(step, mcp_tools)


def stringify_input_content(input_content: Union[str, Dict[str, Any], List[Any], BaseModel]) -> str:
    """Convert any given input_content into its string representation.

    This handles both serialized (dict) and live (object) input_content formats.
    """
    import json

    if isinstance(input_content, str):
        return input_content
    elif isinstance(input_content, Message):
        return json.dumps(input_content.to_dict())
    elif isinstance(input_content, dict):
        return json.dumps(input_content, indent=2, default=str)
    elif isinstance(input_content, list):
        if input_content:
            # Handle live Message objects
            if isinstance(input_content[0], Message):
                return json.dumps([m.to_dict() for m in input_content])
            # Handle serialized Message dicts
            elif isinstance(input_content[0], dict) and input_content[0].get("role") == "user":
                return input_content[0].get("content", str(input_content))
        return str(input_content)
    else:
        return str(input_content)<|MERGE_RESOLUTION|>--- conflicted
+++ resolved
@@ -158,14 +158,7 @@
         "files": [],
     }
 
-<<<<<<< HEAD
-    input = run_dict.get("input")
-    if input is None:
-        return input_media
-
-=======
     input = run_dict.get("input", {})
->>>>>>> 4d5ca0ad
     input_media["images"].extend(input.get("images", []))
     input_media["videos"].extend(input.get("videos", []))
     input_media["audios"].extend(input.get("audios", []))
