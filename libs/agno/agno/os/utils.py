--- conflicted
+++ resolved
@@ -328,100 +328,6 @@
     return None
 
 
-#  INPUT SCHEMA VALIDATIONS
-
-
-<<<<<<< HEAD
-=======
-def get_agent_input_schema_dict(agent: Agent) -> Optional[Dict[str, Any]]:
-    """Get input schema as dictionary for API responses"""
-
-    if agent.input_schema is not None:
-        try:
-            return agent.input_schema.model_json_schema()
-        except Exception:
-            return None
-
-    return None
-
-
-def get_team_input_schema_dict(team: Team) -> Optional[Dict[str, Any]]:
-    """Get input schema as dictionary for API responses"""
-
-    if team.input_schema is not None:
-        try:
-            return team.input_schema.model_json_schema()
-        except Exception:
-            return None
-
-    return None
-
-
-def get_workflow_input_schema_dict(workflow: Workflow) -> Optional[Dict[str, Any]]:
-    """Get input schema as dictionary for API responses"""
-
-    # Priority 1: Explicit input_schema (Pydantic model)
-    if workflow.input_schema is not None:
-        try:
-            return workflow.input_schema.model_json_schema()
-        except Exception:
-            return None
-
-    # Priority 2: Auto-generate from custom kwargs
-    if workflow.steps and callable(workflow.steps):
-        custom_params = workflow.run_parameters
-        if custom_params and len(custom_params) > 1:  # More than just 'message'
-            return _generate_schema_from_params(custom_params)
-
-    # Priority 3: No schema (expects string message)
-    return None
-
-
-def _generate_schema_from_params(params: Dict[str, Any]) -> Dict[str, Any]:
-    """Convert function parameters to JSON schema"""
-    properties: Dict[str, Any] = {}
-    required: List[str] = []
-
-    for param_name, param_info in params.items():
-        # Skip the default 'message' parameter for custom kwargs workflows
-        if param_name == "message":
-            continue
-
-        # Map Python types to JSON schema types
-        param_type = param_info.get("annotation", "str")
-        default_value = param_info.get("default")
-        is_required = param_info.get("required", False)
-
-        # Convert Python type annotations to JSON schema types
-        if param_type == "str":
-            properties[param_name] = {"type": "string"}
-        elif param_type == "bool":
-            properties[param_name] = {"type": "boolean"}
-        elif param_type == "int":
-            properties[param_name] = {"type": "integer"}
-        elif param_type == "float":
-            properties[param_name] = {"type": "number"}
-        elif "List" in str(param_type):
-            properties[param_name] = {"type": "array", "items": {"type": "string"}}
-        else:
-            properties[param_name] = {"type": "string"}  # fallback
-
-        # Add default value if present
-        if default_value is not None:
-            properties[param_name]["default"] = default_value
-
-        # Add to required if no default value
-        if is_required and default_value is None:
-            required.append(param_name)
-
-    schema = {"type": "object", "properties": properties}
-
-    if required:
-        schema["required"] = required
-
-    return schema
-
-
 def resolve_origins(user_origins: Optional[List[str]] = None, default_origins: Optional[List[str]] = None) -> List[str]:
     """
     Get CORS origins - user-provided origins override defaults.
@@ -447,7 +353,6 @@
     ]
 
 
->>>>>>> 2b86f3f6
 def update_cors_middleware(app: FastAPI, new_origins: list):
     existing_origins: List[str] = []
 
