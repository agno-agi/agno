import json
from datetime import datetime, timezone
from typing import Any, Callable, Dict, List, Optional, Set, Type, Union

from fastapi import FastAPI, HTTPException, Request, UploadFile
from fastapi.routing import APIRoute, APIRouter
from pydantic import BaseModel, create_model
from starlette.middleware.cors import CORSMiddleware

from agno.agent import Agent, RemoteAgent
from agno.db.base import AsyncBaseDb, BaseDb
from agno.knowledge.knowledge import Knowledge
from agno.media import Audio, Image, Video
from agno.media import File as FileMedia
from agno.models.message import Message
from agno.os.config import AgentOSConfig
from agno.remote.base import RemoteDb, RemoteKnowledge
from agno.run.agent import RunOutputEvent
from agno.run.team import TeamRunOutputEvent
from agno.run.workflow import WorkflowRunOutputEvent
from agno.team import RemoteTeam, Team
from agno.tools import Function, Toolkit
from agno.utils.log import log_warning, logger
from agno.workflow import RemoteWorkflow, Workflow


async def get_request_kwargs(request: Request, endpoint_func: Callable) -> Dict[str, Any]:
    """Given a Request and an endpoint function, return a dictionary with all extra form data fields.
    Args:
        request: The FastAPI Request object
        endpoint_func: The function exposing the endpoint that received the request

    Returns:
        A dictionary of kwargs
    """
    import inspect

    form_data = await request.form()
    sig = inspect.signature(endpoint_func)
    known_fields = set(sig.parameters.keys())
    kwargs: Dict[str, Any] = {key: value for key, value in form_data.items() if key not in known_fields}

    # Handle JSON parameters. They are passed as strings and need to be deserialized.
    if session_state := kwargs.get("session_state"):
        try:
            if isinstance(session_state, str):
                session_state_dict = json.loads(session_state)  # type: ignore
                kwargs["session_state"] = session_state_dict
        except json.JSONDecodeError:
            kwargs.pop("session_state")
            log_warning(f"Invalid session_state parameter couldn't be loaded: {session_state}")

    if dependencies := kwargs.get("dependencies"):
        try:
            if isinstance(dependencies, str):
                dependencies_dict = json.loads(dependencies)  # type: ignore
                kwargs["dependencies"] = dependencies_dict
        except json.JSONDecodeError:
            kwargs.pop("dependencies")
            log_warning(f"Invalid dependencies parameter couldn't be loaded: {dependencies}")

    if metadata := kwargs.get("metadata"):
        try:
            if isinstance(metadata, str):
                metadata_dict = json.loads(metadata)  # type: ignore
                kwargs["metadata"] = metadata_dict
        except json.JSONDecodeError:
            kwargs.pop("metadata")
            log_warning(f"Invalid metadata parameter couldn't be loaded: {metadata}")

    if knowledge_filters := kwargs.get("knowledge_filters"):
        try:
            if isinstance(knowledge_filters, str):
                knowledge_filters_dict = json.loads(knowledge_filters)  # type: ignore

                # Try to deserialize FilterExpr objects
                from agno.filters import from_dict

                # Check if it's a single FilterExpr dict or a list of FilterExpr dicts
                if isinstance(knowledge_filters_dict, dict) and "op" in knowledge_filters_dict:
                    # Single FilterExpr - convert to list format
                    kwargs["knowledge_filters"] = [from_dict(knowledge_filters_dict)]
                elif isinstance(knowledge_filters_dict, list):
                    # List of FilterExprs or mixed content
                    deserialized = []
                    for item in knowledge_filters_dict:
                        if isinstance(item, dict) and "op" in item:
                            deserialized.append(from_dict(item))
                        else:
                            # Keep non-FilterExpr items as-is
                            deserialized.append(item)
                    kwargs["knowledge_filters"] = deserialized
                else:
                    # Regular dict filter
                    kwargs["knowledge_filters"] = knowledge_filters_dict
        except json.JSONDecodeError:
            kwargs.pop("knowledge_filters")
            log_warning(f"Invalid knowledge_filters parameter couldn't be loaded: {knowledge_filters}")
        except ValueError as e:
            # Filter deserialization failed
            kwargs.pop("knowledge_filters")
            log_warning(f"Invalid FilterExpr in knowledge_filters: {e}")

    # Handle output_schema - convert JSON schema to dynamic Pydantic model
    if output_schema := kwargs.get("output_schema"):
        try:
            if isinstance(output_schema, str):
                from agno.os.utils import json_schema_to_pydantic_model

                schema_dict = json.loads(output_schema)
                dynamic_model = json_schema_to_pydantic_model(schema_dict)
                kwargs["output_schema"] = dynamic_model
        except json.JSONDecodeError:
            kwargs.pop("output_schema")
            log_warning(f"Invalid output_schema JSON: {output_schema}")
        except Exception as e:
            kwargs.pop("output_schema")
            log_warning(f"Failed to create output_schema model: {e}")

    # Parse boolean and null values
    for key, value in kwargs.items():
        if isinstance(value, str) and value.lower() in ["true", "false"]:
            kwargs[key] = value.lower() == "true"
        elif isinstance(value, str) and value.lower() in ["null", "none"]:
            kwargs[key] = None

    return kwargs


def format_sse_event(event: Union[RunOutputEvent, TeamRunOutputEvent, WorkflowRunOutputEvent]) -> str:
    """Parse JSON data into SSE-compliant format.

    Args:
        event_dict: Dictionary containing the event data

    Returns:
        SSE-formatted response:

        ```
        event: EventName
        data: { ... }

        event: AnotherEventName
        data: { ... }
        ```
    """
    try:
        # Parse the JSON to extract the event type
        event_type = event.event or "message"

        # Serialize to valid JSON with double quotes and no newlines
        clean_json = event.to_json(separators=(",", ":"), indent=None)

        return f"event: {event_type}\ndata: {clean_json}\n\n"
    except json.JSONDecodeError:
        clean_json = event.to_json(separators=(",", ":"), indent=None)
        return f"event: message\ndata: {clean_json}\n\n"


async def get_db(
    dbs: dict[str, list[Union[BaseDb, AsyncBaseDb, RemoteDb]]], db_id: Optional[str] = None, table: Optional[str] = None
<<<<<<< HEAD
) -> Union[BaseDb, AsyncBaseDb]:
=======
) -> Union[BaseDb, AsyncBaseDb, RemoteDb]:
>>>>>>> 614a0cf9
    """Return the database with the given ID and/or table, or the first database if no ID/table is provided."""

    if table and not db_id:
        raise HTTPException(status_code=400, detail="The db_id query parameter is required when passing a table")

    async def _has_table(db: Union[BaseDb, AsyncBaseDb, RemoteDb], table_name: str) -> bool:
        """Check if this database has the specified table (configured and actually exists)."""
        # First check if table name is configured
        is_configured = (
            hasattr(db, "session_table_name")
            and db.session_table_name == table_name
            or hasattr(db, "memory_table_name")
            and db.memory_table_name == table_name
            or hasattr(db, "metrics_table_name")
            and db.metrics_table_name == table_name
            or hasattr(db, "eval_table_name")
            and db.eval_table_name == table_name
            or hasattr(db, "knowledge_table_name")
            and db.knowledge_table_name == table_name
        )

        if not is_configured:
            return False

        if isinstance(db, RemoteDb):
            # We have to assume remote DBs are always configured and exist
            return True

        # Then check if table actually exists in the database
        try:
            if isinstance(db, AsyncBaseDb):
                # For async databases, await the check
                return await db.table_exists(table_name)
            else:
                # For sync databases, call directly
                return db.table_exists(table_name)
        except (NotImplementedError, AttributeError):
            # If table_exists not implemented, fall back to configuration check
            return is_configured

    # If db_id is provided, first find the database with that ID
    if db_id:
        target_db_list = dbs.get(db_id)
        if not target_db_list:
            raise HTTPException(status_code=404, detail=f"No database found with id '{db_id}'")

        # If table is also specified, search through all databases with this ID to find one with the table
        if table:
            for db in target_db_list:
                if await _has_table(db, table):
                    return db
            raise HTTPException(status_code=404, detail=f"No database with id '{db_id}' has table '{table}'")

        # If no table specified, return the first database with this ID
        return target_db_list[0]

    # Raise if multiple databases are provided but no db_id is provided
    if len(dbs) > 1:
        raise HTTPException(
            status_code=400, detail="The db_id query parameter is required when using multiple databases"
        )

    # Return the first (and only) database
    return next(db for dbs in dbs.values() for db in dbs)


def get_knowledge_instance_by_db_id(
    knowledge_instances: List[Union[Knowledge, RemoteKnowledge]], db_id: Optional[str] = None
) -> Union[Knowledge, RemoteKnowledge]:
    """Return the knowledge instance with the given ID, or the first knowledge instance if no ID is provided."""
    if not db_id and len(knowledge_instances) == 1:
        return next(iter(knowledge_instances))

    if not db_id:
        raise HTTPException(
            status_code=400, detail="The db_id query parameter is required when using multiple databases"
        )

    for knowledge in knowledge_instances:
        if knowledge.contents_db and knowledge.contents_db.id == db_id:
            return knowledge

    raise HTTPException(status_code=404, detail=f"Knowledge instance with id '{db_id}' not found")


def process_image(file: UploadFile) -> Image:
    content = file.file.read()
    if not content:
        raise HTTPException(status_code=400, detail="Empty file")
    return Image(content=content, format=extract_format(file), mime_type=file.content_type)


def process_audio(file: UploadFile) -> Audio:
    content = file.file.read()
    if not content:
        raise HTTPException(status_code=400, detail="Empty file")
    return Audio(content=content, format=extract_format(file), mime_type=file.content_type)


def process_video(file: UploadFile) -> Video:
    content = file.file.read()
    if not content:
        raise HTTPException(status_code=400, detail="Empty file")
    return Video(content=content, format=extract_format(file), mime_type=file.content_type)


def process_document(file: UploadFile) -> Optional[FileMedia]:
    try:
        content = file.file.read()
        if not content:
            raise HTTPException(status_code=400, detail="Empty file")
        return FileMedia(
            content=content, filename=file.filename, format=extract_format(file), mime_type=file.content_type
        )
    except Exception as e:
        logger.error(f"Error processing document {file.filename}: {e}")
        return None


def extract_format(file: UploadFile) -> Optional[str]:
    """Extract the File format from file name or content_type."""
    # Get the format from the filename
    if file.filename and "." in file.filename:
        return file.filename.split(".")[-1].lower()

    # Fallback to the file content_type
    if file.content_type:
        return file.content_type.strip().split("/")[-1]

    return None


def get_agent_by_id(
    agent_id: str, agents: Optional[List[Union[Agent, RemoteAgent]]] = None
) -> Optional[Union[Agent, RemoteAgent]]:
    if agent_id is None or agents is None:
        return None

    for agent in agents:
        if agent.id == agent_id:
            return agent
    return None


def get_team_by_id(
    team_id: str, teams: Optional[List[Union[Team, RemoteTeam]]] = None
) -> Optional[Union[Team, RemoteTeam]]:
    if team_id is None or teams is None:
        return None

    for team in teams:
        if team.id == team_id:
            return team
    return None


def get_workflow_by_id(
    workflow_id: str, workflows: Optional[List[Union[Workflow, RemoteWorkflow]]] = None
) -> Optional[Union[Workflow, RemoteWorkflow]]:
    if workflow_id is None or workflows is None:
        return None

    for workflow in workflows:
        if workflow.id == workflow_id:
            return workflow
    return None


<<<<<<< HEAD
#  INPUT SCHEMA VALIDATIONS
=======
def resolve_origins(user_origins: Optional[List[str]] = None, default_origins: Optional[List[str]] = None) -> List[str]:
    """
    Get CORS origins - user-provided origins override defaults.

    Args:
        user_origins: Optional list of user-provided CORS origins

    Returns:
        List of allowed CORS origins (user-provided if set, otherwise defaults)
    """
    # User-provided origins override defaults
    if user_origins:
        return user_origins

    # Default Agno domains
    return default_origins or [
        "http://localhost:3000",
        "https://agno.com",
        "https://www.agno.com",
        "https://app.agno.com",
        "https://os-stg.agno.com",
        "https://os.agno.com",
    ]
>>>>>>> 614a0cf9


def update_cors_middleware(app: FastAPI, new_origins: list):
    existing_origins: List[str] = []

    # TODO: Allow more options where CORS is properly merged and user can disable this behaviour

    # Extract existing origins from current CORS middleware
    for middleware in app.user_middleware:
        if middleware.cls == CORSMiddleware:
            if hasattr(middleware, "kwargs"):
                origins_value = middleware.kwargs.get("allow_origins", [])
                if isinstance(origins_value, list):
                    existing_origins = origins_value
                else:
                    existing_origins = []
            break
    # Merge origins
    merged_origins = list(set(new_origins + existing_origins))
    final_origins = [origin for origin in merged_origins if origin != "*"]

    # Remove existing CORS
    app.user_middleware = [m for m in app.user_middleware if m.cls != CORSMiddleware]
    app.middleware_stack = None

    # Add updated CORS
    app.add_middleware(
        CORSMiddleware,  # type: ignore
        allow_origins=final_origins,
        allow_credentials=True,
        allow_methods=["*"],
        allow_headers=["*"],
        expose_headers=["*"],
    )


def get_existing_route_paths(fastapi_app: FastAPI) -> Dict[str, List[str]]:
    """Get all existing route paths and methods from the FastAPI app.

    Returns:
        Dict[str, List[str]]: Dictionary mapping paths to list of HTTP methods
    """
    existing_paths: Dict[str, Any] = {}
    for route in fastapi_app.routes:
        if isinstance(route, APIRoute):
            path = route.path
            methods = list(route.methods) if route.methods else []
            if path in existing_paths:
                existing_paths[path].extend(methods)
            else:
                existing_paths[path] = methods
    return existing_paths


def find_conflicting_routes(fastapi_app: FastAPI, router: APIRouter) -> List[Dict[str, Any]]:
    """Find conflicting routes in the FastAPI app.

    Args:
        fastapi_app: The FastAPI app with all existing routes
        router: The APIRouter to add

    Returns:
        List[Dict[str, Any]]: List of conflicting routes
    """
    existing_paths = get_existing_route_paths(fastapi_app)

    conflicts = []

    for route in router.routes:
        if isinstance(route, APIRoute):
            full_path = route.path
            route_methods = list(route.methods) if route.methods else []

            if full_path in existing_paths:
                conflicting_methods: Set[str] = set(route_methods) & set(existing_paths[full_path])
                if conflicting_methods:
                    conflicts.append({"path": full_path, "methods": list(conflicting_methods), "route": route})
    return conflicts


def load_yaml_config(config_file_path: str) -> AgentOSConfig:
    """Load a YAML config file and return the configuration as an AgentOSConfig instance."""
    from pathlib import Path

    import yaml

    # Validate that the path points to a YAML file
    path = Path(config_file_path)
    if path.suffix.lower() not in [".yaml", ".yml"]:
        raise ValueError(f"Config file must have a .yaml or .yml extension, got: {config_file_path}")

    # Load the YAML file
    with open(config_file_path, "r") as f:
        return AgentOSConfig.model_validate(yaml.safe_load(f))


def collect_mcp_tools_from_team(team: Team, mcp_tools: List[Any]) -> None:
    """Recursively collect MCP tools from a team and its members."""
    # Check the team tools
    if team.tools:
        for tool in team.tools:
            # Alternate method of using isinstance(tool, (MCPTools, MultiMCPTools)) to avoid imports
            if hasattr(type(tool), "__mro__") and any(
                c.__name__ in ["MCPTools", "MultiMCPTools"] for c in type(tool).__mro__
            ):
                if tool not in mcp_tools:
                    mcp_tools.append(tool)

    # Recursively check team members
    if team.members:
        for member in team.members:
            if isinstance(member, Agent):
                if member.tools:
                    for tool in member.tools:
                        # Alternate method of using isinstance(tool, (MCPTools, MultiMCPTools)) to avoid imports
                        if hasattr(type(tool), "__mro__") and any(
                            c.__name__ in ["MCPTools", "MultiMCPTools"] for c in type(tool).__mro__
                        ):
                            if tool not in mcp_tools:
                                mcp_tools.append(tool)

            elif isinstance(member, Team):
                # Recursively check nested team
                collect_mcp_tools_from_team(member, mcp_tools)


def collect_mcp_tools_from_workflow(workflow: Workflow, mcp_tools: List[Any]) -> None:
    """Recursively collect MCP tools from a workflow and its steps."""
    from agno.workflow.steps import Steps

    # Recursively check workflow steps
    if workflow.steps:
        if isinstance(workflow.steps, list):
            # Handle list of steps
            for step in workflow.steps:
                collect_mcp_tools_from_workflow_step(step, mcp_tools)

        elif isinstance(workflow.steps, Steps):
            # Handle Steps container
            if steps := workflow.steps.steps:
                for step in steps:
                    collect_mcp_tools_from_workflow_step(step, mcp_tools)

        elif callable(workflow.steps):
            pass


def collect_mcp_tools_from_workflow_step(step: Any, mcp_tools: List[Any]) -> None:
    """Collect MCP tools from a single workflow step."""
    from agno.workflow.condition import Condition
    from agno.workflow.loop import Loop
    from agno.workflow.parallel import Parallel
    from agno.workflow.router import Router
    from agno.workflow.step import Step
    from agno.workflow.steps import Steps

    if isinstance(step, Step):
        # Check step's agent
        if step.agent:
            if step.agent.tools:
                for tool in step.agent.tools:
                    # Alternate method of using isinstance(tool, (MCPTools, MultiMCPTools)) to avoid imports
                    if hasattr(type(tool), "__mro__") and any(
                        c.__name__ in ["MCPTools", "MultiMCPTools"] for c in type(tool).__mro__
                    ):
                        if tool not in mcp_tools:
                            mcp_tools.append(tool)
        # Check step's team
        if step.team:
            collect_mcp_tools_from_team(step.team, mcp_tools)

    elif isinstance(step, Steps):
        if steps := step.steps:
            for step in steps:
                collect_mcp_tools_from_workflow_step(step, mcp_tools)

    elif isinstance(step, (Parallel, Loop, Condition, Router)):
        # These contain other steps - recursively check them
        if hasattr(step, "steps") and step.steps:
            for sub_step in step.steps:
                collect_mcp_tools_from_workflow_step(sub_step, mcp_tools)

    elif isinstance(step, Agent):
        # Direct agent in workflow steps
        if step.tools:
            for tool in step.tools:
                # Alternate method of using isinstance(tool, (MCPTools, MultiMCPTools)) to avoid imports
                if hasattr(type(tool), "__mro__") and any(
                    c.__name__ in ["MCPTools", "MultiMCPTools"] for c in type(tool).__mro__
                ):
                    if tool not in mcp_tools:
                        mcp_tools.append(tool)

    elif isinstance(step, Team):
        # Direct team in workflow steps
        collect_mcp_tools_from_team(step, mcp_tools)

    elif isinstance(step, Workflow):
        # Nested workflow
        collect_mcp_tools_from_workflow(step, mcp_tools)


def _get_python_type_from_json_schema(field_schema: Dict[str, Any], field_name: str = "NestedModel") -> Type:
    """Map JSON schema type to Python type with recursive handling.

    Args:
        field_schema: JSON schema dictionary for a single field
        field_name: Name of the field (used for nested model naming)

    Returns:
        Python type corresponding to the JSON schema type
    """
    if not isinstance(field_schema, dict):
        return Any

    json_type = field_schema.get("type")

    # Handle basic types
    if json_type == "string":
        return str
    elif json_type == "integer":
        return int
    elif json_type == "number":
        return float
    elif json_type == "boolean":
        return bool
    elif json_type == "null":
        return type(None)
    elif json_type == "array":
        # Handle arrays with item type specification
        items_schema = field_schema.get("items")
        if items_schema and isinstance(items_schema, dict):
            item_type = _get_python_type_from_json_schema(items_schema, f"{field_name}Item")
            return List[item_type]  # type: ignore
        else:
            # No item type specified - use generic list
            return List[Any]
    elif json_type == "object":
        # Recursively create nested Pydantic model
        nested_properties = field_schema.get("properties", {})
        nested_required = field_schema.get("required", [])
        nested_title = field_schema.get("title", field_name)

        # Build field definitions for nested model
        nested_fields = {}
        for nested_field_name, nested_field_schema in nested_properties.items():
            nested_field_type = _get_python_type_from_json_schema(nested_field_schema, nested_field_name)

            if nested_field_name in nested_required:
                nested_fields[nested_field_name] = (nested_field_type, ...)
            else:
                nested_fields[nested_field_name] = (Optional[nested_field_type], None)  # type: ignore[assignment]

        # Create nested model if it has fields
        if nested_fields:
            return create_model(nested_title, **nested_fields)  # type: ignore
        else:
            # Empty object schema - use generic dict
            return Dict[str, Any]
    else:
        # Unknown or unspecified type - fallback to Any
        if json_type:
            logger.warning(f"Unknown JSON schema type '{json_type}' for field '{field_name}', using Any")
        return Any


def json_schema_to_pydantic_model(schema: Dict[str, Any]) -> Type[BaseModel]:
    """Convert a JSON schema dictionary to a Pydantic BaseModel class.

    This function dynamically creates a Pydantic model from a JSON schema specification,
    handling nested objects, arrays, and optional fields.

    Args:
        schema: JSON schema dictionary with 'properties', 'required', 'type', etc.

    Returns:
        Dynamically created Pydantic BaseModel class
    """
    import copy

    # Deep copy to avoid modifying the original schema
    schema = copy.deepcopy(schema)

    # Extract schema components
    model_name = schema.get("title", "DynamicModel")
    properties = schema.get("properties", {})
    required_fields = schema.get("required", [])

    # Validate schema has properties
    if not properties:
        logger.warning(f"JSON schema '{model_name}' has no properties, creating empty model")

    # Build field definitions for create_model
    field_definitions = {}
    for field_name, field_schema in properties.items():
        try:
            field_type = _get_python_type_from_json_schema(field_schema, field_name)

            if field_name in required_fields:
                # Required field: (type, ...)
                field_definitions[field_name] = (field_type, ...)
            else:
                # Optional field: (Optional[type], None)
                field_definitions[field_name] = (Optional[field_type], None)  # type: ignore[assignment]
        except Exception as e:
            logger.warning(f"Failed to process field '{field_name}' in schema '{model_name}': {e}")
            # Skip problematic fields rather than failing entirely
            continue

    # Create and return the dynamic model
    try:
        return create_model(model_name, **field_definitions)  # type: ignore
    except Exception as e:
        logger.error(f"Failed to create dynamic model '{model_name}': {e}")
        # Return a minimal model as fallback
        return create_model(model_name)


def setup_tracing_for_os(db: Union[BaseDb, AsyncBaseDb, RemoteDb]) -> None:
    """Set up OpenTelemetry tracing for this agent/team/workflow."""
    try:
        from agno.tracing import setup_tracing

        setup_tracing(db=db)
    except ImportError:
        logger.warning(
            "tracing=True but OpenTelemetry packages not installed. "
            "Install with: pip install opentelemetry-api opentelemetry-sdk openinference-instrumentation-agno"
        )
    except Exception as e:
        logger.warning(f"Failed to enable tracing: {e}")


def format_duration_ms(duration_ms: Optional[int]) -> str:
    """Format a duration in milliseconds to a human-readable string.

    Args:
        duration_ms: Duration in milliseconds

    Returns:
        Formatted string like "150ms" or "1.50s"
    """
    if duration_ms is None or duration_ms < 1000:
        return f"{duration_ms or 0}ms"
    return f"{duration_ms / 1000:.2f}s"


def parse_datetime_to_utc(datetime_str: str, param_name: str = "datetime") -> "datetime":
    """Parse an ISO 8601 datetime string and convert to UTC.

    Args:
        datetime_str: ISO 8601 formatted datetime string (e.g., '2025-11-19T10:00:00Z' or '2025-11-19T15:30:00+05:30')
        param_name: Name of the parameter for error messages

    Returns:
        datetime object in UTC timezone

    Raises:
        HTTPException: If the datetime string is invalid
    """
    try:
        dt = datetime.fromisoformat(datetime_str.replace("Z", "+00:00"))
        # Convert to UTC if timezone-aware, otherwise assume UTC
        if dt.tzinfo is not None:
            return dt.astimezone(timezone.utc)
        else:
            return dt.replace(tzinfo=timezone.utc)
    except ValueError as e:
        raise HTTPException(
            status_code=400,
            detail=f"Invalid {param_name} format. Use ISO 8601 format (e.g., '2025-11-19T10:00:00Z' or '2025-11-19T10:00:00+05:30'): {e}",
        )


def extract_input_media(run_dict: Dict[str, Any]) -> Dict[str, Any]:
    input_media: Dict[str, List[Any]] = {
        "images": [],
        "videos": [],
        "audios": [],
        "files": [],
    }

    input = run_dict.get("input", {})
    input_media["images"].extend(input.get("images", []))
    input_media["videos"].extend(input.get("videos", []))
    input_media["audios"].extend(input.get("audios", []))
    input_media["files"].extend(input.get("files", []))

    return input_media


def format_team_tools(team_tools: List[Union[Function, dict]]):
    formatted_tools: List[Dict] = []
    if team_tools is not None:
        for tool in team_tools:
            if isinstance(tool, dict):
                formatted_tools.append(tool)
            elif isinstance(tool, Function):
                formatted_tools.append(tool.to_dict())
    return formatted_tools


def format_tools(agent_tools: List[Union[Dict[str, Any], Toolkit, Function, Callable]]):
    formatted_tools: List[Dict] = []
    if agent_tools is not None:
        for tool in agent_tools:
            if isinstance(tool, dict):
                formatted_tools.append(tool)
            elif isinstance(tool, Toolkit):
                for _, f in tool.functions.items():
                    formatted_tools.append(f.to_dict())
            elif isinstance(tool, Function):
                formatted_tools.append(tool.to_dict())
            elif callable(tool):
                func = Function.from_callable(tool)
                formatted_tools.append(func.to_dict())
            else:
                logger.warning(f"Unknown tool type: {type(tool)}")
    return formatted_tools


def get_run_input(run_dict: Dict[str, Any], is_workflow_run: bool = False) -> str:
    """Get the run input from the given run dictionary

    Uses the RunInput/TeamRunInput object which stores the original user input.
    """

    # For agent or team runs, use the stored input_content
    if not is_workflow_run and run_dict.get("input") is not None:
        input_data = run_dict.get("input")
        if isinstance(input_data, dict) and input_data.get("input_content") is not None:
            return stringify_input_content(input_data["input_content"])

    if is_workflow_run:
        # Check the input field directly
        if run_dict.get("input") is not None:
            input_value = run_dict.get("input")
            return str(input_value)

        # Check the step executor runs for fallback
        step_executor_runs = run_dict.get("step_executor_runs", [])
        if step_executor_runs:
            for message in reversed(step_executor_runs[0].get("messages", [])):
                if message.get("role") == "user":
                    return message.get("content", "")

    # Final fallback: scan messages
    if run_dict.get("messages") is not None:
        for message in reversed(run_dict["messages"]):
            if message.get("role") == "user":
                return message.get("content", "")

    return ""


def get_session_name(session: Dict[str, Any]) -> str:
    """Get the session name from the given session dictionary"""

    # If session_data.session_name is set, return that
    session_data = session.get("session_data")
    if session_data is not None and session_data.get("session_name") is not None:
        return session_data["session_name"]

    # Otherwise use the original user message
    else:
        runs = session.get("runs", []) or []

        # For teams, identify the first Team run and avoid using the first member's run
        if session.get("session_type") == "team":
            run = None
            for r in runs:
                # If agent_id is not present, it's a team run
                if not r.get("agent_id"):
                    run = r
                    break

            # Fallback to first run if no team run found
            if run is None and runs:
                run = runs[0]

        elif session.get("session_type") == "workflow":
            try:
                workflow_run = runs[0]
                workflow_input = workflow_run.get("input")
                if isinstance(workflow_input, str):
                    return workflow_input
                elif isinstance(workflow_input, dict):
                    try:
                        import json

                        return json.dumps(workflow_input)
                    except (TypeError, ValueError):
                        pass

                workflow_name = session.get("workflow_data", {}).get("name")
                return f"New {workflow_name} Session" if workflow_name else ""
            except (KeyError, IndexError, TypeError):
                return ""

        # For agents, use the first run
        else:
            run = runs[0] if runs else None

        if run is None:
            return ""

        if not isinstance(run, dict):
            run = run.to_dict()

        if run and run.get("messages"):
            for message in run["messages"]:
                if message["role"] == "user":
                    return message["content"]
    return ""


def stringify_input_content(input_content: Union[str, Dict[str, Any], List[Any], BaseModel]) -> str:
    """Convert any given input_content into its string representation.

    This handles both serialized (dict) and live (object) input_content formats.
    """
    import json

    if isinstance(input_content, str):
        return input_content
    elif isinstance(input_content, Message):
        return json.dumps(input_content.to_dict())
    elif isinstance(input_content, dict):
        return json.dumps(input_content, indent=2, default=str)
    elif isinstance(input_content, list):
        if input_content:
            # Handle live Message objects
            if isinstance(input_content[0], Message):
                return json.dumps([m.to_dict() for m in input_content])
            # Handle serialized Message dicts
            elif isinstance(input_content[0], dict) and input_content[0].get("role") == "user":
                return input_content[0].get("content", str(input_content))
        return str(input_content)
    else:
        return str(input_content)<|MERGE_RESOLUTION|>--- conflicted
+++ resolved
@@ -159,11 +159,7 @@
 
 async def get_db(
     dbs: dict[str, list[Union[BaseDb, AsyncBaseDb, RemoteDb]]], db_id: Optional[str] = None, table: Optional[str] = None
-<<<<<<< HEAD
-) -> Union[BaseDb, AsyncBaseDb]:
-=======
 ) -> Union[BaseDb, AsyncBaseDb, RemoteDb]:
->>>>>>> 614a0cf9
     """Return the database with the given ID and/or table, or the first database if no ID/table is provided."""
 
     if table and not db_id:
@@ -332,9 +328,6 @@
     return None
 
 
-<<<<<<< HEAD
-#  INPUT SCHEMA VALIDATIONS
-=======
 def resolve_origins(user_origins: Optional[List[str]] = None, default_origins: Optional[List[str]] = None) -> List[str]:
     """
     Get CORS origins - user-provided origins override defaults.
@@ -358,7 +351,6 @@
         "https://os-stg.agno.com",
         "https://os.agno.com",
     ]
->>>>>>> 614a0cf9
 
 
 def update_cors_middleware(app: FastAPI, new_origins: list):
