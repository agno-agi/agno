import json
from datetime import datetime, timezone
from typing import Any, Callable, Dict, List, Optional, Set, Type, Union

from fastapi import FastAPI, HTTPException, Request, UploadFile
from fastapi.routing import APIRoute, APIRouter
from pydantic import BaseModel, create_model
from starlette.middleware.cors import CORSMiddleware

from agno.agent.agent import Agent
from agno.db.base import AsyncBaseDb, BaseDb
from agno.knowledge.knowledge import Knowledge
from agno.media import Audio, Image, Video
from agno.media import File as FileMedia
from agno.models.message import Message
from agno.os.config import AgentOSConfig
from agno.run.agent import RunOutputEvent
from agno.run.team import TeamRunOutputEvent
from agno.run.workflow import WorkflowRunOutputEvent
from agno.team.team import Team
from agno.tools import Toolkit
from agno.tools.function import Function
from agno.utils.log import log_warning, logger
from agno.workflow.workflow import Workflow


async def get_request_kwargs(request: Request, endpoint_func: Callable) -> Dict[str, Any]:
    """Given a Request and an endpoint function, return a dictionary with all extra form data fields.
    Args:
        request: The FastAPI Request object
        endpoint_func: The function exposing the endpoint that received the request

    Returns:
        A dictionary of kwargs
    """
    import inspect

    form_data = await request.form()
    sig = inspect.signature(endpoint_func)
    known_fields = set(sig.parameters.keys())
    kwargs: Dict[str, Any] = {key: value for key, value in form_data.items() if key not in known_fields}

    # Handle JSON parameters. They are passed as strings and need to be deserialized.
    if session_state := kwargs.get("session_state"):
        try:
            if isinstance(session_state, str):
                session_state_dict = json.loads(session_state)  # type: ignore
                kwargs["session_state"] = session_state_dict
        except json.JSONDecodeError:
            kwargs.pop("session_state")
            log_warning(f"Invalid session_state parameter couldn't be loaded: {session_state}")

    if dependencies := kwargs.get("dependencies"):
        try:
            if isinstance(dependencies, str):
                dependencies_dict = json.loads(dependencies)  # type: ignore
                kwargs["dependencies"] = dependencies_dict
        except json.JSONDecodeError:
            kwargs.pop("dependencies")
            log_warning(f"Invalid dependencies parameter couldn't be loaded: {dependencies}")

    if metadata := kwargs.get("metadata"):
        try:
            if isinstance(metadata, str):
                metadata_dict = json.loads(metadata)  # type: ignore
                kwargs["metadata"] = metadata_dict
        except json.JSONDecodeError:
            kwargs.pop("metadata")
            log_warning(f"Invalid metadata parameter couldn't be loaded: {metadata}")

    if knowledge_filters := kwargs.get("knowledge_filters"):
        try:
            if isinstance(knowledge_filters, str):
                knowledge_filters_dict = json.loads(knowledge_filters)  # type: ignore

                # Try to deserialize FilterExpr objects
                from agno.filters import from_dict

                # Check if it's a single FilterExpr dict or a list of FilterExpr dicts
                if isinstance(knowledge_filters_dict, dict) and "op" in knowledge_filters_dict:
                    # Single FilterExpr - convert to list format
                    kwargs["knowledge_filters"] = [from_dict(knowledge_filters_dict)]
                elif isinstance(knowledge_filters_dict, list):
                    # List of FilterExprs or mixed content
                    deserialized = []
                    for item in knowledge_filters_dict:
                        if isinstance(item, dict) and "op" in item:
                            deserialized.append(from_dict(item))
                        else:
                            # Keep non-FilterExpr items as-is
                            deserialized.append(item)
                    kwargs["knowledge_filters"] = deserialized
                else:
                    # Regular dict filter
                    kwargs["knowledge_filters"] = knowledge_filters_dict
        except json.JSONDecodeError:
            kwargs.pop("knowledge_filters")
            log_warning(f"Invalid knowledge_filters parameter couldn't be loaded: {knowledge_filters}")
        except ValueError as e:
            # Filter deserialization failed
            kwargs.pop("knowledge_filters")
            log_warning(f"Invalid FilterExpr in knowledge_filters: {e}")

    # Handle output_schema - convert JSON schema to dynamic Pydantic model
    if output_schema := kwargs.get("output_schema"):
        try:
            if isinstance(output_schema, str):
                from agno.os.utils import json_schema_to_pydantic_model

                schema_dict = json.loads(output_schema)
                dynamic_model = json_schema_to_pydantic_model(schema_dict)
                kwargs["output_schema"] = dynamic_model
        except json.JSONDecodeError:
            kwargs.pop("output_schema")
            log_warning(f"Invalid output_schema JSON: {output_schema}")
        except Exception as e:
            kwargs.pop("output_schema")
            log_warning(f"Failed to create output_schema model: {e}")

    # Parse boolean and null values
    for key, value in kwargs.items():
        if isinstance(value, str) and value.lower() in ["true", "false"]:
            kwargs[key] = value.lower() == "true"
        elif isinstance(value, str) and value.lower() in ["null", "none"]:
            kwargs[key] = None

    return kwargs


def format_sse_event(event: Union[RunOutputEvent, TeamRunOutputEvent, WorkflowRunOutputEvent]) -> str:
    """Parse JSON data into SSE-compliant format.

    Args:
        event_dict: Dictionary containing the event data

    Returns:
        SSE-formatted response:

        ```
        event: EventName
        data: { ... }

        event: AnotherEventName
        data: { ... }
        ```
    """
    try:
        # Parse the JSON to extract the event type
        event_type = event.event or "message"

        # Serialize to valid JSON with double quotes and no newlines
        clean_json = event.to_json(separators=(",", ":"), indent=None)

        return f"event: {event_type}\ndata: {clean_json}\n\n"
    except json.JSONDecodeError:
        clean_json = event.to_json(separators=(",", ":"), indent=None)
        return f"event: message\ndata: {clean_json}\n\n"


async def get_db(
    dbs: dict[str, list[Union[BaseDb, AsyncBaseDb]]], db_id: Optional[str] = None, table: Optional[str] = None
) -> Union[BaseDb, AsyncBaseDb]:
    """Return the database with the given ID and/or table, or the first database if no ID/table is provided."""

    if table and not db_id:
        raise HTTPException(status_code=400, detail="The db_id query parameter is required when passing a table")

    async def _has_table(db: Union[BaseDb, AsyncBaseDb], table_name: str) -> bool:
        """Check if this database has the specified table (configured and actually exists)."""
        # First check if table name is configured
        is_configured = (
            hasattr(db, "session_table_name")
            and db.session_table_name == table_name
            or hasattr(db, "memory_table_name")
            and db.memory_table_name == table_name
            or hasattr(db, "metrics_table_name")
            and db.metrics_table_name == table_name
            or hasattr(db, "eval_table_name")
            and db.eval_table_name == table_name
            or hasattr(db, "knowledge_table_name")
            and db.knowledge_table_name == table_name
        )

        if not is_configured:
            return False

        # Then check if table actually exists in the database
        try:
            if isinstance(db, AsyncBaseDb):
                # For async databases, await the check
                return await db.table_exists(table_name)
            else:
                # For sync databases, call directly
                return db.table_exists(table_name)
        except (NotImplementedError, AttributeError):
            # If table_exists not implemented, fall back to configuration check
            return is_configured

    # If db_id is provided, first find the database with that ID
    if db_id:
        target_db_list = dbs.get(db_id)
        if not target_db_list:
            raise HTTPException(status_code=404, detail=f"No database found with id '{db_id}'")

        # If table is also specified, search through all databases with this ID to find one with the table
        if table:
            for db in target_db_list:
                if await _has_table(db, table):
                    return db
            raise HTTPException(status_code=404, detail=f"No database with id '{db_id}' has table '{table}'")

        # If no table specified, return the first database with this ID
        return target_db_list[0]

    # Raise if multiple databases are provided but no db_id is provided
    if len(dbs) > 1:
        raise HTTPException(
            status_code=400, detail="The db_id query parameter is required when using multiple databases"
        )

    # Return the first (and only) database
    return next(db for dbs in dbs.values() for db in dbs)


def get_knowledge_instance_by_db_id(knowledge_instances: List[Knowledge], db_id: Optional[str] = None) -> Knowledge:
    """Return the knowledge instance with the given ID, or the first knowledge instance if no ID is provided."""
    if not db_id and len(knowledge_instances) == 1:
        return next(iter(knowledge_instances))

    if not db_id:
        raise HTTPException(
            status_code=400, detail="The db_id query parameter is required when using multiple databases"
        )

    for knowledge in knowledge_instances:
        if knowledge.contents_db and knowledge.contents_db.id == db_id:
            return knowledge

    raise HTTPException(status_code=404, detail=f"Knowledge instance with id '{db_id}' not found")


def get_run_input(run_dict: Dict[str, Any], is_workflow_run: bool = False) -> str:
    """Get the run input from the given run dictionary

    Uses the RunInput/TeamRunInput object which stores the original user input.
    """

    # For agent or team runs, use the stored input_content
    if not is_workflow_run and run_dict.get("input") is not None:
        input_data = run_dict.get("input")
        if isinstance(input_data, dict) and input_data.get("input_content") is not None:
            return stringify_input_content(input_data["input_content"])

    if is_workflow_run:
        # Check the input field directly
        if run_dict.get("input") is not None:
            input_value = run_dict.get("input")
            return str(input_value)

        # Check the step executor runs for fallback
        step_executor_runs = run_dict.get("step_executor_runs", [])
        if step_executor_runs:
            for message in reversed(step_executor_runs[0].get("messages", [])):
                if message.get("role") == "user":
                    return message.get("content", "")

    # Final fallback: scan messages
    if run_dict.get("messages") is not None:
        for message in reversed(run_dict["messages"]):
            if message.get("role") == "user":
                return message.get("content", "")

    return ""


def get_session_name(session: Dict[str, Any]) -> str:
    """Get the session name from the given session dictionary"""

    # If session_data.session_name is set, return that
    session_data = session.get("session_data")
    if session_data is not None and session_data.get("session_name") is not None:
        return session_data["session_name"]

    runs = session.get("runs", []) or []
    session_type = session.get("session_type")

    # Handle workflows separately
    if session_type == "workflow":
        if not runs:
            return ""
        workflow_run = runs[0]
        workflow_input = workflow_run.get("input")
        if isinstance(workflow_input, str):
            return workflow_input
        elif isinstance(workflow_input, dict):
            try:
                return json.dumps(workflow_input)
            except (TypeError, ValueError):
                pass
        workflow_name = session.get("workflow_data", {}).get("name")
        return f"New {workflow_name} Session" if workflow_name else ""

    # For team, filter to team runs (runs without agent_id); for agents, use all runs
    if session_type == "team":
        runs_to_check = [r for r in runs if not r.get("agent_id")]
    else:
        runs_to_check = runs

    # Find the first user message across runs
    for r in runs_to_check:
        if r is None:
            continue
        run_dict = r if isinstance(r, dict) else r.to_dict()

        for message in run_dict.get("messages") or []:
            if message.get("role") == "user" and message.get("content"):
                return message["content"]

<<<<<<< HEAD
        run_input = run.get("input").get("input_content") # type: ignore
        return run_input
=======
    return ""
>>>>>>> 311f22ba


def extract_input_media(run_dict: Dict[str, Any]) -> Dict[str, Any]:
    input_media: Dict[str, List[Any]] = {
        "images": [],
        "videos": [],
        "audios": [],
        "files": [],
    }

    input = run_dict.get("input", {})
    input_media["images"].extend(input.get("images", []))
    input_media["videos"].extend(input.get("videos", []))
    input_media["audios"].extend(input.get("audios", []))
    input_media["files"].extend(input.get("files", []))

    return input_media


def process_image(file: UploadFile) -> Image:
    content = file.file.read()
    if not content:
        raise HTTPException(status_code=400, detail="Empty file")
    return Image(content=content, format=extract_format(file), mime_type=file.content_type)


def process_audio(file: UploadFile) -> Audio:
    content = file.file.read()
    if not content:
        raise HTTPException(status_code=400, detail="Empty file")
    return Audio(content=content, format=extract_format(file), mime_type=file.content_type)


def process_video(file: UploadFile) -> Video:
    content = file.file.read()
    if not content:
        raise HTTPException(status_code=400, detail="Empty file")
    return Video(content=content, format=extract_format(file), mime_type=file.content_type)


def process_document(file: UploadFile) -> Optional[FileMedia]:
    try:
        content = file.file.read()
        if not content:
            raise HTTPException(status_code=400, detail="Empty file")
        return FileMedia(
            content=content, filename=file.filename, format=extract_format(file), mime_type=file.content_type
        )
    except Exception as e:
        logger.error(f"Error processing document {file.filename}: {e}")
        return None


def extract_format(file: UploadFile) -> Optional[str]:
    """Extract the File format from file name or content_type."""
    # Get the format from the filename
    if file.filename and "." in file.filename:
        return file.filename.split(".")[-1].lower()

    # Fallback to the file content_type
    if file.content_type:
        return file.content_type.strip().split("/")[-1]

    return None


def format_tools(agent_tools: List[Union[Dict[str, Any], Toolkit, Function, Callable]]):
    formatted_tools: List[Dict] = []
    if agent_tools is not None:
        for tool in agent_tools:
            if isinstance(tool, dict):
                formatted_tools.append(tool)
            elif isinstance(tool, Toolkit):
                for _, f in tool.functions.items():
                    formatted_tools.append(f.to_dict())
            elif isinstance(tool, Function):
                formatted_tools.append(tool.to_dict())
            elif callable(tool):
                func = Function.from_callable(tool)
                formatted_tools.append(func.to_dict())
            else:
                logger.warning(f"Unknown tool type: {type(tool)}")
    return formatted_tools


def format_team_tools(team_tools: List[Union[Function, dict]]):
    formatted_tools: List[Dict] = []
    if team_tools is not None:
        for tool in team_tools:
            if isinstance(tool, dict):
                formatted_tools.append(tool)
            elif isinstance(tool, Function):
                formatted_tools.append(tool.to_dict())
    return formatted_tools


def get_agent_by_id(agent_id: str, agents: Optional[List[Agent]] = None) -> Optional[Agent]:
    if agent_id is None or agents is None:
        return None

    for agent in agents:
        if agent.id == agent_id:
            return agent
    return None


def get_team_by_id(team_id: str, teams: Optional[List[Team]] = None) -> Optional[Team]:
    if team_id is None or teams is None:
        return None

    for team in teams:
        if team.id == team_id:
            return team
    return None


def get_workflow_by_id(workflow_id: str, workflows: Optional[List[Workflow]] = None) -> Optional[Workflow]:
    if workflow_id is None or workflows is None:
        return None

    for workflow in workflows:
        if workflow.id == workflow_id:
            return workflow
    return None


#  INPUT SCHEMA VALIDATIONS


def get_agent_input_schema_dict(agent: Agent) -> Optional[Dict[str, Any]]:
    """Get input schema as dictionary for API responses"""

    if agent.input_schema is not None:
        try:
            return agent.input_schema.model_json_schema()
        except Exception:
            return None

    return None


def get_team_input_schema_dict(team: Team) -> Optional[Dict[str, Any]]:
    """Get input schema as dictionary for API responses"""

    if team.input_schema is not None:
        try:
            return team.input_schema.model_json_schema()
        except Exception:
            return None

    return None


def get_workflow_input_schema_dict(workflow: Workflow) -> Optional[Dict[str, Any]]:
    """Get input schema as dictionary for API responses"""

    # Priority 1: Explicit input_schema (Pydantic model)
    if workflow.input_schema is not None:
        try:
            return workflow.input_schema.model_json_schema()
        except Exception:
            return None

    # Priority 2: Auto-generate from custom kwargs
    if workflow.steps and callable(workflow.steps):
        custom_params = workflow.run_parameters
        if custom_params and len(custom_params) > 1:  # More than just 'message'
            return _generate_schema_from_params(custom_params)

    # Priority 3: No schema (expects string message)
    return None


def _generate_schema_from_params(params: Dict[str, Any]) -> Dict[str, Any]:
    """Convert function parameters to JSON schema"""
    properties: Dict[str, Any] = {}
    required: List[str] = []

    for param_name, param_info in params.items():
        # Skip the default 'message' parameter for custom kwargs workflows
        if param_name == "message":
            continue

        # Map Python types to JSON schema types
        param_type = param_info.get("annotation", "str")
        default_value = param_info.get("default")
        is_required = param_info.get("required", False)

        # Convert Python type annotations to JSON schema types
        if param_type == "str":
            properties[param_name] = {"type": "string"}
        elif param_type == "bool":
            properties[param_name] = {"type": "boolean"}
        elif param_type == "int":
            properties[param_name] = {"type": "integer"}
        elif param_type == "float":
            properties[param_name] = {"type": "number"}
        elif "List" in str(param_type):
            properties[param_name] = {"type": "array", "items": {"type": "string"}}
        else:
            properties[param_name] = {"type": "string"}  # fallback

        # Add default value if present
        if default_value is not None:
            properties[param_name]["default"] = default_value

        # Add to required if no default value
        if is_required and default_value is None:
            required.append(param_name)

    schema = {"type": "object", "properties": properties}

    if required:
        schema["required"] = required

    return schema


def resolve_origins(user_origins: Optional[List[str]] = None, default_origins: Optional[List[str]] = None) -> List[str]:
    """
    Get CORS origins - user-provided origins override defaults.

    Args:
        user_origins: Optional list of user-provided CORS origins

    Returns:
        List of allowed CORS origins (user-provided if set, otherwise defaults)
    """
    # User-provided origins override defaults
    if user_origins:
        return user_origins

    # Default Agno domains
    return default_origins or [
        "http://localhost:3000",
        "https://agno.com",
        "https://www.agno.com",
        "https://app.agno.com",
        "https://os-stg.agno.com",
        "https://os.agno.com",
    ]


def update_cors_middleware(app: FastAPI, new_origins: list):
    existing_origins: List[str] = []

    # TODO: Allow more options where CORS is properly merged and user can disable this behaviour

    # Extract existing origins from current CORS middleware
    for middleware in app.user_middleware:
        if middleware.cls == CORSMiddleware:
            if hasattr(middleware, "kwargs"):
                origins_value = middleware.kwargs.get("allow_origins", [])
                if isinstance(origins_value, list):
                    existing_origins = origins_value
                else:
                    existing_origins = []
            break
    # Merge origins
    merged_origins = list(set(new_origins + existing_origins))
    final_origins = [origin for origin in merged_origins if origin != "*"]

    # Remove existing CORS
    app.user_middleware = [m for m in app.user_middleware if m.cls != CORSMiddleware]
    app.middleware_stack = None

    # Add updated CORS
    app.add_middleware(
        CORSMiddleware,  # type: ignore
        allow_origins=final_origins,
        allow_credentials=True,
        allow_methods=["*"],
        allow_headers=["*"],
        expose_headers=["*"],
    )


def get_existing_route_paths(fastapi_app: FastAPI) -> Dict[str, List[str]]:
    """Get all existing route paths and methods from the FastAPI app.

    Returns:
        Dict[str, List[str]]: Dictionary mapping paths to list of HTTP methods
    """
    existing_paths: Dict[str, Any] = {}
    for route in fastapi_app.routes:
        if isinstance(route, APIRoute):
            path = route.path
            methods = list(route.methods) if route.methods else []
            if path in existing_paths:
                existing_paths[path].extend(methods)
            else:
                existing_paths[path] = methods
    return existing_paths


def find_conflicting_routes(fastapi_app: FastAPI, router: APIRouter) -> List[Dict[str, Any]]:
    """Find conflicting routes in the FastAPI app.

    Args:
        fastapi_app: The FastAPI app with all existing routes
        router: The APIRouter to add

    Returns:
        List[Dict[str, Any]]: List of conflicting routes
    """
    existing_paths = get_existing_route_paths(fastapi_app)

    conflicts = []

    for route in router.routes:
        if isinstance(route, APIRoute):
            full_path = route.path
            route_methods = list(route.methods) if route.methods else []

            if full_path in existing_paths:
                conflicting_methods: Set[str] = set(route_methods) & set(existing_paths[full_path])
                if conflicting_methods:
                    conflicts.append({"path": full_path, "methods": list(conflicting_methods), "route": route})
    return conflicts


def load_yaml_config(config_file_path: str) -> AgentOSConfig:
    """Load a YAML config file and return the configuration as an AgentOSConfig instance."""
    from pathlib import Path

    import yaml

    # Validate that the path points to a YAML file
    path = Path(config_file_path)
    if path.suffix.lower() not in [".yaml", ".yml"]:
        raise ValueError(f"Config file must have a .yaml or .yml extension, got: {config_file_path}")

    # Load the YAML file
    with open(config_file_path, "r") as f:
        return AgentOSConfig.model_validate(yaml.safe_load(f))


def collect_mcp_tools_from_team(team: Team, mcp_tools: List[Any]) -> None:
    """Recursively collect MCP tools from a team and its members."""
    # Check the team tools
    if team.tools:
        for tool in team.tools:
            # Alternate method of using isinstance(tool, (MCPTools, MultiMCPTools)) to avoid imports
            if hasattr(type(tool), "__mro__") and any(
                c.__name__ in ["MCPTools", "MultiMCPTools"] for c in type(tool).__mro__
            ):
                if tool not in mcp_tools:
                    mcp_tools.append(tool)

    # Recursively check team members
    if team.members:
        for member in team.members:
            if isinstance(member, Agent):
                if member.tools:
                    for tool in member.tools:
                        # Alternate method of using isinstance(tool, (MCPTools, MultiMCPTools)) to avoid imports
                        if hasattr(type(tool), "__mro__") and any(
                            c.__name__ in ["MCPTools", "MultiMCPTools"] for c in type(tool).__mro__
                        ):
                            if tool not in mcp_tools:
                                mcp_tools.append(tool)

            elif isinstance(member, Team):
                # Recursively check nested team
                collect_mcp_tools_from_team(member, mcp_tools)


def collect_mcp_tools_from_workflow(workflow: Workflow, mcp_tools: List[Any]) -> None:
    """Recursively collect MCP tools from a workflow and its steps."""
    from agno.workflow.steps import Steps

    # Recursively check workflow steps
    if workflow.steps:
        if isinstance(workflow.steps, list):
            # Handle list of steps
            for step in workflow.steps:
                collect_mcp_tools_from_workflow_step(step, mcp_tools)

        elif isinstance(workflow.steps, Steps):
            # Handle Steps container
            if steps := workflow.steps.steps:
                for step in steps:
                    collect_mcp_tools_from_workflow_step(step, mcp_tools)

        elif callable(workflow.steps):
            pass


def collect_mcp_tools_from_workflow_step(step: Any, mcp_tools: List[Any]) -> None:
    """Collect MCP tools from a single workflow step."""
    from agno.workflow.condition import Condition
    from agno.workflow.loop import Loop
    from agno.workflow.parallel import Parallel
    from agno.workflow.router import Router
    from agno.workflow.step import Step
    from agno.workflow.steps import Steps

    if isinstance(step, Step):
        # Check step's agent
        if step.agent:
            if step.agent.tools:
                for tool in step.agent.tools:
                    # Alternate method of using isinstance(tool, (MCPTools, MultiMCPTools)) to avoid imports
                    if hasattr(type(tool), "__mro__") and any(
                        c.__name__ in ["MCPTools", "MultiMCPTools"] for c in type(tool).__mro__
                    ):
                        if tool not in mcp_tools:
                            mcp_tools.append(tool)
        # Check step's team
        if step.team:
            collect_mcp_tools_from_team(step.team, mcp_tools)

    elif isinstance(step, Steps):
        if steps := step.steps:
            for step in steps:
                collect_mcp_tools_from_workflow_step(step, mcp_tools)

    elif isinstance(step, (Parallel, Loop, Condition, Router)):
        # These contain other steps - recursively check them
        if hasattr(step, "steps") and step.steps:
            for sub_step in step.steps:
                collect_mcp_tools_from_workflow_step(sub_step, mcp_tools)

    elif isinstance(step, Agent):
        # Direct agent in workflow steps
        if step.tools:
            for tool in step.tools:
                # Alternate method of using isinstance(tool, (MCPTools, MultiMCPTools)) to avoid imports
                if hasattr(type(tool), "__mro__") and any(
                    c.__name__ in ["MCPTools", "MultiMCPTools"] for c in type(tool).__mro__
                ):
                    if tool not in mcp_tools:
                        mcp_tools.append(tool)

    elif isinstance(step, Team):
        # Direct team in workflow steps
        collect_mcp_tools_from_team(step, mcp_tools)

    elif isinstance(step, Workflow):
        # Nested workflow
        collect_mcp_tools_from_workflow(step, mcp_tools)


def stringify_input_content(input_content: Union[str, Dict[str, Any], List[Any], BaseModel]) -> str:
    """Convert any given input_content into its string representation.

    This handles both serialized (dict) and live (object) input_content formats.
    """
    import json

    if isinstance(input_content, str):
        return input_content
    elif isinstance(input_content, Message):
        return json.dumps(input_content.to_dict())
    elif isinstance(input_content, dict):
        return json.dumps(input_content, indent=2, default=str)
    elif isinstance(input_content, list):
        if input_content:
            # Handle live Message objects
            if isinstance(input_content[0], Message):
                return json.dumps([m.to_dict() for m in input_content])
            # Handle serialized Message dicts
            elif isinstance(input_content[0], dict) and input_content[0].get("role") == "user":
                return input_content[0].get("content", str(input_content))
        return str(input_content)
    else:
        return str(input_content)


def _get_python_type_from_json_schema(field_schema: Dict[str, Any], field_name: str = "NestedModel") -> Type:
    """Map JSON schema type to Python type with recursive handling.

    Args:
        field_schema: JSON schema dictionary for a single field
        field_name: Name of the field (used for nested model naming)

    Returns:
        Python type corresponding to the JSON schema type
    """
    if not isinstance(field_schema, dict):
        return Any

    json_type = field_schema.get("type")

    # Handle basic types
    if json_type == "string":
        return str
    elif json_type == "integer":
        return int
    elif json_type == "number":
        return float
    elif json_type == "boolean":
        return bool
    elif json_type == "null":
        return type(None)
    elif json_type == "array":
        # Handle arrays with item type specification
        items_schema = field_schema.get("items")
        if items_schema and isinstance(items_schema, dict):
            item_type = _get_python_type_from_json_schema(items_schema, f"{field_name}Item")
            return List[item_type]  # type: ignore
        else:
            # No item type specified - use generic list
            return List[Any]
    elif json_type == "object":
        # Recursively create nested Pydantic model
        nested_properties = field_schema.get("properties", {})
        nested_required = field_schema.get("required", [])
        nested_title = field_schema.get("title", field_name)

        # Build field definitions for nested model
        nested_fields = {}
        for nested_field_name, nested_field_schema in nested_properties.items():
            nested_field_type = _get_python_type_from_json_schema(nested_field_schema, nested_field_name)

            if nested_field_name in nested_required:
                nested_fields[nested_field_name] = (nested_field_type, ...)
            else:
                nested_fields[nested_field_name] = (Optional[nested_field_type], None)  # type: ignore[assignment]

        # Create nested model if it has fields
        if nested_fields:
            return create_model(nested_title, **nested_fields)  # type: ignore
        else:
            # Empty object schema - use generic dict
            return Dict[str, Any]
    else:
        # Unknown or unspecified type - fallback to Any
        if json_type:
            logger.warning(f"Unknown JSON schema type '{json_type}' for field '{field_name}', using Any")
        return Any  # type: ignore


def json_schema_to_pydantic_model(schema: Dict[str, Any]) -> Type[BaseModel]:
    """Convert a JSON schema dictionary to a Pydantic BaseModel class.

    This function dynamically creates a Pydantic model from a JSON schema specification,
    handling nested objects, arrays, and optional fields.

    Args:
        schema: JSON schema dictionary with 'properties', 'required', 'type', etc.

    Returns:
        Dynamically created Pydantic BaseModel class
    """
    import copy

    # Deep copy to avoid modifying the original schema
    schema = copy.deepcopy(schema)

    # Extract schema components
    model_name = schema.get("title", "DynamicModel")
    properties = schema.get("properties", {})
    required_fields = schema.get("required", [])

    # Validate schema has properties
    if not properties:
        logger.warning(f"JSON schema '{model_name}' has no properties, creating empty model")

    # Build field definitions for create_model
    field_definitions = {}
    for field_name, field_schema in properties.items():
        try:
            field_type = _get_python_type_from_json_schema(field_schema, field_name)

            if field_name in required_fields:
                # Required field: (type, ...)
                field_definitions[field_name] = (field_type, ...)
            else:
                # Optional field: (Optional[type], None)
                field_definitions[field_name] = (Optional[field_type], None)  # type: ignore[assignment]
        except Exception as e:
            logger.warning(f"Failed to process field '{field_name}' in schema '{model_name}': {e}")
            # Skip problematic fields rather than failing entirely
            continue

    # Create and return the dynamic model
    try:
        return create_model(model_name, **field_definitions)  # type: ignore
    except Exception as e:
        logger.error(f"Failed to create dynamic model '{model_name}': {e}")
        # Return a minimal model as fallback
        return create_model(model_name)


def setup_tracing_for_os(db: Union[BaseDb, AsyncBaseDb]) -> None:
    """Set up OpenTelemetry tracing for this agent/team/workflow."""
    try:
        from agno.tracing import setup_tracing

        setup_tracing(db=db)
    except ImportError:
        logger.warning(
            "tracing=True but OpenTelemetry packages not installed. "
            "Install with: pip install opentelemetry-api opentelemetry-sdk openinference-instrumentation-agno"
        )
    except Exception as e:
        logger.warning(f"Failed to enable tracing: {e}")


def format_duration_ms(duration_ms: Optional[int]) -> str:
    """Format a duration in milliseconds to a human-readable string.

    Args:
        duration_ms: Duration in milliseconds

    Returns:
        Formatted string like "150ms" or "1.50s"
    """
    if duration_ms is None or duration_ms < 1000:
        return f"{duration_ms or 0}ms"
    return f"{duration_ms / 1000:.2f}s"


def parse_datetime_to_utc(datetime_str: str, param_name: str = "datetime") -> "datetime":
    """Parse an ISO 8601 datetime string and convert to UTC.

    Args:
        datetime_str: ISO 8601 formatted datetime string (e.g., '2025-11-19T10:00:00Z' or '2025-11-19T15:30:00+05:30')
        param_name: Name of the parameter for error messages

    Returns:
        datetime object in UTC timezone

    Raises:
        HTTPException: If the datetime string is invalid
    """
    try:
        dt = datetime.fromisoformat(datetime_str.replace("Z", "+00:00"))
        # Convert to UTC if timezone-aware, otherwise assume UTC
        if dt.tzinfo is not None:
            return dt.astimezone(timezone.utc)
        else:
            return dt.replace(tzinfo=timezone.utc)
    except ValueError as e:
        raise HTTPException(
            status_code=400,
            detail=f"Invalid {param_name} format. Use ISO 8601 format (e.g., '2025-11-19T10:00:00Z' or '2025-11-19T10:00:00+05:30'): {e}",
        )<|MERGE_RESOLUTION|>--- conflicted
+++ resolved
@@ -316,12 +316,11 @@
             if message.get("role") == "user" and message.get("content"):
                 return message["content"]
 
-<<<<<<< HEAD
-        run_input = run.get("input").get("input_content") # type: ignore
-        return run_input
-=======
+        run_input = r.get("input")
+        if run_input is not None:
+            return run_input.get("input_content")
+
     return ""
->>>>>>> 311f22ba
 
 
 def extract_input_media(run_dict: Dict[str, Any]) -> Dict[str, Any]:
