--- conflicted
+++ resolved
@@ -1,254 +1,3 @@
-<<<<<<< HEAD
-import asyncio
-import threading
-from os import getenv
-from typing import Any, Dict, List, Optional, Set, Union
-from urllib.parse import quote
-from uuid import uuid4
-
-from fastapi import FastAPI, HTTPException
-from fastapi.responses import JSONResponse
-from fastapi.routing import APIRouter
-from rich import box
-from rich.panel import Panel
-from starlette.middleware.cors import CORSMiddleware
-from starlette.requests import Request
-
-from agno.agent.agent import Agent
-from agno.api.playground import PlaygroundEndpointCreate
-from agno.cli.console import console
-from agno.cli.settings import agno_cli_settings
-from agno.playground.async_router import get_async_playground_router
-from agno.playground.settings import PlaygroundSettings
-from agno.playground.sync_router import get_sync_playground_router
-from agno.team.team import Team
-from agno.utils.log import log_debug, logger
-from agno.workflow.workflow import Workflow
-
-
-class Playground:
-    def __init__(
-        self,
-        agents: Optional[List[Agent]] = None,
-        teams: Optional[List[Team]] = None,
-        workflows: Optional[List[Workflow]] = None,
-        settings: Optional[PlaygroundSettings] = None,
-        api_app: Optional[FastAPI] = None,
-        router: Optional[APIRouter] = None,
-        app_id: Optional[str] = None,
-        name: Optional[str] = None,
-        description: Optional[str] = None,
-        monitoring: bool = True,
-    ):
-        if not agents and not workflows and not teams:
-            raise ValueError("Either agents, teams or workflows must be provided.")
-
-        self.agents: Optional[List[Agent]] = agents
-        self.workflows: Optional[List[Workflow]] = workflows
-        self.teams: Optional[List[Team]] = teams
-        self.settings: PlaygroundSettings = settings or PlaygroundSettings()
-        self.api_app: Optional[FastAPI] = api_app
-        self.router: Optional[APIRouter] = router
-        self.endpoints_created: Dict[str, Dict[str, str]] = {}
-        self.app_id: Optional[str] = app_id
-        self.name: Optional[str] = name
-        self.monitoring = monitoring
-        self.description = description
-        self.set_app_id()
-        if self.agents:
-            for agent in self.agents:
-                if not agent.app_id:
-                    agent.app_id = self.app_id
-                agent.initialize_agent()
-
-        if self.teams:
-            for team in self.teams:
-                if not team.app_id:
-                    team.app_id = self.app_id
-                team.initialize_team()
-                for member in team.members:
-                    if isinstance(member, Agent):
-                        if not member.app_id:
-                            member.app_id = self.app_id
-
-                        member.team_id = None
-                        member.initialize_agent()
-                    elif isinstance(member, Team):
-                        member.initialize_team()
-
-        if self.workflows:
-            for workflow in self.workflows:
-                if not workflow.app_id:
-                    workflow.app_id = self.app_id
-                if not workflow.workflow_id:
-                    workflow.workflow_id = generate_id(workflow.name)
-
-    def set_app_id(self) -> str:
-        # If app_id is already set, keep it instead of overriding with UUID
-        if self.app_id is None:
-            self.app_id = str(uuid4())
-
-        # Don't override existing app_id
-        return self.app_id
-
-    def _set_monitoring(self) -> None:
-        """Override monitoring and telemetry settings based on environment variables."""
-
-        # Only override if the environment variable is set
-        monitor_env = getenv("AGNO_MONITOR")
-        if monitor_env is not None:
-            self.monitoring = monitor_env.lower() == "true"
-
-    def get_router(self) -> APIRouter:
-        return get_sync_playground_router(self.agents, self.workflows, self.teams, self.app_id)
-
-    def get_async_router(self) -> APIRouter:
-        return get_async_playground_router(self.agents, self.workflows, self.teams, self.app_id)
-
-    def get_app(self, use_async: bool = True, prefix: str = "/v1") -> FastAPI:
-        if not self.api_app:
-            self.api_app = FastAPI(
-                title=self.settings.title,
-                docs_url="/docs" if self.settings.docs_enabled else None,
-                redoc_url="/redoc" if self.settings.docs_enabled else None,
-                openapi_url="/openapi.json" if self.settings.docs_enabled else None,
-            )
-
-        if not self.api_app:
-            raise Exception("API App could not be created.")
-
-        @self.api_app.exception_handler(HTTPException)
-        async def http_exception_handler(request: Request, exc: HTTPException) -> JSONResponse:
-            return JSONResponse(
-                status_code=exc.status_code,
-                content={"detail": str(exc.detail)},
-            )
-
-        async def general_exception_handler(request: Request, call_next):
-            try:
-                return await call_next(request)
-            except Exception as e:
-                return JSONResponse(
-                    status_code=e.status_code if hasattr(e, "status_code") else 500,
-                    content={"detail": str(e)},
-                )
-
-        self.api_app.middleware("http")(general_exception_handler)
-
-        if not self.router:
-            self.router = APIRouter(prefix=prefix)
-
-        if not self.router:
-            raise Exception("API Router could not be created.")
-
-        if use_async:
-            self.router.include_router(self.get_async_router())
-        else:
-            self.router.include_router(self.get_router())
-        self.api_app.include_router(self.router)
-
-        self.api_app.add_middleware(
-            CORSMiddleware,
-            allow_origins=self.settings.cors_origin_list,
-            allow_credentials=True,
-            allow_methods=["*"],
-            allow_headers=["*"],
-            expose_headers=["*"],
-        )
-
-        return self.api_app
-
-    def serve(
-        self,
-        app: Union[str, FastAPI],
-        *,
-        scheme: str = "http",
-        host: str = "localhost",
-        port: int = 7777,
-        reload: bool = False,
-        prefix="/v1",
-        **kwargs,
-    ):
-        import uvicorn
-
-        logger.info(f"Starting playground on {scheme}://{host}:{port}")
-        # Encode the full endpoint (host:port)
-        encoded_endpoint = quote(f"{host}:{port}")
-        self.endpoints_created = PlaygroundEndpointCreate(
-            endpoint=f"{scheme}://{host}:{port}", playground_data={"prefix": prefix}
-        )
-
-        # Create a panel with the playground URL
-        url = f"{agno_cli_settings.playground_url}?endpoint={encoded_endpoint}"
-        panel = Panel(
-            f"[bold green]Playground URL:[/bold green] [link={url}]{url}[/link]",
-            title="Agent Playground",
-            expand=False,
-            border_style="cyan",
-            box=box.HEAVY,
-            padding=(2, 2),
-        )
-
-        # Print the panel
-        console.print(panel)
-        self.set_app_id()
-        self.register_app_on_platform()
-        if self.agents:
-            for agent in self.agents:
-                agent._register_agent()
-        if self.teams:
-            for team in self.teams:
-                team._register_team()
-        if self.workflows:
-            for workflow in self.workflows:
-                workflow._register_workflow()
-        uvicorn.run(app=app, host=host, port=port, reload=reload, **kwargs)
-
-    def register_app_on_platform(self) -> None:
-        self._set_monitoring()
-        if not self.monitoring:
-            return
-
-        from agno.api.app import AppCreate, create_app
-
-        try:
-            log_debug(f"Creating app on Platform: {self.name}, {self.app_id}")
-            create_app(app=AppCreate(name=self.name, app_id=self.app_id, config=self.to_dict()))
-        except Exception as e:
-            log_debug(f"Could not create Agent app: {e}")
-        log_debug(f"Agent app created: {self.name}, {self.app_id}")
-
-    def to_dict(self) -> Dict[str, Any]:
-        payload = {
-            "agents": [
-                {**agent.get_agent_config_dict(), "agent_id": agent.agent_id, "team_id": agent.team_id}
-                for agent in self.agents
-            ]
-            if self.agents
-            else [],
-            "teams": [{**team.to_platform_dict(), "team_id": team.team_id} for team in self.teams]
-            if self.teams
-            else [],
-            "workflows": [
-                {**workflow.to_config_dict(), "workflow_id": workflow.workflow_id} for workflow in self.workflows
-            ]
-            if self.workflows
-            else [],
-            "endpointData": self.endpoints_created,
-            "type": "playground",
-            "description": self.description,
-        }
-        payload = {k: v for k, v in payload.items() if v is not None}
-        return payload
-
-
-def generate_id(name: Optional[str] = None) -> str:
-    if name:
-        return name.lower().replace(" ", "-").replace("_", "-")
-    else:
-        return str(uuid4())
-=======
 from agno.app.playground.app import Playground, PlaygroundSettings  # type: ignore
 
-__all__ = ["Playground", "PlaygroundSettings"]
->>>>>>> 1f2250d6
+__all__ = ["Playground", "PlaygroundSettings"]