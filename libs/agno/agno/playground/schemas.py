from typing import Any, Callable, Dict, List, Optional, Union

from fastapi import UploadFile
from pydantic import BaseModel
from agno.playground.operator import (
    format_tools
)
from agno.agent import Agent
from agno.team import Team

class AgentModel(BaseModel):
    name: Optional[str] = None
    model: Optional[str] = None
    provider: Optional[str] = None


class AgentGetResponse(BaseModel):
    agent_id: Optional[str] = None
    name: Optional[str] = None
    model: Optional[AgentModel] = None
    add_context: Optional[bool] = None
    tools: Optional[List[Dict[str, Any]]] = None
    memory: Optional[Dict[str, Any]] = None
    storage: Optional[Dict[str, Any]] = None
    knowledge: Optional[Dict[str, Any]] = None
    description: Optional[str] = None
    instructions: Optional[Union[List[str], str, Callable]] = None

    @classmethod
    def from_agent(self, agent: Agent) -> "AgentGetResponse":
        return AgentGetResponse(
        agent_id=agent.agent_id,
        name=agent.name,
        model=AgentModel(
            name=agent.model.name or agent.model.__class__.__name__ if agent.model else None,
            model=agent.model.id if agent.model else None,
            provider=agent.model.provider or agent.model.__class__.__name__ if agent.model else None,
        ),
        add_context=agent.add_context,
        tools=format_tools(agent.get_tools()) if agent.get_tools() else None,
        memory={"name": agent.memory.db.__class__.__name__}
        if agent.memory and agent.memory.db
        else None,
        storage={"name": agent.storage.__class__.__name__} if agent.storage else None,
        knowledge={"name": agent.knowledge.__class__.__name__} if agent.knowledge else None,
        description=agent.description,
        instructions=agent.instructions,
        )


class AgentRunRequest(BaseModel):
    message: str
    agent_id: str
    stream: bool = True
    monitor: bool = False
    session_id: Optional[str] = None
    user_id: Optional[str] = None
    files: Optional[List[UploadFile]] = None


class AgentRenameRequest(BaseModel):
    name: str
    user_id: str


class AgentSessionsResponse(BaseModel):
    title: Optional[str] = None
    session_id: Optional[str] = None
    session_name: Optional[str] = None
    created_at: Optional[int] = None


class WorkflowRenameRequest(BaseModel):
    name: str


class WorkflowRunRequest(BaseModel):
    input: Dict[str, Any]
    user_id: Optional[str] = None
    session_id: Optional[str] = None


class WorkflowSessionResponse(BaseModel):
    title: Optional[str] = None
    session_id: Optional[str] = None
    session_name: Optional[str] = None
    created_at: Optional[int] = None


class WorkflowGetResponse(BaseModel):
    workflow_id: str
    name: Optional[str] = None
    description: Optional[str] = None
    parameters: Optional[Dict[str, Any]] = None
    storage: Optional[str] = None


class WorkflowsGetResponse(BaseModel):
    workflow_id: str
    name: str
    description: Optional[str] = None


class TeamModel(BaseModel):
    name: Optional[str] = None
    model: Optional[str] = None
    provider: Optional[str] = None


class TeamGetResponse(BaseModel):
    team_id: Optional[str] = None
    name: Optional[str] = None
    description: Optional[str] = None
    mode: Optional[str] = None
    # Add TeamModel type on model field
    model: Optional[Any] = None
    success_criteria: Optional[str] = None
    instructions: Optional[Union[List[str], str, Callable]] = None
    members: Optional[List[AgentGetResponse]] = None
    expected_output: Optional[str] = None
    context: Optional[str] = None
    enable_agentic_context: Optional[bool] = None
    response_model: Optional[str] = None
<<<<<<< HEAD
    storage: Optional[Dict[str, Any]] = None


=======
    memory: Optional[Dict[str, Any]] = None
    workflows: Optional[List[WorkflowGetResponse]] = None

    @classmethod
    def from_team(self, team: Team) -> "TeamGetResponse":
        return TeamGetResponse(
                team_id=team.team_id,
                name=team.name,
                model=TeamModel(
                    name=team.model.name or team.model.__class__.__name__ if team.model else None,
                    model=team.model.id if team.model else None,
                    provider=team.model.provider or team.model.__class__.__name__ if team.model else None,
                ),
                success_criteria=team.success_criteria,
                instructions=team.instructions,
                description=team.description,
                expected_output=team.expected_output,
                context=team.context,
                enable_agentic_context=team.enable_agentic_context,
                response_model=team.response_model,
                mode=team.mode,
                storage={"name": team.storage.__class__.__name__} if team.storage else None,
                memory={"name": team.memory.__class__.__name__} if team.memory else None,
                members = [
                    AgentGetResponse.from_agent(member) if isinstance(member, Agent) 
                    else TeamGetResponse.from_team(member) if isinstance(member, Team) 
                    else None
                    for member in team.members
                ]
            )

    
>>>>>>> 1c4c8367
class TeamRunRequest(BaseModel):
    input: Dict[str, Any]
    user_id: Optional[str] = None
    session_id: Optional[str] = None


class TeamSessionResponse(BaseModel):
    title: Optional[str] = None
    session_id: Optional[str] = None
    session_name: Optional[str] = None
    created_at: Optional[int] = None


class TeamRenameRequest(BaseModel):
    name: str
    user_id: str<|MERGE_RESOLUTION|>--- conflicted
+++ resolved
@@ -112,8 +112,7 @@
     name: Optional[str] = None
     description: Optional[str] = None
     mode: Optional[str] = None
-    # Add TeamModel type on model field
-    model: Optional[Any] = None
+    model: Optional[TeamModel] = None
     success_criteria: Optional[str] = None
     instructions: Optional[Union[List[str], str, Callable]] = None
     members: Optional[List[AgentGetResponse]] = None
@@ -121,13 +120,8 @@
     context: Optional[str] = None
     enable_agentic_context: Optional[bool] = None
     response_model: Optional[str] = None
-<<<<<<< HEAD
     storage: Optional[Dict[str, Any]] = None
-
-
-=======
     memory: Optional[Dict[str, Any]] = None
-    workflows: Optional[List[WorkflowGetResponse]] = None
 
     @classmethod
     def from_team(self, team: Team) -> "TeamGetResponse":
@@ -158,7 +152,6 @@
             )
 
     
->>>>>>> 1c4c8367
 class TeamRunRequest(BaseModel):
     input: Dict[str, Any]
     user_id: Optional[str] = None
