from typing import Any, Callable, Dict, List, Optional, Union

from fastapi import UploadFile
from pydantic import BaseModel

from agno.agent import Agent
from agno.playground.operator import format_tools
from agno.team import Team


class AgentModel(BaseModel):
    name: Optional[str] = None
    model: Optional[str] = None
    provider: Optional[str] = None


class AgentGetResponse(BaseModel):
    agent_id: Optional[str] = None
    name: Optional[str] = None
    model: Optional[AgentModel] = None
    add_context: Optional[bool] = None
    tools: Optional[List[Dict[str, Any]]] = None
    memory: Optional[Dict[str, Any]] = None
    storage: Optional[Dict[str, Any]] = None
    knowledge: Optional[Dict[str, Any]] = None
    description: Optional[str] = None
    instructions: Optional[Union[List[str], str, Callable]] = None

    @classmethod
    def from_agent(self, agent: Agent) -> "AgentGetResponse":
        return AgentGetResponse(
            agent_id=agent.agent_id,
            name=agent.name,
            model=AgentModel(
                name=agent.model.name or agent.model.__class__.__name__ if agent.model else None,
                model=agent.model.id if agent.model else None,
                provider=agent.model.provider or agent.model.__class__.__name__ if agent.model else None,
            ),
            add_context=agent.add_context,
            tools=format_tools(agent.get_tools()) if agent.get_tools() else None,
            memory={"name": agent.memory.db.__class__.__name__} if agent.memory and agent.memory.db else None,
            storage={"name": agent.storage.__class__.__name__} if agent.storage else None,
            knowledge={"name": agent.knowledge.__class__.__name__} if agent.knowledge else None,
            description=agent.description,
            instructions=agent.instructions,
        )


class AgentRunRequest(BaseModel):
    message: str
    agent_id: str
    stream: bool = True
    monitor: bool = False
    session_id: Optional[str] = None
    user_id: Optional[str] = None
    files: Optional[List[UploadFile]] = None


class AgentRenameRequest(BaseModel):
    name: str
    user_id: str


class AgentSessionsResponse(BaseModel):
    title: Optional[str] = None
    session_id: Optional[str] = None
    session_name: Optional[str] = None
    created_at: Optional[int] = None


class WorkflowRenameRequest(BaseModel):
    name: str


class WorkflowRunRequest(BaseModel):
    input: Dict[str, Any]
    user_id: Optional[str] = None
    session_id: Optional[str] = None


class WorkflowSessionResponse(BaseModel):
    title: Optional[str] = None
    session_id: Optional[str] = None
    session_name: Optional[str] = None
    created_at: Optional[int] = None


class WorkflowGetResponse(BaseModel):
    workflow_id: str
    name: Optional[str] = None
    description: Optional[str] = None
    parameters: Optional[Dict[str, Any]] = None
    storage: Optional[str] = None


class WorkflowsGetResponse(BaseModel):
    workflow_id: str
    name: str
    description: Optional[str] = None


class TeamModel(BaseModel):
    name: Optional[str] = None
    model: Optional[str] = None
    provider: Optional[str] = None


class TeamGetResponse(BaseModel):
    team_id: Optional[str] = None
    name: Optional[str] = None
    description: Optional[str] = None
    mode: Optional[str] = None
<<<<<<< HEAD
    storage: Optional[str] = None
=======
>>>>>>> c42dcdf9
    model: Optional[TeamModel] = None
    success_criteria: Optional[str] = None
    instructions: Optional[Union[List[str], str, Callable]] = None
    members: Optional[List[AgentGetResponse]] = None
    expected_output: Optional[str] = None
    context: Optional[str] = None
    enable_agentic_context: Optional[bool] = None
    response_model: Optional[str] = None
    storage: Optional[Dict[str, Any]] = None
    memory: Optional[Dict[str, Any]] = None

    @classmethod
    def from_team(self, team: Team) -> "TeamGetResponse":
        return TeamGetResponse(
            team_id=team.team_id,
            name=team.name,
            model=TeamModel(
                name=team.model.name or team.model.__class__.__name__ if team.model else None,
                model=team.model.id if team.model else None,
                provider=team.model.provider or team.model.__class__.__name__ if team.model else None,
            ),
            success_criteria=team.success_criteria,
            instructions=team.instructions,
            description=team.description,
            expected_output=team.expected_output,
            context=team.context,
            enable_agentic_context=team.enable_agentic_context,
            response_model=team.response_model,
            mode=team.mode,
            storage={"name": team.storage.__class__.__name__} if team.storage else None,
            memory={"name": team.memory.__class__.__name__} if team.memory else None,
            members=[
                AgentGetResponse.from_agent(member)
                if isinstance(member, Agent)
                else TeamGetResponse.from_team(member)
                if isinstance(member, Team)
                else None
                for member in team.members
            ],
        )


class TeamRunRequest(BaseModel):
    input: Dict[str, Any]
    user_id: Optional[str] = None
    session_id: Optional[str] = None


class TeamSessionResponse(BaseModel):
    title: Optional[str] = None
    session_id: Optional[str] = None
    session_name: Optional[str] = None
    created_at: Optional[int] = None


class TeamRenameRequest(BaseModel):
    name: str
    user_id: str<|MERGE_RESOLUTION|>--- conflicted
+++ resolved
@@ -110,10 +110,6 @@
     name: Optional[str] = None
     description: Optional[str] = None
     mode: Optional[str] = None
-<<<<<<< HEAD
-    storage: Optional[str] = None
-=======
->>>>>>> c42dcdf9
     model: Optional[TeamModel] = None
     success_criteria: Optional[str] = None
     instructions: Optional[Union[List[str], str, Callable]] = None
