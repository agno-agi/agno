--- conflicted
+++ resolved
@@ -541,11 +541,7 @@
             raise HTTPException(status_code=404, detail="Team does not have storage enabled")
         
         try:
-<<<<<<< HEAD
-            all_team_sessions: List[TeamSession] = team.storage.get_all_sessions(user_id=user_id, entity_id=team_id)  # type: ignore
-=======
             all_team_sessions: List[TeamSession] = team.storage.get_all_sessions(user_id=user_id, entity_id=team_id) # type: ignore
->>>>>>> 1c4c8367
         except Exception as e:
             raise HTTPException(status_code=500, detail=f"Error retrieving sessions: {str(e)}")
         
@@ -572,11 +568,7 @@
             raise HTTPException(status_code=404, detail="Team does not have storage enabled")
 
         try:
-<<<<<<< HEAD
-            team_session: Optional[TeamSession] = team.storage.read(session_id, user_id)  # type: ignore
-=======
             team_session: Optional[TeamSession] = team.storage.read(session_id, user_id) # type: ignore
->>>>>>> 1c4c8367
         except Exception as e:
             raise HTTPException(status_code=500, detail=f"Error retrieving session: {str(e)}")
 
