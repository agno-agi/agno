--- conflicted
+++ resolved
@@ -134,7 +134,6 @@
 
         if files:
             for file in files:
-<<<<<<< HEAD
                 if file.content_type in ["image/png", "image/jpeg", "image/jpg", "image/webp"]:
                     try:
                         base64_image = process_image(file)
@@ -142,55 +141,6 @@
                     except Exception as e:
                         logger.error(f"Error processing image {file.filename}: {e}")
                         continue
-=======
-                if file.content_type == "application/pdf":
-                    from agno.document.reader.pdf_reader import PDFReader
-
-                    contents = file.file.read()
-                    pdf_file = BytesIO(contents)
-                    pdf_file.name = file.filename
-                    file_content = PDFReader().read(pdf_file)
-                    if agent.knowledge is not None:
-                        agent.knowledge.load_documents(file_content)
-                elif file.content_type == "text/csv":
-                    from agno.document.reader.csv_reader import CSVReader
-
-                    contents = file.file.read()
-                    csv_file = BytesIO(contents)
-                    csv_file.name = file.filename
-                    file_content = CSVReader().read(csv_file)
-                    if agent.knowledge is not None:
-                        agent.knowledge.load_documents(file_content)
-                elif file.content_type == "application/vnd.openxmlformats-officedocument.wordprocessingml.document":
-                    from agno.document.reader.docx_reader import DocxReader
-
-                    contents = file.file.read()
-                    docx_file = BytesIO(contents)
-                    docx_file.name = file.filename
-                    file_content = DocxReader().read(docx_file)
-                    if agent.knowledge is not None:
-                        agent.knowledge.load_documents(file_content)
-                elif file.content_type == "text/plain":
-                    from agno.document.reader.text_reader import TextReader
-
-                    contents = file.file.read()
-                    text_file = BytesIO(contents)
-                    text_file.name = file.filename
-                    file_content = TextReader().read(text_file)
-                    if agent.knowledge is not None:
-                        agent.knowledge.load_documents(file_content)
-
-                elif file.content_type == "application/json":
-                    from agno.document.reader.json_reader import JSONReader
-
-                    content = file.read()
-                    json_file = BytesIO(content)
-                    json_file.name = file.filename
-                    file_content = JSONReader().read(json_file)
-                    if agent.knowledge is not None:
-                        agent.knowledge.load_documents(file_content)
-
->>>>>>> d9dbcbd0
                 else:
                     # Check for knowledge base before processing documents
                     if agent.knowledge is None:
@@ -230,6 +180,15 @@
                         text_file = BytesIO(contents)
                         text_file.name = file.filename
                         file_content = TextReader().read(text_file)
+                        if agent.knowledge is not None:
+                            agent.knowledge.load_documents(file_content)
+                    elif file.content_type == "application/json":
+                        from agno.document.reader.json_reader import JSONReader
+
+                        contents = file.file.read()
+                        json_file = BytesIO(contents)
+                        json_file.name = file.filename
+                        file_content = JSONReader().read(json_file)
                         if agent.knowledge is not None:
                             agent.knowledge.load_documents(file_content)
                     else:
