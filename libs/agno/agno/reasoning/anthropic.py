from __future__ import annotations

from typing import AsyncIterator, Iterator, List, Optional, Tuple

from agno.models.base import Model
from agno.models.message import Message
from agno.utils.log import logger


def is_anthropic_reasoning_model(reasoning_model: Model) -> bool:
    """Check if the model is an Anthropic Claude model with thinking support."""
    is_claude = reasoning_model.__class__.__name__ == "Claude"
    if not is_claude:
        return False

    # Check if provider is Anthropic (not VertexAI)
    is_anthropic_provider = hasattr(reasoning_model, "provider") and reasoning_model.provider == "Anthropic"

    # Check if thinking parameter is set
    has_thinking = hasattr(reasoning_model, "thinking") and reasoning_model.thinking is not None

    return is_claude and is_anthropic_provider and has_thinking


def get_anthropic_reasoning(reasoning_agent: "Agent", messages: List[Message]) -> Optional[Message]:  # type: ignore  # noqa: F821
    """Get reasoning from an Anthropic Claude model."""
    from agno.run.agent import RunOutput

    try:
        reasoning_agent_response: RunOutput = reasoning_agent.run(input=messages)
    except Exception as e:
        logger.warning(f"Reasoning error: {e}")
        return None

    reasoning_content: str = ""
    redacted_reasoning_content: Optional[str] = None

    if reasoning_agent_response.messages is not None:
        for msg in reasoning_agent_response.messages:
            if msg.reasoning_content is not None:
                reasoning_content = msg.reasoning_content
            if hasattr(msg, "redacted_reasoning_content") and msg.redacted_reasoning_content is not None:
                redacted_reasoning_content = msg.redacted_reasoning_content
                break

    return Message(
        role="assistant",
        content=f"<thinking>\n{reasoning_content}\n</thinking>",
        reasoning_content=reasoning_content,
        redacted_reasoning_content=redacted_reasoning_content,
    )


def get_anthropic_reasoning_stream(
    reasoning_agent: "Agent",  # type: ignore  # noqa: F821
<<<<<<< HEAD
    messages: List[Message],  # type: ignore  # noqa: F821
=======
    messages: List[Message],
>>>>>>> 49c0e812
) -> Iterator[Tuple[Optional[str], Optional[Message]]]:
    """
    Stream reasoning content from Anthropic Claude model.

    Yields:
        Tuple of (reasoning_content_delta, final_message)
        - During streaming: (reasoning_content_delta, None)
        - At the end: (None, final_message)
    """
    from agno.run.agent import RunEvent

    reasoning_content: str = ""
    redacted_reasoning_content: Optional[str] = None

    try:
        for event in reasoning_agent.run(input=messages, stream=True, stream_intermediate_steps=True):
            if hasattr(event, "event"):
                if event.event == RunEvent.run_content:
                    # Stream reasoning content as it arrives
                    if hasattr(event, "reasoning_content") and event.reasoning_content:
                        reasoning_content += event.reasoning_content
                        yield (event.reasoning_content, None)
                elif event.event == RunEvent.run_completed:
                    pass
    except Exception as e:
        logger.warning(f"Reasoning error: {e}")
        return

    # Yield final message
    if reasoning_content:
        final_message = Message(
            role="assistant",
            content=f"<thinking>\n{reasoning_content}\n</thinking>",
            reasoning_content=reasoning_content,
            redacted_reasoning_content=redacted_reasoning_content,
        )
        yield (None, final_message)


async def aget_anthropic_reasoning(reasoning_agent: "Agent", messages: List[Message]) -> Optional[Message]:  # type: ignore  # noqa: F821
    """Get reasoning from an Anthropic Claude model asynchronously."""
    from agno.run.agent import RunOutput

    try:
        reasoning_agent_response: RunOutput = await reasoning_agent.arun(input=messages)
    except Exception as e:
        logger.warning(f"Reasoning error: {e}")
        return None

    reasoning_content: str = ""
    redacted_reasoning_content: Optional[str] = None

    if reasoning_agent_response.messages is not None:
        for msg in reasoning_agent_response.messages:
            if msg.reasoning_content is not None:
                reasoning_content = msg.reasoning_content
            if hasattr(msg, "redacted_reasoning_content") and msg.redacted_reasoning_content is not None:
                redacted_reasoning_content = msg.redacted_reasoning_content
                break

    return Message(
        role="assistant",
        content=f"<thinking>\n{reasoning_content}\n</thinking>",
        reasoning_content=reasoning_content,
        redacted_reasoning_content=redacted_reasoning_content,
    )


async def aget_anthropic_reasoning_stream(
    reasoning_agent: "Agent",  # type: ignore  # noqa: F821
<<<<<<< HEAD
    messages: List[Message],  # type: ignore  # noqa: F821
=======
    messages: List[Message],
>>>>>>> 49c0e812
) -> AsyncIterator[Tuple[Optional[str], Optional[Message]]]:
    """
    Stream reasoning content from Anthropic Claude model asynchronously.

    Yields:
        Tuple of (reasoning_content_delta, final_message)
        - During streaming: (reasoning_content_delta, None)
        - At the end: (None, final_message)
    """
    from agno.run.agent import RunEvent

    reasoning_content: str = ""
    redacted_reasoning_content: Optional[str] = None

    try:
        async for event in reasoning_agent.arun(input=messages, stream=True, stream_intermediate_steps=True):
            if hasattr(event, "event"):
                if event.event == RunEvent.run_content:
                    # Stream reasoning content as it arrives
                    if hasattr(event, "reasoning_content") and event.reasoning_content:
                        reasoning_content += event.reasoning_content
                        yield (event.reasoning_content, None)
                elif event.event == RunEvent.run_completed:
                    pass
    except Exception as e:
        logger.warning(f"Reasoning error: {e}")
        return

    # Yield final message
    if reasoning_content:
        final_message = Message(
            role="assistant",
            content=f"<thinking>\n{reasoning_content}\n</thinking>",
            reasoning_content=reasoning_content,
            redacted_reasoning_content=redacted_reasoning_content,
        )
        yield (None, final_message)<|MERGE_RESOLUTION|>--- conflicted
+++ resolved
@@ -53,11 +53,7 @@
 
 def get_anthropic_reasoning_stream(
     reasoning_agent: "Agent",  # type: ignore  # noqa: F821
-<<<<<<< HEAD
-    messages: List[Message],  # type: ignore  # noqa: F821
-=======
     messages: List[Message],
->>>>>>> 49c0e812
 ) -> Iterator[Tuple[Optional[str], Optional[Message]]]:
     """
     Stream reasoning content from Anthropic Claude model.
@@ -128,11 +124,7 @@
 
 async def aget_anthropic_reasoning_stream(
     reasoning_agent: "Agent",  # type: ignore  # noqa: F821
-<<<<<<< HEAD
-    messages: List[Message],  # type: ignore  # noqa: F821
-=======
     messages: List[Message],
->>>>>>> 49c0e812
 ) -> AsyncIterator[Tuple[Optional[str], Optional[Message]]]:
     """
     Stream reasoning content from Anthropic Claude model asynchronously.
