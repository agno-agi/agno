from __future__ import annotations

from typing import AsyncIterator, Iterator, List, Optional, Tuple

from agno.models.base import Model
from agno.models.message import Message
from agno.utils.log import logger


def is_ai_foundry_reasoning_model(reasoning_model: Model) -> bool:
    return reasoning_model.__class__.__name__ == "AzureAIFoundry" and (
        ("deepseek" in reasoning_model.id.lower())
        or ("o1" in reasoning_model.id.lower())
        or ("o3" in reasoning_model.id.lower())
        or ("o4" in reasoning_model.id.lower())
    )


def get_ai_foundry_reasoning(reasoning_agent: "Agent", messages: List[Message]) -> Optional[Message]:  # type: ignore  # noqa: F821
    from agno.run.agent import RunOutput

    try:
        reasoning_agent_response: RunOutput = reasoning_agent.run(input=messages)
    except Exception as e:
        logger.warning(f"Reasoning error: {e}")
        return None

    reasoning_content: str = ""
    # We use the normal content as no reasoning content is returned
    if reasoning_agent_response.content is not None:
        # Extract content between <think> tags if present
        content = reasoning_agent_response.content
        if "<think>" in content and "</think>" in content:
            start_idx = content.find("<think>") + len("<think>")
            end_idx = content.find("</think>")
            reasoning_content = content[start_idx:end_idx].strip()
        else:
            reasoning_content = content

    return Message(
        role="assistant", content=f"<thinking>\n{reasoning_content}\n</thinking>", reasoning_content=reasoning_content
    )


async def aget_ai_foundry_reasoning(reasoning_agent: "Agent", messages: List[Message]) -> Optional[Message]:  # type: ignore  # noqa: F821
    from agno.run.agent import RunOutput

    try:
        reasoning_agent_response: RunOutput = await reasoning_agent.arun(input=messages)
    except Exception as e:
        logger.warning(f"Reasoning error: {e}")
        return None

    reasoning_content: str = ""
    if reasoning_agent_response.content is not None:
        # Extract content between <think> tags if present
        content = reasoning_agent_response.content
        if "<think>" in content and "</think>" in content:
            start_idx = content.find("<think>") + len("<think>")
            end_idx = content.find("</think>")
            reasoning_content = content[start_idx:end_idx].strip()
        else:
            reasoning_content = content

    return Message(
        role="assistant", content=f"<thinking>\n{reasoning_content}\n</thinking>", reasoning_content=reasoning_content
    )


def get_ai_foundry_reasoning_stream(
    reasoning_agent: "Agent",  # type: ignore  # noqa: F821
<<<<<<< HEAD
    messages: List[Message],  # type: ignore  # noqa: F821
=======
    messages: List[Message],
>>>>>>> 49c0e812
) -> Iterator[Tuple[Optional[str], Optional[Message]]]:
    """
    Stream reasoning content from Azure AI Foundry model.

    For DeepSeek-R1 models, we use the main content output as reasoning content.

    Yields:
        Tuple of (reasoning_content_delta, final_message)
        - During streaming: (reasoning_content_delta, None)
        - At the end: (None, final_message)
    """
    from agno.run.agent import RunEvent

    reasoning_content: str = ""

    try:
        for event in reasoning_agent.run(input=messages, stream=True, stream_intermediate_steps=True):
            if hasattr(event, "event"):
                if event.event == RunEvent.run_content:
                    # Check for reasoning_content attribute first (native reasoning)
                    if hasattr(event, "reasoning_content") and event.reasoning_content:
                        reasoning_content += event.reasoning_content
                        yield (event.reasoning_content, None)
                    # Use the main content as reasoning content
                    elif hasattr(event, "content") and event.content:
                        reasoning_content += event.content
                        yield (event.content, None)
                elif event.event == RunEvent.run_completed:
                    pass
    except Exception as e:
        logger.warning(f"Reasoning error: {e}")
        return

    # Yield final message
    if reasoning_content:
        final_message = Message(
            role="assistant",
            content=f"<thinking>\n{reasoning_content}\n</thinking>",
            reasoning_content=reasoning_content,
        )
        yield (None, final_message)


async def aget_ai_foundry_reasoning_stream(
    reasoning_agent: "Agent",  # type: ignore  # noqa: F821
<<<<<<< HEAD
    messages: List[Message],  # type: ignore  # noqa: F821
=======
    messages: List[Message],
>>>>>>> 49c0e812
) -> AsyncIterator[Tuple[Optional[str], Optional[Message]]]:
    """
    Stream reasoning content from Azure AI Foundry model asynchronously.

    For DeepSeek-R1 models, we use the main content output as reasoning content.

    Yields:
        Tuple of (reasoning_content_delta, final_message)
        - During streaming: (reasoning_content_delta, None)
        - At the end: (None, final_message)
    """
    from agno.run.agent import RunEvent

    reasoning_content: str = ""

    try:
        async for event in reasoning_agent.arun(input=messages, stream=True, stream_intermediate_steps=True):
            if hasattr(event, "event"):
                if event.event == RunEvent.run_content:
                    # Check for reasoning_content attribute first (native reasoning)
                    if hasattr(event, "reasoning_content") and event.reasoning_content:
                        reasoning_content += event.reasoning_content
                        yield (event.reasoning_content, None)
                    # Use the main content as reasoning content
                    elif hasattr(event, "content") and event.content:
                        reasoning_content += event.content
                        yield (event.content, None)
                elif event.event == RunEvent.run_completed:
                    pass
    except Exception as e:
        logger.warning(f"Reasoning error: {e}")
        return

    # Yield final message
    if reasoning_content:
        final_message = Message(
            role="assistant",
            content=f"<thinking>\n{reasoning_content}\n</thinking>",
            reasoning_content=reasoning_content,
        )
        yield (None, final_message)<|MERGE_RESOLUTION|>--- conflicted
+++ resolved
@@ -69,11 +69,7 @@
 
 def get_ai_foundry_reasoning_stream(
     reasoning_agent: "Agent",  # type: ignore  # noqa: F821
-<<<<<<< HEAD
-    messages: List[Message],  # type: ignore  # noqa: F821
-=======
     messages: List[Message],
->>>>>>> 49c0e812
 ) -> Iterator[Tuple[Optional[str], Optional[Message]]]:
     """
     Stream reasoning content from Azure AI Foundry model.
@@ -119,11 +115,7 @@
 
 async def aget_ai_foundry_reasoning_stream(
     reasoning_agent: "Agent",  # type: ignore  # noqa: F821
-<<<<<<< HEAD
-    messages: List[Message],  # type: ignore  # noqa: F821
-=======
     messages: List[Message],
->>>>>>> 49c0e812
 ) -> AsyncIterator[Tuple[Optional[str], Optional[Message]]]:
     """
     Stream reasoning content from Azure AI Foundry model asynchronously.
