from __future__ import annotations

from typing import AsyncIterator, Iterator, List, Optional, Tuple

from agno.models.base import Model
from agno.models.message import Message
from agno.utils.log import logger


def is_gemini_reasoning_model(reasoning_model: Model) -> bool:
    """Check if the model is a Gemini model with thinking support."""
    is_gemini_class = reasoning_model.__class__.__name__ == "Gemini"
    if not is_gemini_class:
        return False

    # Check if it's a Gemini 2.5+ model (supports thinking)
    model_id = reasoning_model.id.lower()
    has_thinking_support = "2.5" in model_id

    # Also check if thinking parameters are set
    # Note: thinking_budget=0 explicitly disables thinking mode per Google's API docs
    has_thinking_budget = (
        hasattr(reasoning_model, "thinking_budget")
        and reasoning_model.thinking_budget is not None
        and reasoning_model.thinking_budget > 0
    )
    has_include_thoughts = hasattr(reasoning_model, "include_thoughts") and reasoning_model.include_thoughts is not None

    return is_gemini_class and (has_thinking_support or has_thinking_budget or has_include_thoughts)


def get_gemini_reasoning(reasoning_agent: "Agent", messages: List[Message]) -> Optional[Message]:  # type: ignore  # noqa: F821
    """Get reasoning from a Gemini model."""
    from agno.run.agent import RunOutput

    try:
        reasoning_agent_response: RunOutput = reasoning_agent.run(input=messages)
    except Exception as e:
        logger.warning(f"Reasoning error: {e}")
        return None

    reasoning_content: str = ""
    if reasoning_agent_response.messages is not None:
        for msg in reasoning_agent_response.messages:
            if msg.reasoning_content is not None:
                reasoning_content = msg.reasoning_content
                break

    return Message(
        role="assistant", content=f"<thinking>\n{reasoning_content}\n</thinking>", reasoning_content=reasoning_content
    )


async def aget_gemini_reasoning(reasoning_agent: "Agent", messages: List[Message]) -> Optional[Message]:  # type: ignore  # noqa: F821
    """Get reasoning from a Gemini model asynchronously."""
    from agno.run.agent import RunOutput

    try:
        reasoning_agent_response: RunOutput = await reasoning_agent.arun(input=messages)
    except Exception as e:
        logger.warning(f"Reasoning error: {e}")
        return None

    reasoning_content: str = ""
    if reasoning_agent_response.messages is not None:
        for msg in reasoning_agent_response.messages:
            if msg.reasoning_content is not None:
                reasoning_content = msg.reasoning_content
                break

    return Message(
        role="assistant", content=f"<thinking>\n{reasoning_content}\n</thinking>", reasoning_content=reasoning_content
    )


def get_gemini_reasoning_stream(
    reasoning_agent: "Agent",  # type: ignore  # noqa: F821
<<<<<<< HEAD
    messages: List[Message],  # type: ignore  # noqa: F821
=======
    messages: List[Message],
>>>>>>> a1a48ff1
) -> Iterator[Tuple[Optional[str], Optional[Message]]]:
    """
    Stream reasoning content from Gemini model.

    Yields:
        Tuple of (reasoning_content_delta, final_message)
        - During streaming: (reasoning_content_delta, None)
        - At the end: (None, final_message)
    """
    from agno.run.agent import RunEvent

    reasoning_content: str = ""

    try:
        for event in reasoning_agent.run(input=messages, stream=True, stream_intermediate_steps=True):
            if hasattr(event, "event"):
                if event.event == RunEvent.run_content:
                    # Stream reasoning content as it arrives
                    if hasattr(event, "reasoning_content") and event.reasoning_content:
                        reasoning_content += event.reasoning_content
                        yield (event.reasoning_content, None)
                elif event.event == RunEvent.run_completed:
                    pass
    except Exception as e:
        logger.warning(f"Reasoning error: {e}")
        return

    # Yield final message
    if reasoning_content:
        final_message = Message(
            role="assistant",
            content=f"<thinking>\n{reasoning_content}\n</thinking>",
            reasoning_content=reasoning_content,
        )
        yield (None, final_message)


async def aget_gemini_reasoning_stream(
    reasoning_agent: "Agent",  # type: ignore  # noqa: F821
<<<<<<< HEAD
    messages: List[Message],  # type: ignore  # noqa: F821
=======
    messages: List[Message],
>>>>>>> a1a48ff1
) -> AsyncIterator[Tuple[Optional[str], Optional[Message]]]:
    """
    Stream reasoning content from Gemini model asynchronously.

    Yields:
        Tuple of (reasoning_content_delta, final_message)
        - During streaming: (reasoning_content_delta, None)
        - At the end: (None, final_message)
    """
    from agno.run.agent import RunEvent

    reasoning_content: str = ""

    try:
        async for event in reasoning_agent.arun(input=messages, stream=True, stream_intermediate_steps=True):
            if hasattr(event, "event"):
                if event.event == RunEvent.run_content:
                    # Stream reasoning content as it arrives
                    if hasattr(event, "reasoning_content") and event.reasoning_content:
                        reasoning_content += event.reasoning_content
                        yield (event.reasoning_content, None)
                elif event.event == RunEvent.run_completed:
                    pass
    except Exception as e:
        logger.warning(f"Reasoning error: {e}")
        return

    # Yield final message
    if reasoning_content:
        final_message = Message(
            role="assistant",
            content=f"<thinking>\n{reasoning_content}\n</thinking>",
            reasoning_content=reasoning_content,
        )
        yield (None, final_message)<|MERGE_RESOLUTION|>--- conflicted
+++ resolved
@@ -75,11 +75,7 @@
 
 def get_gemini_reasoning_stream(
     reasoning_agent: "Agent",  # type: ignore  # noqa: F821
-<<<<<<< HEAD
-    messages: List[Message],  # type: ignore  # noqa: F821
-=======
     messages: List[Message],
->>>>>>> a1a48ff1
 ) -> Iterator[Tuple[Optional[str], Optional[Message]]]:
     """
     Stream reasoning content from Gemini model.
@@ -119,11 +115,7 @@
 
 async def aget_gemini_reasoning_stream(
     reasoning_agent: "Agent",  # type: ignore  # noqa: F821
-<<<<<<< HEAD
-    messages: List[Message],  # type: ignore  # noqa: F821
-=======
     messages: List[Message],
->>>>>>> a1a48ff1
 ) -> AsyncIterator[Tuple[Optional[str], Optional[Message]]]:
     """
     Stream reasoning content from Gemini model asynchronously.
