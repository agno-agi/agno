from enum import Enum
from typing import List, Optional

from pydantic import BaseModel, Field


class NextAction(str, Enum):
    CONTINUE = "continue"
    VALIDATE = "validate"
    FINAL_ANSWER = "final_answer"
    RESET = "reset"

class ReasoningStep(BaseModel):
    title: Optional[str] = Field(None, description="A concise title summarizing the step's purpose")
    action: Optional[str] = Field(
<<<<<<< HEAD
        None, description="The action derived from this step. Talk in first person like I will ... "
=======
        None, description="The action derived from this step. Talk in first person like I will ..."
>>>>>>> 34061f56
    )
    result: Optional[str] = Field(
        None, description="The result of executing the action. Talk in first person like I did this and got ... "
    )
    reasoning: Optional[str] = Field(None, description="The thought process and considerations behind this step")
    next_action: Optional[NextAction] = Field(
        None,
        description="Indicates whether to continue reasoning, validate the provided result, or confirm that the result is the final answer",
    )
    confidence: Optional[float] = Field(None, description="Confidence score for this step (0.0 to 1.0)")


class ReasoningSteps(BaseModel):
    reasoning_steps: List[ReasoningStep] = Field(..., description="A list of reasoning steps")<|MERGE_RESOLUTION|>--- conflicted
+++ resolved
@@ -13,11 +13,7 @@
 class ReasoningStep(BaseModel):
     title: Optional[str] = Field(None, description="A concise title summarizing the step's purpose")
     action: Optional[str] = Field(
-<<<<<<< HEAD
-        None, description="The action derived from this step. Talk in first person like I will ... "
-=======
         None, description="The action derived from this step. Talk in first person like I will ..."
->>>>>>> 34061f56
     )
     result: Optional[str] = Field(
         None, description="The result of executing the action. Talk in first person like I did this and got ... "
