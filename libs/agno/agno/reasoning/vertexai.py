from __future__ import annotations

from typing import AsyncIterator, Iterator, List, Optional, Tuple

from agno.models.base import Model
from agno.models.message import Message
from agno.utils.log import logger


def is_vertexai_reasoning_model(reasoning_model: Model) -> bool:
    """Check if the model is a VertexAI model with thinking support."""
    # Check if provider is VertexAI
    is_vertexai_provider = hasattr(reasoning_model, "provider") and reasoning_model.provider == "VertexAI"

    # Check if thinking parameter is set
    has_thinking = hasattr(reasoning_model, "thinking") and reasoning_model.thinking is not None

    return is_vertexai_provider and has_thinking


def get_vertexai_reasoning(reasoning_agent: "Agent", messages: List[Message]) -> Optional[Message]:  # type: ignore  # noqa: F821
    """Get reasoning from a VertexAI Claude model."""
    from agno.run.agent import RunOutput

    try:
        reasoning_agent_response: RunOutput = reasoning_agent.run(input=messages)
    except Exception as e:
        logger.warning(f"Reasoning error: {e}")
        return None

    reasoning_content: str = ""
    redacted_reasoning_content: Optional[str] = None

    if reasoning_agent_response.messages is not None:
        for msg in reasoning_agent_response.messages:
            if msg.reasoning_content is not None:
                reasoning_content = msg.reasoning_content
            if hasattr(msg, "redacted_reasoning_content") and msg.redacted_reasoning_content is not None:
                redacted_reasoning_content = msg.redacted_reasoning_content
                break

    return Message(
        role="assistant",
        content=f"<thinking>\n{reasoning_content}\n</thinking>",
        reasoning_content=reasoning_content,
        redacted_reasoning_content=redacted_reasoning_content,
    )


async def aget_vertexai_reasoning(reasoning_agent: "Agent", messages: List[Message]) -> Optional[Message]:  # type: ignore  # noqa: F821
    """Get reasoning from a VertexAI Claude model asynchronously."""
    from agno.run.agent import RunOutput

    try:
        reasoning_agent_response: RunOutput = await reasoning_agent.arun(input=messages)
    except Exception as e:
        logger.warning(f"Reasoning error: {e}")
        return None

    reasoning_content: str = ""
    redacted_reasoning_content: Optional[str] = None

    if reasoning_agent_response.messages is not None:
        for msg in reasoning_agent_response.messages:
            if msg.reasoning_content is not None:
                reasoning_content = msg.reasoning_content
            if hasattr(msg, "redacted_reasoning_content") and msg.redacted_reasoning_content is not None:
                redacted_reasoning_content = msg.redacted_reasoning_content
                break

    return Message(
        role="assistant",
        content=f"<thinking>\n{reasoning_content}\n</thinking>",
        reasoning_content=reasoning_content,
        redacted_reasoning_content=redacted_reasoning_content,
    )


def get_vertexai_reasoning_stream(
    reasoning_agent: "Agent",  # type: ignore  # noqa: F821
<<<<<<< HEAD
    messages: List[Message],  # type: ignore  # noqa: F821
=======
    messages: List[Message],
>>>>>>> 49c0e812
) -> Iterator[Tuple[Optional[str], Optional[Message]]]:
    """
    Stream reasoning content from VertexAI Claude model.

    Yields:
        Tuple of (reasoning_content_delta, final_message)
        - During streaming: (reasoning_content_delta, None)
        - At the end: (None, final_message)
    """
    from agno.run.agent import RunEvent

    reasoning_content: str = ""
    redacted_reasoning_content: Optional[str] = None

    try:
        for event in reasoning_agent.run(input=messages, stream=True, stream_intermediate_steps=True):
            if hasattr(event, "event"):
                if event.event == RunEvent.run_content:
                    # Stream reasoning content as it arrives
                    if hasattr(event, "reasoning_content") and event.reasoning_content:
                        reasoning_content += event.reasoning_content
                        yield (event.reasoning_content, None)
                elif event.event == RunEvent.run_completed:
                    pass
    except Exception as e:
        logger.warning(f"Reasoning error: {e}")
        return

    # Yield final message
    if reasoning_content:
        final_message = Message(
            role="assistant",
            content=f"<thinking>\n{reasoning_content}\n</thinking>",
            reasoning_content=reasoning_content,
            redacted_reasoning_content=redacted_reasoning_content,
        )
        yield (None, final_message)


async def aget_vertexai_reasoning_stream(
    reasoning_agent: "Agent",  # type: ignore  # noqa: F821
<<<<<<< HEAD
    messages: List[Message],  # type: ignore  # noqa: F821
=======
    messages: List[Message],
>>>>>>> 49c0e812
) -> AsyncIterator[Tuple[Optional[str], Optional[Message]]]:
    """
    Stream reasoning content from VertexAI Claude model asynchronously.

    Yields:
        Tuple of (reasoning_content_delta, final_message)
        - During streaming: (reasoning_content_delta, None)
        - At the end: (None, final_message)
    """
    from agno.run.agent import RunEvent

    reasoning_content: str = ""
    redacted_reasoning_content: Optional[str] = None

    try:
        async for event in reasoning_agent.arun(input=messages, stream=True, stream_intermediate_steps=True):
            if hasattr(event, "event"):
                if event.event == RunEvent.run_content:
                    # Stream reasoning content as it arrives
                    if hasattr(event, "reasoning_content") and event.reasoning_content:
                        reasoning_content += event.reasoning_content
                        yield (event.reasoning_content, None)
                elif event.event == RunEvent.run_completed:
                    pass
    except Exception as e:
        logger.warning(f"Reasoning error: {e}")
        return

    # Yield final message
    if reasoning_content:
        final_message = Message(
            role="assistant",
            content=f"<thinking>\n{reasoning_content}\n</thinking>",
            reasoning_content=reasoning_content,
            redacted_reasoning_content=redacted_reasoning_content,
        )
        yield (None, final_message)<|MERGE_RESOLUTION|>--- conflicted
+++ resolved
@@ -78,11 +78,7 @@
 
 def get_vertexai_reasoning_stream(
     reasoning_agent: "Agent",  # type: ignore  # noqa: F821
-<<<<<<< HEAD
-    messages: List[Message],  # type: ignore  # noqa: F821
-=======
     messages: List[Message],
->>>>>>> 49c0e812
 ) -> Iterator[Tuple[Optional[str], Optional[Message]]]:
     """
     Stream reasoning content from VertexAI Claude model.
@@ -124,11 +120,7 @@
 
 async def aget_vertexai_reasoning_stream(
     reasoning_agent: "Agent",  # type: ignore  # noqa: F821
-<<<<<<< HEAD
-    messages: List[Message],  # type: ignore  # noqa: F821
-=======
     messages: List[Message],
->>>>>>> 49c0e812
 ) -> AsyncIterator[Tuple[Optional[str], Optional[Message]]]:
     """
     Stream reasoning content from VertexAI Claude model asynchronously.
