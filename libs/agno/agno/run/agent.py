--- conflicted
+++ resolved
@@ -96,11 +96,7 @@
     content: Optional[Any] = None
     content_type: str = "str"
     reasoning_content: Optional[str] = None
-<<<<<<< HEAD
-    provider_data: Optional[Dict[str, Any]] = None
-=======
     model_provider_data: Optional[Dict[str, Any]] = None
->>>>>>> b86a74a2
     citations: Optional[Citations] = None
     response_audio: Optional[Audio] = None  # Model audio response
     image: Optional[Image] = None  # Image attached to the response
@@ -389,11 +385,7 @@
     reasoning_steps: Optional[List[ReasoningStep]] = None
     reasoning_messages: Optional[List[Message]] = None
 
-<<<<<<< HEAD
-    provider_data: Optional[Dict[str, Any]] = None
-=======
     model_provider_data: Optional[Dict[str, Any]] = None
->>>>>>> b86a74a2
 
     model: Optional[str] = None
     model_provider: Optional[str] = None
