from dataclasses import asdict, dataclass, field
from enum import Enum
from time import time
from typing import Any, Dict, List, Optional

from pydantic import BaseModel

from agno.media import AudioArtifact, AudioResponse, ImageArtifact, VideoArtifact
from agno.models.message import Citations, Message, MessageReferences
from agno.models.response import ToolExecution
from agno.reasoning.step import ReasoningStep
from agno.utils.log import logger


class RunEvent(str, Enum):
    """Events that can be sent by the run() functions"""

    run_started = "RunStarted"
    run_response = "RunResponse"
    run_completed = "RunCompleted"
    run_error = "RunError"
    run_cancelled = "RunCancelled"

    run_paused = "RunPaused"
    run_continued = "RunContinued"

    tool_call_started = "ToolCallStarted"
    tool_call_completed = "ToolCallCompleted"

    reasoning_started = "ReasoningStarted"
    reasoning_step = "ReasoningStep"
    reasoning_completed = "ReasoningCompleted"

    updating_memory = "UpdatingMemory"

    workflow_started = "WorkflowStarted"
    workflow_completed = "WorkflowCompleted"


@dataclass
class RunResponseExtraData:
    references: Optional[List[MessageReferences]] = None
    add_messages: Optional[List[Message]] = None
    reasoning_steps: Optional[List[ReasoningStep]] = None
    reasoning_messages: Optional[List[Message]] = None

    def to_dict(self) -> Dict[str, Any]:
        _dict = {}
        if self.add_messages is not None:
            _dict["add_messages"] = [m.to_dict() for m in self.add_messages]
        if self.reasoning_messages is not None:
            _dict["reasoning_messages"] = [m.to_dict() for m in self.reasoning_messages]
        if self.reasoning_steps is not None:
            _dict["reasoning_steps"] = [rs.model_dump() for rs in self.reasoning_steps]
        if self.references is not None:
            _dict["references"] = [r.model_dump() for r in self.references]
        return _dict

    @classmethod
    def from_dict(cls, data: Dict[str, Any]) -> "RunResponseExtraData":
        add_messages = data.pop("add_messages", None)
        add_messages = [Message.model_validate(message) for message in add_messages] if add_messages else None

        reasoning_steps = data.pop("reasoning_steps", None)
        reasoning_steps = [ReasoningStep.model_validate(step) for step in reasoning_steps] if reasoning_steps else None

        reasoning_messages = data.pop("reasoning_messages", None)
        reasoning_messages = (
            [Message.model_validate(message) for message in reasoning_messages] if reasoning_messages else None
        )

        references = data.pop("references", None)
        references = [MessageReferences.model_validate(reference) for reference in references] if references else None

        return cls(
            add_messages=add_messages,
            reasoning_steps=reasoning_steps,
            reasoning_messages=reasoning_messages,
            references=references,
        )


@dataclass
class RunResponse:
    """Response returned by Agent.run() or Workflow.run() functions"""

    content: Optional[Any] = None
    content_type: str = "str"
    thinking: Optional[str] = None
    reasoning_content: Optional[str] = None
    event: str = RunEvent.run_response.value
    messages: Optional[List[Message]] = None
    metrics: Optional[Dict[str, Any]] = None
    model: Optional[str] = None
    model_provider: Optional[str] = None
    run_id: Optional[str] = None
    agent_id: Optional[str] = None
    session_id: Optional[str] = None
    workflow_id: Optional[str] = None
    tools: Optional[List[ToolExecution]] = None
    formatted_tool_calls: Optional[List[str]] = None
    images: Optional[List[ImageArtifact]] = None  # Images attached to the response
    videos: Optional[List[VideoArtifact]] = None  # Videos attached to the response
    audio: Optional[List[AudioArtifact]] = None  # Audio attached to the response
    response_audio: Optional[AudioResponse] = None  # Model audio response
    citations: Optional[Citations] = None
    extra_data: Optional[RunResponseExtraData] = None
    created_at: int = field(default_factory=lambda: int(time()))

    @property
    def is_paused(self):
        if self.event == RunEvent.run_paused:
            return True
        return False

    @property
    def tools_requiring_confirmation(self):
        return [t for t in self.tools if t.requires_confirmation] if self.tools else []

    @property
    def tools_requiring_user_input(self):
        return [t for t in self.tools if t.requires_user_input] if self.tools else []

    @property
    def tools_awaiting_external_execution(self):
        return [t for t in self.tools if t.external_execution_required] if self.tools else []

    def to_dict(self) -> Dict[str, Any]:
        _dict = {
            k: v
            for k, v in asdict(self).items()
            if v is not None
            and k not in ["messages", "tools", "extra_data", "images", "videos", "audio", "response_audio", "citations"]
        }
        if self.messages is not None:
            _dict["messages"] = [m.to_dict() for m in self.messages]

        if self.extra_data is not None:
            _dict["extra_data"] = (
                self.extra_data.to_dict() if isinstance(self.extra_data, RunResponseExtraData) else self.extra_data
            )

        if self.images is not None:
            _dict["images"] = []
            for img in self.images:
                if isinstance(img, ImageArtifact):
                    _dict["images"].append(img.to_dict())
                else:
                    _dict["images"].append(img)

        if self.videos is not None:
            _dict["videos"] = []
            for vid in self.videos:
                if isinstance(vid, VideoArtifact):
                    _dict["videos"].append(vid.to_dict())
                else:
                    _dict["videos"].append(vid)

        if self.audio is not None:
            _dict["audio"] = []
            for aud in self.audio:
                if isinstance(aud, AudioArtifact):
                    _dict["audio"].append(aud.to_dict())
                else:
                    _dict["audio"].append(aud)

        if self.response_audio is not None:
            if isinstance(self.response_audio, AudioResponse):
                _dict["response_audio"] = self.response_audio.to_dict()
            else:
                _dict["response_audio"] = self.response_audio

        if self.citations is not None:
            if isinstance(self.citations, Citations):
                _dict["citations"] = self.citations.model_dump(exclude_none=True)
            else:
                _dict["citations"] = self.citations

        if self.content and isinstance(self.content, BaseModel):
            _dict["content"] = self.content.model_dump(exclude_none=True, mode="json")

        if self.tools is not None:
            _dict["tools"] = []
            for tool in self.tools:
                if isinstance(tool, ToolExecution):
                    _dict["tools"].append(tool.to_dict())
                else:
                    _dict["tools"].append(tool)

        return _dict

    def to_json(self) -> str:
        import json

        try:
            _dict = self.to_dict()
        except Exception:
            logger.error("Failed to convert response to json", exc_info=True)
            raise

        return json.dumps(_dict, indent=2)

    @classmethod
    def from_dict(cls, data: Dict[str, Any]) -> "RunResponse":
        messages = data.pop("messages", None)
        messages = [Message.model_validate(message) for message in messages] if messages else None
<<<<<<< HEAD

        images = data.pop("images", None)
        images = [ImageArtifact.model_validate(image) for image in images] if images else None

        videos = data.pop("videos", None)
        videos = [VideoArtifact.model_validate(video) for video in videos] if videos else None

        audio = data.pop("audio", None)
        audio = [AudioArtifact.model_validate(audio) for audio in audio] if audio else None

        response_audio = data.pop("response_audio", None)
        response_audio = AudioResponse.model_validate(response_audio) if response_audio else None

        return cls(messages=messages, images=images, videos=videos, response_audio=response_audio, **data)
=======
        tools = data.pop("tools", None)
        tools = [ToolExecution.from_dict(tool) for tool in tools] if tools else None
        return cls(messages=messages, tools=tools, **data)
>>>>>>> 990b9950

    def get_content_as_string(self, **kwargs) -> str:
        import json

        from pydantic import BaseModel

        if isinstance(self.content, str):
            return self.content
        elif isinstance(self.content, BaseModel):
            return self.content.model_dump_json(exclude_none=True, **kwargs)
        else:
            return json.dumps(self.content, **kwargs)<|MERGE_RESOLUTION|>--- conflicted
+++ resolved
@@ -204,8 +204,10 @@
     def from_dict(cls, data: Dict[str, Any]) -> "RunResponse":
         messages = data.pop("messages", None)
         messages = [Message.model_validate(message) for message in messages] if messages else None
-<<<<<<< HEAD
-
+
+        tools = data.pop("tools", None)
+        tools = [ToolExecution.from_dict(tool) for tool in tools] if tools else None
+    
         images = data.pop("images", None)
         images = [ImageArtifact.model_validate(image) for image in images] if images else None
 
@@ -218,12 +220,7 @@
         response_audio = data.pop("response_audio", None)
         response_audio = AudioResponse.model_validate(response_audio) if response_audio else None
 
-        return cls(messages=messages, images=images, videos=videos, response_audio=response_audio, **data)
-=======
-        tools = data.pop("tools", None)
-        tools = [ToolExecution.from_dict(tool) for tool in tools] if tools else None
-        return cls(messages=messages, tools=tools, **data)
->>>>>>> 990b9950
+        return cls(messages=messages, tools=tools, images=images, videos=videos, response_audio=response_audio, **data)
 
     def get_content_as_string(self, **kwargs) -> str:
         import json
