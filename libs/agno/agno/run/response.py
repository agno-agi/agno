from dataclasses import asdict, dataclass, field
from enum import Enum
from time import time
from typing import Any, Dict, List, Optional, Union

from pydantic import BaseModel

from agno.media import AudioArtifact, AudioResponse, ImageArtifact, VideoArtifact
from agno.models.message import Citations, Message
from agno.models.response import ToolExecution
from agno.run.base import BaseRunResponseEvent, RunResponseExtraData, RunStatus
from agno.utils.log import logger


class RunEvent(str, Enum):
    """Events that can be sent by the run() functions"""

    run_started = "RunStarted"
    run_response_content = "RunResponseContent"
    run_intermediate_response_content = "RunIntermediateResponseContent"
    run_completed = "RunCompleted"
    run_error = "RunError"
    run_cancelled = "RunCancelled"

    run_paused = "RunPaused"
    run_continued = "RunContinued"

    tool_call_started = "ToolCallStarted"
    tool_call_completed = "ToolCallCompleted"

    reasoning_started = "ReasoningStarted"
    reasoning_step = "ReasoningStep"
    reasoning_completed = "ReasoningCompleted"

    memory_update_started = "MemoryUpdateStarted"
    memory_update_completed = "MemoryUpdateCompleted"

    parser_model_response_started = "ParserModelResponseStarted"
    parser_model_response_completed = "ParserModelResponseCompleted"

    output_model_response_started = "OutputModelResponseStarted"
    output_model_response_completed = "OutputModelResponseCompleted"


@dataclass
class BaseAgentRunResponseEvent(BaseRunResponseEvent):
    created_at: int = field(default_factory=lambda: int(time()))
    event: str = ""
    agent_id: str = ""
    agent_name: str = ""
    run_id: Optional[str] = None
    session_id: Optional[str] = None
    team_session_id: Optional[str] = None
    tools: Optional[List[ToolExecution]] = None

    # For backwards compatibility
    content: Optional[Any] = None

    @property
    def tools_requiring_confirmation(self):
        return [t for t in self.tools if t.requires_confirmation] if self.tools else []

    @property
    def tools_requiring_user_input(self):
        return [t for t in self.tools if t.requires_user_input] if self.tools else []

    @property
    def tools_awaiting_external_execution(self):
        return [t for t in self.tools if t.external_execution_required] if self.tools else []


@dataclass
class RunResponseStartedEvent(BaseAgentRunResponseEvent):
    """Event sent when the run starts"""

    event: str = RunEvent.run_started.value
    model: str = ""
    model_provider: str = ""


@dataclass
class RunResponseContentEvent(BaseAgentRunResponseEvent):
    """Main event for each delta of the RunResponse"""

    event: str = RunEvent.run_response_content.value
    content: Optional[Any] = None
    content_type: str = "str"
    thinking: Optional[str] = None
    reasoning_content: Optional[str] = None
    citations: Optional[Citations] = None
    response_audio: Optional[AudioResponse] = None  # Model audio response
    image: Optional[ImageArtifact] = None  # Image attached to the response
    extra_data: Optional[RunResponseExtraData] = None


@dataclass
class IntermediateRunResponseContentEvent(BaseAgentRunResponseEvent):
    event: str = RunEvent.run_intermediate_response_content.value
    content: Optional[Any] = None
    content_type: str = "str"


@dataclass
class RunResponseCompletedEvent(BaseAgentRunResponseEvent):
    event: str = RunEvent.run_completed.value
    content: Optional[Any] = None
    content_type: str = "str"
    reasoning_content: Optional[str] = None
    thinking: Optional[str] = None
    citations: Optional[Citations] = None
    images: Optional[List[ImageArtifact]] = None  # Images attached to the response
    videos: Optional[List[VideoArtifact]] = None  # Videos attached to the response
    audio: Optional[List[AudioArtifact]] = None  # Audio attached to the response
    response_audio: Optional[AudioResponse] = None  # Model audio response
    extra_data: Optional[RunResponseExtraData] = None


@dataclass
class RunResponsePausedEvent(BaseAgentRunResponseEvent):
    event: str = RunEvent.run_paused.value
    tools: Optional[List[ToolExecution]] = None

    @property
    def is_paused(self):
        return True


@dataclass
class RunResponseContinuedEvent(BaseAgentRunResponseEvent):
    event: str = RunEvent.run_continued.value


@dataclass
class RunResponseErrorEvent(BaseAgentRunResponseEvent):
    event: str = RunEvent.run_error.value
    content: Optional[str] = None


@dataclass
class RunResponseCancelledEvent(BaseAgentRunResponseEvent):
    event: str = RunEvent.run_cancelled.value
    reason: Optional[str] = None

    @property
    def is_cancelled(self):
        return True


@dataclass
class MemoryUpdateStartedEvent(BaseAgentRunResponseEvent):
    event: str = RunEvent.memory_update_started.value


@dataclass
class MemoryUpdateCompletedEvent(BaseAgentRunResponseEvent):
    event: str = RunEvent.memory_update_completed.value


@dataclass
class ReasoningStartedEvent(BaseAgentRunResponseEvent):
    event: str = RunEvent.reasoning_started.value


@dataclass
class ReasoningStepEvent(BaseAgentRunResponseEvent):
    event: str = RunEvent.reasoning_step.value
    content: Optional[Any] = None
    content_type: str = "str"
    reasoning_content: str = ""


@dataclass
class ReasoningCompletedEvent(BaseAgentRunResponseEvent):
    event: str = RunEvent.reasoning_completed.value
    content: Optional[Any] = None
    content_type: str = "str"


@dataclass
class ToolCallStartedEvent(BaseAgentRunResponseEvent):
    event: str = RunEvent.tool_call_started.value
    tool: Optional[ToolExecution] = None


@dataclass
class ToolCallCompletedEvent(BaseAgentRunResponseEvent):
    event: str = RunEvent.tool_call_completed.value
    tool: Optional[ToolExecution] = None
    content: Optional[Any] = None
    images: Optional[List[ImageArtifact]] = None  # Images produced by the tool call
    videos: Optional[List[VideoArtifact]] = None  # Videos produced by the tool call
    audio: Optional[List[AudioArtifact]] = None  # Audio produced by the tool call


@dataclass
class ParserModelResponseStartedEvent(BaseAgentRunResponseEvent):
    event: str = RunEvent.parser_model_response_started.value


@dataclass
class ParserModelResponseCompletedEvent(BaseAgentRunResponseEvent):
    event: str = RunEvent.parser_model_response_completed.value


@dataclass
class OutputModelResponseStartedEvent(BaseAgentRunResponseEvent):
    event: str = RunEvent.output_model_response_started.value


@dataclass
class OutputModelResponseCompletedEvent(BaseAgentRunResponseEvent):
    event: str = RunEvent.output_model_response_completed.value


RunResponseEvent = Union[
    RunResponseStartedEvent,
    RunResponseContentEvent,
    IntermediateRunResponseContentEvent,
    RunResponseCompletedEvent,
    RunResponseErrorEvent,
    RunResponseCancelledEvent,
    RunResponsePausedEvent,
    RunResponseContinuedEvent,
    ReasoningStartedEvent,
    ReasoningStepEvent,
    ReasoningCompletedEvent,
    MemoryUpdateStartedEvent,
    MemoryUpdateCompletedEvent,
    ToolCallStartedEvent,
    ToolCallCompletedEvent,
    ParserModelResponseStartedEvent,
    ParserModelResponseCompletedEvent,
    OutputModelResponseStartedEvent,
    OutputModelResponseCompletedEvent,
]


# Map event string to dataclass
RUN_EVENT_TYPE_REGISTRY = {
    RunEvent.run_started.value: RunResponseStartedEvent,
    RunEvent.run_response_content.value: RunResponseContentEvent,
    RunEvent.run_intermediate_response_content.value: IntermediateRunResponseContentEvent,
    RunEvent.run_completed.value: RunResponseCompletedEvent,
    RunEvent.run_error.value: RunResponseErrorEvent,
    RunEvent.run_cancelled.value: RunResponseCancelledEvent,
    RunEvent.run_paused.value: RunResponsePausedEvent,
    RunEvent.run_continued.value: RunResponseContinuedEvent,
    RunEvent.reasoning_started.value: ReasoningStartedEvent,
    RunEvent.reasoning_step.value: ReasoningStepEvent,
    RunEvent.reasoning_completed.value: ReasoningCompletedEvent,
    RunEvent.memory_update_started.value: MemoryUpdateStartedEvent,
    RunEvent.memory_update_completed.value: MemoryUpdateCompletedEvent,
    RunEvent.tool_call_started.value: ToolCallStartedEvent,
    RunEvent.tool_call_completed.value: ToolCallCompletedEvent,
    RunEvent.parser_model_response_started.value: ParserModelResponseStartedEvent,
    RunEvent.parser_model_response_completed.value: ParserModelResponseCompletedEvent,
    RunEvent.output_model_response_started.value: OutputModelResponseStartedEvent,
    RunEvent.output_model_response_completed.value: OutputModelResponseCompletedEvent,
}


def run_response_event_from_dict(data: dict) -> BaseRunResponseEvent:
    event_type = data.get("event", "")
    cls = RUN_EVENT_TYPE_REGISTRY.get(event_type)
    if not cls:
        raise ValueError(f"Unknown event type: {event_type}")
    return cls.from_dict(data)  # type: ignore


@dataclass
class RunResponse:
    """Response returned by Agent.run() or Workflow.run() functions"""

    content: Optional[Any] = None
    content_type: str = "str"
    thinking: Optional[str] = None
    reasoning_content: Optional[str] = None
    messages: Optional[List[Message]] = None
    metrics: Optional[Dict[str, Any]] = None
    model: Optional[str] = None
    model_provider: Optional[str] = None
    run_id: Optional[str] = None
    agent_id: Optional[str] = None
    agent_name: Optional[str] = None
    session_id: Optional[str] = None
    team_session_id: Optional[str] = None
    workflow_id: Optional[str] = None
    tools: Optional[List[ToolExecution]] = None
    formatted_tool_calls: Optional[List[str]] = None
    images: Optional[List[ImageArtifact]] = None  # Images attached to the response
    videos: Optional[List[VideoArtifact]] = None  # Videos attached to the response
    audio: Optional[List[AudioArtifact]] = None  # Audio attached to the response
    response_audio: Optional[AudioResponse] = None  # Model audio response
    citations: Optional[Citations] = None
    extra_data: Optional[RunResponseExtraData] = None
    created_at: int = field(default_factory=lambda: int(time()))

    events: Optional[List[RunResponseEvent]] = None

    status: RunStatus = RunStatus.running

    @property
    def is_paused(self):
        return self.status == RunStatus.paused

    @property
    def is_cancelled(self):
        return self.status == RunStatus.cancelled

    @property
    def tools_requiring_confirmation(self):
        return [t for t in self.tools if t.requires_confirmation] if self.tools else []

    @property
    def tools_requiring_user_input(self):
        return [t for t in self.tools if t.requires_user_input] if self.tools else []

    @property
    def tools_awaiting_external_execution(self):
        return [t for t in self.tools if t.external_execution_required] if self.tools else []

    def to_dict(self) -> Dict[str, Any]:
        _dict = {
            k: v
            for k, v in asdict(self).items()
            if v is not None
            and k
            not in [
                "messages",
                "tools",
                "extra_data",
                "images",
                "videos",
                "audio",
                "response_audio",
                "citations",
                "events",
            ]
        }

        if self.events is not None:
            _dict["events"] = [e.to_dict() for e in self.events]

        if self.status is not None:
            _dict["status"] = self.status.value if isinstance(self.status, RunStatus) else self.status

        if self.messages is not None:
            _dict["messages"] = [m.to_dict() for m in self.messages]

        if self.extra_data is not None:
            _dict["extra_data"] = (
                self.extra_data.to_dict() if isinstance(self.extra_data, RunResponseExtraData) else self.extra_data
            )

        if self.images is not None:
            _dict["images"] = []
            for img in self.images:
                if isinstance(img, ImageArtifact):
                    _dict["images"].append(img.to_dict())
                else:
                    _dict["images"].append(img)

        if self.videos is not None:
            _dict["videos"] = []
            for vid in self.videos:
                if isinstance(vid, VideoArtifact):
                    _dict["videos"].append(vid.to_dict())
                else:
                    _dict["videos"].append(vid)

        if self.audio is not None:
            _dict["audio"] = []
            for aud in self.audio:
                if isinstance(aud, AudioArtifact):
                    _dict["audio"].append(aud.to_dict())
                else:
                    _dict["audio"].append(aud)

        if self.response_audio is not None:
<<<<<<< HEAD
            _dict["response_audio"] = (
                self.response_audio.to_dict() if isinstance(self.response_audio, AudioResponse) else self.response_audio
            )

        if self.content and isinstance(self.content, BaseModel):
            _dict["content"] = self.content.model_dump(exclude_none=True)
=======
            if isinstance(self.response_audio, AudioResponse):
                _dict["response_audio"] = self.response_audio.to_dict()
            else:
                _dict["response_audio"] = self.response_audio
>>>>>>> 4b836bc3

        if self.citations is not None:
            if isinstance(self.citations, Citations):
                _dict["citations"] = self.citations.model_dump(exclude_none=True)
            else:
                _dict["citations"] = self.citations

        if self.content and isinstance(self.content, BaseModel):
            _dict["content"] = self.content.model_dump(exclude_none=True, mode="json")

        if self.tools is not None:
            _dict["tools"] = []
            for tool in self.tools:
                if isinstance(tool, ToolExecution):
                    _dict["tools"].append(tool.to_dict())
                else:
                    _dict["tools"].append(tool)

        return _dict

    def to_json(self) -> str:
        import json

        try:
            _dict = self.to_dict()
        except Exception:
            logger.error("Failed to convert response to json", exc_info=True)
            raise

        return json.dumps(_dict, indent=2)

    @classmethod
    def from_dict(cls, data: Dict[str, Any]) -> "RunResponse":
        events = data.pop("events", None)
        events = [run_response_event_from_dict(event) for event in events] if events else None

        messages = data.pop("messages", None)
        messages = [Message.model_validate(message) for message in messages] if messages else None

<<<<<<< HEAD
        citations = data.pop("citations", None)
        citations = Citations.model_validate(citations) if citations else None

        return cls(messages=messages, citations=citations, **data)
=======
        tools = data.pop("tools", [])
        tools = [ToolExecution.from_dict(tool) for tool in tools] if tools else None

        images = data.pop("images", [])
        images = [ImageArtifact.model_validate(image) for image in images] if images else None

        videos = data.pop("videos", [])
        videos = [VideoArtifact.model_validate(video) for video in videos] if videos else None

        audio = data.pop("audio", [])
        audio = [AudioArtifact.model_validate(audio) for audio in audio] if audio else None

        response_audio = data.pop("response_audio", None)
        response_audio = AudioResponse.model_validate(response_audio) if response_audio else None

        # To make it backwards compatible
        if "event" in data:
            data.pop("event")

        return cls(
            messages=messages,
            tools=tools,
            images=images,
            audio=audio,
            videos=videos,
            response_audio=response_audio,
            events=events,
            **data,
        )
>>>>>>> 4b836bc3

    def get_content_as_string(self, **kwargs) -> str:
        import json

        from pydantic import BaseModel

        if isinstance(self.content, str):
            return self.content
        elif isinstance(self.content, BaseModel):
            return self.content.model_dump_json(exclude_none=True, **kwargs)
        else:
            return json.dumps(self.content, **kwargs)<|MERGE_RESOLUTION|>--- conflicted
+++ resolved
@@ -377,19 +377,10 @@
                     _dict["audio"].append(aud)
 
         if self.response_audio is not None:
-<<<<<<< HEAD
-            _dict["response_audio"] = (
-                self.response_audio.to_dict() if isinstance(self.response_audio, AudioResponse) else self.response_audio
-            )
-
-        if self.content and isinstance(self.content, BaseModel):
-            _dict["content"] = self.content.model_dump(exclude_none=True)
-=======
             if isinstance(self.response_audio, AudioResponse):
                 _dict["response_audio"] = self.response_audio.to_dict()
             else:
                 _dict["response_audio"] = self.response_audio
->>>>>>> 4b836bc3
 
         if self.citations is not None:
             if isinstance(self.citations, Citations):
@@ -429,12 +420,9 @@
         messages = data.pop("messages", None)
         messages = [Message.model_validate(message) for message in messages] if messages else None
 
-<<<<<<< HEAD
         citations = data.pop("citations", None)
         citations = Citations.model_validate(citations) if citations else None
 
-        return cls(messages=messages, citations=citations, **data)
-=======
         tools = data.pop("tools", [])
         tools = [ToolExecution.from_dict(tool) for tool in tools] if tools else None
 
@@ -456,6 +444,7 @@
 
         return cls(
             messages=messages,
+            citations=citations,
             tools=tools,
             images=images,
             audio=audio,
@@ -464,7 +453,6 @@
             events=events,
             **data,
         )
->>>>>>> 4b836bc3
 
     def get_content_as_string(self, **kwargs) -> str:
         import json
