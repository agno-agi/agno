--- conflicted
+++ resolved
@@ -380,13 +380,11 @@
     # Store actual step execution results as StepOutput objects
     step_responses: List[Union["StepOutput", List["StepOutput"]]] = field(default_factory=list)  # noqa: F821
 
-<<<<<<< HEAD
     # Store events from workflow execution
     events: Optional[List[WorkflowRunResponseEvent]] = None
-=======
+      
     # Workflow metrics aggregated from all steps
     workflow_metrics: Optional["WorkflowMetrics"] = None
->>>>>>> 612a709c
 
     extra_data: Optional[Dict[str, Any]] = None
     created_at: int = field(default_factory=lambda: int(time()))
@@ -411,11 +409,8 @@
                 "audio",
                 "response_audio",
                 "step_responses",
-<<<<<<< HEAD
                 "events",
-=======
                 "workflow_metrics",
->>>>>>> 612a709c
             ]
         }
 
