--- conflicted
+++ resolved
@@ -23,15 +23,13 @@
     step_completed = "StepCompleted"
     step_error = "StepError"
 
-<<<<<<< HEAD
     loop_started = "LoopStarted"
     loop_iteration_started = "LoopIterationStarted"
     loop_iteration_completed = "LoopIterationCompleted"
     loop_completed = "LoopCompleted"
-=======
+
     parallel_execution_started = "ParallelExecutionStarted"
     parallel_execution_completed = "ParallelExecutionCompleted"
->>>>>>> 6c663382
 
 
 @dataclass
@@ -166,7 +164,6 @@
 
 
 @dataclass
-<<<<<<< HEAD
 class LoopStartedEvent(BaseWorkflowRunResponseEvent):
     """Event sent when loop execution starts"""
 
@@ -175,7 +172,6 @@
     step_index: Optional[int] = None
     max_iterations: Optional[int] = None
 
-
 @dataclass
 class LoopIterationStartedEvent(BaseWorkflowRunResponseEvent):
     """Event sent when loop iteration starts"""
@@ -185,7 +181,6 @@
     step_index: Optional[int] = None
     iteration: int = 0
     max_iterations: Optional[int] = None
-
 
 @dataclass
 class LoopIterationCompletedEvent(BaseWorkflowRunResponseEvent):
@@ -199,7 +194,6 @@
     iteration_results: List["StepOutput"] = field(default_factory=list)  # noqa: F821
     should_continue: bool = True
 
-
 @dataclass
 class LoopCompletedEvent(BaseWorkflowRunResponseEvent):
     """Event sent when loop execution completes"""
@@ -210,7 +204,9 @@
     total_iterations: int = 0
     max_iterations: Optional[int] = None
     all_results: List[List["StepOutput"]] = field(default_factory=list)  # noqa: F821
-=======
+
+
+@dataclass
 class ParallelExecutionStartedEvent(BaseWorkflowRunResponseEvent):
     """Event sent when parallel step execution starts"""
 
@@ -231,7 +227,6 @@
 
     # Results from all parallel steps
     step_results: List["StepOutput"] = field(default_factory=list)  # noqa: F821
->>>>>>> 6c663382
 
 
 # Union type for all workflow run response events
@@ -242,17 +237,13 @@
     StepStartedEvent,
     StepCompletedEvent,
     StepErrorEvent,
-<<<<<<< HEAD
     LoopStartedEvent,
     LoopIterationStartedEvent,
     LoopIterationCompletedEvent,
     LoopCompletedEvent,
-=======
     ParallelExecutionStartedEvent,
     ParallelExecutionCompletedEvent,
->>>>>>> 6c663382
 ]
-
 
 @dataclass
 class WorkflowRunResponse:
