--- conflicted
+++ resolved
@@ -88,13 +88,8 @@
             "updated_at": self.updated_at,
         }
 
-<<<<<<< HEAD
-    def upsert_run(self, run: RunResponse):
+    def upsert_run(self, run: RunOutput):
         """Adds a RunResponse, together with some calculated data, to the runs list."""
-=======
-    def add_run(self, run: RunOutput):
-        """Adds a RunOutput, together with some calculated data, to the runs list."""
->>>>>>> e981ab87
         messages = run.messages
         for m in messages:
             if m.metrics is not None:
@@ -112,7 +107,7 @@
 
         log_debug("Added RunOutput to Agent Session")
 
-    def get_run(self, run_id: str) -> Optional[RunResponse]:
+    def get_run(self, run_id: str) -> Optional[RunOutput]:
         for run in self.runs:
             if run.run_id == run_id:
                 return run
@@ -129,7 +124,6 @@
     ) -> List[Message]:
         """Returns the messages from the last_n runs, excluding previously tagged history messages.
         Args:
-            session_id: The session id to get the messages from.
             agent_id: The id of the agent to get the messages from.
             team_id: The id of the team to get the messages from.
             last_n: The number of runs to return from the end of the conversation. Defaults to all runs.
