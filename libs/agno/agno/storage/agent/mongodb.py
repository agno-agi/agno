from dataclasses import asdict
from datetime import datetime, timezone
from typing import List, Optional
from uuid import UUID

try:
    from pymongo import MongoClient
    from pymongo.collection import Collection
    from pymongo.database import Database
    from pymongo.errors import PyMongoError
except ImportError:
    raise ImportError("`pymongo` not installed. Please install it with `pip install pymongo`")

from agno.agent import AgentSession
from agno.storage.agent.base import AgentStorage
from agno.utils.log import logger


class MongoAgentStorage(AgentStorage):
    def __init__(
        self,
        collection_name: str,
        db_url: Optional[str] = None,
        db_name: str = "agno",
        client: Optional[MongoClient] = None,
    ):
        """
        This class provides agent storage using MongoDB.

        Args:
            collection_name: Name of the collection to store agent sessions
            db_url: MongoDB connection URL
            db_name: Name of the database
            client: Optional existing MongoDB client
        """
        self._client: Optional[MongoClient] = client
        if self._client is None and db_url is not None:
            self._client = MongoClient(db_url)
        elif self._client is None:
            self._client = MongoClient()

        if self._client is None:
            raise ValueError("Must provide either db_url or client")

        self.collection_name: str = collection_name
        self.db_name: str = db_name
        self.db: Database = self._client[self.db_name]
        self.collection: Collection = self.db[self.collection_name]

    def create(self) -> None:
        """Create necessary indexes for the collection"""
        try:
            # Create indexes
            self.collection.create_index("session_id", unique=True)
            self.collection.create_index("user_id")
            self.collection.create_index("agent_id")
            self.collection.create_index("created_at")
        except PyMongoError as e:
            logger.error(f"Error creating indexes: {e}")
            raise

    def read(self, session_id: str, user_id: Optional[str] = None) -> Optional[AgentSession]:
        """Read an agent session from MongoDB
        Args:
            session_id: ID of the session to read
            user_id: ID of the user to read
        Returns:
            AgentSession: The session if found, otherwise None
        """
        try:
            query = {"session_id": session_id}
            if user_id:
                query["user_id"] = user_id

            doc = self.collection.find_one(query)
            if doc:
                # Remove MongoDB _id before converting to AgentSession
                doc.pop("_id", None)
<<<<<<< HEAD
                return AgentSession(**doc)
=======
                return AgentSession.from_dict(doc)
>>>>>>> fa588c49
            return None
        except PyMongoError as e:
            logger.error(f"Error reading session: {e}")
            return None

    def get_all_session_ids(self, user_id: Optional[str] = None, agent_id: Optional[str] = None) -> List[str]:
        """Get all session IDs matching the criteria
        Args:
            user_id: ID of the user to read
            agent_id: ID of the agent to read
        Returns:
            List[str]: List of session IDs
        """
        try:
            query = {}
            if user_id is not None:
                query["user_id"] = user_id
            if agent_id is not None:
                query["agent_id"] = agent_id

            cursor = self.collection.find(query, {"session_id": 1}).sort("created_at", -1)

            return [str(doc["session_id"]) for doc in cursor]
        except PyMongoError as e:
            logger.error(f"Error getting session IDs: {e}")
            return []

    def get_all_sessions(self, user_id: Optional[str] = None, agent_id: Optional[str] = None) -> List[AgentSession]:
        """Get all sessions matching the criteria
        Args:
            user_id: ID of the user to read
            agent_id: ID of the agent to read
        Returns:
            List[AgentSession]: List of sessions
        """
        try:
            query = {}
            if user_id is not None:
                query["user_id"] = user_id
            if agent_id is not None:
                query["agent_id"] = agent_id

            cursor = self.collection.find(query).sort("created_at", -1)
            sessions = []
            for doc in cursor:
                # Remove MongoDB _id before converting to AgentSession
                doc.pop("_id", None)
<<<<<<< HEAD
                sessions.append(AgentSession(doc))
=======
                _agent_session = AgentSession.from_dict(doc)
                if _agent_session is not None:
                    sessions.append(_agent_session)
>>>>>>> fa588c49
            return sessions
        except PyMongoError as e:
            logger.error(f"Error getting sessions: {e}")
            return []

    def upsert(self, session: AgentSession, create_and_retry: bool = True) -> Optional[AgentSession]:
        """Upsert an agent session
        Args:
            session: AgentSession to upsert
            create_and_retry: Whether to create a new session if the session_id already exists
        Returns:
            AgentSession: The session if upserted, otherwise None
        """
        try:
            # Convert session to dict and add timestamps
<<<<<<< HEAD
            session_dict = asdict(session)
=======
            session_dict = session.to_dict()
>>>>>>> fa588c49
            now = datetime.now(timezone.utc)
            timestamp = int(now.timestamp())

            # Handle UUID serialization
            if isinstance(session.session_id, UUID):
                session_dict["session_id"] = str(session.session_id)

            # Add version field for optimistic locking
            if "_version" not in session_dict:
                session_dict["_version"] = 1
            else:
                session_dict["_version"] += 1

            update_data = {**session_dict, "updated_at": timestamp}

            # For new documents, set created_at
            query = {"session_id": session_dict["session_id"]}

            doc = self.collection.find_one(query)
            if not doc:
                update_data["created_at"] = timestamp

            result = self.collection.update_one(query, {"$set": update_data}, upsert=True)

            if result.acknowledged:
                return self.read(session_id=session_dict["session_id"])
            return None

        except PyMongoError as e:
            logger.error(f"Error upserting session: {e}")
            return None

    def delete_session(self, session_id: Optional[str] = None) -> None:
        """Delete an agent session
        Args:
            session_id: ID of the session to delete
        Returns:
            None
        """
        if session_id is None:
            logger.warning("No session_id provided for deletion")
            return

        try:
            result = self.collection.delete_one({"session_id": session_id})
            if result.deleted_count == 0:
                logger.debug(f"No session found with session_id: {session_id}")
            else:
                logger.debug(f"Successfully deleted session with session_id: {session_id}")
        except PyMongoError as e:
            logger.error(f"Error deleting session: {e}")

    def drop(self) -> None:
        """Drop the collection
        Returns:
            None
        """
        try:
            self.collection.drop()
        except PyMongoError as e:
            logger.error(f"Error dropping collection: {e}")

    def upgrade_schema(self) -> None:
        """Placeholder for schema upgrades"""
        pass

    def __deepcopy__(self, memo):
        """Create a deep copy of the MongoAgentStorage instance"""
        from copy import deepcopy

        # Create a new instance without calling __init__
        cls = self.__class__
        copied_obj = cls.__new__(cls)
        memo[id(self)] = copied_obj

        # Deep copy attributes
        for k, v in self.__dict__.items():
            if k in {"_client", "db", "collection"}:
                # Reuse MongoDB connections without copying
                setattr(copied_obj, k, v)
            else:
                setattr(copied_obj, k, deepcopy(v, memo))

        return copied_obj<|MERGE_RESOLUTION|>--- conflicted
+++ resolved
@@ -1,4 +1,3 @@
-from dataclasses import asdict
 from datetime import datetime, timezone
 from typing import List, Optional
 from uuid import UUID
@@ -76,11 +75,7 @@
             if doc:
                 # Remove MongoDB _id before converting to AgentSession
                 doc.pop("_id", None)
-<<<<<<< HEAD
-                return AgentSession(**doc)
-=======
                 return AgentSession.from_dict(doc)
->>>>>>> fa588c49
             return None
         except PyMongoError as e:
             logger.error(f"Error reading session: {e}")
@@ -128,13 +123,9 @@
             for doc in cursor:
                 # Remove MongoDB _id before converting to AgentSession
                 doc.pop("_id", None)
-<<<<<<< HEAD
-                sessions.append(AgentSession(doc))
-=======
                 _agent_session = AgentSession.from_dict(doc)
                 if _agent_session is not None:
                     sessions.append(_agent_session)
->>>>>>> fa588c49
             return sessions
         except PyMongoError as e:
             logger.error(f"Error getting sessions: {e}")
@@ -150,11 +141,7 @@
         """
         try:
             # Convert session to dict and add timestamps
-<<<<<<< HEAD
-            session_dict = asdict(session)
-=======
             session_dict = session.to_dict()
->>>>>>> fa588c49
             now = datetime.now(timezone.utc)
             timestamp = int(now.timestamp())
 
