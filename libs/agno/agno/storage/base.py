--- conflicted
+++ resolved
@@ -22,30 +22,26 @@
         evals_table: Optional[str] = None,
     ):
         if (
-            not agent_sessions_table_name
-            and not team_sessions_table_name
-            and not workflow_sessions_table_name
-            and not memory_table_name
-            and not learnings_table_name
-            and not eval_runs_table_name
+            not agent_sessions_table
+            and not team_sessions_table
+            and not workflow_sessions_table
+            and not user_memories_table
+            and not learnings_table
+            and not evals_table
         ):
             raise ValueError("At least one of the tables must be provided")
 
-        self.agent_sessions_table_name = agent_sessions_table_name
-        self.team_sessions_table_name = team_sessions_table_name
-        self.workflow_sessions_table_name = workflow_sessions_table_name
-        self.memory_table_name = memory_table_name
-        self.learnings_table_name = learnings_table_name
-        self.eval_runs_table_name = eval_runs_table_name
+        self.agent_sessions_table = agent_sessions_table
+        self.team_sessions_table = team_sessions_table
+        self.workflow_sessions_table = workflow_sessions_table
+        self.user_memories_table = user_memories_table
+        self.learnings_table = learnings_table
+        self.evals_table = evals_table
 
     # --- READ ---
 
     @abstractmethod
-<<<<<<< HEAD
-    def read_session(self, session_id: str, session_type: Optional[SessionType] = None) -> Optional[Session]:
-=======
     def get_session(self, session_id: str) -> Optional[Session]:
->>>>>>> 9344f585
         raise NotImplementedError
 
     @abstractmethod
@@ -53,15 +49,7 @@
         raise NotImplementedError
 
     @abstractmethod
-<<<<<<< HEAD
-    def get_all_sessions(
-        self,
-        session_type: Optional[SessionType] = None,
-        entity_id: Optional[str] = None,
-    ) -> List[Session]:
-=======
     def get_sessions(self, entity_id: Optional[str] = None) -> List[Session]:
->>>>>>> 9344f585
         raise NotImplementedError
 
     # --- WRITE ---
