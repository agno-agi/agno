--- conflicted
+++ resolved
@@ -141,6 +141,10 @@
                             {"AttributeName": "created_at", "KeyType": "RANGE"},
                         ],
                         "Projection": {"ProjectionType": "ALL"},
+                        "ProvisionedThroughput": {
+                            "ReadCapacityUnits": 5,
+                            "WriteCapacityUnits": 5,
+                        },
                     }
                 ]
                 if self.mode == "agent":
@@ -152,6 +156,10 @@
                                 {"AttributeName": "created_at", "KeyType": "RANGE"},
                             ],
                             "Projection": {"ProjectionType": "ALL"},
+                            "ProvisionedThroughput": {
+                                "ReadCapacityUnits": 5,
+                                "WriteCapacityUnits": 5,
+                            },
                         }
                     )
                 elif self.mode == "team":
@@ -163,20 +171,13 @@
                                 {"AttributeName": "created_at", "KeyType": "RANGE"},
                             ],
                             "Projection": {"ProjectionType": "ALL"},
+                            "ProvisionedThroughput": {
+                                "ReadCapacityUnits": 5,
+                                "WriteCapacityUnits": 5,
+                            },
                         }
                     )
                 elif self.mode == "workflow":
-                    secondary_indexes.append(
-                        {
-                            "IndexName": "workflow_id-index",
-                            "KeySchema": [
-                                {"AttributeName": "workflow_id", "KeyType": "HASH"},
-                                {"AttributeName": "created_at", "KeyType": "RANGE"},
-                            ],
-                            "Projection": {"ProjectionType": "ALL"},
-                        }
-                    )
-                elif self.mode == "workflow_v2":
                     secondary_indexes.append(
                         {
                             "IndexName": "workflow_id-index",
@@ -191,12 +192,28 @@
                             },
                         }
                     )
+                elif self.mode == "workflow_v2":
+                    secondary_indexes.append(
+                        {
+                            "IndexName": "workflow_id-index",
+                            "KeySchema": [
+                                {"AttributeName": "workflow_id", "KeyType": "HASH"},
+                                {"AttributeName": "created_at", "KeyType": "RANGE"},
+                            ],
+                            "Projection": {"ProjectionType": "ALL"},
+                            "ProvisionedThroughput": {
+                                "ReadCapacityUnits": 5,
+                                "WriteCapacityUnits": 5,
+                            },
+                        }
+                    )
                 # Create the table
                 self.table = self.dynamodb.create_table(
                     TableName=self.table_name,
                     KeySchema=[{"AttributeName": "session_id", "KeyType": "HASH"}],
                     AttributeDefinitions=attribute_definitions,
                     GlobalSecondaryIndexes=secondary_indexes,
+                    ProvisionedThroughput={"ReadCapacityUnits": 5, "WriteCapacityUnits": 5},
                 )
                 # Wait until the table exists.
                 self.table.wait_until_exists()
@@ -242,7 +259,6 @@
     def get_all_session_ids(self, user_id: Optional[str] = None, entity_id: Optional[str] = None) -> List[str]:
         """
         Retrieve all session IDs, optionally filtered by user_id and/or entity_id.
-        Handles pagination to retrieve all results.
 
         Args:
             user_id (Optional[str], optional): User ID to filter by. Defaults to None.
@@ -254,103 +270,76 @@
         session_ids: List[str] = []
         try:
             if user_id is not None:
-                # Query using user_id index with pagination
-                query_kwargs = {
-                    "IndexName": "user_id-index",
-                    "KeyConditionExpression": Key("user_id").eq(user_id),
-                    "ProjectionExpression": "session_id",
-                }
-                while True:
-                    response = self.table.query(**query_kwargs)
-                    items = response.get("Items", [])
-                    session_ids.extend([item["session_id"] for item in items if "session_id" in item])
-
-                    last_evaluated_key = response.get("LastEvaluatedKey")
-                    if not last_evaluated_key:
-                        break
-                    query_kwargs["ExclusiveStartKey"] = last_evaluated_key
-
+                # Query using user_id index
+                response = self.table.query(
+                    IndexName="user_id-index",
+                    KeyConditionExpression=Key("user_id").eq(user_id),
+                    ProjectionExpression="session_id",
+                )
+                items = response.get("Items", [])
+                session_ids.extend([item["session_id"] for item in items if "session_id" in item])
             elif entity_id is not None:
-                # Query using entity_id index with pagination
-                query_kwargs = {"ProjectionExpression": "session_id"}
-                if self.mode == "agent":
-                    query_kwargs["IndexName"] = "agent_id-index"
-                    query_kwargs["KeyConditionExpression"] = Key("agent_id").eq(entity_id)
-                elif self.mode == "team":
-                    query_kwargs["IndexName"] = "team_id-index"
-                    query_kwargs["KeyConditionExpression"] = Key("team_id").eq(entity_id)
-                elif self.mode == "workflow":
-                    query_kwargs["IndexName"] = "workflow_id-index"
-                    query_kwargs["KeyConditionExpression"] = Key("workflow_id").eq(entity_id)
-
-                while True:
-                    response = self.table.query(**query_kwargs)
-                    items = response.get("Items", [])
-                    session_ids.extend([item["session_id"] for item in items if "session_id" in item])
-
-                    last_evaluated_key = response.get("LastEvaluatedKey")
-                    if not last_evaluated_key:
-                        break
-                    query_kwargs["ExclusiveStartKey"] = last_evaluated_key
-
+                if self.mode == "agent":
+                    # Query using agent_id index
+                    response = self.table.query(
+                        IndexName="agent_id-index",
+                        KeyConditionExpression=Key("agent_id").eq(entity_id),
+                        ProjectionExpression="session_id",
+                    )
+                elif self.mode == "team":
+                    # Query using team_id index
+                    response = self.table.query(
+                        IndexName="team_id-index",
+                        KeyConditionExpression=Key("team_id").eq(entity_id),
+                        ProjectionExpression="session_id",
+                    )
+                elif self.mode == "workflow":
+                    # Query using workflow_id index
+                    response = self.table.query(
+                        IndexName="workflow_id-index",
+                        KeyConditionExpression=Key("workflow_id").eq(entity_id),
+                        ProjectionExpression="session_id",
+                    )
+                items = response.get("Items", [])  # type: ignore
+                session_ids.extend([item["session_id"] for item in items if "session_id" in item])
             else:
-                # Scan the whole table with pagination
-                scan_kwargs = {"ProjectionExpression": "session_id"}
-                while True:
-                    response = self.table.scan(**scan_kwargs)
-                    items = response.get("Items", [])
-                    session_ids.extend([item["session_id"] for item in items if "session_id" in item])
-
-                    last_evaluated_key = response.get("LastEvaluatedKey")
-                    if not last_evaluated_key:
-                        break
-                    scan_kwargs["ExclusiveStartKey"] = last_evaluated_key
-
+                # Scan the whole table
+                response = self.table.scan(ProjectionExpression="session_id")
+                items = response.get("Items", [])
+                session_ids.extend([item["session_id"] for item in items if "session_id" in item])
         except Exception as e:
             logger.error(f"Error retrieving session IDs: {e}")
         return session_ids
 
-    def get_all_sessions(
-        self,
-        user_id: Optional[str] = None,
-        entity_id: Optional[str] = None,
-    ) -> List[Session]:
+    def get_all_sessions(self, user_id: Optional[str] = None, entity_id: Optional[str] = None) -> List[Session]:
         """
         Retrieve all sessions, optionally filtered by user_id and/or entity_id.
-        Handles pagination to retrieve all results.
 
         Args:
             user_id (Optional[str], optional): User ID to filter by. Defaults to None.
             entity_id (Optional[str], optional): Entity ID to filter by. Defaults to None.
 
         Returns:
-            List[Session]: List of sessions matching the criteria.
+            List[Session]: List of AgentSession or WorkflowSession objects matching the criteria.
         """
         sessions: List[Session] = []
         try:
-            query_kwargs = {}
             if user_id is not None:
                 if self.mode == "agent":
-                    query_kwargs = {
-                        "IndexName": "user_id-index",
-                        "KeyConditionExpression": Key("user_id").eq(user_id),
-                        "ProjectionExpression": "session_id, agent_id, user_id, team_session_id, memory, agent_data, session_data, extra_data, created_at, updated_at",
-                    }
-                elif self.mode == "team":
-                    query_kwargs = {
-                        "IndexName": "user_id-index",
-                        "KeyConditionExpression": Key("user_id").eq(user_id),
-                        "ProjectionExpression": "session_id, team_id, user_id, team_session_id, memory, team_data, session_data, extra_data, created_at, updated_at",
-                    }
-                elif self.mode == "workflow":
-<<<<<<< HEAD
-                    query_kwargs = {
-                        "IndexName": "user_id-index",
-                        "KeyConditionExpression": Key("user_id").eq(user_id),
-                        "ProjectionExpression": "session_id, workflow_id, user_id, memory, workflow_data, session_data, extra_data, created_at, updated_at",
-                    }
-
-=======
+                    # Query using user_id index
+                    response = self.table.query(
+                        IndexName="user_id-index",
+                        KeyConditionExpression=Key("user_id").eq(user_id),
+                        ProjectionExpression="session_id, agent_id, user_id, team_session_id, memory, agent_data, session_data, extra_data, created_at, updated_at",
+                    )
+                elif self.mode == "team":
+                    # Query using user_id index
+                    response = self.table.query(
+                        IndexName="user_id-index",
+                        KeyConditionExpression=Key("user_id").eq(user_id),
+                        ProjectionExpression="session_id, team_id, user_id, team_session_id, memory, team_data, session_data, extra_data, created_at, updated_at",
+                    )
+                elif self.mode == "workflow":
                     # Query using user_id index
                     response = self.table.query(
                         IndexName="user_id-index",
@@ -374,54 +363,22 @@
                         _session = WorkflowSession.from_dict(item)  # type: ignore
                     if _session is not None:
                         sessions.append(_session)
->>>>>>> 554a8d31
             elif entity_id is not None:
                 if self.mode == "agent":
-                    query_kwargs = {
-                        "IndexName": "agent_id-index",
-                        "KeyConditionExpression": Key("agent_id").eq(entity_id),
-                        "ProjectionExpression": "session_id, agent_id, user_id, team_session_id, memory, agent_data, session_data, extra_data, created_at, updated_at",
-                    }
-                elif self.mode == "team":
-                    query_kwargs = {
-                        "IndexName": "team_id-index",
-                        "KeyConditionExpression": Key("team_id").eq(entity_id),
-                        "ProjectionExpression": "session_id, team_id, user_id, team_session_id, memory, team_data, session_data, extra_data, created_at, updated_at",
-                    }
-                elif self.mode == "workflow":
-<<<<<<< HEAD
-                    query_kwargs = {
-                        "IndexName": "workflow_id-index",
-                        "KeyConditionExpression": Key("workflow_id").eq(entity_id),
-                        "ProjectionExpression": "session_id, workflow_id, user_id, memory, workflow_data, session_data, extra_data, created_at, updated_at",
-                    }
-            else:
-                # This case will scan the entire table, which can be slow and costly.
-                # It's generally better to query with a specific index.
-                logger.warning("Scanning the entire table without a filter.")
-                scan_kwargs = {}
-                while True:
-                    response = self.table.scan(**scan_kwargs)
-                    items = response.get("Items", [])
-                    for item in items:
-                        deserialized_item = self._deserialize_item(item)
-                        if self.mode == "agent":
-                            sessions.append(AgentSession.from_dict(deserialized_item))
-                        elif self.mode == "team":
-                            sessions.append(TeamSession.from_dict(deserialized_item))
-                        elif self.mode == "workflow":
-                            sessions.append(WorkflowSession.from_dict(deserialized_item))
-
-                    last_evaluated_key = response.get("LastEvaluatedKey")
-                    if not last_evaluated_key:
-                        break
-                    scan_kwargs["ExclusiveStartKey"] = last_evaluated_key
-                return sessions
-
-            # Common query execution with pagination
-            while True:
-                response = self.table.query(**query_kwargs)
-=======
+                    # Query using agent_id index
+                    response = self.table.query(
+                        IndexName="agent_id-index",
+                        KeyConditionExpression=Key("agent_id").eq(entity_id),
+                        ProjectionExpression="session_id, agent_id, user_id, team_session_id, memory, agent_data, session_data, extra_data, created_at, updated_at",
+                    )
+                elif self.mode == "team":
+                    # Query using team_id index
+                    response = self.table.query(
+                        IndexName="team_id-index",
+                        KeyConditionExpression=Key("team_id").eq(entity_id),
+                        ProjectionExpression="session_id, team_id, user_id, team_session_id, memory, team_data, session_data, extra_data, created_at, updated_at",
+                    )
+                elif self.mode == "workflow":
                     # Query using workflow_id index
                     response = self.table.query(
                         IndexName="workflow_id-index",
@@ -462,22 +419,17 @@
                     response = self.table.scan(
                         ProjectionExpression="session_id, workflow_id, user_id, workflow_name, runs, workflow_data, session_data, extra_data, created_at, updated_at"
                     )
->>>>>>> 554a8d31
                 items = response.get("Items", [])
                 for item in items:
-                    deserialized_item = self._deserialize_item(item)
+                    item = self._deserialize_item(item)
                     if self.mode == "agent":
-                        sessions.append(AgentSession.from_dict(deserialized_item))
+                        _session = AgentSession.from_dict(item)  # type: ignore
                     elif self.mode == "team":
-                        sessions.append(TeamSession.from_dict(deserialized_item))
-                    elif self.mode == "workflow":
-                        sessions.append(WorkflowSession.from_dict(deserialized_item))
-
-                last_evaluated_key = response.get("LastEvaluatedKey")
-                if not last_evaluated_key:
-                    break
-                query_kwargs["ExclusiveStartKey"] = last_evaluated_key
-
+                        _session = TeamSession.from_dict(item)  # type: ignore
+                    else:
+                        _session = WorkflowSession.from_dict(item)  # type: ignore
+                    if _session is not None:
+                        sessions.append(_session)
         except Exception as e:
             logger.error(f"Error retrieving sessions: {e}")
         return sessions
