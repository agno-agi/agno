--- conflicted
+++ resolved
@@ -7,11 +7,7 @@
 from agno.storage.session.agent import AgentSession
 from agno.storage.session.team import TeamSession
 from agno.storage.session.workflow import WorkflowSession
-<<<<<<< HEAD
-from agno.utils.log import log_debug, log_info, logger, log_warning
-=======
 from agno.utils.log import log_debug, log_info, log_warning, logger
->>>>>>> da588a45
 
 try:
     from sqlalchemy.dialects import sqlite
@@ -472,13 +468,9 @@
                 return self.upsert(session, create_and_retry=False)
             else:
                 log_warning(f"Exception upserting into table: {e}")
-<<<<<<< HEAD
-                log_warning("Retrying upsert")
-=======
                 log_warning(
                     "A table upgrade might be required, please review these docs for more information: https://agno.link/upgrade-schema"
                 )
->>>>>>> da588a45
                 return None
         return self.read(session_id=session.session_id)
 
