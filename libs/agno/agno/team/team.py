import asyncio
import contextlib
import json
import warnings
from collections import ChainMap, deque
from copy import copy
from dataclasses import dataclass
from os import getenv
from textwrap import dedent
from typing import (
    Any,
    AsyncIterator,
    Callable,
    Dict,
    Iterator,
    List,
    Literal,
    Optional,
    Sequence,
    Set,
    Tuple,
    Type,
    Union,
    cast,
    get_args,
    overload,
)
from uuid import uuid4

from pydantic import BaseModel

from agno.agent import Agent
from agno.db.base import AsyncBaseDb, BaseDb, SessionType, UserMemory
from agno.exceptions import (
    InputCheckError,
    ModelProviderError,
    OutputCheckError,
    RunCancelledException,
)
from agno.filters import FilterExpr
from agno.guardrails import BaseGuardrail
from agno.knowledge.knowledge import Knowledge
from agno.knowledge.types import KnowledgeFilter
from agno.media import Audio, File, Image, Video
from agno.memory import MemoryManager
from agno.models.base import Model
from agno.models.message import Message, MessageReferences
from agno.models.metrics import Metrics
from agno.models.response import ModelResponse, ModelResponseEvent
from agno.models.utils import get_model
from agno.reasoning.step import NextAction, ReasoningStep, ReasoningSteps
from agno.run import RunContext, RunStatus
from agno.run.agent import RunEvent, RunOutput, RunOutputEvent
from agno.run.cancel import (
    cancel_run as cancel_run_global,
)
from agno.run.cancel import (
    cleanup_run,
    raise_if_cancelled,
    register_run,
)
from agno.run.messages import RunMessages
from agno.run.team import TeamRunEvent, TeamRunInput, TeamRunOutput, TeamRunOutputEvent
from agno.session import SessionSummaryManager, TeamSession, WorkflowSession
from agno.session.summary import SessionSummary
from agno.tools import Toolkit
from agno.tools.function import Function
from agno.utils.agent import (
    aget_last_run_output_util,
    aget_run_output_util,
    aget_session_metrics_util,
    aget_session_name_util,
    aget_session_state_util,
    aset_session_name_util,
    aupdate_session_state_util,
    await_for_background_tasks,
    await_for_background_tasks_stream,
    collect_joint_audios,
    collect_joint_files,
    collect_joint_images,
    collect_joint_videos,
    get_last_run_output_util,
    get_run_output_util,
    get_session_metrics_util,
    get_session_name_util,
    get_session_state_util,
    scrub_history_messages_from_run_output,
    scrub_media_from_run_output,
    scrub_tool_results_from_run_output,
    set_session_name_util,
    store_media_util,
    update_session_state_util,
    validate_media_object_id,
    wait_for_background_tasks,
    wait_for_background_tasks_stream,
)
from agno.utils.common import is_typed_dict, validate_typed_dict
from agno.utils.events import (
    create_team_parser_model_response_completed_event,
    create_team_parser_model_response_started_event,
    create_team_post_hook_completed_event,
    create_team_post_hook_started_event,
    create_team_pre_hook_completed_event,
    create_team_pre_hook_started_event,
    create_team_reasoning_completed_event,
    create_team_reasoning_started_event,
    create_team_reasoning_step_event,
    create_team_run_cancelled_event,
    create_team_run_completed_event,
    create_team_run_content_completed_event,
    create_team_run_error_event,
    create_team_run_output_content_event,
    create_team_run_started_event,
    create_team_session_summary_completed_event,
    create_team_session_summary_started_event,
    create_team_tool_call_completed_event,
    create_team_tool_call_started_event,
    handle_event,
)
from agno.utils.hooks import filter_hook_args, normalize_hooks
from agno.utils.knowledge import get_agentic_or_user_search_filters
from agno.utils.log import (
    log_debug,
    log_error,
    log_exception,
    log_info,
    log_warning,
    set_log_level_to_debug,
    set_log_level_to_info,
    use_agent_logger,
    use_team_logger,
)
from agno.utils.merge_dict import merge_dictionaries
from agno.utils.message import filter_tool_calls, get_text_from_message
from agno.utils.print_response.team import (
    aprint_response,
    aprint_response_stream,
    print_response,
    print_response_stream,
)
from agno.utils.reasoning import (
    add_reasoning_metrics_to_metadata,
    add_reasoning_step_to_metadata,
    append_to_reasoning_content,
    update_run_output_with_reasoning,
)
from agno.utils.response import (
    async_generator_wrapper,
    check_if_run_cancelled,
    generator_wrapper,
)
from agno.utils.safe_formatter import SafeFormatter
from agno.utils.string import generate_id_from_name, parse_response_model_str
from agno.utils.team import (
    add_interaction_to_team_run_context,
    format_member_agent_task,
    get_member_id,
    get_team_member_interactions_str,
    get_team_run_context_audio,
    get_team_run_context_files,
    get_team_run_context_images,
    get_team_run_context_videos,
)
from agno.utils.timer import Timer


@dataclass(init=False)
class Team:
    """
    A class representing a team of agents.
    """

    members: List[Union[Agent, "Team"]]

    # Model for this Team
    model: Optional[Model] = None

    # --- Team settings ---
    # Team UUID (autogenerated if not set)
    id: Optional[str] = None
    # Name of the team
    name: Optional[str] = None
    # If this team is part of a team itself, this is the role of the team
    role: Optional[str] = None

    # --- If this Team is part of a team itself ---
    # If this team is part of a team itself, this is the ID of the parent team. This is set automatically.
    parent_team_id: Optional[str] = None

    # --- If this Team is part of a workflow ---
    # Optional workflow ID. Indicates this team is part of a workflow. This is set automatically.
    workflow_id: Optional[str] = None

    # --- Team execution settings ---
    # If True, the team leader won't process responses from the members and instead will return them directly
    # Should not be used in combination with delegate_to_all_members
    respond_directly: bool = False
    # If True, the team leader will delegate the task to all members, instead of deciding for a subset
    delegate_to_all_members: bool = False
    # Set to false if you want to send the run input directly to the member agents
    determine_input_for_members: bool = True

    # --- User settings ---
    # Default user ID for this team
    user_id: Optional[str] = None

    # --- Session settings ---
    # Default Session ID for this team (autogenerated if not set)
    session_id: Optional[str] = None
    # Session state (stored in the database to persist across runs)
    session_state: Optional[Dict[str, Any]] = None
    # Set to True to add the session_state to the context
    add_session_state_to_context: bool = False
    # Set to True to give the team tools to update the session_state dynamically
    enable_agentic_state: bool = False
    # Set to True to overwrite the stored session_state with the session_state provided in the run
    overwrite_db_session_state: bool = False
    # If True, cache the current Team session in memory for faster access
    cache_session: bool = False

    # Add this flag to control if the workflow should send the team history to the members. This means sending the team-level history to the members, not the agent-level history.
    add_team_history_to_members: bool = False
    # Number of historical runs to include in the messages sent to the members
    num_team_history_runs: int = 3
    # If True, send all member interactions (request/response) during the current run to members that have been delegated a task to
    share_member_interactions: bool = False

    # If True, adds a tool to allow searching through previous sessions
    search_session_history: Optional[bool] = False
    # Number of past sessions to include in the search
    num_history_sessions: Optional[int] = None

    # If True, adds a tool to allow the team to read the chat history
    read_chat_history: bool = False

    # --- System message settings ---
    # A description of the Team that is added to the start of the system message.
    description: Optional[str] = None
    # List of instructions for the team.
    instructions: Optional[Union[str, List[str], Callable]] = None
    # Provide the expected output from the Team.
    expected_output: Optional[str] = None
    # Additional context added to the end of the system message.
    additional_context: Optional[str] = None
    # If markdown=true, add instructions to format the output using markdown
    markdown: bool = False
    # If True, add the current datetime to the instructions to give the team a sense of time
    # This allows for relative times like "tomorrow" to be used in the prompt
    add_datetime_to_context: bool = False
    # If True, add the current location to the instructions to give the team a sense of location
    add_location_to_context: bool = False
    # Allows for custom timezone for datetime instructions following the TZ Database format (e.g. "Etc/UTC")
    timezone_identifier: Optional[str] = None
    # If True, add the team name to the instructions
    add_name_to_context: bool = False
    # If True, add the tools available to team members to the context
    add_member_tools_to_context: bool = False

    # Provide the system message as a string or function
    system_message: Optional[Union[str, Callable, Message]] = None
    # Role for the system message
    system_message_role: str = "system"

    # If True, resolve the session_state, dependencies, and metadata in the user and system messages
    resolve_in_context: bool = True

    # --- Extra Messages ---
    # A list of extra messages added after the system message and before the user message.
    # Use these for few-shot learning or to provide additional context to the Model.
    # Note: these are not retained in memory, they are added directly to the messages sent to the model.
    additional_input: Optional[List[Union[str, Dict, BaseModel, Message]]] = None

    # --- Database ---
    # Database to use for this agent
    db: Optional[Union[BaseDb, AsyncBaseDb]] = None

    # Memory manager to use for this agent
    memory_manager: Optional[MemoryManager] = None

    # --- User provided dependencies ---
    # User provided dependencies
    dependencies: Optional[Dict[str, Any]] = None
    # If True, add the dependencies to the user prompt
    add_dependencies_to_context: bool = False

    # --- Agent Knowledge ---
    knowledge: Optional[Knowledge] = None
    # Add knowledge_filters to the Agent class attributes
    knowledge_filters: Optional[Union[Dict[str, Any], List[FilterExpr]]] = None
    # Let the agent choose the knowledge filters
    enable_agentic_knowledge_filters: Optional[bool] = False
    # Add a tool that allows the Team to update Knowledge.
    update_knowledge: bool = False
    # If True, add references to the user prompt
    add_knowledge_to_context: bool = False
    # Retrieval function to get references
    # This function, if provided, is used instead of the default search_knowledge function
    # Signature:
    # def knowledge_retriever(team: Team, query: str, num_documents: Optional[int], **kwargs) -> Optional[list[dict]]:
    #     ...
    knowledge_retriever: Optional[Callable[..., Optional[List[Union[Dict, str]]]]] = None
    references_format: Literal["json", "yaml"] = "json"

    # --- Tools ---
    # If True, add a tool to get information about the team members
    get_member_information_tool: bool = False
    # Add a tool to search the knowledge base (aka Agentic RAG)
    # Only added if knowledge is provided.
    search_knowledge: bool = True

    # If False, media (images, videos, audio, files) is only available to tools and not sent to the LLM
    send_media_to_model: bool = True
    # If True, store media in run output
    store_media: bool = True
    # If True, store tool results in run output
    store_tool_messages: bool = True
    # If True, store history messages in run output
    store_history_messages: bool = True

    # --- Team Tools ---
    # A list of tools provided to the Model.
    # Tools are functions the model may generate JSON inputs for.
    tools: Optional[List[Union[Toolkit, Callable, Function, Dict]]] = None

    # Controls which (if any) tool is called by the team model.
    # "none" means the model will not call a tool and instead generates a message.
    # "auto" means the model can pick between generating a message or calling a tool.
    # Specifying a particular function via {"type: "function", "function": {"name": "my_function"}}
    #   forces the model to call that tool.
    # "none" is the default when no tools are present. "auto" is the default if tools are present.
    tool_choice: Optional[Union[str, Dict[str, Any]]] = None
    # Maximum number of tool calls allowed.
    tool_call_limit: Optional[int] = None
    # A list of hooks to be called before and after the tool call
    tool_hooks: Optional[List[Callable]] = None

    # --- Team Hooks ---
    # Functions called right after team session is loaded, before processing starts
    pre_hooks: Optional[List[Union[Callable[..., Any], BaseGuardrail]]] = None
    # Functions called after output is generated but before the response is returned
    post_hooks: Optional[List[Union[Callable[..., Any], BaseGuardrail]]] = None

    # --- Structured output ---
    # Input schema for validating input
    input_schema: Optional[Type[BaseModel]] = None
    # Output schema for the team response
    output_schema: Optional[Type[BaseModel]] = None
    # Provide a secondary model to parse the response from the primary model
    parser_model: Optional[Model] = None
    # Provide a prompt for the parser model
    parser_model_prompt: Optional[str] = None
    # Provide an output model to parse the response from the team
    output_model: Optional[Model] = None
    # Provide a prompt for the output model
    output_model_prompt: Optional[str] = None
    # If `output_schema` is set, sets the response mode of the model, i.e. if the model should explicitly respond with a JSON object instead of a Pydantic model
    use_json_mode: bool = False
    # If True, parse the response
    parse_response: bool = True

    # --- History ---
    # Enable the agent to manage memories of the user
    enable_agentic_memory: bool = False
    # If True, the agent creates/updates user memories at the end of runs
    enable_user_memories: bool = False
    # If True, the agent adds a reference to the user memories in the response
    add_memories_to_context: Optional[bool] = None
    # If True, the agent creates/updates session summaries at the end of runs
    enable_session_summaries: bool = False
    # # Session summary model
    # session_summary_model: Optional[Model] = None
    # # Session summary prompt
    # session_summary_prompt: Optional[str] = None
    session_summary_manager: Optional[SessionSummaryManager] = None
    # If True, the team adds session summaries to the context
    add_session_summary_to_context: Optional[bool] = None

    # --- Team History ---
    # add_history_to_context=true adds messages from the chat history to the messages list sent to the Model.
    add_history_to_context: bool = False
    # Number of historical runs to include in the messages
    num_history_runs: Optional[int] = None
    # Number of historical messages to include in the messages list sent to the Model.
    num_history_messages: Optional[int] = None
    # Maximum number of tool calls to include from history (None = no limit)
    max_tool_calls_from_history: Optional[int] = None

    # --- Team Storage ---
    # Metadata stored with this team
    metadata: Optional[Dict[str, Any]] = None

    # --- Team Reasoning ---
    reasoning: bool = False
    reasoning_model: Optional[Model] = None
    reasoning_agent: Optional[Agent] = None
    reasoning_min_steps: int = 1
    reasoning_max_steps: int = 10

    # --- Team Streaming ---
    # Stream the response from the Team
    stream: Optional[bool] = None
    # Stream the intermediate steps from the Agent
    stream_events: Optional[bool] = None
    # [Deprecated] Stream the intermediate steps from the Agent
    stream_intermediate_steps: Optional[bool] = None
    # Stream the member events from the Team
    stream_member_events: bool = True

    # Store the events from the Team
    store_events: bool = False
    # List of events to skip from the Team
    events_to_skip: Optional[List[Union[RunEvent, TeamRunEvent]]] = None
    # Store member agent runs inside the team's RunOutput
    store_member_responses: bool = False

    # --- Debug ---
    # Enable debug logs
    debug_mode: bool = False
    # Debug level: 1 = basic, 2 = detailed
    debug_level: Literal[1, 2] = 1
    # Enable member logs - Sets the debug_mode for team and members
    show_members_responses: bool = False

    # --- Team Response Settings ---
    # Number of retries to attempt
    retries: int = 0
    # Delay between retries (in seconds)
    delay_between_retries: int = 1
    # Exponential backoff: if True, the delay between retries is doubled each time
    exponential_backoff: bool = False

    # --- Telemetry ---
    # telemetry=True logs minimal telemetry for analytics
    # This helps us improve the Teams implementation and provide better support
    telemetry: bool = True

<<<<<<< HEAD
    # --- Tracing ---
    # tracing=True automatically sets up OpenTelemetry tracing for this team
    # Requires: a database (db) to store traces, and OpenTelemetry packages installed
    # When enabled, all team runs, member runs, model calls, and tool executions are automatically traced
    tracing: bool = False
=======
    # Deprecated. Use delegate_to_all_members instead.
    delegate_task_to_all_members: bool = False
>>>>>>> 42baf04b

    def __init__(
        self,
        members: List[Union[Agent, "Team"]],
        id: Optional[str] = None,
        model: Optional[Union[Model, str]] = None,
        name: Optional[str] = None,
        role: Optional[str] = None,
        respond_directly: bool = False,
        determine_input_for_members: bool = True,
        delegate_task_to_all_members: bool = False,
        delegate_to_all_members: bool = False,
        user_id: Optional[str] = None,
        session_id: Optional[str] = None,
        session_state: Optional[Dict[str, Any]] = None,
        add_session_state_to_context: bool = False,
        enable_agentic_state: bool = False,
        overwrite_db_session_state: bool = False,
        resolve_in_context: bool = True,
        cache_session: bool = False,
        add_team_history_to_members: bool = False,
        num_team_history_runs: int = 3,
        search_session_history: Optional[bool] = False,
        num_history_sessions: Optional[int] = None,
        description: Optional[str] = None,
        instructions: Optional[Union[str, List[str], Callable]] = None,
        expected_output: Optional[str] = None,
        additional_context: Optional[str] = None,
        markdown: bool = False,
        add_datetime_to_context: bool = False,
        add_location_to_context: bool = False,
        timezone_identifier: Optional[str] = None,
        add_name_to_context: bool = False,
        add_member_tools_to_context: bool = False,
        system_message: Optional[Union[str, Callable, Message]] = None,
        system_message_role: str = "system",
        additional_input: Optional[List[Union[str, Dict, BaseModel, Message]]] = None,
        dependencies: Optional[Dict[str, Any]] = None,
        add_dependencies_to_context: bool = False,
        knowledge: Optional[Knowledge] = None,
        knowledge_filters: Optional[Union[Dict[str, Any], List[FilterExpr]]] = None,
        add_knowledge_to_context: bool = False,
        enable_agentic_knowledge_filters: Optional[bool] = False,
        update_knowledge: bool = False,
        knowledge_retriever: Optional[Callable[..., Optional[List[Union[Dict, str]]]]] = None,
        references_format: Literal["json", "yaml"] = "json",
        share_member_interactions: bool = False,
        get_member_information_tool: bool = False,
        search_knowledge: bool = True,
        read_chat_history: bool = False,
        store_media: bool = True,
        store_tool_messages: bool = True,
        store_history_messages: bool = True,
        send_media_to_model: bool = True,
        add_history_to_context: bool = False,
        num_history_runs: Optional[int] = None,
        num_history_messages: Optional[int] = None,
        max_tool_calls_from_history: Optional[int] = None,
        tools: Optional[List[Union[Toolkit, Callable, Function, Dict]]] = None,
        tool_call_limit: Optional[int] = None,
        tool_choice: Optional[Union[str, Dict[str, Any]]] = None,
        tool_hooks: Optional[List[Callable]] = None,
        pre_hooks: Optional[List[Union[Callable[..., Any], BaseGuardrail]]] = None,
        post_hooks: Optional[List[Union[Callable[..., Any], BaseGuardrail]]] = None,
        input_schema: Optional[Type[BaseModel]] = None,
        output_schema: Optional[Type[BaseModel]] = None,
        parser_model: Optional[Union[Model, str]] = None,
        parser_model_prompt: Optional[str] = None,
        output_model: Optional[Union[Model, str]] = None,
        output_model_prompt: Optional[str] = None,
        use_json_mode: bool = False,
        parse_response: bool = True,
        db: Optional[Union[BaseDb, AsyncBaseDb]] = None,
        enable_agentic_memory: bool = False,
        enable_user_memories: bool = False,
        add_memories_to_context: Optional[bool] = None,
        memory_manager: Optional[MemoryManager] = None,
        enable_session_summaries: bool = False,
        session_summary_manager: Optional[SessionSummaryManager] = None,
        add_session_summary_to_context: Optional[bool] = None,
        metadata: Optional[Dict[str, Any]] = None,
        reasoning: bool = False,
        reasoning_model: Optional[Union[Model, str]] = None,
        reasoning_agent: Optional[Agent] = None,
        reasoning_min_steps: int = 1,
        reasoning_max_steps: int = 10,
        stream: Optional[bool] = None,
        stream_events: Optional[bool] = None,
        stream_intermediate_steps: Optional[bool] = None,
        store_events: bool = False,
        events_to_skip: Optional[List[Union[RunEvent, TeamRunEvent]]] = None,
        store_member_responses: bool = False,
        stream_member_events: bool = True,
        debug_mode: bool = False,
        debug_level: Literal[1, 2] = 1,
        show_members_responses: bool = False,
        retries: int = 0,
        delay_between_retries: int = 1,
        exponential_backoff: bool = False,
        telemetry: bool = True,
        tracing: bool = False,
    ):
        if delegate_task_to_all_members:
            warnings.warn(
                "The 'delegate_task_to_all_members' parameter is deprecated and will be removed in future versions. Use 'delegate_to_all_members' instead.",
                DeprecationWarning,
                stacklevel=2,
            )

        self.members = members

        self.model = model  # type: ignore[assignment]

        self.name = name
        self.id = id
        self.role = role

        self.respond_directly = respond_directly
        self.determine_input_for_members = determine_input_for_members
        self.delegate_to_all_members = delegate_to_all_members or delegate_task_to_all_members

        self.user_id = user_id
        self.session_id = session_id
        self.session_state = session_state
        self.add_session_state_to_context = add_session_state_to_context
        self.enable_agentic_state = enable_agentic_state
        self.overwrite_db_session_state = overwrite_db_session_state
        self.resolve_in_context = resolve_in_context
        self.cache_session = cache_session

        self.add_history_to_context = add_history_to_context
        self.num_history_runs = num_history_runs
        self.num_history_messages = num_history_messages
        if self.num_history_messages is not None and self.num_history_runs is not None:
            log_warning(
                "num_history_messages and num_history_runs cannot be set at the same time. Using num_history_runs."
            )
            self.num_history_messages = None
        if self.num_history_messages is None and self.num_history_runs is None:
            self.num_history_runs = 3

        self.max_tool_calls_from_history = max_tool_calls_from_history

        self.add_team_history_to_members = add_team_history_to_members
        self.num_team_history_runs = num_team_history_runs
        self.search_session_history = search_session_history
        self.num_history_sessions = num_history_sessions

        self.description = description
        self.instructions = instructions
        self.expected_output = expected_output
        self.additional_context = additional_context
        self.markdown = markdown
        self.add_datetime_to_context = add_datetime_to_context
        self.add_location_to_context = add_location_to_context
        self.add_name_to_context = add_name_to_context
        self.timezone_identifier = timezone_identifier
        self.add_member_tools_to_context = add_member_tools_to_context
        self.system_message = system_message
        self.system_message_role = system_message_role
        self.additional_input = additional_input

        self.dependencies = dependencies
        self.add_dependencies_to_context = add_dependencies_to_context

        self.knowledge = knowledge
        self.knowledge_filters = knowledge_filters
        self.enable_agentic_knowledge_filters = enable_agentic_knowledge_filters
        self.update_knowledge = update_knowledge
        self.add_knowledge_to_context = add_knowledge_to_context
        self.knowledge_retriever = knowledge_retriever
        self.references_format = references_format

        self.share_member_interactions = share_member_interactions
        self.get_member_information_tool = get_member_information_tool
        self.search_knowledge = search_knowledge
        self.read_chat_history = read_chat_history

        self.store_media = store_media
        self.store_tool_messages = store_tool_messages
        self.store_history_messages = store_history_messages
        self.send_media_to_model = send_media_to_model

        self.tools = tools
        self.tool_choice = tool_choice
        self.tool_call_limit = tool_call_limit
        self.tool_hooks = tool_hooks

        # Initialize hooks with backward compatibility
        self.pre_hooks = pre_hooks
        self.post_hooks = post_hooks

        self.input_schema = input_schema
        self.output_schema = output_schema
        self.parser_model = parser_model  # type: ignore[assignment]
        self.parser_model_prompt = parser_model_prompt
        self.output_model = output_model  # type: ignore[assignment]
        self.output_model_prompt = output_model_prompt
        self.use_json_mode = use_json_mode
        self.parse_response = parse_response

        self.db = db

        self.enable_agentic_memory = enable_agentic_memory
        self.enable_user_memories = enable_user_memories
        self.add_memories_to_context = add_memories_to_context
        self.memory_manager = memory_manager
        self.enable_session_summaries = enable_session_summaries
        self.session_summary_manager = session_summary_manager
        self.add_session_summary_to_context = add_session_summary_to_context
        self.metadata = metadata

        self.reasoning = reasoning
        self.reasoning_model = reasoning_model  # type: ignore[assignment]
        self.reasoning_agent = reasoning_agent
        self.reasoning_min_steps = reasoning_min_steps
        self.reasoning_max_steps = reasoning_max_steps

        self.stream = stream
        self.stream_events = stream_events or stream_intermediate_steps
        self.store_events = store_events
        self.store_member_responses = store_member_responses

        self.events_to_skip = events_to_skip
        if self.events_to_skip is None:
            self.events_to_skip = [
                RunEvent.run_content,
                TeamRunEvent.run_content,
            ]
        self.stream_member_events = stream_member_events

        self.debug_mode = debug_mode
        if debug_level not in [1, 2]:
            log_warning(f"Invalid debug level: {debug_level}. Setting to 1.")
            debug_level = 1
        self.debug_level = debug_level
        self.show_members_responses = show_members_responses

        self.retries = retries
        self.delay_between_retries = delay_between_retries
        self.exponential_backoff = exponential_backoff

        self.telemetry = telemetry
        self.tracing = tracing

        # TODO: Remove these
        # Images generated during this session
        self.images: Optional[List[Image]] = None
        # Audio generated during this session
        self.audio: Optional[List[Audio]] = None
        # Videos generated during this session
        self.videos: Optional[List[Video]] = None

        # Team session
        self._cached_session: Optional[TeamSession] = None

        self._tool_instructions: Optional[List[str]] = None

        # True if we should parse a member response model
        self._member_response_model: Optional[Type[BaseModel]] = None

        self._formatter: Optional[SafeFormatter] = None

        self._hooks_normalised = False

        # List of MCP tools that were initialized on the last run
        self._mcp_tools_initialized_on_run: List[Any] = []

        # Lazy-initialized shared thread pool executor for background tasks (memory, cultural knowledge, etc.)
        self._background_executor: Optional[Any] = None

        self._resolve_models()

        # Set up tracing if enabled
        if self.tracing:
            self._setup_tracing()

    def _setup_tracing(self) -> None:
        """Set up OpenTelemetry tracing for this team."""
        if self.db is None:
            log_warning(
                "tracing=True but no database provided. "
                "Tracing requires a database. Provide 'db' parameter to enable tracing."
            )
            return

        try:
            from agno.tracing import setup_tracing

            setup_tracing(db=self.db)
            log_debug(f"Tracing enabled for team: {self.name or self.id}")
        except ImportError:
            log_warning(
                "tracing=True but OpenTelemetry packages not installed. "
                "Install with: pip install opentelemetry-api opentelemetry-sdk openinference-instrumentation-agno"
            )
        except Exception as e:
            log_warning(f"Failed to enable tracing for team: {e}")

    @property
    def background_executor(self) -> Any:
        """Lazy initialization of shared thread pool executor for background tasks.

        Handles both memory creation and cultural knowledge updates concurrently.
        Initialized only on first use (runtime, not instantiation) and reused across runs.
        """
        if self._background_executor is None:
            from concurrent.futures import ThreadPoolExecutor

            self._background_executor = ThreadPoolExecutor(max_workers=3, thread_name_prefix="agno-bg")
        return self._background_executor

    @property
    def should_parse_structured_output(self) -> bool:
        return self.output_schema is not None and self.parse_response and self.parser_model is None

    @property
    def cached_session(self) -> Optional[TeamSession]:
        return self._cached_session

    def set_id(self) -> None:
        """Set the ID of the team if not set yet.

        If the ID is not provided, generate a deterministic UUID from the name.
        If the name is not provided, generate a random UUID.
        """
        if self.id is None:
            self.id = generate_id_from_name(self.name)

    def _set_debug(self, debug_mode: Optional[bool] = None) -> None:
        if self.debug_mode or debug_mode or getenv("AGNO_DEBUG", "false").lower() == "true":
            set_log_level_to_debug(source_type="team", level=self.debug_level)
        else:
            set_log_level_to_info(source_type="team")

    def _set_telemetry(self) -> None:
        """Override telemetry settings based on environment variables."""

        telemetry_env = getenv("AGNO_TELEMETRY")
        if telemetry_env is not None:
            self.telemetry = telemetry_env.lower() == "true"

    def _validate_input(
        self, input: Union[str, List, Dict, Message, BaseModel]
    ) -> Union[str, List, Dict, Message, BaseModel]:
        """Parse and validate input against input_schema if provided, otherwise return input as-is"""
        if self.input_schema is None:
            return input  # Return input unchanged if no schema is set

        # Handle Message objects - extract content
        if isinstance(input, Message):
            input = input.content  # type: ignore

        # If input is a string, convert it to a dict
        if isinstance(input, str):
            import json

            try:
                input = json.loads(input)
            except Exception as e:
                raise ValueError(f"Failed to parse input. Is it a valid JSON string?: {e}")

        # Case 1: Message is already a BaseModel instance
        if isinstance(input, BaseModel):
            if isinstance(input, self.input_schema):
                try:
                    return input
                except Exception as e:
                    raise ValueError(f"BaseModel validation failed: {str(e)}")
            else:
                # Different BaseModel types
                raise ValueError(f"Expected {self.input_schema.__name__} but got {type(input).__name__}")

        # Case 2: Message is a dict
        elif isinstance(input, dict):
            try:
                # Check if the schema is a TypedDict
                if is_typed_dict(self.input_schema):
                    validated_dict = validate_typed_dict(input, self.input_schema)
                    return validated_dict
                else:
                    validated_model = self.input_schema(**input)
                    return validated_model
            except Exception as e:
                raise ValueError(f"Failed to parse dict into {self.input_schema.__name__}: {str(e)}")

        # Case 3: Other types not supported for structured input
        else:
            raise ValueError(
                f"Cannot validate {type(input)} against input_schema. Expected dict or {self.input_schema.__name__} instance."
            )

    def _initialize_member(self, member: Union["Team", Agent], debug_mode: Optional[bool] = None) -> None:
        # Set debug mode for all members
        if debug_mode:
            member.debug_mode = True
            member.debug_level = self.debug_level

        if isinstance(member, Agent):
            member.team_id = self.id
            member.set_id()

            # Inherit team primary model if agent has no explicit model
            if member.model is None and self.model is not None:
                member.model = self.model
                log_info(f"Agent '{member.name or member.id}' inheriting model from Team: {self.model.id}")

        elif isinstance(member, Team):
            member.parent_team_id = self.id
            # Initialize the sub-team's model first so it has its model set
            member._set_default_model()
            # Then let the sub-team initialize its own members so they inherit from the sub-team
            for sub_member in member.members:
                member._initialize_member(sub_member, debug_mode=debug_mode)

    def _set_default_model(self) -> None:
        # Set the default model
        if self.model is None:
            try:
                from agno.models.openai import OpenAIChat
            except ModuleNotFoundError as e:
                log_exception(e)
                log_error(
                    "Agno agents use `openai` as the default model provider. "
                    "Please provide a `model` or install `openai`."
                )
                exit(1)

            log_info("Setting default model to OpenAI Chat")
            self.model = OpenAIChat(id="gpt-4o")

    def _set_memory_manager(self) -> None:
        if self.db is None:
            log_warning("Database not provided. Memories will not be stored.")

        if self.memory_manager is None:
            self.memory_manager = MemoryManager(model=self.model, db=self.db)
        else:
            if self.memory_manager.model is None:
                self.memory_manager.model = self.model
            if self.memory_manager.db is None:
                self.memory_manager.db = self.db

        if self.add_memories_to_context is None:
            self.add_memories_to_context = (
                self.enable_user_memories or self.enable_agentic_memory or self.memory_manager is not None
            )

    def _set_session_summary_manager(self) -> None:
        if self.enable_session_summaries and self.session_summary_manager is None:
            self.session_summary_manager = SessionSummaryManager(model=self.model)

        if self.session_summary_manager is not None:
            if self.session_summary_manager.model is None:
                self.session_summary_manager.model = self.model

        if self.add_session_summary_to_context is None:
            self.add_session_summary_to_context = (
                self.enable_session_summaries or self.session_summary_manager is not None
            )

    def _initialize_session(
        self,
        session_id: Optional[str] = None,
        user_id: Optional[str] = None,
    ) -> Tuple[str, Optional[str]]:
        """Initialize the session for the team."""

        if session_id is None:
            if self.session_id:
                session_id = self.session_id
            else:
                session_id = str(uuid4())
                # We make the session_id sticky to the agent instance if no session_id is provided
                self.session_id = session_id

        log_debug(f"Session ID: {session_id}", center=True)

        # Use the default user_id when necessary
        if user_id is None or user_id == "":
            user_id = self.user_id

        return session_id, user_id

    def _initialize_session_state(
        self,
        session_state: Dict[str, Any],
        user_id: Optional[str] = None,
        session_id: Optional[str] = None,
        run_id: Optional[str] = None,
    ) -> Dict[str, Any]:
        """Initialize the session state for the team."""
        if user_id:
            session_state["current_user_id"] = user_id
        if session_id is not None:
            session_state["current_session_id"] = session_id
        if run_id is not None:
            session_state["current_run_id"] = run_id
        return session_state

    def _has_async_db(self) -> bool:
        """Return True if the db the team is equipped with is an Async implementation"""
        return self.db is not None and isinstance(self.db, AsyncBaseDb)

    def _resolve_models(self) -> None:
        """Resolve model strings to Model instances."""
        if self.model is not None:
            self.model = get_model(self.model)
        if self.reasoning_model is not None:
            self.reasoning_model = get_model(self.reasoning_model)
        if self.parser_model is not None:
            self.parser_model = get_model(self.parser_model)
        if self.output_model is not None:
            self.output_model = get_model(self.output_model)

    def initialize_team(self, debug_mode: Optional[bool] = None) -> None:
        # Make sure for the team, we are using the team logger
        use_team_logger()

        if self.delegate_to_all_members and self.respond_directly:
            log_warning(
                "`delegate_to_all_members` and `respond_directly` are both enabled. The task will be delegated to all members, but `respond_directly` will be disabled."
            )
            self.respond_directly = False

        self._set_default_model()

        # Set debug mode
        self._set_debug(debug_mode=debug_mode)

        # Set the team ID if not set
        self.set_id()

        # Set the memory manager and session summary manager
        if self.enable_user_memories or self.enable_agentic_memory or self.memory_manager is not None:
            self._set_memory_manager()
        if self.enable_session_summaries or self.session_summary_manager is not None:
            self._set_session_summary_manager()

        log_debug(f"Team ID: {self.id}", center=True)

        # Initialize formatter
        if self._formatter is None:
            self._formatter = SafeFormatter()

        for member in self.members:
            self._initialize_member(member, debug_mode=self.debug_mode)

    def add_tool(self, tool: Union[Toolkit, Callable, Function, Dict]):
        if not self.tools:
            self.tools = []
        self.tools.append(tool)

    def set_tools(self, tools: List[Union[Toolkit, Callable, Function, Dict]]):
        self.tools = tools

    @staticmethod
    def cancel_run(run_id: str) -> bool:
        """Cancel a running team execution.

        Args:
            run_id (str): The run_id to cancel.

        Returns:
            bool: True if the run was found and marked for cancellation, False otherwise.
        """
        return cancel_run_global(run_id)

    async def _connect_mcp_tools(self) -> None:
        """Connect the MCP tools to the agent."""
        if self.tools is not None:
            for tool in self.tools:
                if tool.__class__.__name__ in ["MCPTools", "MultiMCPTools"] and not tool.initialized:  # type: ignore
                    # Connect the MCP server
                    await tool.connect()  # type: ignore
                    self._mcp_tools_initialized_on_run.append(tool)

    async def _disconnect_mcp_tools(self) -> None:
        """Disconnect the MCP tools from the agent."""
        for tool in self._mcp_tools_initialized_on_run:
            await tool.close()
        self._mcp_tools_initialized_on_run = []

    def _execute_pre_hooks(
        self,
        hooks: Optional[List[Callable[..., Any]]],
        run_response: TeamRunOutput,
        run_input: TeamRunInput,
        session: TeamSession,
        run_context: RunContext,
        user_id: Optional[str] = None,
        debug_mode: Optional[bool] = None,
        **kwargs: Any,
    ) -> Iterator[TeamRunOutputEvent]:
        """Execute multiple pre-hook functions in succession."""
        if hooks is None:
            return

        # Prepare all possible arguments once
        all_args = {
            "run_input": run_input,
            "run_context": run_context,
            "team": self,
            "session": session,
            "user_id": user_id,
            "metadata": run_context.metadata,
            "session_state": run_context.session_state,
            "dependencies": run_context.dependencies,
            "debug_mode": debug_mode or self.debug_mode,
        }
        all_args.update(kwargs)

        for i, hook in enumerate(hooks):
            yield handle_event(  # type: ignore
                run_response=run_response,
                event=create_team_pre_hook_started_event(
                    from_run_response=run_response, run_input=run_input, pre_hook_name=hook.__name__
                ),
                events_to_skip=self.events_to_skip,
                store_events=self.store_events,
            )
            try:
                # Filter arguments to only include those that the hook accepts
                filtered_args = filter_hook_args(hook, all_args)

                hook(**filtered_args)

                yield handle_event(  # type: ignore
                    run_response=run_response,
                    event=create_team_pre_hook_completed_event(
                        from_run_response=run_response, run_input=run_input, pre_hook_name=hook.__name__
                    ),
                    events_to_skip=self.events_to_skip,
                    store_events=self.store_events,
                )

            except (InputCheckError, OutputCheckError) as e:
                raise e
            except Exception as e:
                log_error(f"Pre-hook #{i + 1} execution failed: {str(e)}")
                log_exception(e)
            finally:
                # Reset global log mode incase an agent in the pre-hook changed it
                self._set_debug(debug_mode=debug_mode)

        # Update the input on the run_response
        run_response.input = run_input

    async def _aexecute_pre_hooks(
        self,
        hooks: Optional[List[Callable[..., Any]]],
        run_response: TeamRunOutput,
        run_input: TeamRunInput,
        session: TeamSession,
        run_context: RunContext,
        user_id: Optional[str] = None,
        debug_mode: Optional[bool] = None,
        **kwargs: Any,
    ) -> AsyncIterator[TeamRunOutputEvent]:
        """Execute multiple pre-hook functions in succession (async version)."""
        if hooks is None:
            return

        # Prepare all possible arguments once
        all_args = {
            "run_input": run_input,
            "run_context": run_context,
            "team": self,
            "session": session,
            "user_id": user_id,
            "session_state": run_context.session_state,
            "dependencies": run_context.dependencies,
            "metadata": run_context.metadata,
            "debug_mode": debug_mode or self.debug_mode,
        }
        all_args.update(kwargs)

        for i, hook in enumerate(hooks):
            yield handle_event(  # type: ignore
                run_response=run_response,
                event=create_team_pre_hook_started_event(
                    from_run_response=run_response, run_input=run_input, pre_hook_name=hook.__name__
                ),
                events_to_skip=self.events_to_skip,
                store_events=self.store_events,
            )
            try:
                # Filter arguments to only include those that the hook accepts
                filtered_args = filter_hook_args(hook, all_args)

                from inspect import iscoroutinefunction

                if iscoroutinefunction(hook):
                    await hook(**filtered_args)
                else:
                    # Synchronous function
                    hook(**filtered_args)

                yield handle_event(  # type: ignore
                    run_response=run_response,
                    event=create_team_pre_hook_completed_event(
                        from_run_response=run_response, run_input=run_input, pre_hook_name=hook.__name__
                    ),
                    events_to_skip=self.events_to_skip,
                    store_events=self.store_events,
                )

            except (InputCheckError, OutputCheckError) as e:
                raise e
            except Exception as e:
                log_error(f"Pre-hook #{i + 1} execution failed: {str(e)}")
                log_exception(e)
            finally:
                # Reset global log mode incase an agent in the pre-hook changed it
                self._set_debug(debug_mode=debug_mode)

        # Update the input on the run_response
        run_response.input = run_input

    def _execute_post_hooks(
        self,
        hooks: Optional[List[Callable[..., Any]]],
        run_output: TeamRunOutput,
        session: TeamSession,
        run_context: RunContext,
        user_id: Optional[str] = None,
        debug_mode: Optional[bool] = None,
        **kwargs: Any,
    ) -> Iterator[TeamRunOutputEvent]:
        """Execute multiple post-hook functions in succession."""
        if hooks is None:
            return

        # Prepare all possible arguments once
        all_args = {
            "run_output": run_output,
            "run_context": run_context,
            "team": self,
            "session": session,
            "user_id": user_id,
            "session_state": run_context.session_state,
            "dependencies": run_context.dependencies,
            "metadata": run_context.metadata,
            "debug_mode": debug_mode or self.debug_mode,
        }
        all_args.update(kwargs)

        for i, hook in enumerate(hooks):
            yield handle_event(  # type: ignore
                run_response=run_output,
                event=create_team_post_hook_started_event(  # type: ignore
                    from_run_response=run_output,
                    post_hook_name=hook.__name__,
                ),
                events_to_skip=self.events_to_skip,
                store_events=self.store_events,
            )
            try:
                # Filter arguments to only include those that the hook accepts
                filtered_args = filter_hook_args(hook, all_args)

                hook(**filtered_args)

                yield handle_event(  # type: ignore
                    run_response=run_output,
                    event=create_team_post_hook_completed_event(  # type: ignore
                        from_run_response=run_output,
                        post_hook_name=hook.__name__,
                    ),
                    events_to_skip=self.events_to_skip,
                    store_events=self.store_events,
                )

            except (InputCheckError, OutputCheckError) as e:
                raise e
            except Exception as e:
                log_error(f"Post-hook #{i + 1} execution failed: {str(e)}")
                log_exception(e)

    async def _aexecute_post_hooks(
        self,
        hooks: Optional[List[Callable[..., Any]]],
        run_output: TeamRunOutput,
        session: TeamSession,
        run_context: RunContext,
        user_id: Optional[str] = None,
        debug_mode: Optional[bool] = None,
        **kwargs: Any,
    ) -> AsyncIterator[TeamRunOutputEvent]:
        """Execute multiple post-hook functions in succession (async version)."""
        if hooks is None:
            return

        # Prepare all possible arguments once
        all_args = {
            "run_output": run_output,
            "run_context": run_context,
            "team": self,
            "session": session,
            "user_id": user_id,
            "session_state": run_context.session_state,
            "dependencies": run_context.dependencies,
            "metadata": run_context.metadata,
            "debug_mode": debug_mode or self.debug_mode,
        }
        all_args.update(kwargs)

        for i, hook in enumerate(hooks):
            yield handle_event(  # type: ignore
                run_response=run_output,
                event=create_team_post_hook_started_event(  # type: ignore
                    from_run_response=run_output,
                    post_hook_name=hook.__name__,
                ),
                events_to_skip=self.events_to_skip,
                store_events=self.store_events,
            )
            try:
                # Filter arguments to only include those that the hook accepts
                filtered_args = filter_hook_args(hook, all_args)

                from inspect import iscoroutinefunction

                if iscoroutinefunction(hook):
                    await hook(**filtered_args)
                else:
                    hook(**filtered_args)

                yield handle_event(  # type: ignore
                    run_response=run_output,
                    event=create_team_post_hook_completed_event(  # type: ignore
                        from_run_response=run_output,
                        post_hook_name=hook.__name__,
                    ),
                    events_to_skip=self.events_to_skip,
                    store_events=self.store_events,
                )
            except (InputCheckError, OutputCheckError) as e:
                raise e
            except Exception as e:
                log_error(f"Post-hook #{i + 1} execution failed: {str(e)}")
                log_exception(e)

    def _run(
        self,
        run_response: TeamRunOutput,
        session: TeamSession,
        run_context: RunContext,
        user_id: Optional[str] = None,
        add_history_to_context: Optional[bool] = None,
        add_dependencies_to_context: Optional[bool] = None,
        add_session_state_to_context: Optional[bool] = None,
        response_format: Optional[Union[Dict, Type[BaseModel]]] = None,
        debug_mode: Optional[bool] = None,
        **kwargs: Any,
    ) -> TeamRunOutput:
        """Run the Team and return the response.

        Steps:
        1. Execute pre-hooks
        2. Determine tools for model
        3. Prepare run messages
        4. Start memory creation in background thread
        5. Reason about the task if reasoning is enabled
        6. Get a response from the model
        7. Update TeamRunOutput with the model response
        8. Store media if enabled
        9. Convert response to structured format
        10. Execute post-hooks
        11. Wait for background memory creation
        12. Create session summary
        13. Cleanup and store (scrub, stop timer, add to session, calculate metrics, save session)
        """

        # Register run for cancellation tracking
        register_run(run_response.run_id)  # type: ignore

        # 1. Execute pre-hooks
        run_input = cast(TeamRunInput, run_response.input)
        self.model = cast(Model, self.model)
        if self.pre_hooks is not None:
            # Can modify the run input
            pre_hook_iterator = self._execute_pre_hooks(
                hooks=self.pre_hooks,  # type: ignore
                run_response=run_response,
                run_input=run_input,
                run_context=run_context,
                session=session,
                user_id=user_id,
                debug_mode=debug_mode,
                **kwargs,
            )
            # Consume the generator without yielding
            deque(pre_hook_iterator, maxlen=0)

        # 2. Determine tools for model
        # Initialize team run context
        team_run_context: Dict[str, Any] = {}

        _tools = self._determine_tools_for_model(
            model=self.model,
            run_response=run_response,
            run_context=run_context,
            team_run_context=team_run_context,
            session=session,
            user_id=user_id,
            async_mode=False,
            input_message=run_input.input_content,
            images=run_input.images,
            videos=run_input.videos,
            audio=run_input.audios,
            files=run_input.files,
            debug_mode=debug_mode,
            add_history_to_context=add_history_to_context,
            add_session_state_to_context=add_session_state_to_context,
            add_dependencies_to_context=add_dependencies_to_context,
        )

        # 3. Prepare run messages
        run_messages: RunMessages = self._get_run_messages(
            run_response=run_response,
            session=session,
            run_context=run_context,
            user_id=user_id,
            input_message=run_input.input_content,
            audio=run_input.audios,
            images=run_input.images,
            videos=run_input.videos,
            files=run_input.files,
            add_history_to_context=add_history_to_context,
            add_dependencies_to_context=add_dependencies_to_context,
            add_session_state_to_context=add_session_state_to_context,
            tools=_tools,
            **kwargs,
        )
        if len(run_messages.messages) == 0:
            log_error("No messages to be sent to the model.")

        log_debug(f"Team Run Start: {run_response.run_id}", center=True)

        # 4. Start memory creation in background thread
        memory_future = None
        if run_messages.user_message is not None and self.memory_manager is not None and not self.enable_agentic_memory:
            log_debug("Starting memory creation in background thread.")
            memory_future = self.background_executor.submit(
                self._make_memories, run_messages=run_messages, user_id=user_id
            )

        try:
            raise_if_cancelled(run_response.run_id)  # type: ignore

            # 5. Reason about the task if reasoning is enabled
            self._handle_reasoning(run_response=run_response, run_messages=run_messages)

            # Check for cancellation before model call
            raise_if_cancelled(run_response.run_id)  # type: ignore

            # 6. Get the model response for the team leader
            self.model = cast(Model, self.model)
            model_response: ModelResponse = self.model.response(
                messages=run_messages.messages,
                response_format=response_format,
                tools=_tools,
                tool_choice=self.tool_choice,
                tool_call_limit=self.tool_call_limit,
                send_media_to_model=self.send_media_to_model,
            )

            # Check for cancellation after model call
            raise_if_cancelled(run_response.run_id)  # type: ignore

            # If an output model is provided, generate output using the output model
            self._parse_response_with_output_model(model_response, run_messages)

            # If a parser model is provided, structure the response separately
            self._parse_response_with_parser_model(model_response, run_messages)

            # 7. Update TeamRunOutput with the model response
            self._update_run_response(
                model_response=model_response, run_response=run_response, run_messages=run_messages
            )

            # 8. Store media if enabled
            if self.store_media:
                store_media_util(run_response, model_response)

            # 9. Convert response to structured format
            self._convert_response_to_structured_format(run_response=run_response)

            # 10. Execute post-hooks after output is generated but before response is returned
            if self.post_hooks is not None:
                iterator = self._execute_post_hooks(
                    hooks=self.post_hooks,  # type: ignore
                    run_output=run_response,
                    run_context=run_context,
                    session=session,
                    user_id=user_id,
                    debug_mode=debug_mode,
                    **kwargs,
                )
                deque(iterator, maxlen=0)
            raise_if_cancelled(run_response.run_id)  # type: ignore

            # 11. Wait for background memory creation
            wait_for_background_tasks(memory_future=memory_future)

            raise_if_cancelled(run_response.run_id)  # type: ignore

            # 12. Create session summary
            if self.session_summary_manager is not None:
                # Upsert the RunOutput to Team Session before creating the session summary
                session.upsert_run(run_response=run_response)
                try:
                    self.session_summary_manager.create_session_summary(session=session)
                except Exception as e:
                    log_warning(f"Error in session summary creation: {str(e)}")

            raise_if_cancelled(run_response.run_id)  # type: ignore

            # Set the run status to completed
            run_response.status = RunStatus.completed

            # 13. Cleanup and store the run response
            self._cleanup_and_store(run_response=run_response, session=session)

            # Log Team Telemetry
            self._log_team_telemetry(session_id=session.session_id, run_id=run_response.run_id)

            log_debug(f"Team Run End: {run_response.run_id}", center=True, symbol="*")

            return run_response

        except RunCancelledException as e:
            # Handle run cancellation during streaming
            log_info(f"Team run {run_response.run_id} was cancelled")
            run_response.status = RunStatus.cancelled
            run_response.content = str(e)

            # Add the RunOutput to Team Session even when cancelled
            self._cleanup_and_store(run_response=run_response, session=session)
            return run_response
        finally:
            cleanup_run(run_response.run_id)  # type: ignore

    def _run_stream(
        self,
        run_response: TeamRunOutput,
        run_context: RunContext,
        session: TeamSession,
        user_id: Optional[str] = None,
        add_history_to_context: Optional[bool] = None,
        add_dependencies_to_context: Optional[bool] = None,
        add_session_state_to_context: Optional[bool] = None,
        response_format: Optional[Union[Dict, Type[BaseModel]]] = None,
        stream_events: bool = False,
        yield_run_output: bool = False,
        debug_mode: Optional[bool] = None,
        **kwargs: Any,
    ) -> Iterator[Union[TeamRunOutputEvent, RunOutputEvent, TeamRunOutput]]:
        """Run the Team and return the response iterator.

        Steps:
        1. Execute pre-hooks
        2. Determine tools for model
        3. Prepare run messages
        4. Start memory creation in background thread
        5. Reason about the task if reasoning is enabled
        6. Get a response from the model
        7. Parse response with parser model if provided
        8. Wait for background memory creation
        9. Create session summary
        10. Cleanup and store (scrub, add to session, calculate metrics, save session)
        """
        # Register run for cancellation tracking
        register_run(run_response.run_id)  # type: ignore

        # 1. Execute pre-hooks
        run_input = cast(TeamRunInput, run_response.input)
        self.model = cast(Model, self.model)
        if self.pre_hooks is not None:
            # Can modify the run input
            pre_hook_iterator = self._execute_pre_hooks(
                hooks=self.pre_hooks,  # type: ignore
                run_response=run_response,
                run_context=run_context,
                run_input=run_input,
                session=session,
                user_id=user_id,
                debug_mode=debug_mode,
                **kwargs,
            )
            for pre_hook_event in pre_hook_iterator:
                yield pre_hook_event

        # 2. Determine tools for model
        # Initialize team run context
        team_run_context: Dict[str, Any] = {}

        _tools = self._determine_tools_for_model(
            model=self.model,
            run_response=run_response,
            run_context=run_context,
            team_run_context=team_run_context,
            session=session,
            user_id=user_id,
            async_mode=False,
            input_message=run_input.input_content,
            images=run_input.images,
            videos=run_input.videos,
            audio=run_input.audios,
            files=run_input.files,
            debug_mode=debug_mode,
            add_history_to_context=add_history_to_context,
            add_session_state_to_context=add_session_state_to_context,
            add_dependencies_to_context=add_dependencies_to_context,
        )

        # 3. Prepare run messages
        run_messages: RunMessages = self._get_run_messages(
            run_response=run_response,
            run_context=run_context,
            session=session,
            user_id=user_id,
            input_message=run_input.input_content,
            audio=run_input.audios,
            images=run_input.images,
            videos=run_input.videos,
            files=run_input.files,
            add_history_to_context=add_history_to_context,
            add_dependencies_to_context=add_dependencies_to_context,
            add_session_state_to_context=add_session_state_to_context,
            tools=_tools,
            **kwargs,
        )
        if len(run_messages.messages) == 0:
            log_error("No messages to be sent to the model.")

        log_debug(f"Team Run Start: {run_response.run_id}", center=True)

        # 4. Start memory creation in background thread
        memory_future = None
        if run_messages.user_message is not None and self.memory_manager is not None and not self.enable_agentic_memory:
            log_debug("Starting memory creation in background thread.")
            memory_future = self.background_executor.submit(
                self._make_memories, run_messages=run_messages, user_id=user_id
            )

        try:
            # Start the Run by yielding a RunStarted event
            if stream_events:
                yield handle_event(  # type: ignore
                    create_team_run_started_event(run_response),
                    run_response,
                    events_to_skip=self.events_to_skip,
                    store_events=self.store_events,
                )

            raise_if_cancelled(run_response.run_id)  # type: ignore

            # 5. Reason about the task if reasoning is enabled
            yield from self._handle_reasoning_stream(
                run_response=run_response,
                run_messages=run_messages,
                stream_events=stream_events,
            )

            # Check for cancellation before model processing
            raise_if_cancelled(run_response.run_id)  # type: ignore

            # 6. Get a response from the model
            if self.output_model is None:
                for event in self._handle_model_response_stream(
                    session=session,
                    run_response=run_response,
                    run_messages=run_messages,
                    tools=_tools,
                    response_format=response_format,
                    stream_events=stream_events,
                    session_state=run_context.session_state,
                ):
                    raise_if_cancelled(run_response.run_id)  # type: ignore
                    yield event
            else:
                for event in self._handle_model_response_stream(
                    session=session,
                    run_response=run_response,
                    run_messages=run_messages,
                    tools=_tools,
                    response_format=response_format,
                    stream_events=stream_events,
                    session_state=run_context.session_state,
                ):
                    raise_if_cancelled(run_response.run_id)  # type: ignore
                    from agno.run.team import IntermediateRunContentEvent, RunContentEvent

                    if isinstance(event, RunContentEvent):
                        if stream_events:
                            yield IntermediateRunContentEvent(
                                content=event.content,
                                content_type=event.content_type,
                            )
                    else:
                        yield event

                for event in self._generate_response_with_output_model_stream(
                    session=session,
                    run_response=run_response,
                    run_messages=run_messages,
                    stream_events=stream_events,
                ):
                    raise_if_cancelled(run_response.run_id)  # type: ignore
                    yield event

            # Check for cancellation after model processing
            raise_if_cancelled(run_response.run_id)  # type: ignore

            # 7. Parse response with parser model if provided
            yield from self._parse_response_with_parser_model_stream(
                session=session, run_response=run_response, stream_events=stream_events
            )

            # Yield RunContentCompletedEvent
            if stream_events:
                yield handle_event(  # type: ignore
                    create_team_run_content_completed_event(from_run_response=run_response),
                    run_response,
                    events_to_skip=self.events_to_skip,
                    store_events=self.store_events,
                )
            # Execute post-hooks after output is generated but before response is returned
            if self.post_hooks is not None:
                yield from self._execute_post_hooks(
                    hooks=self.post_hooks,  # type: ignore
                    run_output=run_response,
                    run_context=run_context,
                    session=session,
                    user_id=user_id,
                    debug_mode=debug_mode,
                    **kwargs,
                )
            raise_if_cancelled(run_response.run_id)  # type: ignore

            # 8. Wait for background memory creation
            yield from wait_for_background_tasks_stream(
                run_response=run_response,
                memory_future=memory_future,
                stream_events=stream_events,
                events_to_skip=self.events_to_skip,  # type: ignore
                store_events=self.store_events,
            )

            raise_if_cancelled(run_response.run_id)  # type: ignore
            # 9. Create session summary
            if self.session_summary_manager is not None:
                # Upsert the RunOutput to Team Session before creating the session summary
                session.upsert_run(run_response=run_response)

                if stream_events:
                    yield handle_event(  # type: ignore
                        create_team_session_summary_started_event(from_run_response=run_response),
                        run_response,
                        events_to_skip=self.events_to_skip,
                        store_events=self.store_events,
                    )
                try:
                    self.session_summary_manager.create_session_summary(session=session)
                except Exception as e:
                    log_warning(f"Error in session summary creation: {str(e)}")
                if stream_events:
                    yield handle_event(  # type: ignore
                        create_team_session_summary_completed_event(
                            from_run_response=run_response, session_summary=session.summary
                        ),
                        run_response,
                        events_to_skip=self.events_to_skip,
                        store_events=self.store_events,
                    )

            raise_if_cancelled(run_response.run_id)  # type: ignore
            # Create the run completed event
            completed_event = handle_event(
                create_team_run_completed_event(
                    from_run_response=run_response,
                ),
                run_response,
                events_to_skip=self.events_to_skip,
                store_events=self.store_events,
            )

            # Set the run status to completed
            run_response.status = RunStatus.completed

            # 10. Cleanup and store the run response
            self._cleanup_and_store(run_response=run_response, session=session)

            if stream_events:
                yield completed_event

            if yield_run_output:
                yield run_response

            # Log Team Telemetry
            self._log_team_telemetry(session_id=session.session_id, run_id=run_response.run_id)

            log_debug(f"Team Run End: {run_response.run_id}", center=True, symbol="*")

        except RunCancelledException as e:
            # Handle run cancellation during streaming
            log_info(f"Team run {run_response.run_id} was cancelled during streaming")
            run_response.status = RunStatus.cancelled
            run_response.content = str(e)

            # Yield the cancellation event
            yield handle_event(  # type: ignore
                create_team_run_cancelled_event(from_run_response=run_response, reason=str(e)),
                run_response,
                events_to_skip=self.events_to_skip,
                store_events=self.store_events,
            )

            # Add the RunOutput to Team Session even when cancelled
            self._cleanup_and_store(run_response=run_response, session=session)
        finally:
            # Always clean up the run tracking
            cleanup_run(run_response.run_id)  # type: ignore

    @overload
    def run(
        self,
        input: Union[str, List, Dict, Message, BaseModel, List[Message]],
        *,
        stream: Literal[False] = False,
        stream_events: Optional[bool] = None,
        stream_intermediate_steps: Optional[bool] = None,
        session_id: Optional[str] = None,
        session_state: Optional[Dict[str, Any]] = None,
        user_id: Optional[str] = None,
        retries: Optional[int] = None,
        audio: Optional[Sequence[Audio]] = None,
        images: Optional[Sequence[Image]] = None,
        videos: Optional[Sequence[Video]] = None,
        files: Optional[Sequence[File]] = None,
        knowledge_filters: Optional[Union[Dict[str, Any], List[FilterExpr]]] = None,
        add_history_to_context: Optional[bool] = None,
        add_dependencies_to_context: Optional[bool] = None,
        add_session_state_to_context: Optional[bool] = None,
        dependencies: Optional[Dict[str, Any]] = None,
        metadata: Optional[Dict[str, Any]] = None,
        debug_mode: Optional[bool] = None,
        **kwargs: Any,
    ) -> TeamRunOutput: ...

    @overload
    def run(
        self,
        input: Union[str, List, Dict, Message, BaseModel, List[Message]],
        *,
        stream: Literal[True] = True,
        stream_events: Optional[bool] = None,
        stream_intermediate_steps: Optional[bool] = None,
        session_id: Optional[str] = None,
        session_state: Optional[Dict[str, Any]] = None,
        run_context: Optional[RunContext] = None,
        user_id: Optional[str] = None,
        retries: Optional[int] = None,
        audio: Optional[Sequence[Audio]] = None,
        images: Optional[Sequence[Image]] = None,
        videos: Optional[Sequence[Video]] = None,
        files: Optional[Sequence[File]] = None,
        knowledge_filters: Optional[Union[Dict[str, Any], List[FilterExpr]]] = None,
        add_history_to_context: Optional[bool] = None,
        add_dependencies_to_context: Optional[bool] = None,
        add_session_state_to_context: Optional[bool] = None,
        dependencies: Optional[Dict[str, Any]] = None,
        metadata: Optional[Dict[str, Any]] = None,
        debug_mode: Optional[bool] = None,
        yield_run_response: bool = False,  # To be deprecated: use yield_run_output instead
        yield_run_output: bool = False,
        **kwargs: Any,
    ) -> Iterator[Union[RunOutputEvent, TeamRunOutputEvent]]: ...

    def run(
        self,
        input: Union[str, List, Dict, Message, BaseModel, List[Message]],
        *,
        stream: Optional[bool] = None,
        stream_events: Optional[bool] = None,
        stream_intermediate_steps: Optional[bool] = None,
        session_id: Optional[str] = None,
        session_state: Optional[Dict[str, Any]] = None,
        run_context: Optional[RunContext] = None,
        user_id: Optional[str] = None,
        retries: Optional[int] = None,
        audio: Optional[Sequence[Audio]] = None,
        images: Optional[Sequence[Image]] = None,
        videos: Optional[Sequence[Video]] = None,
        files: Optional[Sequence[File]] = None,
        knowledge_filters: Optional[Union[Dict[str, Any], List[FilterExpr]]] = None,
        add_history_to_context: Optional[bool] = None,
        add_dependencies_to_context: Optional[bool] = None,
        add_session_state_to_context: Optional[bool] = None,
        dependencies: Optional[Dict[str, Any]] = None,
        metadata: Optional[Dict[str, Any]] = None,
        debug_mode: Optional[bool] = None,
        yield_run_response: bool = False,  # To be deprecated: use yield_run_output instead
        yield_run_output: bool = False,
        **kwargs: Any,
    ) -> Union[TeamRunOutput, Iterator[Union[RunOutputEvent, TeamRunOutputEvent]]]:
        """Run the Team and return the response."""
        if self._has_async_db():
            raise Exception("run() is not supported with an async DB. Please use arun() instead.")

        # Initialize Team
        self.initialize_team(debug_mode=debug_mode)

        if (add_history_to_context or self.add_history_to_context) and not self.db and not self.parent_team_id:
            log_warning(
                "add_history_to_context is True, but no database has been assigned to the team. History will not be added to the context."
            )

        if yield_run_response is not None:
            warnings.warn(
                "The 'yield_run_response' parameter is deprecated and will be removed in future versions. Use 'yield_run_output' instead.",
                DeprecationWarning,
                stacklevel=2,
            )

        # Create a run_id for this specific run
        run_id = str(uuid4())

        # Validate input against input_schema if provided
        validated_input = self._validate_input(input)

        # Normalise hook & guardails
        if not self._hooks_normalised:
            if self.pre_hooks:
                self.pre_hooks = normalize_hooks(self.pre_hooks)  # type: ignore
            if self.post_hooks:
                self.post_hooks = normalize_hooks(self.post_hooks)  # type: ignore
            self._hooks_normalised = True

        session_id, user_id = self._initialize_session(session_id=session_id, user_id=user_id)

        image_artifacts, video_artifacts, audio_artifacts, file_artifacts = validate_media_object_id(
            images=images, videos=videos, audios=audio, files=files
        )

        # Create RunInput to capture the original user input
        run_input = TeamRunInput(
            input_content=validated_input,
            images=image_artifacts,
            videos=video_artifacts,
            audios=audio_artifacts,
            files=file_artifacts,
        )

        # Read existing session from database
        team_session = self._read_or_create_session(session_id=session_id, user_id=user_id)
        self._update_metadata(session=team_session)

        # Initialize session state
        session_state = self._initialize_session_state(
            session_state=session_state or {}, user_id=user_id, session_id=session_id, run_id=run_id
        )
        # Update session state from DB
        session_state = self._load_session_state(session=team_session, session_state=session_state)

        # Determine runtime dependencies
        dependencies = dependencies if dependencies is not None else self.dependencies

        # Initialize run context
        run_context = run_context or RunContext(
            run_id=run_id,
            session_id=session_id,
            user_id=user_id,
            session_state=session_state,
            dependencies=dependencies,
        )

        # Resolve callable dependencies if present
        if run_context.dependencies is not None:
            self._resolve_run_dependencies(run_context=run_context)

        # Determine runtime context parameters
        add_dependencies = (
            add_dependencies_to_context if add_dependencies_to_context is not None else self.add_dependencies_to_context
        )
        add_session_state = (
            add_session_state_to_context
            if add_session_state_to_context is not None
            else self.add_session_state_to_context
        )
        add_history = add_history_to_context if add_history_to_context is not None else self.add_history_to_context

        # When filters are passed manually
        if self.knowledge_filters or knowledge_filters:
            run_context.knowledge_filters = self._get_effective_filters(knowledge_filters)

        # Use stream override value when necessary
        if stream is None:
            stream = False if self.stream is None else self.stream

        # Considering both stream_events and stream_intermediate_steps (deprecated)
        stream_events = stream_events or stream_intermediate_steps

        # Can't stream events if streaming is disabled
        if stream is False:
            stream_events = False

        if stream_events is None:
            stream_events = False if self.stream_events is None else self.stream_events

        self.stream = self.stream or stream
        self.stream_events = self.stream_events or stream_events

        # Configure the model for runs
        response_format: Optional[Union[Dict, Type[BaseModel]]] = (
            self._get_response_format() if self.parser_model is None else None
        )
        self.model = cast(Model, self.model)

        if self.metadata is not None:
            if metadata is None:
                metadata = self.metadata
            else:
                merge_dictionaries(metadata, self.metadata)

        if metadata:
            run_context.metadata = metadata

        # Create a new run_response for this attempt
        run_response = TeamRunOutput(
            run_id=run_id,
            session_id=session_id,
            user_id=user_id,
            team_id=self.id,
            team_name=self.name,
            metadata=run_context.metadata,
            session_state=run_context.session_state,
            input=run_input,
        )

        run_response.model = self.model.id if self.model is not None else None
        run_response.model_provider = self.model.provider if self.model is not None else None

        # Start the run metrics timer, to calculate the run duration
        run_response.metrics = Metrics()
        run_response.metrics.start_timer()

        # If no retries are set, use the team's default retries
        retries = retries if retries is not None else self.retries

        # Run the team
        last_exception = None
        num_attempts = retries + 1

        yield_run_output = yield_run_output or yield_run_response  # For backwards compatibility

        for attempt in range(num_attempts):
            # Initialize the current run

            # Run the team
            try:
                if stream:
                    response_iterator = self._run_stream(
                        run_response=run_response,
                        run_context=run_context,
                        session=team_session,
                        user_id=user_id,
                        add_history_to_context=add_history,
                        add_dependencies_to_context=add_dependencies,
                        add_session_state_to_context=add_session_state,
                        response_format=response_format,
                        stream_events=stream_events,
                        yield_run_output=yield_run_output,
                        debug_mode=debug_mode,
                        **kwargs,
                    )

                    return response_iterator  # type: ignore
                else:
                    return self._run(
                        run_response=run_response,
                        run_context=run_context,
                        session=team_session,
                        user_id=user_id,
                        add_history_to_context=add_history,
                        add_dependencies_to_context=add_dependencies,
                        add_session_state_to_context=add_session_state,
                        response_format=response_format,
                        debug_mode=debug_mode,
                        **kwargs,
                    )

            except (InputCheckError, OutputCheckError) as e:
                log_error(f"Validation failed: {str(e)} | Check: {e.check_trigger}")
                raise e
            except ModelProviderError as e:
                import time

                log_warning(f"Attempt {attempt + 1}/{num_attempts} failed: {str(e)}")

                last_exception = e
                if attempt < num_attempts - 1:  # Don't sleep on the last attempt
                    if self.exponential_backoff:
                        delay = 2**attempt * self.delay_between_retries
                    else:
                        delay = self.delay_between_retries
                    time.sleep(delay)
            except KeyboardInterrupt:
                run_response.content = "Operation cancelled by user"
                run_response.status = RunStatus.cancelled

                if stream:
                    return generator_wrapper(  # type: ignore
                        create_team_run_cancelled_event(
                            from_run_response=run_response, reason="Operation cancelled by user"
                        )
                    )
                else:
                    return run_response

        # If we get here, all retries failed
        if last_exception is not None:
            log_error(
                f"Failed after {num_attempts} attempts. Last error using {last_exception.model_name}({last_exception.model_id})"
            )
            if stream:
                return generator_wrapper(create_team_run_error_event(run_response, error=str(last_exception)))

            raise last_exception
        else:
            if stream:
                return generator_wrapper(create_team_run_error_event(run_response, error=str(last_exception)))

            raise Exception(f"Failed after {num_attempts} attempts.")

    async def _arun(
        self,
        run_response: TeamRunOutput,
        run_context: RunContext,
        session_id: str,
        user_id: Optional[str] = None,
        response_format: Optional[Union[Dict, Type[BaseModel]]] = None,
        add_dependencies_to_context: Optional[bool] = None,
        add_session_state_to_context: Optional[bool] = None,
        add_history_to_context: Optional[bool] = None,
        debug_mode: Optional[bool] = None,
        **kwargs: Any,
    ) -> TeamRunOutput:
        """Run the Team and return the response.

        Steps:
        1. Read or create session
        2. Update metadata and session state
        3. Execute pre-hooks
        4. Determine tools for model
        5. Prepare run messages
        6. Start memory creation in background task
        7. Reason about the task if reasoning is enabled
        8. Get a response from the Model
        9. Update TeamRunOutput with the model response
        10. Store media if enabled
        11. Convert response to structured format
        12. Execute post-hooks
        13. Wait for background memory creation
        14. Create session summary
        15. Cleanup and store (scrub, add to session, calculate metrics, save session)
        """
        log_debug(f"Team Run Start: {run_response.run_id}", center=True)

        register_run(run_response.run_id)  # type: ignore

        if run_context.dependencies is not None:
            await self._aresolve_run_dependencies(run_context=run_context)

        # 1. Read or create session. Reads from the database if provided.
        if self._has_async_db():
            team_session = await self._aread_or_create_session(session_id=session_id, user_id=user_id)
        else:
            team_session = self._read_or_create_session(session_id=session_id, user_id=user_id)

        # 2. Update metadata and session state
        self._update_metadata(session=team_session)
        # Initialize session state
        run_context.session_state = self._initialize_session_state(
            session_state=run_context.session_state or {},
            user_id=user_id,
            session_id=session_id,
            run_id=run_response.run_id,
        )
        # Update session state from DB
        if run_context.session_state is not None:
            run_context.session_state = self._load_session_state(
                session=team_session, session_state=run_context.session_state
            )

        run_input = cast(TeamRunInput, run_response.input)

        # 3. Execute pre-hooks after session is loaded but before processing starts
        if self.pre_hooks is not None:
            pre_hook_iterator = self._aexecute_pre_hooks(
                hooks=self.pre_hooks,  # type: ignore
                run_response=run_response,
                run_context=run_context,
                run_input=run_input,
                session=team_session,
                user_id=user_id,
                debug_mode=debug_mode,
                **kwargs,
            )

            # Consume the async iterator without yielding
            async for _ in pre_hook_iterator:
                pass

        # 4. Determine tools for model
        team_run_context: Dict[str, Any] = {}
        self.model = cast(Model, self.model)
        await self._check_and_refresh_mcp_tools()
        _tools = self._determine_tools_for_model(
            model=self.model,
            run_response=run_response,
            run_context=run_context,
            team_run_context=team_run_context,
            session=team_session,
            user_id=user_id,
            async_mode=True,
            input_message=run_input.input_content,
            images=run_input.images,
            videos=run_input.videos,
            audio=run_input.audios,
            files=run_input.files,
            debug_mode=debug_mode,
            add_history_to_context=add_history_to_context,
            add_dependencies_to_context=add_dependencies_to_context,
            add_session_state_to_context=add_session_state_to_context,
        )

        # 5. Prepare run messages
        run_messages = await self._aget_run_messages(
            run_response=run_response,
            run_context=run_context,
            session=team_session,  # type: ignore
            user_id=user_id,
            input_message=run_input.input_content,
            audio=run_input.audios,
            images=run_input.images,
            videos=run_input.videos,
            files=run_input.files,
            add_history_to_context=add_history_to_context,
            add_dependencies_to_context=add_dependencies_to_context,
            add_session_state_to_context=add_session_state_to_context,
            tools=_tools,
            **kwargs,
        )

        self.model = cast(Model, self.model)
        log_debug(f"Team Run Start: {run_response.run_id}", center=True)

        # 6. Start memory creation in background task
        memory_task = None
        if run_messages.user_message is not None and self.memory_manager is not None and not self.enable_agentic_memory:
            log_debug("Starting memory creation in background task.")
            memory_task = asyncio.create_task(self._amake_memories(run_messages=run_messages, user_id=user_id))

        # Register run for cancellation tracking
        register_run(run_response.run_id)  # type: ignore

        try:
            raise_if_cancelled(run_response.run_id)  # type: ignore
            # 7. Reason about the task if reasoning is enabled
            await self._ahandle_reasoning(run_response=run_response, run_messages=run_messages)

            # Check for cancellation before model call
            raise_if_cancelled(run_response.run_id)  # type: ignore

            # 8. Get the model response for the team leader
            model_response = await self.model.aresponse(
                messages=run_messages.messages,
                tools=_tools,
                tool_choice=self.tool_choice,
                tool_call_limit=self.tool_call_limit,
                response_format=response_format,
                send_media_to_model=self.send_media_to_model,
                run_response=run_response,
            )  # type: ignore

            # Check for cancellation after model call
            raise_if_cancelled(run_response.run_id)  # type: ignore

            # If an output model is provided, generate output using the output model
            await self._agenerate_response_with_output_model(model_response=model_response, run_messages=run_messages)

            # If a parser model is provided, structure the response separately
            await self._aparse_response_with_parser_model(model_response=model_response, run_messages=run_messages)

            # 9. Update TeamRunOutput with the model response
            self._update_run_response(
                model_response=model_response, run_response=run_response, run_messages=run_messages
            )

            # 10. Store media if enabled
            if self.store_media:
                store_media_util(run_response, model_response)

            # 11. Convert response to structured format
            self._convert_response_to_structured_format(run_response=run_response)

            # 12. Execute post-hooks after output is generated but before response is returned
            if self.post_hooks is not None:
                async for _ in self._aexecute_post_hooks(
                    hooks=self.post_hooks,  # type: ignore
                    run_output=run_response,
                    run_context=run_context,
                    session=team_session,
                    user_id=user_id,
                    debug_mode=debug_mode,
                    **kwargs,
                ):
                    pass

            raise_if_cancelled(run_response.run_id)  # type: ignore

            # 13. Wait for background memory creation
            await await_for_background_tasks(memory_task=memory_task)

            raise_if_cancelled(run_response.run_id)  # type: ignore
            # 14. Create session summary
            if self.session_summary_manager is not None:
                # Upsert the RunOutput to Team Session before creating the session summary
                team_session.upsert_run(run_response=run_response)
                try:
                    await self.session_summary_manager.acreate_session_summary(session=team_session)
                except Exception as e:
                    log_warning(f"Error in session summary creation: {str(e)}")

            raise_if_cancelled(run_response.run_id)  # type: ignore
            run_response.status = RunStatus.completed

            # 15. Cleanup and store the run response and session
            await self._acleanup_and_store(run_response=run_response, session=team_session)

            # Log Team Telemetry
            await self._alog_team_telemetry(session_id=team_session.session_id, run_id=run_response.run_id)

            log_debug(f"Team Run End: {run_response.run_id}", center=True, symbol="*")

            return run_response
        except RunCancelledException as e:
            # Handle run cancellation
            log_info(f"Run {run_response.run_id} was cancelled")
            run_response.content = str(e)
            run_response.status = RunStatus.cancelled

            # Cleanup and store the run response and session
            await self._acleanup_and_store(run_response=run_response, session=team_session)

            return run_response
        finally:
            await self._disconnect_mcp_tools()
            # Cancel the memory task if it's still running
            if memory_task is not None and not memory_task.done():
                memory_task.cancel()
                try:
                    await memory_task
                except asyncio.CancelledError:
                    pass

            # Always clean up the run tracking
            cleanup_run(run_response.run_id)  # type: ignore

    async def _arun_stream(
        self,
        run_response: TeamRunOutput,
        run_context: RunContext,
        session_id: str,
        user_id: Optional[str] = None,
        response_format: Optional[Union[Dict, Type[BaseModel]]] = None,
        stream_events: bool = False,
        stream_intermediate_steps: bool = False,
        yield_run_output: bool = False,
        add_dependencies_to_context: Optional[bool] = None,
        add_session_state_to_context: Optional[bool] = None,
        add_history_to_context: Optional[bool] = None,
        debug_mode: Optional[bool] = None,
        **kwargs: Any,
    ) -> AsyncIterator[Union[TeamRunOutputEvent, RunOutputEvent, TeamRunOutput]]:
        """Run the Team and return the response.

        Steps:
        1. Resolve dependencies
        2. Read or create session
        3. Update metadata and session state
        4. Execute pre-hooks
        5. Determine tools for model
        6. Prepare run messages
        7. Start memory creation in background task
        8. Reason about the task if reasoning is enabled
        9. Get a response from the model
        10. Parse response with parser model if provided
        11. Wait for background memory creation
        12. Create session summary
        13. Cleanup and store (scrub, add to session, calculate metrics, save session)
        """

        # 1. Resolve dependencies
        if run_context.dependencies is not None:
            await self._aresolve_run_dependencies(run_context=run_context)

        # 2. Read or create session. Reads from the database if provided.
        if self._has_async_db():
            team_session = await self._aread_or_create_session(session_id=session_id, user_id=user_id)
        else:
            team_session = self._read_or_create_session(session_id=session_id, user_id=user_id)

        # 3. Update metadata and session state
        self._update_metadata(session=team_session)
        # Initialize session state
        run_context.session_state = self._initialize_session_state(
            session_state=run_context.session_state or {},
            user_id=user_id,
            session_id=session_id,
            run_id=run_response.run_id,
        )
        # Update session state from DB
        if run_context.session_state is not None:
            run_context.session_state = self._load_session_state(
                session=team_session, session_state=run_context.session_state
            )  # type: ignore

        # 4. Execute pre-hooks
        run_input = cast(TeamRunInput, run_response.input)
        self.model = cast(Model, self.model)
        if self.pre_hooks is not None:
            pre_hook_iterator = self._aexecute_pre_hooks(
                hooks=self.pre_hooks,  # type: ignore
                run_response=run_response,
                run_context=run_context,
                run_input=run_input,
                session=team_session,
                user_id=user_id,
                debug_mode=debug_mode,
                **kwargs,
            )
            async for pre_hook_event in pre_hook_iterator:
                yield pre_hook_event

        # 5. Determine tools for model
        team_run_context: Dict[str, Any] = {}
        self.model = cast(Model, self.model)
        await self._check_and_refresh_mcp_tools()
        _tools = self._determine_tools_for_model(
            model=self.model,
            run_response=run_response,
            run_context=run_context,
            team_run_context=team_run_context,
            session=team_session,  # type: ignore
            user_id=user_id,
            async_mode=True,
            input_message=run_input.input_content,
            images=run_input.images,
            videos=run_input.videos,
            audio=run_input.audios,
            files=run_input.files,
            debug_mode=debug_mode,
            add_history_to_context=add_history_to_context,
        )

        # 6. Prepare run messages
        run_messages = await self._aget_run_messages(
            run_response=run_response,
            run_context=run_context,
            session=team_session,  # type: ignore
            user_id=user_id,
            input_message=run_input.input_content,
            audio=run_input.audios,
            images=run_input.images,
            videos=run_input.videos,
            files=run_input.files,
            add_history_to_context=add_history_to_context,
            add_dependencies_to_context=add_dependencies_to_context,
            add_session_state_to_context=add_session_state_to_context,
            tools=_tools,
            **kwargs,
        )

        log_debug(f"Team Run Start: {run_response.run_id}", center=True)

        # 7. Start memory creation in background task
        memory_task = None
        if run_messages.user_message is not None and self.memory_manager is not None and not self.enable_agentic_memory:
            log_debug("Starting memory creation in background task.")
            memory_task = asyncio.create_task(self._amake_memories(run_messages=run_messages, user_id=user_id))

        # Register run for cancellation tracking
        register_run(run_response.run_id)  # type: ignore

        try:
            # Considering both stream_events and stream_intermediate_steps (deprecated)
            stream_events = stream_events or stream_intermediate_steps

            # Yield the run started event
            if stream_events:
                yield handle_event(  # type: ignore
                    create_team_run_started_event(from_run_response=run_response),
                    run_response,
                    events_to_skip=self.events_to_skip,
                    store_events=self.store_events,
                )

            # 8. Reason about the task if reasoning is enabled
            async for item in self._ahandle_reasoning_stream(
                run_response=run_response,
                run_messages=run_messages,
                stream_events=stream_events,
            ):
                raise_if_cancelled(run_response.run_id)  # type: ignore
                yield item

            # Check for cancellation before model processing
            raise_if_cancelled(run_response.run_id)  # type: ignore

            # 9. Get a response from the model
            if self.output_model is None:
                async for event in self._ahandle_model_response_stream(
                    session=team_session,
                    run_response=run_response,
                    run_messages=run_messages,
                    tools=_tools,
                    response_format=response_format,
                    stream_events=stream_events,
                    session_state=run_context.session_state,
                ):
                    raise_if_cancelled(run_response.run_id)  # type: ignore
                    yield event
            else:
                async for event in self._ahandle_model_response_stream(
                    session=team_session,
                    run_response=run_response,
                    run_messages=run_messages,
                    tools=_tools,
                    response_format=response_format,
                    stream_events=stream_events,
                    session_state=run_context.session_state,
                ):
                    raise_if_cancelled(run_response.run_id)  # type: ignore
                    from agno.run.team import IntermediateRunContentEvent, RunContentEvent

                    if isinstance(event, RunContentEvent):
                        if stream_events:
                            yield IntermediateRunContentEvent(
                                content=event.content,
                                content_type=event.content_type,
                            )
                    else:
                        yield event

                async for event in self._agenerate_response_with_output_model_stream(
                    session=team_session,
                    run_response=run_response,
                    run_messages=run_messages,
                    stream_events=stream_events,
                ):
                    raise_if_cancelled(run_response.run_id)  # type: ignore
                    yield event

            # Check for cancellation after model processing
            raise_if_cancelled(run_response.run_id)  # type: ignore

            # 10. Parse response with parser model if provided
            async for event in self._aparse_response_with_parser_model_stream(
                session=team_session, run_response=run_response, stream_events=stream_events
            ):
                yield event

            # Yield RunContentCompletedEvent
            if stream_events:
                yield handle_event(  # type: ignore
                    create_team_run_content_completed_event(from_run_response=run_response),
                    run_response,
                    events_to_skip=self.events_to_skip,
                    store_events=self.store_events,
                )

            # Execute post-hooks after output is generated but before response is returned
            if self.post_hooks is not None:
                async for event in self._aexecute_post_hooks(
                    hooks=self.post_hooks,  # type: ignore
                    run_output=run_response,
                    run_context=run_context,
                    session=team_session,
                    user_id=user_id,
                    debug_mode=debug_mode,
                    **kwargs,
                ):
                    yield event

            raise_if_cancelled(run_response.run_id)  # type: ignore
            # 11. Wait for background memory creation
            async for event in await_for_background_tasks_stream(
                run_response=run_response,
                memory_task=memory_task,
                stream_events=stream_events,
                events_to_skip=self.events_to_skip,  # type: ignore
                store_events=self.store_events,
            ):
                yield event

            raise_if_cancelled(run_response.run_id)  # type: ignore

            # 12. Create session summary
            if self.session_summary_manager is not None:
                # Upsert the RunOutput to Team Session before creating the session summary
                team_session.upsert_run(run_response=run_response)

                if stream_events:
                    yield handle_event(  # type: ignore
                        create_team_session_summary_started_event(from_run_response=run_response),
                        run_response,
                        events_to_skip=self.events_to_skip,
                        store_events=self.store_events,
                    )
                try:
                    await self.session_summary_manager.acreate_session_summary(session=team_session)
                except Exception as e:
                    log_warning(f"Error in session summary creation: {str(e)}")
                if stream_events:
                    yield handle_event(  # type: ignore
                        create_team_session_summary_completed_event(
                            from_run_response=run_response, session_summary=team_session.summary
                        ),
                        run_response,
                        events_to_skip=self.events_to_skip,
                        store_events=self.store_events,
                    )

            raise_if_cancelled(run_response.run_id)  # type: ignore

            # Create the run completed event
            completed_event = handle_event(
                create_team_run_completed_event(from_run_response=run_response),
                run_response,
                events_to_skip=self.events_to_skip,
                store_events=self.store_events,
            )

            # Set the run status to completed
            run_response.status = RunStatus.completed

            # 13. Cleanup and store the run response and session
            await self._acleanup_and_store(run_response=run_response, session=team_session)

            if stream_events:
                yield completed_event

            if yield_run_output:
                yield run_response

            # Log Team Telemetry
            await self._alog_team_telemetry(session_id=team_session.session_id, run_id=run_response.run_id)

            log_debug(f"Team Run End: {run_response.run_id}", center=True, symbol="*")

        except RunCancelledException as e:
            # Handle run cancellation during async streaming
            log_info(f"Team run {run_response.run_id} was cancelled during async streaming")
            run_response.status = RunStatus.cancelled
            run_response.content = str(e)

            # Yield the cancellation event
            yield handle_event(  # type: ignore
                create_team_run_cancelled_event(from_run_response=run_response, reason=str(e)),
                run_response,
                events_to_skip=self.events_to_skip,
                store_events=self.store_events,
            )

            # Cleanup and store the run response and session
            await self._acleanup_and_store(run_response=run_response, session=team_session)

        finally:
            await self._disconnect_mcp_tools()
            # Cancel the memory task if it's still running
            if memory_task is not None and not memory_task.done():
                memory_task.cancel()
                try:
                    await memory_task
                except asyncio.CancelledError:
                    pass

            # Always clean up the run tracking
            cleanup_run(run_response.run_id)  # type: ignore

    @overload
    async def arun(
        self,
        input: Union[str, List, Dict, Message, BaseModel],
        *,
        stream: Literal[False] = False,
        stream_events: Optional[bool] = None,
        stream_intermediate_steps: Optional[bool] = None,
        session_id: Optional[str] = None,
        session_state: Optional[Dict[str, Any]] = None,
        run_context: Optional[RunContext] = None,
        user_id: Optional[str] = None,
        retries: Optional[int] = None,
        audio: Optional[Sequence[Audio]] = None,
        images: Optional[Sequence[Image]] = None,
        videos: Optional[Sequence[Video]] = None,
        files: Optional[Sequence[File]] = None,
        knowledge_filters: Optional[Union[Dict[str, Any], List[FilterExpr]]] = None,
        add_history_to_context: Optional[bool] = None,
        add_dependencies_to_context: Optional[bool] = None,
        add_session_state_to_context: Optional[bool] = None,
        dependencies: Optional[Dict[str, Any]] = None,
        metadata: Optional[Dict[str, Any]] = None,
        debug_mode: Optional[bool] = None,
        **kwargs: Any,
    ) -> TeamRunOutput: ...

    @overload
    def arun(
        self,
        input: Union[str, List, Dict, Message, BaseModel],
        *,
        stream: Literal[True] = True,
        stream_events: Optional[bool] = None,
        stream_intermediate_steps: Optional[bool] = None,
        session_id: Optional[str] = None,
        session_state: Optional[Dict[str, Any]] = None,
        run_context: Optional[RunContext] = None,
        user_id: Optional[str] = None,
        retries: Optional[int] = None,
        audio: Optional[Sequence[Audio]] = None,
        images: Optional[Sequence[Image]] = None,
        videos: Optional[Sequence[Video]] = None,
        files: Optional[Sequence[File]] = None,
        knowledge_filters: Optional[Union[Dict[str, Any], List[FilterExpr]]] = None,
        add_history_to_context: Optional[bool] = None,
        add_dependencies_to_context: Optional[bool] = None,
        add_session_state_to_context: Optional[bool] = None,
        dependencies: Optional[Dict[str, Any]] = None,
        metadata: Optional[Dict[str, Any]] = None,
        debug_mode: Optional[bool] = None,
        yield_run_response: bool = False,  # To be deprecated: use yield_run_output instead
        yield_run_output: bool = False,
        **kwargs: Any,
    ) -> AsyncIterator[Union[RunOutputEvent, TeamRunOutputEvent]]: ...

    def arun(  # type: ignore
        self,
        input: Union[str, List, Dict, Message, BaseModel],
        *,
        stream: Optional[bool] = None,
        stream_events: Optional[bool] = None,
        stream_intermediate_steps: Optional[bool] = None,
        session_id: Optional[str] = None,
        session_state: Optional[Dict[str, Any]] = None,
        run_context: Optional[RunContext] = None,
        user_id: Optional[str] = None,
        retries: Optional[int] = None,
        audio: Optional[Sequence[Audio]] = None,
        images: Optional[Sequence[Image]] = None,
        videos: Optional[Sequence[Video]] = None,
        files: Optional[Sequence[File]] = None,
        knowledge_filters: Optional[Union[Dict[str, Any], List[FilterExpr]]] = None,
        add_history_to_context: Optional[bool] = None,
        add_dependencies_to_context: Optional[bool] = None,
        add_session_state_to_context: Optional[bool] = None,
        dependencies: Optional[Dict[str, Any]] = None,
        metadata: Optional[Dict[str, Any]] = None,
        debug_mode: Optional[bool] = None,
        yield_run_response: bool = False,  # To be deprecated: use yield_run_output instead
        yield_run_output: bool = False,
        **kwargs: Any,
    ) -> Union[TeamRunOutput, AsyncIterator[Union[RunOutputEvent, TeamRunOutputEvent]]]:
        """Run the Team asynchronously and return the response."""

        if (add_history_to_context or self.add_history_to_context) and not self.db and not self.parent_team_id:
            log_warning(
                "add_history_to_context is True, but no database has been assigned to the team. History will not be added to the context."
            )

        if yield_run_response is not None:
            warnings.warn(
                "The 'yield_run_response' parameter is deprecated and will be removed in future versions. Use 'yield_run_output' instead.",
                DeprecationWarning,
                stacklevel=2,
            )

        # Create a run_id for this specific run
        run_id = str(uuid4())

        # Validate input against input_schema if provided
        validated_input = self._validate_input(input)

        # Normalise hook & guardails
        if not self._hooks_normalised:
            if self.pre_hooks:
                self.pre_hooks = normalize_hooks(self.pre_hooks, async_mode=True)  # type: ignore
            if self.post_hooks:
                self.post_hooks = normalize_hooks(self.post_hooks, async_mode=True)  # type: ignore
            self._hooks_normalised = True

        session_id, user_id = self._initialize_session(session_id=session_id, user_id=user_id)

        # Initialize Team
        self.initialize_team(debug_mode=debug_mode)

        image_artifacts, video_artifacts, audio_artifacts, file_artifacts = validate_media_object_id(
            images=images, videos=videos, audios=audio, files=files
        )

        # Resolve variables
        dependencies = dependencies if dependencies is not None else self.dependencies
        add_dependencies = (
            add_dependencies_to_context if add_dependencies_to_context is not None else self.add_dependencies_to_context
        )
        add_session_state = (
            add_session_state_to_context
            if add_session_state_to_context is not None
            else self.add_session_state_to_context
        )
        add_history = add_history_to_context if add_history_to_context is not None else self.add_history_to_context

        # Create RunInput to capture the original user input
        run_input = TeamRunInput(
            input_content=validated_input,
            images=image_artifacts,
            videos=video_artifacts,
            audios=audio_artifacts,
            files=files,
        )

        # Use stream override value when necessary
        if stream is None:
            stream = False if self.stream is None else self.stream

        # Considering both stream_events and stream_intermediate_steps (deprecated)
        if stream_intermediate_steps is not None:
            warnings.warn(
                "The 'stream_intermediate_steps' parameter is deprecated and will be removed in future versions. Use 'stream_events' instead.",
                DeprecationWarning,
                stacklevel=2,
            )
        stream_events = stream_events or stream_intermediate_steps

        # Can't stream events if streaming is disabled
        if stream is False:
            stream_events = False

        if stream_events is None:
            stream_events = False if self.stream_events is None else self.stream_events

        self.stream = self.stream or stream
        self.stream_events = self.stream_events or stream_events

        # Configure the model for runs
        response_format: Optional[Union[Dict, Type[BaseModel]]] = (
            self._get_response_format() if self.parser_model is None else None
        )

        self.model = cast(Model, self.model)

        if self.metadata is not None:
            if metadata is None:
                metadata = self.metadata
            else:
                merge_dictionaries(metadata, self.metadata)

        #  Get knowledge filters
        effective_filters = knowledge_filters
        if self.knowledge_filters or knowledge_filters:
            effective_filters = self._get_effective_filters(knowledge_filters)

        # Initialize run context
        run_context = run_context or RunContext(
            run_id=run_id,
            session_id=session_id,
            user_id=user_id,
            session_state=session_state,
            dependencies=dependencies,
            knowledge_filters=effective_filters,
            metadata=metadata,
        )

        # Create a new run_response for this attempt
        run_response = TeamRunOutput(
            run_id=run_id,
            user_id=user_id,
            session_id=session_id,
            team_id=self.id,
            team_name=self.name,
            metadata=run_context.metadata,
            session_state=run_context.session_state,
            input=run_input,
        )

        run_response.model = self.model.id if self.model is not None else None
        run_response.model_provider = self.model.provider if self.model is not None else None

        # Start the run metrics timer, to calculate the run duration
        run_response.metrics = Metrics()
        run_response.metrics.start_timer()

        # If no retries are set, use the team's default retries
        retries = retries if retries is not None else self.retries

        # Run the team
        last_exception = None
        num_attempts = retries + 1

        yield_run_output = yield_run_output or yield_run_response  # For backwards compatibility

        for attempt in range(num_attempts):
            # Run the team
            try:
                if stream:
                    response_iterator = self._arun_stream(
                        input=validated_input,
                        run_response=run_response,
                        run_context=run_context,
                        session_id=session_id,
                        user_id=user_id,
                        add_history_to_context=add_history,
                        add_dependencies_to_context=add_dependencies,
                        add_session_state_to_context=add_session_state,
                        response_format=response_format,
                        stream_events=stream_events,
                        yield_run_output=yield_run_output,
                        debug_mode=debug_mode,
                        **kwargs,
                    )
                    return response_iterator  # type: ignore
                else:
                    return self._arun(  # type: ignore
                        input=validated_input,
                        run_response=run_response,
                        run_context=run_context,
                        session_id=session_id,
                        user_id=user_id,
                        add_history_to_context=add_history,
                        add_dependencies_to_context=add_dependencies,
                        add_session_state_to_context=add_session_state,
                        response_format=response_format,
                        debug_mode=debug_mode,
                        **kwargs,
                    )

            except (InputCheckError, OutputCheckError) as e:
                log_error(f"Validation failed: {str(e)} | Check: {e.check_trigger}")
                raise e
            except ModelProviderError as e:
                log_warning(f"Attempt {attempt + 1}/{num_attempts} failed: {str(e)}")
                last_exception = e
                if attempt < num_attempts - 1:  # Don't sleep on the last attempt
                    if self.exponential_backoff:
                        delay = 2**attempt * self.delay_between_retries
                    else:
                        delay = self.delay_between_retries
                    import time

                    time.sleep(delay)
            except KeyboardInterrupt:
                run_response.content = "Operation cancelled by user"
                run_response.status = RunStatus.cancelled

                if stream:
                    return async_generator_wrapper(
                        create_team_run_cancelled_event(
                            from_run_response=run_response, reason="Operation cancelled by user"
                        )
                    )
                else:
                    return run_response

        # If we get here, all retries failed
        if last_exception is not None:
            log_error(
                f"Failed after {num_attempts} attempts. Last error using {last_exception.model_name}({last_exception.model_id})"
            )
            if stream:
                return async_generator_wrapper(create_team_run_error_event(run_response, error=str(last_exception)))

            raise last_exception
        else:
            if stream:
                return async_generator_wrapper(create_team_run_error_event(run_response, error=str(last_exception)))

            raise Exception(f"Failed after {num_attempts} attempts.")

    def _update_run_response(
        self, model_response: ModelResponse, run_response: TeamRunOutput, run_messages: RunMessages
    ):
        # Handle structured outputs
        if (self.output_schema is not None) and not self.use_json_mode and (model_response.parsed is not None):
            # Update the run_response content with the structured output
            run_response.content = model_response.parsed
            # Update the run_response content_type with the structured output class name
            run_response.content_type = self.output_schema.__name__
        else:
            # Update the run_response content with the model response content
            if not run_response.content:
                run_response.content = model_response.content
            else:
                run_response.content += model_response.content

        # Update the run_response thinking with the model response thinking
        if model_response.reasoning_content is not None:
            if not run_response.reasoning_content:
                run_response.reasoning_content = model_response.reasoning_content
            else:
                run_response.reasoning_content += model_response.reasoning_content
        # Update provider data
        if model_response.provider_data is not None:
            run_response.model_provider_data = model_response.provider_data
        # Update citations
        if model_response.citations is not None:
            run_response.citations = model_response.citations

        # Update the run_response tools with the model response tool_executions
        if model_response.tool_executions is not None:
            if run_response.tools is None:
                run_response.tools = model_response.tool_executions
            else:
                run_response.tools.extend(model_response.tool_executions)

        # Update the run_response audio with the model response audio
        if model_response.audio is not None:
            run_response.response_audio = model_response.audio

        # Update session_state with changes from model response
        if model_response.updated_session_state is not None and run_response.session_state is not None:
            from agno.utils.merge_dict import merge_dictionaries

            merge_dictionaries(run_response.session_state, model_response.updated_session_state)

        # Build a list of messages that should be added to the RunOutput
        messages_for_run_response = [m for m in run_messages.messages if m.add_to_agent_memory]

        # Update the TeamRunOutput messages
        run_response.messages = messages_for_run_response

        # Update the TeamRunOutput metrics
        run_response.metrics = self._calculate_metrics(messages_for_run_response)

        if model_response.tool_executions:
            for tool_call in model_response.tool_executions:
                tool_name = tool_call.tool_name
                if tool_name and tool_name.lower() in ["think", "analyze"]:
                    tool_args = tool_call.tool_args or {}
                    self._update_reasoning_content_from_tool_call(run_response, tool_name, tool_args)

    def _handle_model_response_stream(
        self,
        session: TeamSession,
        run_response: TeamRunOutput,
        run_messages: RunMessages,
        tools: Optional[List[Union[Function, dict]]] = None,
        response_format: Optional[Union[Dict, Type[BaseModel]]] = None,
        stream_events: bool = False,
        session_state: Optional[Dict[str, Any]] = None,
    ) -> Iterator[Union[TeamRunOutputEvent, RunOutputEvent]]:
        self.model = cast(Model, self.model)

        reasoning_state = {
            "reasoning_started": False,
            "reasoning_time_taken": 0.0,
        }

        stream_model_response = True
        if self.should_parse_structured_output:
            log_debug("Response model set, model response is not streamed.")
            stream_model_response = False

        full_model_response = ModelResponse()
        for model_response_event in self.model.response_stream(
            messages=run_messages.messages,
            response_format=response_format,
            tools=tools,
            tool_choice=self.tool_choice,
            tool_call_limit=self.tool_call_limit,
            stream_model_response=stream_model_response,
            send_media_to_model=self.send_media_to_model,
        ):
            yield from self._handle_model_response_chunk(
                session=session,
                run_response=run_response,
                full_model_response=full_model_response,
                model_response_event=model_response_event,
                reasoning_state=reasoning_state,
                stream_events=stream_events,
                parse_structured_output=self.should_parse_structured_output,
                session_state=session_state,
            )

        # 3. Update TeamRunOutput
        if full_model_response.content is not None:
            run_response.content = full_model_response.content
        if full_model_response.reasoning_content is not None:
            run_response.reasoning_content = full_model_response.reasoning_content
        if full_model_response.audio is not None:
            run_response.response_audio = full_model_response.audio
        if full_model_response.citations is not None:
            run_response.citations = full_model_response.citations
        if full_model_response.provider_data is not None:
            run_response.model_provider_data = full_model_response.provider_data

        if stream_events and reasoning_state["reasoning_started"]:
            all_reasoning_steps: List[ReasoningStep] = []
            if run_response.reasoning_steps:
                all_reasoning_steps = cast(List[ReasoningStep], run_response.reasoning_steps)

            if all_reasoning_steps:
                add_reasoning_metrics_to_metadata(run_response, reasoning_state["reasoning_time_taken"])
                yield handle_event(  # type: ignore
                    create_team_reasoning_completed_event(
                        from_run_response=run_response,
                        content=ReasoningSteps(reasoning_steps=all_reasoning_steps),
                        content_type=ReasoningSteps.__name__,
                    ),
                    run_response,
                    events_to_skip=self.events_to_skip,
                    store_events=self.store_events,
                )

        # Build a list of messages that should be added to the RunOutput
        messages_for_run_response = [m for m in run_messages.messages if m.add_to_agent_memory]
        # Update the TeamRunOutput messages
        run_response.messages = messages_for_run_response
        # Update the TeamRunOutput metrics
        run_response.metrics = self._calculate_metrics(messages_for_run_response)

        # Update the run_response audio if streaming
        if full_model_response.audio is not None:
            run_response.response_audio = full_model_response.audio

    async def _ahandle_model_response_stream(
        self,
        session: TeamSession,
        run_response: TeamRunOutput,
        run_messages: RunMessages,
        tools: Optional[List[Union[Function, dict]]] = None,
        response_format: Optional[Union[Dict, Type[BaseModel]]] = None,
        stream_events: bool = False,
        session_state: Optional[Dict[str, Any]] = None,
    ) -> AsyncIterator[Union[TeamRunOutputEvent, RunOutputEvent]]:
        self.model = cast(Model, self.model)

        reasoning_state = {
            "reasoning_started": False,
            "reasoning_time_taken": 0.0,
        }

        stream_model_response = True
        if self.should_parse_structured_output:
            log_debug("Response model set, model response is not streamed.")
            stream_model_response = False

        full_model_response = ModelResponse()
        model_stream = self.model.aresponse_stream(
            messages=run_messages.messages,
            response_format=response_format,
            tools=tools,
            tool_choice=self.tool_choice,
            tool_call_limit=self.tool_call_limit,
            stream_model_response=stream_model_response,
            send_media_to_model=self.send_media_to_model,
            run_response=run_response,
        )  # type: ignore
        async for model_response_event in model_stream:
            for event in self._handle_model_response_chunk(
                session=session,
                run_response=run_response,
                full_model_response=full_model_response,
                model_response_event=model_response_event,
                reasoning_state=reasoning_state,
                stream_events=stream_events,
                parse_structured_output=self.should_parse_structured_output,
                session_state=session_state,
            ):
                yield event

        # Handle structured outputs
        if (self.output_schema is not None) and not self.use_json_mode and (full_model_response.parsed is not None):
            # Update the run_response content with the structured output
            run_response.content = full_model_response.parsed

        # Update TeamRunOutput
        if full_model_response.content is not None:
            run_response.content = full_model_response.content
        if full_model_response.reasoning_content is not None:
            run_response.reasoning_content = full_model_response.reasoning_content
        if full_model_response.audio is not None:
            run_response.response_audio = full_model_response.audio
        if full_model_response.citations is not None:
            run_response.citations = full_model_response.citations
        if full_model_response.provider_data is not None:
            run_response.model_provider_data = full_model_response.provider_data

        # Build a list of messages that should be added to the RunOutput
        messages_for_run_response = [m for m in run_messages.messages if m.add_to_agent_memory]
        # Update the TeamRunOutput messages
        run_response.messages = messages_for_run_response
        # Update the TeamRunOutput metrics
        run_response.metrics = self._calculate_metrics(messages_for_run_response)

        if stream_events and reasoning_state["reasoning_started"]:
            all_reasoning_steps: List[ReasoningStep] = []
            if run_response.reasoning_steps:
                all_reasoning_steps = cast(List[ReasoningStep], run_response.reasoning_steps)

            if all_reasoning_steps:
                add_reasoning_metrics_to_metadata(run_response, reasoning_state["reasoning_time_taken"])
                yield handle_event(  # type: ignore
                    create_team_reasoning_completed_event(
                        from_run_response=run_response,
                        content=ReasoningSteps(reasoning_steps=all_reasoning_steps),
                        content_type=ReasoningSteps.__name__,
                    ),
                    run_response,
                    events_to_skip=self.events_to_skip,
                    store_events=self.store_events,
                )

    def _handle_model_response_chunk(
        self,
        session: TeamSession,
        run_response: TeamRunOutput,
        full_model_response: ModelResponse,
        model_response_event: Union[ModelResponse, TeamRunOutputEvent, RunOutputEvent],
        reasoning_state: Optional[Dict[str, Any]] = None,
        stream_events: bool = False,
        parse_structured_output: bool = False,
        session_state: Optional[Dict[str, Any]] = None,
    ) -> Iterator[Union[TeamRunOutputEvent, RunOutputEvent]]:
        if isinstance(model_response_event, tuple(get_args(RunOutputEvent))) or isinstance(
            model_response_event, tuple(get_args(TeamRunOutputEvent))
        ):
            if self.stream_member_events:
                if model_response_event.event == TeamRunEvent.custom_event:  # type: ignore
                    if hasattr(model_response_event, "team_id"):
                        model_response_event.team_id = self.id
                    if hasattr(model_response_event, "team_name"):
                        model_response_event.team_name = self.name
                    if not model_response_event.session_id:  # type: ignore
                        model_response_event.session_id = session.session_id  # type: ignore
                    if not model_response_event.run_id:  # type: ignore
                        model_response_event.run_id = run_response.run_id  # type: ignore
                # We just bubble the event up
                yield handle_event(  # type: ignore
                    model_response_event,  # type: ignore
                    run_response,
                    events_to_skip=self.events_to_skip,
                    store_events=self.store_events,
                )  # type: ignore
            else:
                # Don't yield anything
                return
        else:
            model_response_event = cast(ModelResponse, model_response_event)
            # If the model response is an assistant_response, yield a RunOutput
            if model_response_event.event == ModelResponseEvent.assistant_response.value:
                content_type = "str"

                should_yield = False
                # Process content
                if model_response_event.content is not None:
                    if parse_structured_output:
                        full_model_response.content = model_response_event.content
                        self._convert_response_to_structured_format(full_model_response)
                        content_type = self.output_schema.__name__  # type: ignore
                        run_response.content_type = content_type
                    elif self._member_response_model is not None:
                        full_model_response.content = model_response_event.content
                        self._convert_response_to_structured_format(full_model_response)
                        content_type = self._member_response_model.__name__  # type: ignore
                        run_response.content_type = content_type
                    elif isinstance(model_response_event.content, str):
                        full_model_response.content = (full_model_response.content or "") + model_response_event.content
                    should_yield = True

                # Process reasoning content
                if model_response_event.reasoning_content is not None:
                    full_model_response.reasoning_content = (
                        full_model_response.reasoning_content or ""
                    ) + model_response_event.reasoning_content
                    run_response.reasoning_content = full_model_response.reasoning_content
                    should_yield = True

                if model_response_event.redacted_reasoning_content is not None:
                    if not full_model_response.reasoning_content:
                        full_model_response.reasoning_content = model_response_event.redacted_reasoning_content
                    else:
                        full_model_response.reasoning_content += model_response_event.redacted_reasoning_content
                    run_response.reasoning_content = full_model_response.reasoning_content
                    should_yield = True

                # Handle provider data (one chunk)
                if model_response_event.provider_data is not None:
                    run_response.model_provider_data = model_response_event.provider_data

                # Handle citations (one chunk)
                if model_response_event.citations is not None:
                    run_response.citations = model_response_event.citations

                # Process audio
                if model_response_event.audio is not None:
                    if full_model_response.audio is None:
                        full_model_response.audio = Audio(id=str(uuid4()), content=b"", transcript="")

                    if model_response_event.audio.id is not None:
                        full_model_response.audio.id = model_response_event.audio.id  # type: ignore

                    if model_response_event.audio.content is not None:
                        # Handle both base64 string and bytes content
                        if isinstance(model_response_event.audio.content, str):
                            # Decode base64 string to bytes
                            try:
                                import base64

                                decoded_content = base64.b64decode(model_response_event.audio.content)
                                if full_model_response.audio.content is None:
                                    full_model_response.audio.content = b""
                                full_model_response.audio.content += decoded_content
                            except Exception:
                                # If decode fails, encode string as bytes
                                if full_model_response.audio.content is None:
                                    full_model_response.audio.content = b""
                                full_model_response.audio.content += model_response_event.audio.content.encode("utf-8")
                        elif isinstance(model_response_event.audio.content, bytes):
                            # Content is already bytes
                            if full_model_response.audio.content is None:
                                full_model_response.audio.content = b""
                            full_model_response.audio.content += model_response_event.audio.content

                    if model_response_event.audio.transcript is not None:
                        if full_model_response.audio.transcript is None:
                            full_model_response.audio.transcript = ""
                        full_model_response.audio.transcript += model_response_event.audio.transcript  # type: ignore
                    if model_response_event.audio.expires_at is not None:
                        full_model_response.audio.expires_at = model_response_event.audio.expires_at  # type: ignore
                    if model_response_event.audio.mime_type is not None:
                        full_model_response.audio.mime_type = model_response_event.audio.mime_type  # type: ignore
                    if model_response_event.audio.sample_rate is not None:
                        full_model_response.audio.sample_rate = model_response_event.audio.sample_rate
                    if model_response_event.audio.channels is not None:
                        full_model_response.audio.channels = model_response_event.audio.channels

                    # Yield the audio and transcript bit by bit
                    should_yield = True

                if model_response_event.images is not None:
                    for image in model_response_event.images:
                        if run_response.images is None:
                            run_response.images = []
                        run_response.images.append(image)

                    should_yield = True

                # Only yield the chunk
                if should_yield:
                    if content_type == "str":
                        yield handle_event(  # type: ignore
                            create_team_run_output_content_event(
                                from_run_response=run_response,
                                content=model_response_event.content,
                                reasoning_content=model_response_event.reasoning_content,
                                redacted_reasoning_content=model_response_event.redacted_reasoning_content,
                                response_audio=full_model_response.audio,
                                citations=model_response_event.citations,
                                model_provider_data=model_response_event.provider_data,
                                image=model_response_event.images[-1] if model_response_event.images else None,
                            ),
                            run_response,
                            events_to_skip=self.events_to_skip,
                            store_events=self.store_events,
                        )
                    else:
                        yield handle_event(  # type: ignore
                            create_team_run_output_content_event(
                                from_run_response=run_response,
                                content=full_model_response.content,
                                content_type=content_type,
                            ),
                            run_response,
                            events_to_skip=self.events_to_skip,
                            store_events=self.store_events,
                        )

            # If the model response is a tool_call_started, add the tool call to the run_response
            elif model_response_event.event == ModelResponseEvent.tool_call_started.value:
                # Add tool calls to the run_response
                tool_executions_list = model_response_event.tool_executions
                if tool_executions_list is not None:
                    # Add tool calls to the agent.run_response
                    if run_response.tools is None:
                        run_response.tools = tool_executions_list
                    else:
                        run_response.tools.extend(tool_executions_list)

                    for tool in tool_executions_list:
                        yield handle_event(  # type: ignore
                            create_team_tool_call_started_event(
                                from_run_response=run_response,
                                tool=tool,
                            ),
                            run_response,
                            events_to_skip=self.events_to_skip,
                            store_events=self.store_events,
                        )

            # If the model response is a tool_call_completed, update the existing tool call in the run_response
            elif model_response_event.event == ModelResponseEvent.tool_call_completed.value:
                if model_response_event.updated_session_state is not None:
                    # Update the session_state variable that TeamRunOutput references
                    if session_state is not None:
                        merge_dictionaries(session_state, model_response_event.updated_session_state)
                    # Also update the DB session object
                    if session.session_data is not None:
                        merge_dictionaries(
                            session.session_data["session_state"], model_response_event.updated_session_state
                        )

                if model_response_event.images is not None:
                    for image in model_response_event.images:
                        if run_response.images is None:
                            run_response.images = []
                        run_response.images.append(image)

                if model_response_event.videos is not None:
                    for video in model_response_event.videos:
                        if run_response.videos is None:
                            run_response.videos = []
                        run_response.videos.append(video)

                if model_response_event.audios is not None:
                    for audio in model_response_event.audios:
                        if run_response.audio is None:
                            run_response.audio = []
                        run_response.audio.append(audio)

                if model_response_event.files is not None:
                    for file_obj in model_response_event.files:
                        if run_response.files is None:
                            run_response.files = []
                        run_response.files.append(file_obj)

                reasoning_step: Optional[ReasoningStep] = None
                tool_executions_list = model_response_event.tool_executions
                if tool_executions_list is not None:
                    # Update the existing tool call in the run_response
                    if run_response.tools:
                        # Create a mapping of tool_call_id to index
                        tool_call_index_map = {
                            tc.tool_call_id: i for i, tc in enumerate(run_response.tools) if tc.tool_call_id is not None
                        }
                        # Process tool calls
                        for tool_execution in tool_executions_list:
                            tool_call_id = tool_execution.tool_call_id or ""
                            index = tool_call_index_map.get(tool_call_id)
                            if index is not None:
                                if run_response.tools[index].child_run_id is not None:
                                    tool_execution.child_run_id = run_response.tools[index].child_run_id
                                run_response.tools[index] = tool_execution
                    else:
                        run_response.tools = tool_executions_list

                    # Only iterate through new tool calls
                    for tool_call in tool_executions_list:
                        tool_name = tool_call.tool_name or ""
                        if tool_name.lower() in ["think", "analyze"]:
                            tool_args = tool_call.tool_args or {}

                            reasoning_step = self._update_reasoning_content_from_tool_call(
                                run_response, tool_name, tool_args
                            )

                            metrics = tool_call.metrics
                            if metrics is not None and metrics.duration is not None and reasoning_state is not None:
                                reasoning_state["reasoning_time_taken"] = reasoning_state[
                                    "reasoning_time_taken"
                                ] + float(metrics.duration)

                        yield handle_event(  # type: ignore
                            create_team_tool_call_completed_event(
                                from_run_response=run_response,
                                tool=tool_call,
                                content=model_response_event.content,
                            ),
                            run_response,
                            events_to_skip=self.events_to_skip,
                            store_events=self.store_events,
                        )

                if stream_events:
                    if reasoning_step is not None:
                        if reasoning_state is not None and not reasoning_state["reasoning_started"]:
                            yield handle_event(  # type: ignore
                                create_team_reasoning_started_event(
                                    from_run_response=run_response,
                                ),
                                run_response,
                                events_to_skip=self.events_to_skip,
                                store_events=self.store_events,
                            )
                            reasoning_state["reasoning_started"] = True

                        yield handle_event(  # type: ignore
                            create_team_reasoning_step_event(
                                from_run_response=run_response,
                                reasoning_step=reasoning_step,
                                reasoning_content=run_response.reasoning_content or "",
                            ),
                            run_response,
                            events_to_skip=self.events_to_skip,
                            store_events=self.store_events,
                        )

    def _convert_response_to_structured_format(self, run_response: Union[TeamRunOutput, RunOutput, ModelResponse]):
        # Convert the response to the structured format if needed
        if self.output_schema is not None and not isinstance(run_response.content, self.output_schema):
            if isinstance(run_response.content, str) and self.parse_response:
                try:
                    parsed_response_content = parse_response_model_str(run_response.content, self.output_schema)

                    # Update TeamRunOutput
                    if parsed_response_content is not None:
                        run_response.content = parsed_response_content
                        if hasattr(run_response, "content_type"):
                            run_response.content_type = self.output_schema.__name__
                    else:
                        log_warning("Failed to convert response to output_schema")
                except Exception as e:
                    log_warning(f"Failed to convert response to output model: {e}")
            else:
                log_warning("Something went wrong. Team run response content is not a string")
        elif self._member_response_model is not None and not isinstance(
            run_response.content, self._member_response_model
        ):
            if isinstance(run_response.content, str):
                try:
                    parsed_response_content = parse_response_model_str(
                        run_response.content, self._member_response_model
                    )
                    # Update TeamRunOutput
                    if parsed_response_content is not None:
                        run_response.content = parsed_response_content
                        if hasattr(run_response, "content_type"):
                            run_response.content_type = self._member_response_model.__name__
                    else:
                        log_warning("Failed to convert response to output_schema")
                except Exception as e:
                    log_warning(f"Failed to convert response to output model: {e}")
            else:
                log_warning("Something went wrong. Member run response content is not a string")

    def _cleanup_and_store(self, run_response: TeamRunOutput, session: TeamSession) -> None:
        #  Scrub the stored run based on storage flags
        self._scrub_run_output_for_storage(run_response)

        # Stop the timer for the Run duration
        if run_response.metrics:
            run_response.metrics.stop_timer()

        # Add RunOutput to Agent Session
        session.upsert_run(run_response=run_response)

        # Calculate session metrics
        self._update_session_metrics(session=session)

        # Save session to memory
        self.save_session(session=session)

    async def _acleanup_and_store(self, run_response: TeamRunOutput, session: TeamSession) -> None:
        #  Scrub the stored run based on storage flags
        self._scrub_run_output_for_storage(run_response)

        # Stop the timer for the Run duration
        if run_response.metrics:
            run_response.metrics.stop_timer()

        # Add RunOutput to Agent Session
        session.upsert_run(run_response=run_response)

        # Calculate session metrics
        self._update_session_metrics(session=session)

        # Save session to memory
        await self.asave_session(session=session)

    def _make_memories(
        self,
        run_messages: RunMessages,
        user_id: Optional[str] = None,
    ):
        user_message_str = (
            run_messages.user_message.get_content_string() if run_messages.user_message is not None else None
        )
        if user_message_str is not None and user_message_str.strip() != "" and self.memory_manager is not None:
            log_debug("Managing user memories")
            self.memory_manager.create_user_memories(
                message=user_message_str,
                user_id=user_id,
                team_id=self.id,
            )

    async def _amake_memories(
        self,
        run_messages: RunMessages,
        user_id: Optional[str] = None,
    ):
        user_message_str = (
            run_messages.user_message.get_content_string() if run_messages.user_message is not None else None
        )
        if user_message_str is not None and user_message_str.strip() != "" and self.memory_manager is not None:
            log_debug("Managing user memories")
            await self.memory_manager.acreate_user_memories(
                message=user_message_str,
                user_id=user_id,
                team_id=self.id,
            )

    def _get_response_format(self, model: Optional[Model] = None) -> Optional[Union[Dict, Type[BaseModel]]]:
        model = cast(Model, model or self.model)
        if self.output_schema is None:
            return None
        else:
            json_response_format = {"type": "json_object"}

            if model.supports_native_structured_outputs:
                if not self.use_json_mode:
                    log_debug("Setting Model.response_format to Agent.output_schema")
                    return self.output_schema
                else:
                    log_debug(
                        "Model supports native structured outputs but it is not enabled. Using JSON mode instead."
                    )
                    return json_response_format

            elif model.supports_json_schema_outputs:
                if self.use_json_mode:
                    log_debug("Setting Model.response_format to JSON response mode")
                    return {
                        "type": "json_schema",
                        "json_schema": {
                            "name": self.output_schema.__name__,
                            "schema": self.output_schema.model_json_schema(),
                        },
                    }
                else:
                    return None

            else:
                log_debug("Model does not support structured or JSON schema outputs.")
                return json_response_format

    def _process_parser_response(
        self,
        model_response: ModelResponse,
        run_messages: RunMessages,
        parser_model_response: ModelResponse,
        messages_for_parser_model: list,
    ) -> None:
        """Common logic for processing parser model response."""
        parser_model_response_message: Optional[Message] = None
        for message in reversed(messages_for_parser_model):
            if message.role == "assistant":
                parser_model_response_message = message
                break

        if parser_model_response_message is not None:
            run_messages.messages.append(parser_model_response_message)
            model_response.parsed = parser_model_response.parsed
            model_response.content = parser_model_response.content
        else:
            log_warning("Unable to parse response with parser model")

    def _parse_response_with_parser_model(self, model_response: ModelResponse, run_messages: RunMessages) -> None:
        """Parse the model response using the parser model."""
        if self.parser_model is None:
            return

        if self.output_schema is not None:
            parser_response_format = self._get_response_format(self.parser_model)
            messages_for_parser_model = self._get_messages_for_parser_model(model_response, parser_response_format)
            parser_model_response: ModelResponse = self.parser_model.response(
                messages=messages_for_parser_model,
                response_format=parser_response_format,
            )
            self._process_parser_response(
                model_response, run_messages, parser_model_response, messages_for_parser_model
            )
        else:
            log_warning("A response model is required to parse the response with a parser model")

    async def _aparse_response_with_parser_model(
        self, model_response: ModelResponse, run_messages: RunMessages
    ) -> None:
        """Parse the model response using the parser model."""
        if self.parser_model is None:
            return

        if self.output_schema is not None:
            parser_response_format = self._get_response_format(self.parser_model)
            messages_for_parser_model = self._get_messages_for_parser_model(model_response, parser_response_format)
            parser_model_response: ModelResponse = await self.parser_model.aresponse(
                messages=messages_for_parser_model,
                response_format=parser_response_format,
            )
            self._process_parser_response(
                model_response, run_messages, parser_model_response, messages_for_parser_model
            )
        else:
            log_warning("A response model is required to parse the response with a parser model")

    def _parse_response_with_parser_model_stream(
        self,
        session: TeamSession,
        run_response: TeamRunOutput,
        stream_events: bool = False,
    ):
        """Parse the model response using the parser model"""
        if self.parser_model is not None:
            if self.output_schema is not None:
                if stream_events:
                    yield handle_event(  # type: ignore
                        create_team_parser_model_response_started_event(run_response),
                        run_response,
                        events_to_skip=self.events_to_skip,
                        store_events=self.store_events,
                    )

                parser_model_response = ModelResponse(content="")
                parser_response_format = self._get_response_format(self.parser_model)
                messages_for_parser_model = self._get_messages_for_parser_model_stream(
                    run_response, parser_response_format
                )
                for model_response_event in self.parser_model.response_stream(
                    messages=messages_for_parser_model,
                    response_format=parser_response_format,
                    stream_model_response=False,
                ):
                    yield from self._handle_model_response_chunk(
                        session=session,
                        run_response=run_response,
                        full_model_response=parser_model_response,
                        model_response_event=model_response_event,
                        parse_structured_output=True,
                        stream_events=stream_events,
                    )

                run_response.content = parser_model_response.content

                parser_model_response_message: Optional[Message] = None
                for message in reversed(messages_for_parser_model):
                    if message.role == "assistant":
                        parser_model_response_message = message
                        break
                if parser_model_response_message is not None:
                    if run_response.messages is not None:
                        run_response.messages.append(parser_model_response_message)
                else:
                    log_warning("Unable to parse response with parser model")

                if stream_events:
                    yield handle_event(  # type: ignore
                        create_team_parser_model_response_completed_event(run_response),
                        run_response,
                        events_to_skip=self.events_to_skip,
                        store_events=self.store_events,
                    )

            else:
                log_warning("A response model is required to parse the response with a parser model")

    async def _aparse_response_with_parser_model_stream(
        self, session: TeamSession, run_response: TeamRunOutput, stream_events: bool = False
    ):
        """Parse the model response using the parser model stream."""
        if self.parser_model is not None:
            if self.output_schema is not None:
                if stream_events:
                    yield handle_event(  # type: ignore
                        create_team_parser_model_response_started_event(run_response),
                        run_response,
                        events_to_skip=self.events_to_skip,
                        store_events=self.store_events,
                    )

                parser_model_response = ModelResponse(content="")
                parser_response_format = self._get_response_format(self.parser_model)
                messages_for_parser_model = self._get_messages_for_parser_model_stream(
                    run_response, parser_response_format
                )
                model_response_stream = self.parser_model.aresponse_stream(
                    messages=messages_for_parser_model,
                    response_format=parser_response_format,
                    stream_model_response=False,
                )
                async for model_response_event in model_response_stream:  # type: ignore
                    for event in self._handle_model_response_chunk(
                        session=session,
                        run_response=run_response,
                        full_model_response=parser_model_response,
                        model_response_event=model_response_event,
                        parse_structured_output=True,
                        stream_events=stream_events,
                    ):
                        yield event

                run_response.content = parser_model_response.content

                parser_model_response_message: Optional[Message] = None
                for message in reversed(messages_for_parser_model):
                    if message.role == "assistant":
                        parser_model_response_message = message
                        break
                if parser_model_response_message is not None:
                    if run_response.messages is not None:
                        run_response.messages.append(parser_model_response_message)
                else:
                    log_warning("Unable to parse response with parser model")

                if stream_events:
                    yield handle_event(  # type: ignore
                        create_team_parser_model_response_completed_event(run_response),
                        run_response,
                        events_to_skip=self.events_to_skip,
                        store_events=self.store_events,
                    )
            else:
                log_warning("A response model is required to parse the response with a parser model")

    def _parse_response_with_output_model(self, model_response: ModelResponse, run_messages: RunMessages) -> None:
        """Parse the model response using the output model."""
        if self.output_model is None:
            return

        messages_for_output_model = self._get_messages_for_output_model(run_messages.messages)
        output_model_response: ModelResponse = self.output_model.response(messages=messages_for_output_model)
        model_response.content = output_model_response.content

    def _generate_response_with_output_model_stream(
        self,
        session: TeamSession,
        run_response: TeamRunOutput,
        run_messages: RunMessages,
        stream_events: bool = False,
    ):
        """Parse the model response using the output model stream."""
        from agno.utils.events import (
            create_team_output_model_response_completed_event,
            create_team_output_model_response_started_event,
        )

        if self.output_model is None:
            return

        if stream_events:
            yield handle_event(  # type: ignore
                create_team_output_model_response_started_event(run_response),
                run_response,
                events_to_skip=self.events_to_skip,
                store_events=self.store_events,
            )

        messages_for_output_model = self._get_messages_for_output_model(run_messages.messages)
        model_response = ModelResponse(content="")

        for model_response_event in self.output_model.response_stream(messages=messages_for_output_model):
            yield from self._handle_model_response_chunk(
                session=session,
                run_response=run_response,
                full_model_response=model_response,
                model_response_event=model_response_event,
            )

        # Update the TeamRunResponse content
        run_response.content = model_response.content

        if stream_events:
            yield handle_event(  # type: ignore
                create_team_output_model_response_completed_event(run_response),
                run_response,
                events_to_skip=self.events_to_skip,
                store_events=self.store_events,
            )

        # Build a list of messages that should be added to the RunResponse
        messages_for_run_response = [m for m in run_messages.messages if m.add_to_agent_memory]
        # Update the RunResponse messages
        run_response.messages = messages_for_run_response
        # Update the RunResponse metrics
        run_response.metrics = self._calculate_metrics(messages_for_run_response)

    async def _agenerate_response_with_output_model(
        self, model_response: ModelResponse, run_messages: RunMessages
    ) -> None:
        """Parse the model response using the output model stream."""
        if self.output_model is None:
            return

        messages_for_output_model = self._get_messages_for_output_model(run_messages.messages)
        output_model_response: ModelResponse = await self.output_model.aresponse(messages=messages_for_output_model)
        model_response.content = output_model_response.content

    async def _agenerate_response_with_output_model_stream(
        self,
        session: TeamSession,
        run_response: TeamRunOutput,
        run_messages: RunMessages,
        stream_events: bool = False,
    ):
        """Parse the model response using the output model stream."""
        from agno.utils.events import (
            create_team_output_model_response_completed_event,
            create_team_output_model_response_started_event,
        )

        if self.output_model is None:
            return

        if stream_events:
            yield handle_event(  # type: ignore
                create_team_output_model_response_started_event(run_response),
                run_response,
                events_to_skip=self.events_to_skip,
                store_events=self.store_events,
            )

        messages_for_output_model = self._get_messages_for_output_model(run_messages.messages)
        model_response = ModelResponse(content="")

        async for model_response_event in self.output_model.aresponse_stream(messages=messages_for_output_model):
            for event in self._handle_model_response_chunk(
                session=session,
                run_response=run_response,
                full_model_response=model_response,
                model_response_event=model_response_event,
            ):
                yield event

        # Update the TeamRunResponse content
        run_response.content = model_response.content

        if stream_events:
            yield handle_event(  # type: ignore
                create_team_output_model_response_completed_event(run_response),
                run_response,
                events_to_skip=self.events_to_skip,
                store_events=self.store_events,
            )

        # Build a list of messages that should be added to the RunResponse
        messages_for_run_response = [m for m in run_messages.messages if m.add_to_agent_memory]
        # Update the RunResponse messages
        run_response.messages = messages_for_run_response
        # Update the RunResponse metrics
        run_response.metrics = self._calculate_metrics(messages_for_run_response)

    def _handle_event(
        self,
        event: Union[RunOutputEvent, TeamRunOutputEvent],
        run_response: TeamRunOutput,
    ):
        # We only store events that are not run_response_content events
        events_to_skip = [event.value for event in self.events_to_skip] if self.events_to_skip else []
        if self.store_events and event.event not in events_to_skip:
            if run_response.events is None:
                run_response.events = []
            run_response.events.append(event)
        return event

    ###########################################################################
    # Print Response
    ###########################################################################

    def print_response(
        self,
        input: Union[List, Dict, str, Message, BaseModel, List[Message]],
        *,
        stream: Optional[bool] = None,
        session_id: Optional[str] = None,
        session_state: Optional[Dict[str, Any]] = None,
        user_id: Optional[str] = None,
        audio: Optional[Sequence[Audio]] = None,
        images: Optional[Sequence[Image]] = None,
        videos: Optional[Sequence[Video]] = None,
        files: Optional[Sequence[File]] = None,
        markdown: Optional[bool] = None,
        knowledge_filters: Optional[Union[Dict[str, Any], List[FilterExpr]]] = None,
        add_history_to_context: Optional[bool] = None,
        add_dependencies_to_context: Optional[bool] = None,
        add_session_state_to_context: Optional[bool] = None,
        dependencies: Optional[Dict[str, Any]] = None,
        metadata: Optional[Dict[str, Any]] = None,
        stream_events: Optional[bool] = None,
        stream_intermediate_steps: Optional[bool] = None,
        debug_mode: Optional[bool] = None,
        show_message: bool = True,
        show_reasoning: bool = True,
        show_full_reasoning: bool = False,
        show_member_responses: Optional[bool] = None,
        console: Optional[Any] = None,
        tags_to_include_in_markdown: Optional[Set[str]] = None,
        **kwargs: Any,
    ) -> None:
        if stream_events is not None:
            warnings.warn(
                "The 'stream_events' parameter is deprecated and will be removed in future versions. Event streaming is always enabled using the print_response function.",
                DeprecationWarning,
                stacklevel=2,
            )

        if stream_intermediate_steps is not None:
            warnings.warn(
                "The 'stream_intermediate_steps' parameter is deprecated and will be removed in future versions. Event streaming is always enabled using the print_response function.",
                DeprecationWarning,
                stacklevel=2,
            )

        if self._has_async_db():
            raise Exception(
                "This method is not supported with an async DB. Please use the async version of this method."
            )

        if not tags_to_include_in_markdown:
            tags_to_include_in_markdown = {"think", "thinking"}

        if markdown is None:
            markdown = self.markdown

        if self.output_schema is not None:
            markdown = False

        if stream is None:
            stream = self.stream or False

        if "stream_events" in kwargs:
            kwargs.pop("stream_events")

        if show_member_responses is None:
            show_member_responses = self.show_members_responses

        if stream:
            print_response_stream(
                team=self,
                input=input,
                console=console,
                show_message=show_message,
                show_reasoning=show_reasoning,
                show_full_reasoning=show_full_reasoning,
                show_member_responses=show_member_responses,
                tags_to_include_in_markdown=tags_to_include_in_markdown,
                session_id=session_id,
                session_state=session_state,
                user_id=user_id,
                audio=audio,
                images=images,
                videos=videos,
                files=files,
                markdown=markdown,
                stream_events=True,
                knowledge_filters=knowledge_filters,
                add_history_to_context=add_history_to_context,
                dependencies=dependencies,
                add_dependencies_to_context=add_dependencies_to_context,
                add_session_state_to_context=add_session_state_to_context,
                metadata=metadata,
                debug_mode=debug_mode,
                **kwargs,
            )
        else:
            print_response(
                team=self,
                input=input,
                console=console,
                show_message=show_message,
                show_reasoning=show_reasoning,
                show_full_reasoning=show_full_reasoning,
                show_member_responses=show_member_responses,
                tags_to_include_in_markdown=tags_to_include_in_markdown,
                session_id=session_id,
                session_state=session_state,
                user_id=user_id,
                audio=audio,
                images=images,
                videos=videos,
                files=files,
                markdown=markdown,
                knowledge_filters=knowledge_filters,
                add_history_to_context=add_history_to_context,
                dependencies=dependencies,
                add_dependencies_to_context=add_dependencies_to_context,
                add_session_state_to_context=add_session_state_to_context,
                metadata=metadata,
                debug_mode=debug_mode,
                **kwargs,
            )

    async def aprint_response(
        self,
        input: Union[List, Dict, str, Message, BaseModel, List[Message]],
        *,
        stream: Optional[bool] = None,
        session_id: Optional[str] = None,
        session_state: Optional[Dict[str, Any]] = None,
        user_id: Optional[str] = None,
        audio: Optional[Sequence[Audio]] = None,
        images: Optional[Sequence[Image]] = None,
        videos: Optional[Sequence[Video]] = None,
        files: Optional[Sequence[File]] = None,
        markdown: Optional[bool] = None,
        knowledge_filters: Optional[Union[Dict[str, Any], List[FilterExpr]]] = None,
        add_history_to_context: Optional[bool] = None,
        dependencies: Optional[Dict[str, Any]] = None,
        add_dependencies_to_context: Optional[bool] = None,
        add_session_state_to_context: Optional[bool] = None,
        metadata: Optional[Dict[str, Any]] = None,
        stream_events: Optional[bool] = None,
        stream_intermediate_steps: Optional[bool] = None,
        debug_mode: Optional[bool] = None,
        show_message: bool = True,
        show_reasoning: bool = True,
        show_full_reasoning: bool = False,
        show_member_responses: Optional[bool] = None,
        console: Optional[Any] = None,
        tags_to_include_in_markdown: Optional[Set[str]] = None,
        **kwargs: Any,
    ) -> None:
        if stream_events is not None:
            warnings.warn(
                "The 'stream_events' parameter is deprecated and will be removed in future versions. Event streaming is always enabled using the aprint_response function.",
                DeprecationWarning,
                stacklevel=2,
            )

        if stream_intermediate_steps is not None:
            warnings.warn(
                "The 'stream_intermediate_steps' parameter is deprecated and will be removed in future versions. Event streaming is always enabled using the aprint_response function.",
                DeprecationWarning,
                stacklevel=2,
            )

        if not tags_to_include_in_markdown:
            tags_to_include_in_markdown = {"think", "thinking"}

        if markdown is None:
            markdown = self.markdown

        if self.output_schema is not None:
            markdown = False

        if stream is None:
            stream = self.stream or False

        if "stream_events" in kwargs:
            kwargs.pop("stream_events")

        if show_member_responses is None:
            show_member_responses = self.show_members_responses

        if stream:
            await aprint_response_stream(
                team=self,
                input=input,
                console=console,
                show_message=show_message,
                show_reasoning=show_reasoning,
                show_full_reasoning=show_full_reasoning,
                show_member_responses=show_member_responses,
                tags_to_include_in_markdown=tags_to_include_in_markdown,
                session_id=session_id,
                session_state=session_state,
                user_id=user_id,
                audio=audio,
                images=images,
                videos=videos,
                files=files,
                markdown=markdown,
                stream_events=True,
                knowledge_filters=knowledge_filters,
                add_history_to_context=add_history_to_context,
                dependencies=dependencies,
                add_dependencies_to_context=add_dependencies_to_context,
                add_session_state_to_context=add_session_state_to_context,
                metadata=metadata,
                debug_mode=debug_mode,
                **kwargs,
            )
        else:
            await aprint_response(
                team=self,
                input=input,
                console=console,
                show_message=show_message,
                show_reasoning=show_reasoning,
                show_full_reasoning=show_full_reasoning,
                show_member_responses=show_member_responses,
                tags_to_include_in_markdown=tags_to_include_in_markdown,
                session_id=session_id,
                session_state=session_state,
                user_id=user_id,
                audio=audio,
                images=images,
                videos=videos,
                files=files,
                markdown=markdown,
                knowledge_filters=knowledge_filters,
                add_history_to_context=add_history_to_context,
                dependencies=dependencies,
                add_dependencies_to_context=add_dependencies_to_context,
                add_session_state_to_context=add_session_state_to_context,
                metadata=metadata,
                debug_mode=debug_mode,
                **kwargs,
            )

    def _get_member_name(self, entity_id: str) -> str:
        for member in self.members:
            if isinstance(member, Agent):
                if member.id == entity_id:
                    return member.name or entity_id
            elif isinstance(member, Team):
                if member.id == entity_id:
                    return member.name or entity_id
        return entity_id

    def _scrub_run_output_for_storage(self, run_response: TeamRunOutput) -> bool:
        """
        Scrub run output based on storage flags before persisting to database.
        Returns True if any scrubbing was done, False otherwise.
        """
        scrubbed = False

        if not self.store_media:
            scrub_media_from_run_output(run_response)
            scrubbed = True

        if not self.store_tool_messages:
            scrub_tool_results_from_run_output(run_response)
            scrubbed = True

        if not self.store_history_messages:
            scrub_history_messages_from_run_output(run_response)
            scrubbed = True

        return scrubbed

    def _scrub_member_responses(self, member_responses: List[Union[TeamRunOutput, RunOutput]]) -> None:
        """
        Scrub member responses based on each member's storage flags.
        This is called when saving the team session to ensure member data is scrubbed per member settings.
        Recursively handles nested team's member responses.
        """
        for member_response in member_responses:
            member_id = None
            if isinstance(member_response, RunOutput):
                member_id = member_response.agent_id
            elif isinstance(member_response, TeamRunOutput):
                member_id = member_response.team_id

            if not member_id:
                log_info("Skipping member response with no ID")
                continue

            member_result = self._find_member_by_id(member_id)
            if not member_result:
                log_debug(f"Could not find member with ID: {member_id}")
                continue

            _, member = member_result

            if not member.store_media or not member.store_tool_messages or not member.store_history_messages:
                member._scrub_run_output_for_storage(member_response)  # type: ignore

            # If this is a nested team, recursively scrub its member responses
            if isinstance(member_response, TeamRunOutput) and member_response.member_responses:
                member._scrub_member_responses(member_response.member_responses)  # type: ignore

    def cli_app(
        self,
        input: Optional[str] = None,
        user: str = "User",
        emoji: str = ":sunglasses:",
        stream: bool = False,
        markdown: bool = False,
        exit_on: Optional[List[str]] = None,
        **kwargs: Any,
    ) -> None:
        """Run an interactive command-line interface to interact with the team."""

        from inspect import isawaitable

        from rich.prompt import Prompt

        # Ensuring the team is not using async tools
        if self.tools is not None:
            for tool in self.tools:
                if isawaitable(tool):
                    raise NotImplementedError("Use `acli_app` to use async tools.")
                if tool.__class__.__name__ in ["MCPTools", "MultiMCPTools"]:
                    raise NotImplementedError("Use `acli_app` to use MCP tools.")

        if input:
            self.print_response(input=input, stream=stream, markdown=markdown, **kwargs)

        _exit_on = exit_on or ["exit", "quit", "bye"]
        while True:
            user_input = Prompt.ask(f"[bold] {emoji} {user} [/bold]")
            if user_input in _exit_on:
                break

            self.print_response(input=user_input, stream=stream, markdown=markdown, **kwargs)

    async def acli_app(
        self,
        input: Optional[str] = None,
        session_id: Optional[str] = None,
        user_id: Optional[str] = None,
        user: str = "User",
        emoji: str = ":sunglasses:",
        stream: bool = False,
        markdown: bool = False,
        exit_on: Optional[List[str]] = None,
        **kwargs: Any,
    ) -> None:
        """
        Run an interactive command-line interface to interact with the team.
        Works with team dependencies requiring async logic.
        """
        from rich.prompt import Prompt

        if input:
            await self.aprint_response(
                input=input, stream=stream, markdown=markdown, user_id=user_id, session_id=session_id, **kwargs
            )

        _exit_on = exit_on or ["exit", "quit", "bye"]
        while True:
            message = Prompt.ask(f"[bold] {emoji} {user} [/bold]")
            if message in _exit_on:
                break

            await self.aprint_response(
                input=message, stream=stream, markdown=markdown, user_id=user_id, session_id=session_id, **kwargs
            )

    ###########################################################################
    # Helpers
    ###########################################################################

    def _handle_reasoning(self, run_response: TeamRunOutput, run_messages: RunMessages):
        if self.reasoning or self.reasoning_model is not None:
            reasoning_generator = self._reason(
                run_response=run_response, run_messages=run_messages, stream_events=False
            )

            # Consume the generator without yielding
            deque(reasoning_generator, maxlen=0)

    def _handle_reasoning_stream(
        self, run_response: TeamRunOutput, run_messages: RunMessages, stream_events: bool
    ) -> Iterator[TeamRunOutputEvent]:
        if self.reasoning or self.reasoning_model is not None:
            reasoning_generator = self._reason(
                run_response=run_response,
                run_messages=run_messages,
                stream_events=stream_events,
            )
            yield from reasoning_generator

    async def _ahandle_reasoning(self, run_response: TeamRunOutput, run_messages: RunMessages) -> None:
        if self.reasoning or self.reasoning_model is not None:
            reason_generator = self._areason(run_response=run_response, run_messages=run_messages, stream_events=False)
            # Consume the generator without yielding
            async for _ in reason_generator:
                pass

    async def _ahandle_reasoning_stream(
        self, run_response: TeamRunOutput, run_messages: RunMessages, stream_events: bool
    ) -> AsyncIterator[TeamRunOutputEvent]:
        if self.reasoning or self.reasoning_model is not None:
            reason_generator = self._areason(
                run_response=run_response,
                run_messages=run_messages,
                stream_events=stream_events,
            )
            async for item in reason_generator:
                yield item

    def _calculate_session_metrics(self, messages: List[Message]) -> Metrics:
        """Sum the metrics of the given messages into a Metrics object"""
        session_metrics = Metrics()
        assistant_message_role = self.model.assistant_message_role if self.model is not None else "assistant"

        # Get metrics of the team leader's messages
        for m in messages:
            if m.role == assistant_message_role and m.metrics is not None:
                session_metrics += m.metrics

        return session_metrics

    def _calculate_metrics(self, messages: List[Message]) -> Metrics:
        metrics = Metrics()
        assistant_message_role = self.model.assistant_message_role if self.model is not None else "assistant"

        for m in messages:
            if m.role == assistant_message_role and m.metrics is not None and m.from_history is False:
                metrics += m.metrics

        return metrics

    def _update_session_metrics(self, session: TeamSession):
        """Calculate session metrics"""

        session_messages: List[Message] = []
        for run in session.runs or []:
            if run.messages is not None:
                for m in run.messages:
                    # Skipping messages from history to avoid duplicates
                    if not m.from_history:
                        session_messages.append(m)

        # Calculate initial metrics
        session_metrics = self._calculate_session_metrics(session_messages)

        if session.session_data is not None:
            session.session_data["session_metrics"] = session_metrics

    def _get_reasoning_agent(self, reasoning_model: Model) -> Optional[Agent]:
        return Agent(
            model=reasoning_model,
            telemetry=self.telemetry,
            debug_mode=self.debug_mode,
            debug_level=self.debug_level,
        )

    def _format_reasoning_step_content(self, run_response: TeamRunOutput, reasoning_step: ReasoningStep) -> str:
        """Format content for a reasoning step without changing any existing logic."""
        step_content = ""
        if reasoning_step.title:
            step_content += f"## {reasoning_step.title}\n"
        if reasoning_step.reasoning:
            step_content += f"{reasoning_step.reasoning}\n"
        if reasoning_step.action:
            step_content += f"Action: {reasoning_step.action}\n"
        if reasoning_step.result:
            step_content += f"Result: {reasoning_step.result}\n"
        step_content += "\n"

        # Get the current reasoning_content and append this step
        current_reasoning_content = ""
        if hasattr(run_response, "reasoning_content") and run_response.reasoning_content:
            current_reasoning_content = run_response.reasoning_content

        # Create updated reasoning_content
        updated_reasoning_content = current_reasoning_content + step_content

        return updated_reasoning_content

    def _reason(
        self,
        run_response: TeamRunOutput,
        run_messages: RunMessages,
        stream_events: bool,
    ) -> Iterator[TeamRunOutputEvent]:
        if stream_events:
            yield handle_event(  # type: ignore
                create_team_reasoning_started_event(from_run_response=run_response),
                run_response,
                events_to_skip=self.events_to_skip,
                store_events=self.store_events,
            )

        use_default_reasoning = False

        # Get the reasoning model
        reasoning_model: Optional[Model] = self.reasoning_model
        reasoning_model_provided = reasoning_model is not None
        if reasoning_model is None and self.model is not None:
            from copy import deepcopy

            reasoning_model = deepcopy(self.model)
        if reasoning_model is None:
            log_warning("Reasoning error. Reasoning model is None, continuing regular session...")
            return

        # If a reasoning model is provided, use it to generate reasoning
        if reasoning_model_provided:
            from agno.reasoning.anthropic import is_anthropic_reasoning_model
            from agno.reasoning.azure_ai_foundry import is_ai_foundry_reasoning_model
            from agno.reasoning.deepseek import is_deepseek_reasoning_model
            from agno.reasoning.gemini import is_gemini_reasoning_model
            from agno.reasoning.groq import is_groq_reasoning_model
            from agno.reasoning.helpers import get_reasoning_agent
            from agno.reasoning.ollama import is_ollama_reasoning_model
            from agno.reasoning.openai import is_openai_reasoning_model
            from agno.reasoning.vertexai import is_vertexai_reasoning_model

            reasoning_agent = self.reasoning_agent or get_reasoning_agent(
                reasoning_model=reasoning_model,
                session_state=self.session_state,
                dependencies=self.dependencies,
                metadata=self.metadata,
            )
            is_deepseek = is_deepseek_reasoning_model(reasoning_model)
            is_groq = is_groq_reasoning_model(reasoning_model)
            is_openai = is_openai_reasoning_model(reasoning_model)
            is_ollama = is_ollama_reasoning_model(reasoning_model)
            is_ai_foundry = is_ai_foundry_reasoning_model(reasoning_model)
            is_gemini = is_gemini_reasoning_model(reasoning_model)
            is_anthropic = is_anthropic_reasoning_model(reasoning_model)
            is_vertexai = is_vertexai_reasoning_model(reasoning_model)

            if (
                is_deepseek
                or is_groq
                or is_openai
                or is_ollama
                or is_ai_foundry
                or is_gemini
                or is_anthropic
                or is_vertexai
            ):
                reasoning_message: Optional[Message] = None
                if is_deepseek:
                    from agno.reasoning.deepseek import get_deepseek_reasoning

                    log_debug("Starting DeepSeek Reasoning", center=True, symbol="=")
                    reasoning_message = get_deepseek_reasoning(
                        reasoning_agent=reasoning_agent, messages=run_messages.get_input_messages()
                    )
                elif is_groq:
                    from agno.reasoning.groq import get_groq_reasoning

                    log_debug("Starting Groq Reasoning", center=True, symbol="=")
                    reasoning_message = get_groq_reasoning(
                        reasoning_agent=reasoning_agent, messages=run_messages.get_input_messages()
                    )
                elif is_openai:
                    from agno.reasoning.openai import get_openai_reasoning

                    log_debug("Starting OpenAI Reasoning", center=True, symbol="=")
                    reasoning_message = get_openai_reasoning(
                        reasoning_agent=reasoning_agent, messages=run_messages.get_input_messages()
                    )
                elif is_ollama:
                    from agno.reasoning.ollama import get_ollama_reasoning

                    log_debug("Starting Ollama Reasoning", center=True, symbol="=")
                    reasoning_message = get_ollama_reasoning(
                        reasoning_agent=reasoning_agent, messages=run_messages.get_input_messages()
                    )
                elif is_ai_foundry:
                    from agno.reasoning.azure_ai_foundry import get_ai_foundry_reasoning

                    log_debug("Starting Azure AI Foundry Reasoning", center=True, symbol="=")
                    reasoning_message = get_ai_foundry_reasoning(
                        reasoning_agent=reasoning_agent, messages=run_messages.get_input_messages()
                    )
                elif is_gemini:
                    from agno.reasoning.gemini import get_gemini_reasoning

                    log_debug("Starting Gemini Reasoning", center=True, symbol="=")
                    reasoning_message = get_gemini_reasoning(
                        reasoning_agent=reasoning_agent, messages=run_messages.get_input_messages()
                    )
                elif is_anthropic:
                    from agno.reasoning.anthropic import get_anthropic_reasoning

                    log_debug("Starting Anthropic Claude Reasoning", center=True, symbol="=")
                    reasoning_message = get_anthropic_reasoning(
                        reasoning_agent=reasoning_agent, messages=run_messages.get_input_messages()
                    )
                elif is_vertexai:
                    from agno.reasoning.vertexai import get_vertexai_reasoning

                    log_debug("Starting VertexAI Reasoning", center=True, symbol="=")
                    reasoning_message = get_vertexai_reasoning(
                        reasoning_agent=reasoning_agent, messages=run_messages.get_input_messages()
                    )

                if reasoning_message is None:
                    log_warning("Reasoning error. Reasoning response is None, continuing regular session...")
                    return

                run_messages.messages.append(reasoning_message)
                # Add reasoning step to the Agent's run_response
                update_run_output_with_reasoning(
                    run_response=run_response,
                    reasoning_steps=[ReasoningStep(result=reasoning_message.content)],
                    reasoning_agent_messages=[reasoning_message],
                )
                if stream_events:
                    yield handle_event(  # type: ignore
                        create_team_reasoning_completed_event(
                            from_run_response=run_response,
                            content=ReasoningSteps(reasoning_steps=[ReasoningStep(result=reasoning_message.content)]),
                            content_type=ReasoningSteps.__name__,
                        ),
                        run_response,
                        events_to_skip=self.events_to_skip,
                        store_events=self.store_events,
                    )
            else:
                log_info(
                    f"Reasoning model: {reasoning_model.__class__.__name__} is not a native reasoning model, defaulting to manual Chain-of-Thought reasoning"
                )
                use_default_reasoning = True
        # If no reasoning model is provided, use default reasoning
        else:
            use_default_reasoning = True

        if use_default_reasoning:
            from agno.reasoning.default import get_default_reasoning_agent
            from agno.reasoning.helpers import get_next_action, update_messages_with_reasoning

            # Get default reasoning agent
            use_json_mode: bool = self.use_json_mode

            reasoning_agent: Optional[Agent] = self.reasoning_agent  # type: ignore
            if reasoning_agent is None:
                reasoning_agent = get_default_reasoning_agent(
                    reasoning_model=reasoning_model,
                    min_steps=self.reasoning_min_steps,
                    max_steps=self.reasoning_max_steps,
                    tool_call_limit=self.tool_call_limit,
                    telemetry=self.telemetry,
                    debug_mode=self.debug_mode,
                    debug_level=self.debug_level,
                    use_json_mode=use_json_mode,
                    session_state=self.session_state,
                    dependencies=self.dependencies,
                    metadata=self.metadata,
                )

            # Validate reasoning agent
            if reasoning_agent is None:
                log_warning("Reasoning error. Reasoning agent is None, continuing regular session...")
                return
            # Ensure the reasoning agent response model is ReasoningSteps
            if (
                reasoning_agent.output_schema is not None
                and not isinstance(reasoning_agent.output_schema, type)
                and not issubclass(reasoning_agent.output_schema, ReasoningSteps)
            ):
                log_warning("Reasoning agent response model should be `ReasoningSteps`, continuing regular session...")
                return
            # Ensure the reasoning model and agent do not show tool calls

            step_count = 1
            next_action = NextAction.CONTINUE
            reasoning_messages: List[Message] = []
            all_reasoning_steps: List[ReasoningStep] = []
            log_debug("Starting Reasoning", center=True, symbol="=")
            while next_action == NextAction.CONTINUE and step_count < self.reasoning_max_steps:
                log_debug(f"Step {step_count}", center=True, symbol="-")
                step_count += 1
                try:
                    # Run the reasoning agent
                    reasoning_agent_response: RunOutput = reasoning_agent.run(  # type: ignore
                        input=run_messages.get_input_messages()
                    )
                    if reasoning_agent_response.content is None or reasoning_agent_response.messages is None:
                        log_warning("Reasoning error. Reasoning response is empty, continuing regular session...")
                        break

                    if isinstance(reasoning_agent_response.content, str):
                        log_warning(
                            "Reasoning error. Content is a string, not structured output. Continuing regular session..."
                        )
                        break

                    if reasoning_agent_response.content.reasoning_steps is None:
                        log_warning("Reasoning error. Reasoning steps are empty, continuing regular session...")
                        break

                    reasoning_steps: List[ReasoningStep] = reasoning_agent_response.content.reasoning_steps
                    all_reasoning_steps.extend(reasoning_steps)
                    # Yield reasoning steps
                    if stream_events:
                        for reasoning_step in reasoning_steps:
                            updated_reasoning_content = self._format_reasoning_step_content(
                                run_response, reasoning_step
                            )

                            yield handle_event(  # type: ignore
                                create_team_reasoning_step_event(
                                    from_run_response=run_response,
                                    reasoning_step=reasoning_step,
                                    reasoning_content=updated_reasoning_content,
                                ),
                                run_response,
                                events_to_skip=self.events_to_skip,
                                store_events=self.store_events,
                            )

                    # Find the index of the first assistant message
                    first_assistant_index = next(
                        (i for i, m in enumerate(reasoning_agent_response.messages) if m.role == "assistant"),
                        len(reasoning_agent_response.messages),
                    )
                    # Extract reasoning messages starting from the message after the first assistant message
                    reasoning_messages = reasoning_agent_response.messages[first_assistant_index:]

                    # Add reasoning step to the Agent's run_response
                    update_run_output_with_reasoning(
                        run_response=run_response,
                        reasoning_steps=reasoning_steps,
                        reasoning_agent_messages=reasoning_agent_response.messages,
                    )

                    # Get the next action
                    next_action = get_next_action(reasoning_steps[-1])
                    if next_action == NextAction.FINAL_ANSWER:
                        break
                except Exception as e:
                    log_error(f"Reasoning error: {e}")
                    break

            log_debug(f"Total Reasoning steps: {len(all_reasoning_steps)}")
            log_debug("Reasoning finished", center=True, symbol="=")

            # Update the messages_for_model to include reasoning messages
            update_messages_with_reasoning(
                run_messages=run_messages,
                reasoning_messages=reasoning_messages,
            )

            # Yield the final reasoning completed event
            if stream_events:
                yield handle_event(  # type: ignore
                    create_team_reasoning_completed_event(
                        from_run_response=run_response,
                        content=ReasoningSteps(reasoning_steps=all_reasoning_steps),
                        content_type=ReasoningSteps.__name__,
                    ),
                    run_response,
                    events_to_skip=self.events_to_skip,
                    store_events=self.store_events,
                )

    async def _areason(
        self,
        run_response: TeamRunOutput,
        run_messages: RunMessages,
        stream_events: bool,
    ) -> AsyncIterator[TeamRunOutputEvent]:
        if stream_events:
            yield handle_event(  # type: ignore
                create_team_reasoning_started_event(from_run_response=run_response),
                run_response,
                events_to_skip=self.events_to_skip,
                store_events=self.store_events,
            )

        use_default_reasoning = False

        # Get the reasoning model
        reasoning_model: Optional[Model] = self.reasoning_model
        reasoning_model_provided = reasoning_model is not None
        if reasoning_model is None and self.model is not None:
            from copy import deepcopy

            reasoning_model = deepcopy(self.model)
        if reasoning_model is None:
            log_warning("Reasoning error. Reasoning model is None, continuing regular session...")
            return

        # If a reasoning model is provided, use it to generate reasoning
        if reasoning_model_provided:
            from agno.reasoning.anthropic import is_anthropic_reasoning_model
            from agno.reasoning.azure_ai_foundry import is_ai_foundry_reasoning_model
            from agno.reasoning.deepseek import is_deepseek_reasoning_model
            from agno.reasoning.gemini import is_gemini_reasoning_model
            from agno.reasoning.groq import is_groq_reasoning_model
            from agno.reasoning.helpers import get_reasoning_agent
            from agno.reasoning.ollama import is_ollama_reasoning_model
            from agno.reasoning.openai import is_openai_reasoning_model
            from agno.reasoning.vertexai import is_vertexai_reasoning_model

            reasoning_agent = self.reasoning_agent or get_reasoning_agent(
                reasoning_model=reasoning_model,
                session_state=self.session_state,
                dependencies=self.dependencies,
                metadata=self.metadata,
            )
            is_deepseek = is_deepseek_reasoning_model(reasoning_model)
            is_groq = is_groq_reasoning_model(reasoning_model)
            is_openai = is_openai_reasoning_model(reasoning_model)
            is_ollama = is_ollama_reasoning_model(reasoning_model)
            is_ai_foundry = is_ai_foundry_reasoning_model(reasoning_model)
            is_gemini = is_gemini_reasoning_model(reasoning_model)
            is_anthropic = is_anthropic_reasoning_model(reasoning_model)
            is_vertexai = is_vertexai_reasoning_model(reasoning_model)

            if (
                is_deepseek
                or is_groq
                or is_openai
                or is_ollama
                or is_ai_foundry
                or is_gemini
                or is_anthropic
                or is_vertexai
            ):
                reasoning_message: Optional[Message] = None
                if is_deepseek:
                    from agno.reasoning.deepseek import aget_deepseek_reasoning

                    log_debug("Starting DeepSeek Reasoning", center=True, symbol="=")
                    reasoning_message = await aget_deepseek_reasoning(
                        reasoning_agent=reasoning_agent, messages=run_messages.get_input_messages()
                    )
                elif is_groq:
                    from agno.reasoning.groq import aget_groq_reasoning

                    log_debug("Starting Groq Reasoning", center=True, symbol="=")
                    reasoning_message = await aget_groq_reasoning(
                        reasoning_agent=reasoning_agent, messages=run_messages.get_input_messages()
                    )
                elif is_openai:
                    from agno.reasoning.openai import aget_openai_reasoning

                    log_debug("Starting OpenAI Reasoning", center=True, symbol="=")
                    reasoning_message = await aget_openai_reasoning(
                        reasoning_agent=reasoning_agent, messages=run_messages.get_input_messages()
                    )
                elif is_ollama:
                    from agno.reasoning.ollama import get_ollama_reasoning

                    log_debug("Starting Ollama Reasoning", center=True, symbol="=")
                    reasoning_message = get_ollama_reasoning(
                        reasoning_agent=reasoning_agent, messages=run_messages.get_input_messages()
                    )
                elif is_ai_foundry:
                    from agno.reasoning.azure_ai_foundry import get_ai_foundry_reasoning

                    log_debug("Starting Azure AI Foundry Reasoning", center=True, symbol="=")
                    reasoning_message = get_ai_foundry_reasoning(
                        reasoning_agent=reasoning_agent, messages=run_messages.get_input_messages()
                    )
                elif is_gemini:
                    from agno.reasoning.gemini import aget_gemini_reasoning

                    log_debug("Starting Gemini Reasoning", center=True, symbol="=")
                    reasoning_message = await aget_gemini_reasoning(
                        reasoning_agent=reasoning_agent, messages=run_messages.get_input_messages()
                    )
                elif is_anthropic:
                    from agno.reasoning.anthropic import aget_anthropic_reasoning

                    log_debug("Starting Anthropic Claude Reasoning", center=True, symbol="=")
                    reasoning_message = await aget_anthropic_reasoning(
                        reasoning_agent=reasoning_agent, messages=run_messages.get_input_messages()
                    )
                elif is_vertexai:
                    from agno.reasoning.vertexai import aget_vertexai_reasoning

                    log_debug("Starting VertexAI Reasoning", center=True, symbol="=")
                    reasoning_message = await aget_vertexai_reasoning(
                        reasoning_agent=reasoning_agent, messages=run_messages.get_input_messages()
                    )

                if reasoning_message is None:
                    log_warning("Reasoning error. Reasoning response is None, continuing regular session...")
                    return
                run_messages.messages.append(reasoning_message)
                # Add reasoning step to the Agent's run_response
                update_run_output_with_reasoning(
                    run_response=run_response,
                    reasoning_steps=[ReasoningStep(result=reasoning_message.content)],
                    reasoning_agent_messages=[reasoning_message],
                )
                if stream_events:
                    yield handle_event(  # type: ignore
                        create_team_reasoning_completed_event(
                            from_run_response=run_response,
                            content=ReasoningSteps(reasoning_steps=[ReasoningStep(result=reasoning_message.content)]),
                            content_type=ReasoningSteps.__name__,
                        ),
                        run_response,
                        events_to_skip=self.events_to_skip,
                        store_events=self.store_events,
                    )
            else:
                log_info(
                    f"Reasoning model: {reasoning_model.__class__.__name__} is not a native reasoning model, defaulting to manual Chain-of-Thought reasoning"
                )
                use_default_reasoning = True
        # If no reasoning model is provided, use default reasoning
        else:
            use_default_reasoning = True

        if use_default_reasoning:
            from agno.reasoning.default import get_default_reasoning_agent
            from agno.reasoning.helpers import get_next_action, update_messages_with_reasoning

            # Get default reasoning agent
            use_json_mode: bool = self.use_json_mode
            reasoning_agent: Optional[Agent] = self.reasoning_agent  # type: ignore
            if reasoning_agent is None:
                reasoning_agent = get_default_reasoning_agent(  # type: ignore
                    reasoning_model=reasoning_model,
                    min_steps=self.reasoning_min_steps,
                    max_steps=self.reasoning_max_steps,
                    telemetry=self.telemetry,
                    debug_mode=self.debug_mode,
                    debug_level=self.debug_level,
                    use_json_mode=use_json_mode,
                    session_state=self.session_state,
                    dependencies=self.dependencies,
                    metadata=self.metadata,
                )

            # Validate reasoning agent
            if reasoning_agent is None:
                log_warning("Reasoning error. Reasoning agent is None, continuing regular session...")
                return
            # Ensure the reasoning agent response model is ReasoningSteps
            if (
                reasoning_agent.output_schema is not None
                and not isinstance(reasoning_agent.output_schema, type)
                and not issubclass(reasoning_agent.output_schema, ReasoningSteps)
            ):
                log_warning("Reasoning agent response model should be `ReasoningSteps`, continuing regular session...")
                return

            # Ensure the reasoning model and agent do not show tool calls

            step_count = 1
            next_action = NextAction.CONTINUE
            reasoning_messages: List[Message] = []
            all_reasoning_steps: List[ReasoningStep] = []
            log_debug("Starting Reasoning", center=True, symbol="=")
            while next_action == NextAction.CONTINUE and step_count < self.reasoning_max_steps:
                log_debug(f"Step {step_count}", center=True, symbol="-")
                step_count += 1
                try:
                    # Run the reasoning agent
                    reasoning_agent_response: RunOutput = await reasoning_agent.arun(  # type: ignore
                        input=run_messages.get_input_messages()
                    )
                    if reasoning_agent_response.content is None or reasoning_agent_response.messages is None:
                        log_warning("Reasoning error. Reasoning response is empty, continuing regular session...")
                        break

                    if isinstance(reasoning_agent_response.content, str):
                        log_warning(
                            "Reasoning error. Content is a string, not structured output. Continuing regular session..."
                        )
                        break

                    if reasoning_agent_response.content.reasoning_steps is None:
                        log_warning("Reasoning error. Reasoning steps are empty, continuing regular session...")
                        break

                    reasoning_steps: List[ReasoningStep] = reasoning_agent_response.content.reasoning_steps
                    all_reasoning_steps.extend(reasoning_steps)
                    # Yield reasoning steps
                    if stream_events:
                        for reasoning_step in reasoning_steps:
                            updated_reasoning_content = self._format_reasoning_step_content(
                                run_response, reasoning_step
                            )

                            yield handle_event(  # type: ignore
                                create_team_reasoning_step_event(
                                    from_run_response=run_response,
                                    reasoning_step=reasoning_step,
                                    reasoning_content=updated_reasoning_content,
                                ),
                                run_response,
                                events_to_skip=self.events_to_skip,
                                store_events=self.store_events,
                            )

                    # Find the index of the first assistant message
                    first_assistant_index = next(
                        (i for i, m in enumerate(reasoning_agent_response.messages) if m.role == "assistant"),
                        len(reasoning_agent_response.messages),
                    )
                    # Extract reasoning messages starting from the message after the first assistant message
                    reasoning_messages = reasoning_agent_response.messages[first_assistant_index:]

                    # Add reasoning step to the Agent's run_response
                    update_run_output_with_reasoning(
                        run_response=run_response,
                        reasoning_steps=reasoning_steps,
                        reasoning_agent_messages=reasoning_agent_response.messages,
                    )

                    # Get the next action
                    next_action = get_next_action(reasoning_steps[-1])
                    if next_action == NextAction.FINAL_ANSWER:
                        break
                except Exception as e:
                    log_error(f"Reasoning error: {e}")
                    break

            log_debug(f"Total Reasoning steps: {len(all_reasoning_steps)}")
            log_debug("Reasoning finished", center=True, symbol="=")

            # Update the messages_for_model to include reasoning messages
            update_messages_with_reasoning(
                run_messages=run_messages,
                reasoning_messages=reasoning_messages,
            )

            # Yield the final reasoning completed event
            if stream_events:
                yield handle_event(  # type: ignore  # type: ignore
                    create_team_reasoning_completed_event(
                        from_run_response=run_response,
                        content=ReasoningSteps(reasoning_steps=all_reasoning_steps),
                        content_type=ReasoningSteps.__name__,
                    ),
                    run_response,
                    events_to_skip=self.events_to_skip,
                    store_events=self.store_events,
                )

    def _resolve_run_dependencies(self, run_context: RunContext) -> None:
        from inspect import signature

        log_debug("Resolving dependencies")
        if not isinstance(run_context.dependencies, dict):
            log_warning("Dependencies is not a dict")
            return

        for key, value in run_context.dependencies.items():
            if not callable(value):
                run_context.dependencies[key] = value
                continue

            try:
                sig = signature(value)
                resolved_value = value(agent=self) if "agent" in sig.parameters else value()

                run_context.dependencies[key] = resolved_value
            except Exception as e:
                log_warning(f"Failed to resolve dependencies for {key}: {e}")

    async def _aresolve_run_dependencies(self, run_context: RunContext) -> None:
        from inspect import iscoroutine, signature

        log_debug("Resolving context (async)")
        if not isinstance(run_context.dependencies, dict):
            log_warning("Dependencies is not a dict")
            return

        for key, value in run_context.dependencies.items():
            if not callable(value):
                run_context.dependencies[key] = value
                continue

            try:
                sig = signature(value)
                resolved_value = value(team=self) if "team" in sig.parameters else value()

                if iscoroutine(resolved_value):
                    resolved_value = await resolved_value

                run_context.dependencies[key] = resolved_value
            except Exception as e:
                log_warning(f"Failed to resolve context for '{key}': {e}")

    async def _check_and_refresh_mcp_tools(self) -> None:
        # Connect MCP tools
        await self._connect_mcp_tools()

        # Add provided tools
        if self.tools is not None:
            for tool in self.tools:
                if tool.__class__.__name__ in ["MCPTools", "MultiMCPTools"]:
                    if tool.refresh_connection:  # type: ignore
                        try:
                            is_alive = await tool.is_alive()  # type: ignore
                            if not is_alive:
                                await tool.connect(force=True)  # type: ignore
                        except (RuntimeError, BaseException) as e:
                            log_warning(f"Failed to check if MCP tool is alive: {e}")
                            continue

                        try:
                            await tool.build_tools()  # type: ignore
                        except (RuntimeError, BaseException) as e:
                            log_warning(f"Failed to build tools for {str(tool)}: {e}")
                            continue

    def _determine_tools_for_model(
        self,
        model: Model,
        run_response: TeamRunOutput,
        run_context: RunContext,
        team_run_context: Dict[str, Any],
        session: TeamSession,
        user_id: Optional[str] = None,
        async_mode: bool = False,
        input_message: Optional[Union[str, List, Dict, Message, BaseModel, List[Message]]] = None,
        images: Optional[Sequence[Image]] = None,
        videos: Optional[Sequence[Video]] = None,
        audio: Optional[Sequence[Audio]] = None,
        files: Optional[Sequence[File]] = None,
        debug_mode: Optional[bool] = None,
        add_history_to_context: Optional[bool] = None,
        add_dependencies_to_context: Optional[bool] = None,
        add_session_state_to_context: Optional[bool] = None,
        check_mcp_tools: bool = True,
    ) -> List[Union[Function, dict]]:
        # Prepare tools
        _tools: List[Union[Toolkit, Callable, Function, Dict]] = []

        # Add provided tools
        if self.tools is not None:
            for tool in self.tools:
                if tool.__class__.__name__ in ["MCPTools", "MultiMCPTools"]:
                    # Only add the tool if it successfully connected and built its tools
                    if check_mcp_tools and not tool.initialized:  # type: ignore
                        continue
                _tools.append(tool)

        if self.read_chat_history:
            _tools.append(self._get_chat_history_function(session=session, async_mode=async_mode))

        if self.memory_manager is not None and self.enable_agentic_memory:
            _tools.append(self._get_update_user_memory_function(user_id=user_id, async_mode=async_mode))

        if self.enable_agentic_state:
            _tools.append(Function(name="update_session_state", entrypoint=self._update_session_state_tool))

        if self.search_session_history:
            _tools.append(
                self._get_previous_sessions_messages_function(
                    num_history_sessions=self.num_history_sessions, user_id=user_id, async_mode=async_mode
                )
            )

        if self.knowledge is not None or self.knowledge_retriever is not None:
            # Check if knowledge retriever is an async function but used in sync mode
            from inspect import iscoroutinefunction

            if self.knowledge_retriever is not None and iscoroutinefunction(self.knowledge_retriever):
                log_warning(
                    "Async knowledge retriever function is being used with synchronous agent.run() or agent.print_response(). "
                    "It is recommended to use agent.arun() or agent.aprint_response() instead."
                )

            if self.search_knowledge:
                # Use async or sync search based on async_mode
                if self.enable_agentic_knowledge_filters:
                    _tools.append(
                        self._get_search_knowledge_base_with_agentic_filters_function(
                            run_response=run_response,
                            knowledge_filters=run_context.knowledge_filters,
                            async_mode=async_mode,
                        )
                    )
                else:
                    _tools.append(
                        self._get_search_knowledge_base_function(
                            run_response=run_response,
                            knowledge_filters=run_context.knowledge_filters,
                            async_mode=async_mode,
                        )
                    )

        if self.knowledge is not None and self.update_knowledge:
            _tools.append(self.add_to_knowledge)

        if self.members:
            # Get the user message if we are using the input directly
            user_message_content = None
            if self.determine_input_for_members is False:
                user_message = self._get_user_message(
                    run_response=run_response,
                    run_context=run_context,
                    input_message=input_message,
                    user_id=user_id,
                    audio=audio,
                    images=images,
                    videos=videos,
                    files=files,
                    add_dependencies_to_context=add_dependencies_to_context,
                )
                user_message_content = user_message.content if user_message is not None else None

            delegate_task_func = self._get_delegate_task_function(
                run_response=run_response,
                run_context=run_context,
                session=session,
                team_run_context=team_run_context,
                input=user_message_content,
                user_id=user_id,
                stream=self.stream or False,
                stream_events=self.stream_events or False,
                async_mode=async_mode,
                images=images,  # type: ignore
                videos=videos,  # type: ignore
                audio=audio,  # type: ignore
                files=files,  # type: ignore
                add_history_to_context=add_history_to_context,
                add_dependencies_to_context=add_dependencies_to_context,
                add_session_state_to_context=add_session_state_to_context,
                debug_mode=debug_mode,
            )

            _tools.append(delegate_task_func)
            if self.get_member_information_tool:
                _tools.append(self.get_member_information)

        # Get Agent tools
        if len(_tools) > 0:
            log_debug("Processing tools for model")

        _function_names = []
        _functions: List[Union[Function, dict]] = []

        # Check if we need strict mode for the model
        strict = False
        if self.output_schema is not None and not self.use_json_mode and model.supports_native_structured_outputs:
            strict = True

        for tool in _tools:
            if isinstance(tool, Dict):
                # If a dict is passed, it is a builtin tool
                # that is run by the model provider and not the Agent
                _functions.append(tool)
                log_debug(f"Included builtin tool {tool}")

            elif isinstance(tool, Toolkit):
                # For each function in the toolkit and process entrypoint
                for name, _func in tool.functions.items():
                    if name in _function_names:
                        continue
                    _function_names.append(name)
                    _func = _func.model_copy(deep=True)

                    _func._team = self
                    _func.process_entrypoint(strict=strict)
                    if strict:
                        _func.strict = True
                    if self.tool_hooks:
                        _func.tool_hooks = self.tool_hooks
                    _functions.append(_func)
                    log_debug(f"Added tool {_func.name} from {tool.name}")

                # Add instructions from the toolkit
                if tool.add_instructions and tool.instructions is not None:
                    if self._tool_instructions is None:
                        self._tool_instructions = []
                    self._tool_instructions.append(tool.instructions)

            elif isinstance(tool, Function):
                if tool.name in _function_names:
                    continue
                _function_names.append(tool.name)
                tool = tool.model_copy(deep=True)
                tool._team = self
                tool.process_entrypoint(strict=strict)
                if strict and tool.strict is None:
                    tool.strict = True
                if self.tool_hooks:
                    tool.tool_hooks = self.tool_hooks
                _functions.append(tool)
                log_debug(f"Added tool {tool.name}")

                # Add instructions from the Function
                if tool.add_instructions and tool.instructions is not None:
                    if self._tool_instructions is None:
                        self._tool_instructions = []
                    self._tool_instructions.append(tool.instructions)

            elif callable(tool):
                # We add the tools, which are callable functions
                try:
                    _func = Function.from_callable(tool, strict=strict)
                    _func = _func.model_copy(deep=True)
                    if _func.name in _function_names:
                        continue
                    _function_names.append(_func.name)

                    _func._team = self
                    if strict:
                        _func.strict = True
                    if self.tool_hooks:
                        _func.tool_hooks = self.tool_hooks
                    _functions.append(_func)
                    log_debug(f"Added tool {_func.name}")
                except Exception as e:
                    log_warning(f"Could not add tool {tool}: {e}")

        if _functions:
            from inspect import signature

            # Check if any functions need media before collecting
            needs_media = any(
                any(param in signature(func.entrypoint).parameters for param in ["images", "videos", "audios", "files"])
                for func in _functions
                if isinstance(func, Function) and func.entrypoint is not None
            )

            # Only collect media if functions actually need them
            joint_images = collect_joint_images(run_response.input, session) if needs_media else None  # type: ignore
            joint_files = collect_joint_files(run_response.input) if needs_media else None  # type: ignore
            joint_audios = collect_joint_audios(run_response.input, session) if needs_media else None  # type: ignore
            joint_videos = collect_joint_videos(run_response.input, session) if needs_media else None  # type: ignore

            for func in _functions:  # type: ignore
                if isinstance(func, Function):
                    func._run_context = run_context
                    func._session_state = run_context.session_state
                    func._dependencies = run_context.dependencies
                    func._images = joint_images
                    func._files = joint_files
                    func._audios = joint_audios
                    func._videos = joint_videos

        return _functions

    def get_members_system_message_content(self, indent: int = 0) -> str:
        system_message_content = ""
        for idx, member in enumerate(self.members):
            url_safe_member_id = get_member_id(member)

            if isinstance(member, Team):
                system_message_content += f"{indent * ' '} - Team: {member.name}\n"
                system_message_content += f"{indent * ' '} - ID: {url_safe_member_id}\n"
                if member.members is not None:
                    system_message_content += member.get_members_system_message_content(indent=indent + 2)
            else:
                system_message_content += f"{indent * ' '} - Agent {idx + 1}:\n"
                if url_safe_member_id is not None:
                    system_message_content += f"{indent * ' '}   - ID: {url_safe_member_id}\n"
                if member.name is not None:
                    system_message_content += f"{indent * ' '}   - Name: {member.name}\n"
                if member.role is not None:
                    system_message_content += f"{indent * ' '}   - Role: {member.role}\n"
                if member.tools is not None and member.tools != [] and self.add_member_tools_to_context:
                    system_message_content += f"{indent * ' '}   - Member tools:\n"
                    for _tool in member.tools:
                        if isinstance(_tool, Toolkit):
                            for _func in _tool.functions.values():
                                if _func.entrypoint:
                                    system_message_content += f"{indent * ' '}    - {_func.name}\n"
                        elif isinstance(_tool, Function) and _tool.entrypoint:
                            system_message_content += f"{indent * ' '}    - {_tool.name}\n"
                        elif callable(_tool):
                            system_message_content += f"{indent * ' '}    - {_tool.__name__}\n"

        return system_message_content

    def get_system_message(
        self,
        session: TeamSession,
        run_context: Optional[RunContext] = None,
        user_id: Optional[str] = None,
        audio: Optional[Sequence[Audio]] = None,
        images: Optional[Sequence[Image]] = None,
        videos: Optional[Sequence[Video]] = None,
        files: Optional[Sequence[File]] = None,
        tools: Optional[List[Union[Function, dict]]] = None,
        add_session_state_to_context: Optional[bool] = None,
        session_state: Optional[Dict[str, Any]] = None,  # Deprecated
        dependencies: Optional[Dict[str, Any]] = None,  # Deprecated
        metadata: Optional[Dict[str, Any]] = None,  # Deprecated
    ) -> Optional[Message]:
        """Get the system message for the team.

        1. If the system_message is provided, use that.
        2. If build_context is False, return None.
        3. Build and return the default system message for the Team.
        """

        # Consider both run_context and session_state, dependencies, metadata (deprecated fields)
        if run_context is not None:
            session_state = run_context.session_state or session_state
            dependencies = run_context.dependencies or dependencies
            metadata = run_context.metadata or metadata

        # 1. If the system_message is provided, use that.
        if self.system_message is not None:
            if isinstance(self.system_message, Message):
                return self.system_message

            sys_message_content: str = ""
            if isinstance(self.system_message, str):
                sys_message_content = self.system_message
            elif callable(self.system_message):
                sys_message_content = self.system_message(agent=self)
                if not isinstance(sys_message_content, str):
                    raise Exception("system_message must return a string")

            # Format the system message with the session state variables
            if self.resolve_in_context:
                sys_message_content = self._format_message_with_state_variables(
                    sys_message_content,
                    user_id=user_id,
                    session_state=session_state,
                    dependencies=dependencies,
                    metadata=metadata,
                )

            # type: ignore
            return Message(role=self.system_message_role, content=sys_message_content)

        # 1. Build and return the default system message for the Team.
        # 1.1 Build the list of instructions for the system message
        self.model = cast(Model, self.model)
        instructions: List[str] = []
        if self.instructions is not None:
            _instructions = self.instructions
            if callable(self.instructions):
                import inspect

                signature = inspect.signature(self.instructions)
                if "team" in signature.parameters:
                    _instructions = self.instructions(team=self)
                elif "agent" in signature.parameters:
                    _instructions = self.instructions(agent=self)
                else:
                    _instructions = self.instructions()

            if isinstance(_instructions, str):
                instructions.append(_instructions)
            elif isinstance(_instructions, list):
                instructions.extend(_instructions)

        # 1.2 Add instructions from the Model
        _model_instructions = self.model.get_instructions_for_model(tools)
        if _model_instructions is not None:
            instructions.extend(_model_instructions)

        # 1.3 Build a list of additional information for the system message
        additional_information: List[str] = []
        # 1.3.1 Add instructions for using markdown
        if self.markdown and self.output_schema is None:
            additional_information.append("Use markdown to format your answers.")
        # 1.3.2 Add the current datetime
        if self.add_datetime_to_context:
            from datetime import datetime

            tz = None

            if self.timezone_identifier:
                try:
                    from zoneinfo import ZoneInfo

                    tz = ZoneInfo(self.timezone_identifier)
                except Exception:
                    log_warning("Invalid timezone identifier")

            time = datetime.now(tz) if tz else datetime.now()

            additional_information.append(f"The current time is {time}.")

        # 1.3.3 Add the current location
        if self.add_location_to_context:
            from agno.utils.location import get_location

            location = get_location()
            if location:
                location_str = ", ".join(
                    filter(None, [location.get("city"), location.get("region"), location.get("country")])
                )
                if location_str:
                    additional_information.append(f"Your approximate location is: {location_str}.")

        # 1.3.4 Add team name if provided
        if self.name is not None and self.add_name_to_context:
            additional_information.append(f"Your name is: {self.name}.")

        if self.knowledge is not None and self.enable_agentic_knowledge_filters:
            valid_filters = self.knowledge.get_valid_filters()
            if valid_filters:
                valid_filters_str = ", ".join(valid_filters)
                additional_information.append(
                    dedent(f"""
                    The knowledge base contains documents with these metadata filters: {valid_filters_str}.
                    Always use filters when the user query indicates specific metadata.
                    Examples:
                    1. If the user asks about a specific person like "Jordan Mitchell", you MUST use the search_knowledge_base tool with the filters parameter set to {{'<valid key like user_id>': '<valid value based on the user query>'}}.
                    2. If the user asks about a specific document type like "contracts", you MUST use the search_knowledge_base tool with the filters parameter set to {{'document_type': 'contract'}}.
                    4. If the user asks about a specific location like "documents from New York", you MUST use the search_knowledge_base tool with the filters parameter set to {{'<valid key like location>': 'New York'}}.
                    General Guidelines:
                    - Always analyze the user query to identify relevant metadata.
                    - Use the most specific filter(s) possible to narrow down results.
                    - If multiple filters are relevant, combine them in the filters parameter (e.g., {{'name': 'Jordan Mitchell', 'document_type': 'contract'}}).
                    - Ensure the filter keys match the valid metadata filters: {valid_filters_str}.
                    You can use the search_knowledge_base tool to search the knowledge base and get the most relevant documents. Make sure to pass the filters as [Dict[str: Any]] to the tool. FOLLOW THIS STRUCTURE STRICTLY.
                """)
                )

        # 2 Build the default system message for the Agent.
        system_message_content: str = ""
        if self.members is not None and len(self.members) > 0:
            system_message_content += "You are the leader of a team and sub-teams of AI Agents.\n"
            system_message_content += "Your task is to coordinate the team to complete the user's request.\n"

            system_message_content += "\nHere are the members in your team:\n"
            system_message_content += "<team_members>\n"
            system_message_content += self.get_members_system_message_content()
            if self.get_member_information_tool:
                system_message_content += "If you need to get information about your team members, you can use the `get_member_information` tool at any time.\n"
            system_message_content += "</team_members>\n"

            system_message_content += "\n<how_to_respond>\n"

            if self.delegate_to_all_members:
                system_message_content += (
                    "- You can either respond directly or use the `delegate_task_to_members` tool to delegate a task to all members in your team to get a collaborative response.\n"
                    "- To delegate a task to all members in your team, call `delegate_task_to_members` ONLY once. This will delegate a task to all members in your team.\n"
                    "- Analyze the responses from all members and evaluate whether the task has been completed.\n"
                    "- If you feel the task has been completed, you can stop and respond to the user.\n"
                )
            else:
                system_message_content += (
                    "- Your role is to delegate tasks to members in your team with the highest likelihood of completing the user's request.\n"
                    "- Carefully analyze the tools available to the members and their roles before delegating tasks.\n"
                    "- You cannot use a member tool directly. You can only delegate tasks to members.\n"
                    "- When you delegate a task to another member, make sure to include:\n"
                    "  - member_id (str): The ID of the member to delegate the task to. Use only the ID of the member, not the ID of the team followed by the ID of the member.\n"
                    "  - task (str): A clear description of the task. Determine the best way to describe the task to the member.\n"
                    "- You can delegate tasks to multiple members at once.\n"
                    "- You must always analyze the responses from members before responding to the user.\n"
                    "- After analyzing the responses from the members, if you feel the task has been completed, you can stop and respond to the user.\n"
                    "- If you are NOT satisfied with the responses from the members, you should re-assign the task to a different member.\n"
                    "- For simple greetings, thanks, or questions about the team itself, you should respond directly.\n"
                    "- For all work requests, tasks, or questions requiring expertise, route to appropriate team members.\n"
                )
            system_message_content += "</how_to_respond>\n\n"

        # Attached media
        if audio is not None or images is not None or videos is not None or files is not None:
            system_message_content += "<attached_media>\n"
            system_message_content += "You have the following media attached to your message:\n"
            if audio is not None and len(audio) > 0:
                system_message_content += " - Audio\n"
            if images is not None and len(images) > 0:
                system_message_content += " - Images\n"
            if videos is not None and len(videos) > 0:
                system_message_content += " - Videos\n"
            if files is not None and len(files) > 0:
                system_message_content += " - Files\n"
            system_message_content += "</attached_media>\n\n"

        # Then add memories to the system prompt
        if self.add_memories_to_context:
            _memory_manager_not_set = False
            if not user_id:
                user_id = "default"
            if self.memory_manager is None:
                self._set_memory_manager()
                _memory_manager_not_set = True
            user_memories = self.memory_manager.get_user_memories(user_id=user_id)  # type: ignore
            if user_memories and len(user_memories) > 0:
                system_message_content += "You have access to user info and preferences from previous interactions that you can use to personalize your response:\n\n"
                system_message_content += "<memories_from_previous_interactions>"
                for _memory in user_memories:  # type: ignore
                    system_message_content += f"\n- {_memory.memory}"
                system_message_content += "\n</memories_from_previous_interactions>\n\n"
                system_message_content += (
                    "Note: this information is from previous interactions and may be updated in this conversation. "
                    "You should always prefer information from this conversation over the past memories.\n"
                )
            else:
                system_message_content += (
                    "You have the capability to retain memories from previous interactions with the user, "
                    "but have not had any interactions with the user yet.\n"
                )
            if _memory_manager_not_set:
                self.memory_manager = None

            if self.enable_agentic_memory:
                system_message_content += (
                    "\n<updating_user_memories>\n"
                    "- You have access to the `update_user_memory` tool that you can use to add new memories, update existing memories, delete memories, or clear all memories.\n"
                    "- If the user's message includes information that should be captured as a memory, use the `update_user_memory` tool to update your memory database.\n"
                    "- Memories should include details that could personalize ongoing interactions with the user.\n"
                    "- Use this tool to add new memories or update existing memories that you identify in the conversation.\n"
                    "- Use this tool if the user asks to update their memory, delete a memory, or clear all memories.\n"
                    "- If you use the `update_user_memory` tool, remember to pass on the response to the user.\n"
                    "</updating_user_memories>\n\n"
                )

        # Then add a summary of the interaction to the system prompt
        if self.add_session_summary_to_context and session.summary is not None:
            system_message_content += "Here is a brief summary of your previous interactions:\n\n"
            system_message_content += "<summary_of_previous_interactions>\n"
            system_message_content += session.summary.summary
            system_message_content += "\n</summary_of_previous_interactions>\n\n"
            system_message_content += (
                "Note: this information is from previous interactions and may be outdated. "
                "You should ALWAYS prefer information from this conversation over the past summary.\n\n"
            )

        if self.description is not None:
            system_message_content += f"<description>\n{self.description}\n</description>\n\n"

        if self.role is not None:
            system_message_content += f"\n<your_role>\n{self.role}\n</your_role>\n\n"

        # 3.3.5 Then add instructions for the Agent
        if len(instructions) > 0:
            system_message_content += "<instructions>"
            if len(instructions) > 1:
                for _upi in instructions:
                    system_message_content += f"\n- {_upi}"
            else:
                system_message_content += "\n" + instructions[0]
            system_message_content += "\n</instructions>\n\n"
        # 3.3.6 Add additional information
        if len(additional_information) > 0:
            system_message_content += "<additional_information>"
            for _ai in additional_information:
                system_message_content += f"\n- {_ai}"
            system_message_content += "\n</additional_information>\n\n"
        # 3.3.7 Then add instructions for the tools
        if self._tool_instructions is not None:
            for _ti in self._tool_instructions:
                system_message_content += f"{_ti}\n"

        # Format the system message with the session state variables
        if self.resolve_in_context:
            system_message_content = self._format_message_with_state_variables(
                system_message_content,
                user_id=user_id,
                session_state=session_state,
                dependencies=dependencies,
                metadata=metadata,
            )

        system_message_from_model = self.model.get_system_message_for_model(tools)
        if system_message_from_model is not None:
            system_message_content += system_message_from_model

        if self.expected_output is not None:
            system_message_content += f"<expected_output>\n{self.expected_output.strip()}\n</expected_output>\n\n"

        if self.additional_context is not None:
            system_message_content += (
                f"<additional_context>\n{self.additional_context.strip()}\n</additional_context>\n\n"
            )

        if add_session_state_to_context and session_state is not None:
            system_message_content += self._get_formatted_session_state_for_system_message(session_state)

        # Add the JSON output prompt if output_schema is provided and structured_outputs is False
        if (
            self.output_schema is not None
            and self.use_json_mode
            and self.model
            and self.model.supports_native_structured_outputs
        ):
            system_message_content += f"{self._get_json_output_prompt()}"

        return Message(role=self.system_message_role, content=system_message_content.strip())

    async def aget_system_message(
        self,
        session: TeamSession,
        run_context: Optional[RunContext] = None,
        user_id: Optional[str] = None,
        audio: Optional[Sequence[Audio]] = None,
        images: Optional[Sequence[Image]] = None,
        videos: Optional[Sequence[Video]] = None,
        files: Optional[Sequence[File]] = None,
        tools: Optional[List[Union[Function, dict]]] = None,
        add_session_state_to_context: Optional[bool] = None,
        session_state: Optional[Dict[str, Any]] = None,  # Deprecated
        dependencies: Optional[Dict[str, Any]] = None,  # Deprecated
        metadata: Optional[Dict[str, Any]] = None,  # Deprecated
    ) -> Optional[Message]:
        """Get the system message for the team."""

        # Consider both run_context and session_state, dependencies, metadata (deprecated fields)
        if run_context is not None:
            session_state = run_context.session_state or session_state
            dependencies = run_context.dependencies or dependencies
            metadata = run_context.metadata or metadata

        # 1. If the system_message is provided, use that.
        if self.system_message is not None:
            if isinstance(self.system_message, Message):
                return self.system_message

            sys_message_content: str = ""
            if isinstance(self.system_message, str):
                sys_message_content = self.system_message
            elif callable(self.system_message):
                sys_message_content = self.system_message(agent=self)
                if not isinstance(sys_message_content, str):
                    raise Exception("system_message must return a string")

            # Format the system message with the session state variables
            if self.resolve_in_context:
                sys_message_content = self._format_message_with_state_variables(
                    sys_message_content,
                    user_id=user_id,
                    session_state=session_state,
                    dependencies=dependencies,
                    metadata=metadata,
                )

            # type: ignore
            return Message(role=self.system_message_role, content=sys_message_content)

        # 1. Build and return the default system message for the Team.
        # 1.1 Build the list of instructions for the system message
        self.model = cast(Model, self.model)
        instructions: List[str] = []
        if self.instructions is not None:
            _instructions = self.instructions
            if callable(self.instructions):
                import inspect

                signature = inspect.signature(self.instructions)
                if "team" in signature.parameters:
                    _instructions = self.instructions(team=self)
                elif "agent" in signature.parameters:
                    _instructions = self.instructions(agent=self)
                else:
                    _instructions = self.instructions()

            if isinstance(_instructions, str):
                instructions.append(_instructions)
            elif isinstance(_instructions, list):
                instructions.extend(_instructions)

        # 1.2 Add instructions from the Model
        _model_instructions = self.model.get_instructions_for_model(tools)
        if _model_instructions is not None:
            instructions.extend(_model_instructions)

        # 1.3 Build a list of additional information for the system message
        additional_information: List[str] = []
        # 1.3.1 Add instructions for using markdown
        if self.markdown and self.output_schema is None:
            additional_information.append("Use markdown to format your answers.")
        # 1.3.2 Add the current datetime
        if self.add_datetime_to_context:
            from datetime import datetime

            tz = None

            if self.timezone_identifier:
                try:
                    from zoneinfo import ZoneInfo

                    tz = ZoneInfo(self.timezone_identifier)
                except Exception:
                    log_warning("Invalid timezone identifier")

            time = datetime.now(tz) if tz else datetime.now()

            additional_information.append(f"The current time is {time}.")

        # 1.3.3 Add the current location
        if self.add_location_to_context:
            from agno.utils.location import get_location

            location = get_location()
            if location:
                location_str = ", ".join(
                    filter(None, [location.get("city"), location.get("region"), location.get("country")])
                )
                if location_str:
                    additional_information.append(f"Your approximate location is: {location_str}.")

        # 1.3.4 Add team name if provided
        if self.name is not None and self.add_name_to_context:
            additional_information.append(f"Your name is: {self.name}.")

        if self.knowledge is not None and self.enable_agentic_knowledge_filters:
            valid_filters = await self.knowledge.async_get_valid_filters()
            if valid_filters:
                valid_filters_str = ", ".join(valid_filters)
                additional_information.append(
                    dedent(f"""
                    The knowledge base contains documents with these metadata filters: {valid_filters_str}.
                    Always use filters when the user query indicates specific metadata.
                    Examples:
                    1. If the user asks about a specific person like "Jordan Mitchell", you MUST use the search_knowledge_base tool with the filters parameter set to {{'<valid key like user_id>': '<valid value based on the user query>'}}.
                    2. If the user asks about a specific document type like "contracts", you MUST use the search_knowledge_base tool with the filters parameter set to {{'document_type': 'contract'}}.
                    4. If the user asks about a specific location like "documents from New York", you MUST use the search_knowledge_base tool with the filters parameter set to {{'<valid key like location>': 'New York'}}.
                    General Guidelines:
                    - Always analyze the user query to identify relevant metadata.
                    - Use the most specific filter(s) possible to narrow down results.
                    - If multiple filters are relevant, combine them in the filters parameter (e.g., {{'name': 'Jordan Mitchell', 'document_type': 'contract'}}).
                    - Ensure the filter keys match the valid metadata filters: {valid_filters_str}.
                    You can use the search_knowledge_base tool to search the knowledge base and get the most relevant documents. Make sure to pass the filters as [Dict[str: Any]] to the tool. FOLLOW THIS STRUCTURE STRICTLY.
                """)
                )

        # 2 Build the default system message for the Agent.
        system_message_content: str = ""
        system_message_content += "You are the leader of a team and sub-teams of AI Agents.\n"
        system_message_content += "Your task is to coordinate the team to complete the user's request.\n"

        system_message_content += "\nHere are the members in your team:\n"
        system_message_content += "<team_members>\n"
        system_message_content += self.get_members_system_message_content()
        if self.get_member_information_tool:
            system_message_content += "If you need to get information about your team members, you can use the `get_member_information` tool at any time.\n"
        system_message_content += "</team_members>\n"

        system_message_content += "\n<how_to_respond>\n"

        if self.delegate_to_all_members:
            system_message_content += (
                "- Your role is to forward tasks to members in your team with the highest likelihood of completing the user's request.\n"
                "- You can either respond directly or use the `delegate_task_to_members` tool to delegate a task to all members in your team to get a collaborative response.\n"
                "- To delegate a task to all members in your team, call `delegate_task_to_members` ONLY once. This will delegate a task to all members in your team.\n"
                "- Analyze the responses from all members and evaluate whether the task has been completed.\n"
                "- If you feel the task has been completed, you can stop and respond to the user.\n"
            )
        else:
            system_message_content += (
                "- Your role is to delegate tasks to members in your team with the highest likelihood of completing the user's request.\n"
                "- Carefully analyze the tools available to the members and their roles before delegating tasks.\n"
                "- You cannot use a member tool directly. You can only delegate tasks to members.\n"
                "- When you delegate a task to another member, make sure to include:\n"
                "  - member_id (str): The ID of the member to delegate the task to. Use only the ID of the member, not the ID of the team followed by the ID of the member.\n"
                "  - task (str): A clear description of the task.\n"
                "- You can delegate tasks to multiple members at once.\n"
                "- You must always analyze the responses from members before responding to the user.\n"
                "- After analyzing the responses from the members, if you feel the task has been completed, you can stop and respond to the user.\n"
                "- If you are not satisfied with the responses from the members, you should re-assign the task.\n"
                "- For simple greetings, thanks, or questions about the team itself, you should respond directly.\n"
                "- For all work requests, tasks, or questions requiring expertise, route to appropriate team members.\n"
            )
        system_message_content += "</how_to_respond>\n\n"

        # Attached media
        if audio is not None or images is not None or videos is not None or files is not None:
            system_message_content += "<attached_media>\n"
            system_message_content += "You have the following media attached to your message:\n"
            if audio is not None and len(audio) > 0:
                system_message_content += " - Audio\n"
            if images is not None and len(images) > 0:
                system_message_content += " - Images\n"
            if videos is not None and len(videos) > 0:
                system_message_content += " - Videos\n"
            if files is not None and len(files) > 0:
                system_message_content += " - Files\n"
            system_message_content += "</attached_media>\n\n"

        # Then add memories to the system prompt
        if self.add_memories_to_context:
            _memory_manager_not_set = False
            if not user_id:
                user_id = "default"
            if self.memory_manager is None:
                self._set_memory_manager()
                _memory_manager_not_set = True

            if self._has_async_db():
                user_memories = await self.memory_manager.aget_user_memories(user_id=user_id)  # type: ignore
            else:
                user_memories = self.memory_manager.get_user_memories(user_id=user_id)  # type: ignore

            if user_memories and len(user_memories) > 0:
                system_message_content += "You have access to user info and preferences from previous interactions that you can use to personalize your response:\n\n"
                system_message_content += "<memories_from_previous_interactions>"
                for _memory in user_memories:  # type: ignore
                    system_message_content += f"\n- {_memory.memory}"
                system_message_content += "\n</memories_from_previous_interactions>\n\n"
                system_message_content += (
                    "Note: this information is from previous interactions and may be updated in this conversation. "
                    "You should always prefer information from this conversation over the past memories.\n"
                )
            else:
                system_message_content += (
                    "You have the capability to retain memories from previous interactions with the user, "
                    "but have not had any interactions with the user yet.\n"
                )
            if _memory_manager_not_set:
                self.memory_manager = None

            if self.enable_agentic_memory:
                system_message_content += (
                    "\n<updating_user_memories>\n"
                    "- You have access to the `update_user_memory` tool that you can use to add new memories, update existing memories, delete memories, or clear all memories.\n"
                    "- If the user's message includes information that should be captured as a memory, use the `update_user_memory` tool to update your memory database.\n"
                    "- Memories should include details that could personalize ongoing interactions with the user.\n"
                    "- Use this tool to add new memories or update existing memories that you identify in the conversation.\n"
                    "- Use this tool if the user asks to update their memory, delete a memory, or clear all memories.\n"
                    "- If you use the `update_user_memory` tool, remember to pass on the response to the user.\n"
                    "</updating_user_memories>\n\n"
                )

        # Then add a summary of the interaction to the system prompt
        if self.add_session_summary_to_context and session.summary is not None:
            system_message_content += "Here is a brief summary of your previous interactions:\n\n"
            system_message_content += "<summary_of_previous_interactions>\n"
            system_message_content += session.summary.summary
            system_message_content += "\n</summary_of_previous_interactions>\n\n"
            system_message_content += (
                "Note: this information is from previous interactions and may be outdated. "
                "You should ALWAYS prefer information from this conversation over the past summary.\n\n"
            )

        if self.description is not None:
            system_message_content += f"<description>\n{self.description}\n</description>\n\n"

        if self.role is not None:
            system_message_content += f"\n<your_role>\n{self.role}\n</your_role>\n\n"

        # 3.3.5 Then add instructions for the Agent
        if len(instructions) > 0:
            system_message_content += "<instructions>"
            if len(instructions) > 1:
                for _upi in instructions:
                    system_message_content += f"\n- {_upi}"
            else:
                system_message_content += "\n" + instructions[0]
            system_message_content += "\n</instructions>\n\n"
        # 3.3.6 Add additional information
        if len(additional_information) > 0:
            system_message_content += "<additional_information>"
            for _ai in additional_information:
                system_message_content += f"\n- {_ai}"
            system_message_content += "\n</additional_information>\n\n"
        # 3.3.7 Then add instructions for the tools
        if self._tool_instructions is not None:
            for _ti in self._tool_instructions:
                system_message_content += f"{_ti}\n"

        # Format the system message with the session state variables
        if self.resolve_in_context:
            system_message_content = self._format_message_with_state_variables(
                system_message_content,
                user_id=user_id,
                session_state=session_state,
                dependencies=dependencies,
                metadata=metadata,
            )

        system_message_from_model = self.model.get_system_message_for_model(tools)
        if system_message_from_model is not None:
            system_message_content += system_message_from_model

        if self.expected_output is not None:
            system_message_content += f"<expected_output>\n{self.expected_output.strip()}\n</expected_output>\n\n"

        if self.additional_context is not None:
            system_message_content += (
                f"<additional_context>\n{self.additional_context.strip()}\n</additional_context>\n\n"
            )

        if add_session_state_to_context and session_state is not None:
            system_message_content += self._get_formatted_session_state_for_system_message(session_state)

        # Add the JSON output prompt if output_schema is provided and structured_outputs is False
        if (
            self.output_schema is not None
            and self.use_json_mode
            and self.model
            and self.model.supports_native_structured_outputs
        ):
            system_message_content += f"{self._get_json_output_prompt()}"

        return Message(role=self.system_message_role, content=system_message_content.strip())

    def _get_formatted_session_state_for_system_message(self, session_state: Dict[str, Any]) -> str:
        return f"\n<session_state>\n{session_state}\n</session_state>\n\n"

    def _get_run_messages(
        self,
        *,
        run_response: TeamRunOutput,
        run_context: RunContext,
        session: TeamSession,
        user_id: Optional[str] = None,
        input_message: Optional[Union[str, List, Dict, Message, BaseModel, List[Message]]] = None,
        audio: Optional[Sequence[Audio]] = None,
        images: Optional[Sequence[Image]] = None,
        videos: Optional[Sequence[Video]] = None,
        files: Optional[Sequence[File]] = None,
        add_history_to_context: Optional[bool] = None,
        add_dependencies_to_context: Optional[bool] = None,
        add_session_state_to_context: Optional[bool] = None,
        tools: Optional[List[Union[Function, dict]]] = None,
        **kwargs: Any,
    ) -> RunMessages:
        """This function returns a RunMessages object with the following attributes:
            - system_message: The system message for this run
            - user_message: The user message for this run
            - messages: List of messages to send to the model

        To build the RunMessages object:
        1. Add system message to run_messages
        2. Add extra messages to run_messages
        3. Add history to run_messages
        4. Add messages to run_messages if provided (messages parameter first)
        5. Add user message to run_messages (message parameter second)

        """
        # Initialize the RunMessages object
        run_messages = RunMessages()

        # 1. Add system message to run_messages
        system_message = self.get_system_message(
            session=session,
            run_context=run_context,
            user_id=user_id,
            images=images,
            audio=audio,
            videos=videos,
            files=files,
            add_session_state_to_context=add_session_state_to_context,
            tools=tools,
        )
        if system_message is not None:
            run_messages.system_message = system_message
            run_messages.messages.append(system_message)

        # 2. Add extra messages to run_messages if provided
        if self.additional_input is not None:
            messages_to_add_to_run_response: List[Message] = []
            if run_messages.extra_messages is None:
                run_messages.extra_messages = []

            for _m in self.additional_input:
                if isinstance(_m, Message):
                    messages_to_add_to_run_response.append(_m)
                    run_messages.messages.append(_m)
                    run_messages.extra_messages.append(_m)
                elif isinstance(_m, dict):
                    try:
                        _m_parsed = Message.model_validate(_m)
                        messages_to_add_to_run_response.append(_m_parsed)
                        run_messages.messages.append(_m_parsed)
                        run_messages.extra_messages.append(_m_parsed)
                    except Exception as e:
                        log_warning(f"Failed to validate message: {e}")
            # Add the extra messages to the run_response
            if len(messages_to_add_to_run_response) > 0:
                log_debug(f"Adding {len(messages_to_add_to_run_response)} extra messages")
                if run_response.additional_input is None:
                    run_response.additional_input = messages_to_add_to_run_response
                else:
                    run_response.additional_input.extend(messages_to_add_to_run_response)

        # 3. Add history to run_messages
        if add_history_to_context:
            from copy import deepcopy

            # Only skip messages from history when system_message_role is NOT a standard conversation role.
            # Standard conversation roles ("user", "assistant", "tool") should never be filtered
            # to preserve conversation continuity.
            skip_role = (
                self.system_message_role if self.system_message_role not in ["user", "assistant", "tool"] else None
            )

            history = session.get_messages(
                last_n_runs=self.num_history_runs,
                limit=self.num_history_messages,
                skip_roles=[skip_role] if skip_role else None,
                team_id=self.id if self.parent_team_id is not None else None,
            )

            if len(history) > 0:
                # Create a deep copy of the history messages to avoid modifying the original messages
                history_copy = [deepcopy(msg) for msg in history]

                # Tag each message as coming from history
                for _msg in history_copy:
                    _msg.from_history = True

                # Filter tool calls from history messages
                if self.max_tool_calls_from_history is not None:
                    filter_tool_calls(history_copy, self.max_tool_calls_from_history)

                log_debug(f"Adding {len(history_copy)} messages from history")

                # Extend the messages with the history
                run_messages.messages += history_copy

        # 5. Add user message to run_messages (message second as per Dirk's requirement)
        # 5.1 Build user message if message is None, str or list
        user_message = self._get_user_message(
            run_response=run_response,
            run_context=run_context,
            input_message=input_message,
            user_id=user_id,
            audio=audio,
            images=images,
            videos=videos,
            files=files,
            add_dependencies_to_context=add_dependencies_to_context,
            **kwargs,
        )
        # Add user message to run_messages
        if user_message is not None:
            run_messages.user_message = user_message
            run_messages.messages.append(user_message)

        return run_messages

    async def _aget_run_messages(
        self,
        *,
        run_response: TeamRunOutput,
        run_context: RunContext,
        session: TeamSession,
        user_id: Optional[str] = None,
        input_message: Optional[Union[str, List, Dict, Message, BaseModel, List[Message]]] = None,
        audio: Optional[Sequence[Audio]] = None,
        images: Optional[Sequence[Image]] = None,
        videos: Optional[Sequence[Video]] = None,
        files: Optional[Sequence[File]] = None,
        add_history_to_context: Optional[bool] = None,
        add_dependencies_to_context: Optional[bool] = None,
        add_session_state_to_context: Optional[bool] = None,
        tools: Optional[List[Union[Function, dict]]] = None,
        **kwargs: Any,
    ) -> RunMessages:
        """This function returns a RunMessages object with the following attributes:
            - system_message: The system message for this run
            - user_message: The user message for this run
            - messages: List of messages to send to the model

        To build the RunMessages object:
        1. Add system message to run_messages
        2. Add extra messages to run_messages
        3. Add history to run_messages
        4. Add messages to run_messages if provided (messages parameter first)
        5. Add user message to run_messages (message parameter second)

        """
        # Initialize the RunMessages object
        run_messages = RunMessages()

        # 1. Add system message to run_messages
        system_message = await self.aget_system_message(
            session=session,
            run_context=run_context,
            user_id=user_id,
            images=images,
            audio=audio,
            videos=videos,
            files=files,
            add_session_state_to_context=add_session_state_to_context,
            tools=tools,
        )
        if system_message is not None:
            run_messages.system_message = system_message
            run_messages.messages.append(system_message)

        # 2. Add extra messages to run_messages if provided
        if self.additional_input is not None:
            messages_to_add_to_run_response: List[Message] = []
            if run_messages.extra_messages is None:
                run_messages.extra_messages = []

            for _m in self.additional_input:
                if isinstance(_m, Message):
                    messages_to_add_to_run_response.append(_m)
                    run_messages.messages.append(_m)
                    run_messages.extra_messages.append(_m)
                elif isinstance(_m, dict):
                    try:
                        _m_parsed = Message.model_validate(_m)
                        messages_to_add_to_run_response.append(_m_parsed)
                        run_messages.messages.append(_m_parsed)
                        run_messages.extra_messages.append(_m_parsed)
                    except Exception as e:
                        log_warning(f"Failed to validate message: {e}")
            # Add the extra messages to the run_response
            if len(messages_to_add_to_run_response) > 0:
                log_debug(f"Adding {len(messages_to_add_to_run_response)} extra messages")
                if run_response.additional_input is None:
                    run_response.additional_input = messages_to_add_to_run_response
                else:
                    run_response.additional_input.extend(messages_to_add_to_run_response)

        # 3. Add history to run_messages
        if add_history_to_context:
            from copy import deepcopy

            # Only skip messages from history when system_message_role is NOT a standard conversation role.
            # Standard conversation roles ("user", "assistant", "tool") should never be filtered
            # to preserve conversation continuity.
            skip_role = (
                self.system_message_role if self.system_message_role not in ["user", "assistant", "tool"] else None
            )
            history = session.get_messages(
                last_n_runs=self.num_history_runs,
                limit=self.num_history_messages,
                skip_roles=[skip_role] if skip_role else None,
                team_id=self.id,
            )

            if len(history) > 0:
                # Create a deep copy of the history messages to avoid modifying the original messages
                history_copy = [deepcopy(msg) for msg in history]

                # Tag each message as coming from history
                for _msg in history_copy:
                    _msg.from_history = True

                # Filter tool calls from history messages
                if self.max_tool_calls_from_history is not None:
                    filter_tool_calls(history_copy, self.max_tool_calls_from_history)

                log_debug(f"Adding {len(history_copy)} messages from history")

                # Extend the messages with the history
                run_messages.messages += history_copy

        # 5. Add user message to run_messages (message second as per Dirk's requirement)
        # 5.1 Build user message if message is None, str or list
        user_message = self._get_user_message(
            run_response=run_response,
            run_context=run_context,
            input_message=input_message,
            user_id=user_id,
            audio=audio,
            images=images,
            videos=videos,
            files=files,
            add_dependencies_to_context=add_dependencies_to_context,
            **kwargs,
        )
        # Add user message to run_messages
        if user_message is not None:
            run_messages.user_message = user_message
            run_messages.messages.append(user_message)

        return run_messages

    def _get_user_message(
        self,
        *,
        run_response: TeamRunOutput,
        run_context: RunContext,
        input_message: Optional[Union[str, List, Dict, Message, BaseModel, List[Message]]] = None,
        user_id: Optional[str] = None,
        audio: Optional[Sequence[Audio]] = None,
        images: Optional[Sequence[Image]] = None,
        videos: Optional[Sequence[Video]] = None,
        files: Optional[Sequence[File]] = None,
        add_dependencies_to_context: Optional[bool] = None,
        **kwargs,
    ):
        # Get references from the knowledge base to use in the user message
        references = None

        if input_message is None:
            # If we have any media, return a message with empty content
            if images is not None or audio is not None or videos is not None or files is not None:
                return Message(
                    role="user",
                    content="",
                    images=None if not self.send_media_to_model else images,
                    audio=None if not self.send_media_to_model else audio,
                    videos=None if not self.send_media_to_model else videos,
                    files=None if not self.send_media_to_model else files,
                    **kwargs,
                )
            else:
                # If the input is None, return None
                return None

        else:
            if isinstance(input_message, list):
                input_content: Union[str, list[Any], list[Message]]
                if len(input_message) > 0 and isinstance(input_message[0], dict) and "type" in input_message[0]:
                    # This is multimodal content (text + images/audio/video), preserve the structure
                    input_content = input_message
                elif len(input_message) > 0 and isinstance(input_message[0], Message):
                    # This is a list of Message objects, extract text content from them
                    input_content = get_text_from_message(input_message)
                elif all(isinstance(item, str) for item in input_message):
                    input_content = "\n".join([str(item) for item in input_message])
                else:
                    input_content = str(input_message)

                return Message(
                    role="user",
                    content=input_content,
                    images=None if not self.send_media_to_model else images,
                    audio=None if not self.send_media_to_model else audio,
                    videos=None if not self.send_media_to_model else videos,
                    files=None if not self.send_media_to_model else files,
                    **kwargs,
                )

            # If message is provided as a Message, use it directly
            elif isinstance(input_message, Message):
                return input_message
            # If message is provided as a dict, try to validate it as a Message
            elif isinstance(input_message, dict):
                try:
                    if self.input_schema and is_typed_dict(self.input_schema):
                        import json

                        content = json.dumps(input_message, indent=2, ensure_ascii=False)
                        return Message(role="user", content=content)
                    else:
                        return Message.model_validate(input_message)
                except Exception as e:
                    log_warning(f"Failed to validate input: {e}")

            # If message is provided as a BaseModel, convert it to a Message
            elif isinstance(input_message, BaseModel):
                try:
                    # Create a user message with the BaseModel content
                    content = input_message.model_dump_json(indent=2, exclude_none=True)
                    return Message(role="user", content=content)
                except Exception as e:
                    log_warning(f"Failed to convert BaseModel to message: {e}")
            else:
                user_msg_content = input_message
                if self.add_knowledge_to_context:
                    if isinstance(input_message, str):
                        user_msg_content = input_message
                    elif callable(input_message):
                        user_msg_content = input_message(agent=self)
                    else:
                        raise Exception("input must be a string or a callable when add_references is True")

                    try:
                        retrieval_timer = Timer()
                        retrieval_timer.start()
                        docs_from_knowledge = self.get_relevant_docs_from_knowledge(
                            query=user_msg_content, filters=run_context.knowledge_filters, **kwargs
                        )
                        if docs_from_knowledge is not None:
                            references = MessageReferences(
                                query=user_msg_content,
                                references=docs_from_knowledge,
                                time=round(retrieval_timer.elapsed, 4),
                            )
                            # Add the references to the run_response
                            if run_response.references is None:
                                run_response.references = []
                            run_response.references.append(references)
                        retrieval_timer.stop()
                        log_debug(f"Time to get references: {retrieval_timer.elapsed:.4f}s")
                    except Exception as e:
                        log_warning(f"Failed to get references: {e}")

                if self.resolve_in_context:
                    user_msg_content = self._format_message_with_state_variables(
                        user_msg_content,
                        user_id=user_id,
                        session_state=run_context.session_state,
                        dependencies=run_context.dependencies,
                        metadata=run_context.metadata,
                    )

                # Convert to string for concatenation operations
                user_msg_content_str = get_text_from_message(user_msg_content) if user_msg_content is not None else ""

                # 4.1 Add knowledge references to user message
                if (
                    self.add_knowledge_to_context
                    and references is not None
                    and references.references is not None
                    and len(references.references) > 0
                ):
                    user_msg_content_str += "\n\nUse the following references from the knowledge base if it helps:\n"
                    user_msg_content_str += "<references>\n"
                    user_msg_content_str += self._convert_documents_to_string(references.references) + "\n"
                    user_msg_content_str += "</references>"
                # 4.2 Add context to user message
                if add_dependencies_to_context and run_context.dependencies is not None:
                    user_msg_content_str += "\n\n<additional context>\n"
                    user_msg_content_str += self._convert_dependencies_to_string(run_context.dependencies) + "\n"
                    user_msg_content_str += "</additional context>"

                # Use the string version for the final content
                user_msg_content = user_msg_content_str

                # Return the user message
                return Message(
                    role="user",
                    content=user_msg_content,
                    images=None if not self.send_media_to_model else images,
                    audio=None if not self.send_media_to_model else audio,
                    videos=None if not self.send_media_to_model else videos,
                    files=None if not self.send_media_to_model else files,
                    **kwargs,
                )

    def _get_messages_for_parser_model(
        self, model_response: ModelResponse, response_format: Optional[Union[Dict, Type[BaseModel]]]
    ) -> List[Message]:
        from agno.utils.prompts import get_json_output_prompt

        """Get the messages for the parser model."""
        system_content = (
            self.parser_model_prompt
            if self.parser_model_prompt is not None
            else "You are tasked with creating a structured output from the provided user message."
        )

        if response_format == {"type": "json_object"} and self.output_schema is not None:
            system_content += f"{get_json_output_prompt(self.output_schema)}"  # type: ignore

        return [
            Message(role="system", content=system_content),
            Message(role="user", content=model_response.content),
        ]

    def _get_messages_for_parser_model_stream(
        self, run_response: TeamRunOutput, response_format: Optional[Union[Dict, Type[BaseModel]]]
    ) -> List[Message]:
        """Get the messages for the parser model."""
        from agno.utils.prompts import get_json_output_prompt

        system_content = (
            self.parser_model_prompt
            if self.parser_model_prompt is not None
            else "You are tasked with creating a structured output from the provided data."
        )

        if response_format == {"type": "json_object"} and self.output_schema is not None:
            system_content += f"{get_json_output_prompt(self.output_schema)}"  # type: ignore

        return [
            Message(role="system", content=system_content),
            Message(role="user", content=run_response.content),
        ]

    def _get_messages_for_output_model(self, messages: List[Message]) -> List[Message]:
        """Get the messages for the output model."""

        if self.output_model_prompt is not None:
            system_message_exists = False
            for message in messages:
                if message.role == "system":
                    system_message_exists = True
                    message.content = self.output_model_prompt
                    break
            if not system_message_exists:
                messages.insert(0, Message(role="system", content=self.output_model_prompt))

        # Remove the last assistant message from the messages list
        messages.pop(-1)

        return messages

    def _format_message_with_state_variables(
        self,
        message: Any,
        session_state: Optional[Dict[str, Any]] = None,
        dependencies: Optional[Dict[str, Any]] = None,
        metadata: Optional[Dict[str, Any]] = None,
        user_id: Optional[str] = None,
    ) -> Any:
        """Format a message with the session state variables."""
        import re
        import string

        if not isinstance(message, str):
            return message
        # Should already be resolved and passed from run() method
        format_variables = ChainMap(
            session_state or {},
            dependencies or {},
            metadata or {},
            {"user_id": user_id} if user_id is not None else {},
        )
        converted_msg = message
        for var_name in format_variables.keys():
            # Only convert standalone {var_name} patterns, not nested ones
            pattern = r"\{" + re.escape(var_name) + r"\}"
            replacement = "${" + var_name + "}"
            converted_msg = re.sub(pattern, replacement, converted_msg)

        # Use Template to safely substitute variables
        template = string.Template(converted_msg)
        try:
            result = template.safe_substitute(format_variables)
            return result
        except Exception as e:
            log_warning(f"Template substitution failed: {e}")
            return message

    def _convert_dependencies_to_string(self, context: Dict[str, Any]) -> str:
        """Convert the context dictionary to a string representation.

        Args:
            context: Dictionary containing context data

        Returns:
            String representation of the context, or empty string if conversion fails
        """

        if context is None:
            return ""

        import json

        try:
            return json.dumps(context, indent=2, default=str)
        except (TypeError, ValueError, OverflowError) as e:
            log_warning(f"Failed to convert context to JSON: {e}")
            # Attempt a fallback conversion for non-serializable objects
            sanitized_context = {}
            for key, value in context.items():
                try:
                    # Try to serialize each value individually
                    json.dumps({key: value}, default=str)
                    sanitized_context[key] = value
                except Exception as e:
                    log_error(f"Failed to serialize to JSON: {e}")
                    # If serialization fails, convert to string representation
                    sanitized_context[key] = str(value)

            try:
                return json.dumps(sanitized_context, indent=2)
            except Exception as e:
                log_error(f"Failed to convert sanitized context to JSON: {e}")
                return str(context)

    def _get_json_output_prompt(self) -> str:
        """Return the JSON output prompt for the Agent.

        This is added to the system prompt when the output_schema is set and structured_outputs is False.
        """
        import json

        json_output_prompt = "Provide your output as a JSON containing the following fields:"
        if self.output_schema is not None:
            if isinstance(self.output_schema, str):
                json_output_prompt += "\n<json_fields>"
                json_output_prompt += f"\n{self.output_schema}"
                json_output_prompt += "\n</json_fields>"
            elif isinstance(self.output_schema, list):
                json_output_prompt += "\n<json_fields>"
                json_output_prompt += f"\n{json.dumps(self.output_schema)}"
                json_output_prompt += "\n</json_fields>"
            elif issubclass(self.output_schema, BaseModel):
                json_schema = self.output_schema.model_json_schema()
                if json_schema is not None:
                    response_model_properties = {}
                    json_schema_properties = json_schema.get("properties")
                    if json_schema_properties is not None:
                        for field_name, field_properties in json_schema_properties.items():
                            formatted_field_properties = {
                                prop_name: prop_value
                                for prop_name, prop_value in field_properties.items()
                                if prop_name != "title"
                            }
                            response_model_properties[field_name] = formatted_field_properties
                    json_schema_defs = json_schema.get("$defs")
                    if json_schema_defs is not None:
                        response_model_properties["$defs"] = {}
                        for def_name, def_properties in json_schema_defs.items():
                            def_fields = def_properties.get("properties")
                            formatted_def_properties = {}
                            if def_fields is not None:
                                for field_name, field_properties in def_fields.items():
                                    formatted_field_properties = {
                                        prop_name: prop_value
                                        for prop_name, prop_value in field_properties.items()
                                        if prop_name != "title"
                                    }
                                    formatted_def_properties[field_name] = formatted_field_properties
                            if len(formatted_def_properties) > 0:
                                response_model_properties["$defs"][def_name] = formatted_def_properties

                    if len(response_model_properties) > 0:
                        json_output_prompt += "\n<json_fields>"
                        json_output_prompt += (
                            f"\n{json.dumps([key for key in response_model_properties.keys() if key != '$defs'])}"
                        )
                        json_output_prompt += "\n</json_fields>"
                        json_output_prompt += "\n\nHere are the properties for each field:"
                        json_output_prompt += "\n<json_field_properties>"
                        json_output_prompt += f"\n{json.dumps(response_model_properties, indent=2)}"
                        json_output_prompt += "\n</json_field_properties>"
            else:
                log_warning(f"Could not build json schema for {self.output_schema}")
        else:
            json_output_prompt += "Provide the output as JSON."

        json_output_prompt += "\nStart your response with `{` and end it with `}`."
        json_output_prompt += "\nYour output will be passed to json.loads() to convert it to a Python object."
        json_output_prompt += "\nMake sure it only contains valid JSON."
        return json_output_prompt

    def _update_team_media(self, run_response: Union[TeamRunOutput, RunOutput]) -> None:
        """Update the team state with the run response."""
        if run_response.images is not None:
            if self.images is None:
                self.images = []
            self.images.extend(run_response.images)
        if run_response.videos is not None:
            if self.videos is None:
                self.videos = []
            self.videos.extend(run_response.videos)
        if run_response.audio is not None:
            if self.audio is None:
                self.audio = []
            self.audio.extend(run_response.audio)

    ###########################################################################
    # Built-in Tools
    ###########################################################################

    def _get_update_user_memory_function(self, user_id: Optional[str] = None, async_mode: bool = False) -> Function:
        def update_user_memory(task: str) -> str:
            """
            Use this function to submit a task to modify the Agent's memory.
            Describe the task in detail and be specific.
            The task can include adding a memory, updating a memory, deleting a memory, or clearing all memories.

            Args:
                task: The task to update the memory. Be specific and describe the task in detail.

            Returns:
                str: A string indicating the status of the update.
            """
            self.memory_manager = cast(MemoryManager, self.memory_manager)
            response = self.memory_manager.update_memory_task(task=task, user_id=user_id)
            return response

        async def aupdate_user_memory(task: str) -> str:
            """
            Use this function to submit a task to modify the Agent's memory.
            Describe the task in detail and be specific.
            The task can include adding a memory, updating a memory, deleting a memory, or clearing all memories.

            Args:
                task: The task to update the memory. Be specific and describe the task in detail.

            Returns:
                str: A string indicating the status of the update.
            """
            self.memory_manager = cast(MemoryManager, self.memory_manager)
            response = await self.memory_manager.aupdate_memory_task(task=task, user_id=user_id)
            return response

        if async_mode:
            update_memory_function = aupdate_user_memory
        else:
            update_memory_function = update_user_memory  # type: ignore

        return Function.from_callable(update_memory_function, name="update_user_memory")

    def get_member_information(self) -> str:
        """Get information about the members of the team, including their IDs, names, and roles."""
        return self.get_members_system_message_content(indent=0)

    def _get_chat_history_function(self, session: TeamSession, async_mode: bool = False):
        def get_chat_history(num_chats: Optional[int] = None) -> str:
            """
            Use this function to get the team chat history in reverse chronological order.
            Leave the num_chats parameter blank to get the entire chat history.
            Example:
                - To get the last chat, use num_chats=1
                - To get the last 5 chats, use num_chats=5
                - To get all chats, leave num_chats blank

            Args:
                num_chats: The number of chats to return.
                    Each chat contains 2 messages. One from the team and one from the user.
                    Default: None

            Returns:
                str: A JSON string containing a list of dictionaries representing the team chat history.
            """
            import json

            history: List[Dict[str, Any]] = []

            all_chats = session.get_messages(team_id=self.id)

            if len(all_chats) == 0:
                return ""

            for chat in all_chats[::-1]:  # type: ignore
                history.insert(0, chat.to_dict())  # type: ignore

            if num_chats is not None:
                history = history[:num_chats]

            return json.dumps(history)

        async def aget_chat_history(num_chats: Optional[int] = None) -> str:
            """
            Use this function to get the team chat history in reverse chronological order.
            Leave the num_chats parameter blank to get the entire chat history.
            Example:
                - To get the last chat, use num_chats=1
                - To get the last 5 chats, use num_chats=5
                - To get all chats, leave num_chats blank

            Args:
                num_chats: The number of chats to return.
                    Each chat contains 2 messages. One from the team and one from the user.
                    Default: None

            Returns:
                str: A JSON string containing a list of dictionaries representing the team chat history.
            """
            import json

            history: List[Dict[str, Any]] = []

            all_chats = session.get_messages(team_id=self.id)

            if len(all_chats) == 0:
                return ""

            for chat in all_chats[::-1]:  # type: ignore
                history.insert(0, chat.to_dict())  # type: ignore

            if num_chats is not None:
                history = history[:num_chats]

            return json.dumps(history)

        if async_mode:
            get_chat_history_func = aget_chat_history
        else:
            get_chat_history_func = get_chat_history  # type: ignore
        return Function.from_callable(get_chat_history_func, name="get_chat_history")

    def _update_session_state_tool(self, session_state, session_state_updates: dict) -> str:
        """
        Update the shared session state.  Provide any updates as a dictionary of key-value pairs.
        Example:
            "session_state_updates": {"shopping_list": ["milk", "eggs", "bread"]}

        Args:
            session_state_updates (dict): The updates to apply to the shared session state. Should be a dictionary of key-value pairs.
        """
        for key, value in session_state_updates.items():
            session_state[key] = value

        return f"Updated session state: {session_state}"

    def _get_previous_sessions_messages_function(
        self, num_history_sessions: Optional[int] = 2, user_id: Optional[str] = None, async_mode: bool = False
    ):
        """Factory function to create a get_previous_session_messages function.

        Args:
            num_history_sessions: The last n sessions to be taken from db
            user_id: The user ID to filter sessions by

        Returns:
            Callable: A function that retrieves messages from previous sessions
        """

        def get_previous_session_messages() -> str:
            """Use this function to retrieve messages from previous chat sessions.
            USE THIS TOOL ONLY WHEN THE QUESTION IS EITHER "What was my last conversation?" or "What was my last question?" and similar to it.

            Returns:
                str: JSON formatted list of message pairs from previous sessions
            """
            import json

            if self.db is None:
                return "Previous session messages not available"

            self.db = cast(BaseDb, self.db)
            selected_sessions = self.db.get_sessions(
                session_type=SessionType.TEAM,
                limit=num_history_sessions,
                user_id=user_id,
                sort_by="created_at",
                sort_order="desc",
            )

            all_messages = []
            seen_message_pairs = set()

            for session in selected_sessions:
                if isinstance(session, TeamSession) and session.runs:
                    message_count = 0
                    for run in session.runs:
                        messages = run.messages
                        if messages is not None:
                            for i in range(0, len(messages) - 1, 2):
                                if i + 1 < len(messages):
                                    try:
                                        user_msg = messages[i]
                                        assistant_msg = messages[i + 1]
                                        user_content = user_msg.content
                                        assistant_content = assistant_msg.content
                                        if user_content is None or assistant_content is None:
                                            continue  # Skip this pair if either message has no content

                                        msg_pair_id = f"{user_content}:{assistant_content}"
                                        if msg_pair_id not in seen_message_pairs:
                                            seen_message_pairs.add(msg_pair_id)
                                            all_messages.append(Message.model_validate(user_msg))
                                            all_messages.append(Message.model_validate(assistant_msg))
                                            message_count += 1
                                    except Exception as e:
                                        log_warning(f"Error processing message pair: {e}")
                                        continue

            return json.dumps([msg.to_dict() for msg in all_messages]) if all_messages else "No history found"

        async def aget_previous_session_messages() -> str:
            """Use this function to retrieve messages from previous chat sessions.
            USE THIS TOOL ONLY WHEN THE QUESTION IS EITHER "What was my last conversation?" or "What was my last question?" and similar to it.

            Returns:
                str: JSON formatted list of message pairs from previous sessions
            """
            import json

            if self.db is None:
                return "Previous session messages not available"

            self.db = cast(AsyncBaseDb, self.db)
            if self._has_async_db():
                selected_sessions = await self.db.get_sessions(  # type: ignore
                    session_type=SessionType.TEAM,
                    limit=num_history_sessions,
                    user_id=user_id,
                    sort_by="created_at",
                    sort_order="desc",
                )
            else:
                selected_sessions = self.db.get_sessions(  # type: ignore
                    session_type=SessionType.TEAM,
                    limit=num_history_sessions,
                    user_id=user_id,
                    sort_by="created_at",
                    sort_order="desc",
                )

            all_messages = []
            seen_message_pairs = set()

            for session in selected_sessions:
                if isinstance(session, TeamSession) and session.runs:
                    message_count = 0
                    for run in session.runs:
                        messages = run.messages
                        if messages is not None:
                            for i in range(0, len(messages) - 1, 2):
                                if i + 1 < len(messages):
                                    try:
                                        user_msg = messages[i]
                                        assistant_msg = messages[i + 1]
                                        user_content = user_msg.content
                                        assistant_content = assistant_msg.content
                                        if user_content is None or assistant_content is None:
                                            continue  # Skip this pair if either message has no content

                                        msg_pair_id = f"{user_content}:{assistant_content}"
                                        if msg_pair_id not in seen_message_pairs:
                                            seen_message_pairs.add(msg_pair_id)
                                            all_messages.append(Message.model_validate(user_msg))
                                            all_messages.append(Message.model_validate(assistant_msg))
                                            message_count += 1
                                    except Exception as e:
                                        log_warning(f"Error processing message pair: {e}")
                                        continue

            return json.dumps([msg.to_dict() for msg in all_messages]) if all_messages else "No history found"

        if self._has_async_db():
            return Function.from_callable(aget_previous_session_messages, name="get_previous_session_messages")
        else:
            return Function.from_callable(get_previous_session_messages, name="get_previous_session_messages")

    def _get_history_for_member_agent(self, session: TeamSession, member_agent: Union[Agent, "Team"]) -> List[Message]:
        from copy import deepcopy

        log_debug(f"Adding messages from history for {member_agent.name}")

        member_agent_id = member_agent.id if isinstance(member_agent, Agent) else None
        member_team_id = member_agent.id if isinstance(member_agent, Team) else None

        if not member_agent_id and not member_team_id:
            return []

        # Only skip messages from history when system_message_role is NOT a standard conversation role.
        # Standard conversation roles ("user", "assistant", "tool") should never be filtered
        # to preserve conversation continuity.
        skip_role = self.system_message_role if self.system_message_role not in ["user", "assistant", "tool"] else None

        history = session.get_messages(
            last_n_runs=member_agent.num_history_runs or self.num_history_runs,
            limit=member_agent.num_history_messages,
            skip_roles=[skip_role] if skip_role else None,
            member_ids=[member_agent_id] if member_agent_id else None,
            team_id=member_team_id,
        )

        if len(history) > 0:
            # Create a deep copy of the history messages to avoid modifying the original messages
            history_copy = [deepcopy(msg) for msg in history]

            # Tag each message as coming from history
            for _msg in history_copy:
                _msg.from_history = True

            return history_copy
        return []

    def _determine_team_member_interactions(
        self,
        team_run_context: Dict[str, Any],
        images: List[Image],
        videos: List[Video],
        audio: List[Audio],
        files: List[File],
    ) -> Optional[str]:
        team_member_interactions_str = None
        if self.share_member_interactions:
            team_member_interactions_str = get_team_member_interactions_str(team_run_context=team_run_context)  # type: ignore
            if context_images := get_team_run_context_images(team_run_context=team_run_context):  # type: ignore
                images.extend(context_images)
            if context_videos := get_team_run_context_videos(team_run_context=team_run_context):  # type: ignore
                videos.extend(context_videos)
            if context_audio := get_team_run_context_audio(team_run_context=team_run_context):  # type: ignore
                audio.extend(context_audio)
            if context_files := get_team_run_context_files(team_run_context=team_run_context):  # type: ignore
                files.extend(context_files)
        return team_member_interactions_str

    def _find_member_by_id(self, member_id: str) -> Optional[Tuple[int, Union[Agent, "Team"]]]:
        """
        Recursively search through team members and subteams to find an agent by name.

        Args:
            member_id (str): ID of the agent to find

        Returns:
            Optional[Tuple[int, Union[Agent, "Team"], Optional[str]]]: Tuple containing:
                - Index of the member in its immediate parent team
                - The top-level leader agent
        """
        # First check direct members
        for i, member in enumerate(self.members):
            url_safe_member_id = get_member_id(member)
            if url_safe_member_id == member_id:
                return i, member

            # If this member is a team, search its members recursively
            if isinstance(member, Team):
                result = member._find_member_by_id(member_id)
                if result is not None:
                    # Found in subteam, return with the top-level team member's name
                    return i, member

        return None

    def _get_delegate_task_function(
        self,
        run_response: TeamRunOutput,
        run_context: RunContext,
        session: TeamSession,
        team_run_context: Dict[str, Any],
        user_id: Optional[str] = None,
        stream: bool = False,
        stream_events: bool = False,
        async_mode: bool = False,
        input: Optional[str] = None,  # Used for determine_input_for_members=False
        images: Optional[List[Image]] = None,
        videos: Optional[List[Video]] = None,
        audio: Optional[List[Audio]] = None,
        files: Optional[List[File]] = None,
        add_history_to_context: Optional[bool] = None,
        add_dependencies_to_context: Optional[bool] = None,
        add_session_state_to_context: Optional[bool] = None,
        debug_mode: Optional[bool] = None,
    ) -> Function:
        if not images:
            images = []
        if not videos:
            videos = []
        if not audio:
            audio = []
        if not files:
            files = []

        def _setup_delegate_task_to_member(member_agent: Union[Agent, "Team"], task_description: str):
            # 1. Initialize the member agent
            self._initialize_member(member_agent)

            # If team has send_media_to_model=False, ensure member agent also has it set to False
            # This allows tools to access files while preventing models from receiving them
            if not self.send_media_to_model:
                member_agent.send_media_to_model = False

            # 2. Handle respond_directly nuances
            if self.respond_directly:
                # Since we return the response directly from the member agent, we need to set the output schema from the team down.
                if not member_agent.output_schema and self.output_schema:
                    member_agent.output_schema = self.output_schema

                # If the member will produce structured output, we need to parse the response
                if member_agent.output_schema is not None:
                    self._member_response_model = member_agent.output_schema

            # 3. Handle enable_agentic_knowledge_filters on the member agent
            if self.enable_agentic_knowledge_filters and not member_agent.enable_agentic_knowledge_filters:
                member_agent.enable_agentic_knowledge_filters = self.enable_agentic_knowledge_filters

            # 4. Determine team context to send
            team_member_interactions_str = self._determine_team_member_interactions(
                team_run_context, images=images, videos=videos, audio=audio, files=files
            )

            # 5. Get the team history
            team_history_str = None
            if self.add_team_history_to_members and session:
                team_history_str = session.get_team_history_context(num_runs=self.num_team_history_runs)

            # 6. Create the member agent task or use the input directly
            if self.determine_input_for_members is False:
                member_agent_task = input  # type: ignore
            else:
                member_agent_task = task_description

            if team_history_str or team_member_interactions_str:
                member_agent_task = format_member_agent_task(  # type: ignore
                    task_description=member_agent_task or "",
                    team_member_interactions_str=team_member_interactions_str,
                    team_history_str=team_history_str,
                )

            # 7. Add member-level history for the member if enabled (because we won't load the session for the member, so history won't be loaded automatically)
            history = None
            if member_agent.add_history_to_context:
                history = self._get_history_for_member_agent(session, member_agent)
                if history:
                    if isinstance(member_agent_task, str):
                        history.append(Message(role="user", content=member_agent_task))

            return member_agent_task, history

        def _process_delegate_task_to_member(
            member_agent_run_response: Optional[Union[TeamRunOutput, RunOutput]],
            member_agent: Union[Agent, "Team"],
            member_agent_task: Union[str, Message],
            member_session_state_copy: Dict[str, Any],
        ):
            # Add team run id to the member run
            if member_agent_run_response is not None:
                member_agent_run_response.parent_run_id = run_response.run_id  # type: ignore

            # Update the top-level team run_response tool call to have the run_id of the member run
            if run_response.tools is not None:
                for tool in run_response.tools:
                    if tool.tool_name and tool.tool_name.lower() == "delegate_task_to_member":
                        tool.child_run_id = member_agent_run_response.run_id  # type: ignore

            # Update the team run context
            member_name = member_agent.name if member_agent.name else member_agent.id if member_agent.id else "Unknown"
            if isinstance(member_agent_task, str):
                normalized_task = member_agent_task
            elif member_agent_task.content:
                normalized_task = str(member_agent_task.content)
            else:
                normalized_task = ""
            add_interaction_to_team_run_context(
                team_run_context=team_run_context,
                member_name=member_name,
                task=normalized_task,
                run_response=member_agent_run_response,  # type: ignore
            )

            # Add the member run to the team run response if enabled
            if run_response and member_agent_run_response:
                run_response.add_member_run(member_agent_run_response)

            # Scrub the member run based on that member's storage flags before storing
            if member_agent_run_response:
                if (
                    not member_agent.store_media
                    or not member_agent.store_tool_messages
                    or not member_agent.store_history_messages
                ):
                    member_agent._scrub_run_output_for_storage(member_agent_run_response)  # type: ignore

                # Add the member run to the team session
                session.upsert_run(member_agent_run_response)

            # Update team session state
            merge_dictionaries(run_context.session_state, member_session_state_copy)  # type: ignore

            # Update the team media
            if member_agent_run_response is not None:
                self._update_team_media(member_agent_run_response)  # type: ignore

        def delegate_task_to_member(
            member_id: str, task: str
        ) -> Iterator[Union[RunOutputEvent, TeamRunOutputEvent, str]]:
            """Use this function to delegate a task to the selected team member.
            You must provide a clear and concise description of the task the member should achieve AND the expected output.

            Args:
                member_id (str): The ID of the member to delegate the task to. Use only the ID of the member, not the ID of the team followed by the ID of the member.
                task (str): A clear and concise description of the task the member should achieve.
            Returns:
                str: The result of the delegated task.
            """

            # Find the member agent using the helper function
            result = self._find_member_by_id(member_id)
            if result is None:
                yield f"Member with ID {member_id} not found in the team or any subteams. Please choose the correct member from the list of members:\n\n{self.get_members_system_message_content(indent=0)}"
                return

            _, member_agent = result
            member_agent_task, history = _setup_delegate_task_to_member(
                member_agent=member_agent, task_description=task
            )

            # Make sure for the member agent, we are using the agent logger
            use_agent_logger()

            member_session_state_copy = copy(run_context.session_state)

            if stream:
                member_agent_run_response_stream = member_agent.run(
                    input=member_agent_task if not history else history,
                    user_id=user_id,
                    # All members have the same session_id
                    session_id=session.session_id,
                    session_state=member_session_state_copy,  # Send a copy to the agent
                    images=images,
                    videos=videos,
                    audio=audio,
                    files=files,
                    stream=True,
                    stream_events=stream_events,
                    debug_mode=debug_mode,
                    dependencies=run_context.dependencies,
                    add_dependencies_to_context=add_dependencies_to_context,
                    metadata=run_context.metadata,
                    add_session_state_to_context=add_session_state_to_context,
                    knowledge_filters=run_context.knowledge_filters
                    if not member_agent.knowledge_filters and member_agent.knowledge
                    else None,
                    yield_run_output=True,
                )
                member_agent_run_response = None
                for member_agent_run_output_event in member_agent_run_response_stream:
                    # Do NOT break out of the loop, Iterator need to exit properly
                    if isinstance(member_agent_run_output_event, (TeamRunOutput, RunOutput)):
                        member_agent_run_response = member_agent_run_output_event  # type: ignore
                        continue  # Don't yield TeamRunOutput or RunOutput, only yield events

                    # Check if the run is cancelled
                    check_if_run_cancelled(member_agent_run_output_event)

                    # Yield the member event directly
                    member_agent_run_output_event.parent_run_id = (
                        member_agent_run_output_event.parent_run_id or run_response.run_id
                    )
                    yield member_agent_run_output_event  # type: ignore
            else:
                member_agent_run_response = member_agent.run(  # type: ignore
                    input=member_agent_task if not history else history,  # type: ignore
                    user_id=user_id,
                    # All members have the same session_id
                    session_id=session.session_id,
                    session_state=member_session_state_copy,  # Send a copy to the agent
                    images=images,
                    videos=videos,
                    audio=audio,
                    files=files,
                    stream=False,
                    debug_mode=debug_mode,
                    dependencies=run_context.dependencies,
                    add_dependencies_to_context=add_dependencies_to_context,
                    add_session_state_to_context=add_session_state_to_context,
                    metadata=run_context.metadata,
                    knowledge_filters=run_context.knowledge_filters
                    if not member_agent.knowledge_filters and member_agent.knowledge
                    else None,
                )

                check_if_run_cancelled(member_agent_run_response)  # type: ignore

                try:
                    if member_agent_run_response.content is None and (  # type: ignore
                        member_agent_run_response.tools is None or len(member_agent_run_response.tools) == 0  # type: ignore
                    ):
                        yield "No response from the member agent."
                    elif isinstance(member_agent_run_response.content, str):  # type: ignore
                        content = member_agent_run_response.content.strip()  # type: ignore
                        if len(content) > 0:
                            yield content

                        # If the content is empty but we have tool calls
                        elif member_agent_run_response.tools is not None and len(member_agent_run_response.tools) > 0:  # type: ignore
                            tool_str = ""
                            for tool in member_agent_run_response.tools:  # type: ignore
                                if tool.result:
                                    tool_str += f"{tool.result},"
                            yield tool_str.rstrip(",")

                    elif issubclass(type(member_agent_run_response.content), BaseModel):  # type: ignore
                        yield member_agent_run_response.content.model_dump_json(indent=2)  # type: ignore
                    else:
                        import json

                        yield json.dumps(member_agent_run_response.content, indent=2)  # type: ignore
                except Exception as e:
                    yield str(e)

            # Afterward, switch back to the team logger
            use_team_logger()

            _process_delegate_task_to_member(
                member_agent_run_response,
                member_agent,
                member_agent_task,  # type: ignore
                member_session_state_copy,  # type: ignore
            )

        async def adelegate_task_to_member(
            member_id: str, task: str
        ) -> AsyncIterator[Union[RunOutputEvent, TeamRunOutputEvent, str]]:
            """Use this function to delegate a task to the selected team member.
            You must provide a clear and concise description of the task the member should achieve AND the expected output.

            Args:
                member_id (str): The ID of the member to delegate the task to. Use only the ID of the member, not the ID of the team followed by the ID of the member.
                task (str): A clear and concise description of the task the member should achieve.
            Returns:
                str: The result of the delegated task.
            """

            # Find the member agent using the helper function
            result = self._find_member_by_id(member_id)
            if result is None:
                yield f"Member with ID {member_id} not found in the team or any subteams. Please choose the correct member from the list of members:\n\n{self.get_members_system_message_content(indent=0)}"
                return

            _, member_agent = result
            member_agent_task, history = _setup_delegate_task_to_member(
                member_agent=member_agent, task_description=task
            )

            # Make sure for the member agent, we are using the agent logger
            use_agent_logger()

            member_session_state_copy = copy(run_context.session_state)

            if stream:
                member_agent_run_response_stream = member_agent.arun(  # type: ignore
                    input=member_agent_task if not history else history,
                    user_id=user_id,
                    # All members have the same session_id
                    session_id=session.session_id,
                    session_state=member_session_state_copy,  # Send a copy to the agent
                    images=images,
                    videos=videos,
                    audio=audio,
                    files=files,
                    stream=True,
                    stream_events=stream_events,
                    debug_mode=debug_mode,
                    dependencies=run_context.dependencies,
                    add_dependencies_to_context=add_dependencies_to_context,
                    add_session_state_to_context=add_session_state_to_context,
                    metadata=run_context.metadata,
                    knowledge_filters=run_context.knowledge_filters
                    if not member_agent.knowledge_filters and member_agent.knowledge
                    else None,
                    yield_run_output=True,
                )
                member_agent_run_response = None
                async for member_agent_run_response_event in member_agent_run_response_stream:
                    # Do NOT break out of the loop, AsyncIterator need to exit properly
                    if isinstance(member_agent_run_response_event, (TeamRunOutput, RunOutput)):
                        member_agent_run_response = member_agent_run_response_event  # type: ignore
                        continue  # Don't yield TeamRunOutput or RunOutput, only yield events

                    # Check if the run is cancelled
                    check_if_run_cancelled(member_agent_run_response_event)

                    # Yield the member event directly
                    member_agent_run_response_event.parent_run_id = (
                        getattr(member_agent_run_response_event, "parent_run_id", None) or run_response.run_id
                    )
                    yield member_agent_run_response_event  # type: ignore
            else:
                member_agent_run_response = await member_agent.arun(  # type: ignore
                    input=member_agent_task if not history else history,
                    user_id=user_id,
                    # All members have the same session_id
                    session_id=session.session_id,
                    session_state=member_session_state_copy,  # Send a copy to the agent
                    images=images,
                    videos=videos,
                    audio=audio,
                    files=files,
                    stream=False,
                    debug_mode=debug_mode,
                    dependencies=run_context.dependencies,
                    add_dependencies_to_context=add_dependencies_to_context,
                    add_session_state_to_context=add_session_state_to_context,
                    metadata=run_context.metadata,
                    knowledge_filters=run_context.knowledge_filters
                    if not member_agent.knowledge_filters and member_agent.knowledge
                    else None,
                )
                check_if_run_cancelled(member_agent_run_response)  # type: ignore

                try:
                    if member_agent_run_response.content is None and (  # type: ignore
                        member_agent_run_response.tools is None or len(member_agent_run_response.tools) == 0  # type: ignore
                    ):
                        yield "No response from the member agent."
                    elif isinstance(member_agent_run_response.content, str):  # type: ignore
                        if len(member_agent_run_response.content.strip()) > 0:  # type: ignore
                            yield member_agent_run_response.content  # type: ignore

                        # If the content is empty but we have tool calls
                        elif (
                            member_agent_run_response.tools is not None  # type: ignore
                            and len(member_agent_run_response.tools) > 0  # type: ignore
                        ):
                            yield ",".join([tool.result for tool in member_agent_run_response.tools if tool.result])  # type: ignore
                    elif issubclass(type(member_agent_run_response.content), BaseModel):  # type: ignore
                        yield member_agent_run_response.content.model_dump_json(indent=2)  # type: ignore
                    else:
                        import json

                        yield json.dumps(member_agent_run_response.content, indent=2)  # type: ignore
                except Exception as e:
                    yield str(e)

            # Afterward, switch back to the team logger
            use_team_logger()

            _process_delegate_task_to_member(
                member_agent_run_response,
                member_agent,
                member_agent_task,  # type: ignore
                member_session_state_copy,  # type: ignore
            )

        # When the task should be delegated to all members
        def delegate_task_to_members(task: str) -> Iterator[Union[RunOutputEvent, TeamRunOutputEvent, str]]:
            """
            Use this function to delegate a task to all the member agents and return a response.
            You must provide a clear and concise description of the task the member should achieve AND the expected output.

            Args:
                task (str): A clear and concise description of the task to send to member agents.
            Returns:
                str: The result of the delegated task.
            """

            # Run all the members sequentially
            for _, member_agent in enumerate(self.members):
                member_agent_task, history = _setup_delegate_task_to_member(
                    member_agent=member_agent, task_description=task
                )

                member_session_state_copy = copy(run_context.session_state)
                if stream:
                    member_agent_run_response_stream = member_agent.run(
                        input=member_agent_task if not history else history,
                        user_id=user_id,
                        # All members have the same session_id
                        session_id=session.session_id,
                        session_state=member_session_state_copy,  # Send a copy to the agent
                        images=images,
                        videos=videos,
                        audio=audio,
                        files=files,
                        stream=True,
                        stream_events=stream_events,
                        knowledge_filters=run_context.knowledge_filters
                        if not member_agent.knowledge_filters and member_agent.knowledge
                        else None,
                        debug_mode=debug_mode,
                        dependencies=run_context.dependencies,
                        add_dependencies_to_context=add_dependencies_to_context,
                        add_session_state_to_context=add_session_state_to_context,
                        metadata=run_context.metadata,
                        yield_run_output=True,
                    )
                    member_agent_run_response = None
                    for member_agent_run_response_chunk in member_agent_run_response_stream:
                        # Do NOT break out of the loop, Iterator need to exit properly
                        if isinstance(member_agent_run_response_chunk, (TeamRunOutput, RunOutput)):
                            member_agent_run_response = member_agent_run_response_chunk  # type: ignore
                            continue  # Don't yield TeamRunOutput or RunOutput, only yield events

                        # Check if the run is cancelled
                        check_if_run_cancelled(member_agent_run_response_chunk)

                        # Yield the member event directly
                        member_agent_run_response_chunk.parent_run_id = (
                            member_agent_run_response_chunk.parent_run_id or run_response.run_id
                        )
                        yield member_agent_run_response_chunk  # type: ignore

                else:
                    member_agent_run_response = member_agent.run(  # type: ignore
                        input=member_agent_task if not history else history,
                        user_id=user_id,
                        # All members have the same session_id
                        session_id=session.session_id,
                        session_state=member_session_state_copy,  # Send a copy to the agent
                        images=images,
                        videos=videos,
                        audio=audio,
                        files=files,
                        stream=False,
                        knowledge_filters=run_context.knowledge_filters
                        if not member_agent.knowledge_filters and member_agent.knowledge
                        else None,
                        debug_mode=debug_mode,
                        dependencies=run_context.dependencies,
                        add_dependencies_to_context=add_dependencies_to_context,
                        add_session_state_to_context=add_session_state_to_context,
                        metadata=run_context.metadata,
                    )

                    check_if_run_cancelled(member_agent_run_response)  # type: ignore

                    try:
                        if member_agent_run_response.content is None and (  # type: ignore
                            member_agent_run_response.tools is None or len(member_agent_run_response.tools) == 0  # type: ignore
                        ):
                            yield f"Agent {member_agent.name}: No response from the member agent."
                        elif isinstance(member_agent_run_response.content, str):  # type: ignore
                            if len(member_agent_run_response.content.strip()) > 0:  # type: ignore
                                yield f"Agent {member_agent.name}: {member_agent_run_response.content}"  # type: ignore
                            elif (
                                member_agent_run_response.tools is not None and len(member_agent_run_response.tools) > 0  # type: ignore
                            ):
                                yield f"Agent {member_agent.name}: {','.join([tool.result for tool in member_agent_run_response.tools])}"  # type: ignore
                        elif issubclass(type(member_agent_run_response.content), BaseModel):  # type: ignore
                            yield f"Agent {member_agent.name}: {member_agent_run_response.content.model_dump_json(indent=2)}"  # type: ignore
                        else:
                            import json

                            yield f"Agent {member_agent.name}: {json.dumps(member_agent_run_response.content, indent=2)}"  # type: ignore
                    except Exception as e:
                        yield f"Agent {member_agent.name}: Error - {str(e)}"

                _process_delegate_task_to_member(
                    member_agent_run_response,
                    member_agent,
                    member_agent_task,  # type: ignore
                    member_session_state_copy,  # type: ignore
                )

            # After all the member runs, switch back to the team logger
            use_team_logger()

        # When the task should be delegated to all members
        async def adelegate_task_to_members(task: str) -> AsyncIterator[Union[RunOutputEvent, TeamRunOutputEvent, str]]:
            """Use this function to delegate a task to all the member agents and return a response.
            You must provide a clear and concise description of the task to send to member agents.

            Args:
                task (str): A clear and concise description of the task to send to member agents.
            Returns:
                str: The result of the delegated task.
            """

            if stream:
                # Concurrent streaming: launch each member as a streaming worker and merge events
                done_marker = object()
                queue: "asyncio.Queue[Union[RunOutputEvent, TeamRunOutputEvent, str, object]]" = asyncio.Queue()

                async def stream_member(agent: Union[Agent, "Team"]) -> None:
                    member_agent_task, history = _setup_delegate_task_to_member(
                        member_agent=agent, task_description=task
                    )  # type: ignore
                    member_session_state_copy = copy(run_context.session_state)

                    member_stream = agent.arun(  # type: ignore
                        input=member_agent_task if not history else history,
                        user_id=user_id,
                        session_id=session.session_id,
                        session_state=member_session_state_copy,  # Send a copy to the agent
                        images=images,
                        videos=videos,
                        audio=audio,
                        files=files,
                        stream=True,
                        stream_events=stream_events,
                        debug_mode=debug_mode,
                        knowledge_filters=run_context.knowledge_filters
                        if not member_agent.knowledge_filters and member_agent.knowledge
                        else None,
                        dependencies=run_context.dependencies,
                        add_dependencies_to_context=add_dependencies_to_context,
                        add_session_state_to_context=add_session_state_to_context,
                        metadata=run_context.metadata,
                        yield_run_output=True,
                    )
                    member_agent_run_response = None
                    try:
                        async for member_agent_run_output_event in member_stream:
                            # Do NOT break out of the loop, AsyncIterator need to exit properly
                            if isinstance(member_agent_run_output_event, (TeamRunOutput, RunOutput)):
                                member_agent_run_response = member_agent_run_output_event  # type: ignore
                                continue  # Don't yield TeamRunOutput or RunOutput, only yield events

                            check_if_run_cancelled(member_agent_run_output_event)
                            member_agent_run_output_event.parent_run_id = (
                                member_agent_run_output_event.parent_run_id or run_response.run_id
                            )
                            await queue.put(member_agent_run_output_event)
                    finally:
                        _process_delegate_task_to_member(
                            member_agent_run_response,
                            member_agent,
                            member_agent_task,  # type: ignore
                            member_session_state_copy,  # type: ignore
                        )
                    await queue.put(done_marker)

                # Initialize and launch all members
                tasks: List[asyncio.Task[None]] = []
                for member_agent in self.members:
                    current_agent = member_agent
                    self._initialize_member(current_agent)
                    tasks.append(asyncio.create_task(stream_member(current_agent)))

                # Drain queue until all members reported done
                completed = 0
                try:
                    while completed < len(tasks):
                        item = await queue.get()
                        if item is done_marker:
                            completed += 1
                        else:
                            yield item  # type: ignore
                finally:
                    # Ensure tasks do not leak on cancellation
                    for t in tasks:
                        if not t.done():
                            t.cancel()
                    # Await cancellation to suppress warnings
                    for t in tasks:
                        with contextlib.suppress(Exception):
                            await t
            else:
                # Non-streaming concurrent run of members; collect results when done
                tasks = []
                for member_agent_index, member_agent in enumerate(self.members):
                    current_agent = member_agent
                    member_agent_task, history = _setup_delegate_task_to_member(
                        member_agent=current_agent, task_description=task
                    )

                    async def run_member_agent(agent=current_agent) -> str:
                        member_session_state_copy = copy(run_context.session_state)

                        member_agent_run_response = await agent.arun(
                            input=member_agent_task if not history else history,
                            user_id=user_id,
                            # All members have the same session_id
                            session_id=session.session_id,
                            session_state=member_session_state_copy,  # Send a copy to the agent
                            images=images,
                            videos=videos,
                            audio=audio,
                            files=files,
                            stream=False,
                            stream_events=stream_events,
                            debug_mode=debug_mode,
                            knowledge_filters=run_context.knowledge_filters
                            if not member_agent.knowledge_filters and member_agent.knowledge
                            else None,
                            dependencies=run_context.dependencies,
                            add_dependencies_to_context=add_dependencies_to_context,
                            add_session_state_to_context=add_session_state_to_context,
                            metadata=run_context.metadata,
                        )
                        check_if_run_cancelled(member_agent_run_response)

                        _process_delegate_task_to_member(
                            member_agent_run_response,
                            member_agent,
                            member_agent_task,  # type: ignore
                            member_session_state_copy,  # type: ignore
                        )

                        member_name = member_agent.name if member_agent.name else f"agent_{member_agent_index}"
                        try:
                            if member_agent_run_response.content is None and (
                                member_agent_run_response.tools is None or len(member_agent_run_response.tools) == 0
                            ):
                                return f"Agent {member_name}: No response from the member agent."
                            elif isinstance(member_agent_run_response.content, str):
                                if len(member_agent_run_response.content.strip()) > 0:
                                    return f"Agent {member_name}: {member_agent_run_response.content}"
                                elif (
                                    member_agent_run_response.tools is not None
                                    and len(member_agent_run_response.tools) > 0
                                ):
                                    return f"Agent {member_name}: {','.join([tool.result for tool in member_agent_run_response.tools])}"
                            elif issubclass(type(member_agent_run_response.content), BaseModel):
                                return f"Agent {member_name}: {member_agent_run_response.content.model_dump_json(indent=2)}"  # type: ignore
                            else:
                                import json

                                return f"Agent {member_name}: {json.dumps(member_agent_run_response.content, indent=2)}"
                        except Exception as e:
                            return f"Agent {member_name}: Error - {str(e)}"

                        return f"Agent {member_name}: No Response"

                    tasks.append(run_member_agent)  # type: ignore

                results = await asyncio.gather(*[task() for task in tasks])  # type: ignore
                for result in results:
                    yield result

            # After all the member runs, switch back to the team logger
            use_team_logger()

        if self.delegate_to_all_members:
            if async_mode:
                delegate_function = adelegate_task_to_members  # type: ignore
            else:
                delegate_function = delegate_task_to_members  # type: ignore

            delegate_func = Function.from_callable(delegate_function, name="delegate_task_to_members")
        else:
            if async_mode:
                delegate_function = adelegate_task_to_member  # type: ignore
            else:
                delegate_function = delegate_task_to_member  # type: ignore

            delegate_func = Function.from_callable(delegate_function, name="delegate_task_to_member")

        if self.respond_directly:
            delegate_func.stop_after_tool_call = True
            delegate_func.show_result = True

        return delegate_func

    ###########################################################################
    # Session Management
    ###########################################################################
    def _read_session(
        self, session_id: str, session_type: SessionType = SessionType.TEAM
    ) -> Optional[Union[TeamSession, WorkflowSession]]:
        """Get a Session from the database."""
        try:
            if not self.db:
                raise ValueError("Db not initialized")
            session = self.db.get_session(session_id=session_id, session_type=session_type)
            return session  # type: ignore
        except Exception as e:
            import traceback

            traceback.print_exc(limit=3)
            log_warning(f"Error getting session from db: {e}")
            return None

    async def _aread_session(
        self, session_id: str, session_type: SessionType = SessionType.TEAM
    ) -> Optional[Union[TeamSession, WorkflowSession]]:
        """Get a Session from the database."""
        try:
            if not self.db:
                raise ValueError("Db not initialized")
            self.db = cast(AsyncBaseDb, self.db)
            session = await self.db.get_session(session_id=session_id, session_type=session_type)
            return session  # type: ignore
        except Exception as e:
            import traceback

            traceback.print_exc(limit=3)
            log_warning(f"Error getting session from db: {e}")
            return None

    def _upsert_session(self, session: TeamSession) -> Optional[TeamSession]:
        """Upsert a Session into the database."""

        try:
            if not self.db:
                raise ValueError("Db not initialized")
            return self.db.upsert_session(session=session)  # type: ignore
        except Exception as e:
            import traceback

            traceback.print_exc(limit=3)
            log_warning(f"Error upserting session into db: {e}")
        return None

    async def _aupsert_session(self, session: TeamSession) -> Optional[TeamSession]:
        """Upsert a Session into the database."""

        try:
            if not self.db:
                raise ValueError("Db not initialized")
            return await self.db.upsert_session(session=session)  # type: ignore
        except Exception as e:
            import traceback

            traceback.print_exc(limit=3)
            log_warning(f"Error upserting session into db: {e}")
        return None

    def _read_or_create_session(self, session_id: str, user_id: Optional[str] = None) -> TeamSession:
        """Load the TeamSession from storage

        Returns:
            Optional[TeamSession]: The loaded TeamSession or None if not found.
        """
        from time import time

        from agno.session.team import TeamSession

        # Return existing session if we have one
        if self._cached_session is not None and self._cached_session.session_id == session_id:
            return self._cached_session

        # Try to load from database
        team_session = None
        if self.db is not None and self.parent_team_id is None and self.workflow_id is None:
            team_session = cast(TeamSession, self._read_session(session_id=session_id))

        # Create new session if none found
        if team_session is None:
            log_debug(f"Creating new TeamSession: {session_id}")
            session_data = {}
            if self.session_state is not None:
                from copy import deepcopy

                session_data["session_state"] = deepcopy(self.session_state)
            team_session = TeamSession(
                session_id=session_id,
                team_id=self.id,
                user_id=user_id,
                team_data=self._get_team_data(),
                session_data=session_data,
                metadata=self.metadata,
                created_at=int(time()),
            )

        # Cache the session if relevant
        if team_session is not None and self.cache_session:
            self._cached_session = team_session

        return team_session

    async def _aread_or_create_session(self, session_id: str, user_id: Optional[str] = None) -> TeamSession:
        """Load the TeamSession from storage

        Returns:
            Optional[TeamSession]: The loaded TeamSession or None if not found.
        """
        from time import time

        from agno.session.team import TeamSession

        # Return existing session if we have one
        if self._cached_session is not None and self._cached_session.session_id == session_id:
            return self._cached_session

        # Try to load from database
        team_session = None
        if self.db is not None and self.parent_team_id is None and self.workflow_id is None:
            if self._has_async_db():
                team_session = cast(TeamSession, await self._aread_session(session_id=session_id))
            else:
                team_session = cast(TeamSession, self._read_session(session_id=session_id))

        # Create new session if none found
        if team_session is None:
            log_debug(f"Creating new TeamSession: {session_id}")
            team_session = TeamSession(
                session_id=session_id,
                team_id=self.id,
                user_id=user_id,
                team_data=self._get_team_data(),
                session_data={},
                metadata=self.metadata,
                created_at=int(time()),
            )

        # Cache the session if relevant
        if team_session is not None and self.cache_session:
            self._cached_session = team_session

        return team_session

    def _load_session_state(self, session: TeamSession, session_state: Dict[str, Any]) -> Dict[str, Any]:
        """Load and return the stored session_state from the database, optionally merging it with the given one"""

        from agno.utils.merge_dict import merge_dictionaries

        # Get the session_state from the database and merge with proper precedence
        # At this point session_state contains: agent_defaults + run_params
        if session.session_data is not None and "session_state" in session.session_data:
            session_state_from_db = session.session_data.get("session_state")

            if (
                session_state_from_db is not None
                and isinstance(session_state_from_db, dict)
                and len(session_state_from_db) > 0
                and not self.overwrite_db_session_state
            ):
                # This preserves precedence: run_params > db_state > agent_defaults
                merged_state = session_state_from_db.copy()
                merge_dictionaries(merged_state, session_state)
                session_state.clear()
                session_state.update(merged_state)

        # Update the session_state in the session
        if session.session_data is not None:
            session.session_data["session_state"] = session_state

        return session_state

    def _update_metadata(self, session: TeamSession):
        """Update the extra_data in the session"""
        from agno.utils.merge_dict import merge_dictionaries

        # Read metadata from the database
        if session.metadata is not None:
            # If metadata is set in the agent, update the database metadata with the agent's metadata
            if self.metadata is not None:
                # Updates agent's session metadata in place
                merge_dictionaries(session.metadata, self.metadata)
            # Update the current metadata with the metadata from the database which is updated in place
            self.metadata = session.metadata

    # -*- Public convenience functions
    def get_run_output(
        self, run_id: str, session_id: Optional[str] = None
    ) -> Optional[Union[TeamRunOutput, RunOutput]]:
        """
        Get a RunOutput or TeamRunOutput from the database.  Handles cached sessions.

        Args:
            run_id (str): The run_id to load from storage.
            session_id (Optional[str]): The session_id to load from storage.
        """
        if not session_id and not self.session_id:
            raise Exception("No session_id provided")

        session_id_to_load = session_id or self.session_id
        return get_run_output_util(self, run_id=run_id, session_id=session_id_to_load)

    async def aget_run_output(
        self, run_id: str, session_id: Optional[str] = None
    ) -> Optional[Union[TeamRunOutput, RunOutput]]:
        """
        Get a RunOutput or TeamRunOutput from the database.  Handles cached sessions.

        Args:
            run_id (str): The run_id to load from storage.
            session_id (Optional[str]): The session_id to load from storage.
        """
        if not session_id and not self.session_id:
            raise Exception("No session_id provided")

        session_id_to_load = session_id or self.session_id
        return await aget_run_output_util(self, run_id=run_id, session_id=session_id_to_load)

    def get_last_run_output(self, session_id: Optional[str] = None) -> Optional[TeamRunOutput]:
        """
        Get the last run response from the database.

        Args:
            session_id (Optional[str]): The session_id to load from storage.

        Returns:
            RunOutput: The last run response from the database.
        """
        if not session_id and not self.session_id:
            raise Exception("No session_id provided")

        session_id_to_load = session_id or self.session_id
        return cast(TeamRunOutput, get_last_run_output_util(self, session_id=session_id_to_load))

    async def aget_last_run_output(self, session_id: Optional[str] = None) -> Optional[TeamRunOutput]:
        """
        Get the last run response from the database.

        Args:
            session_id (Optional[str]): The session_id to load from storage.

        Returns:
            RunOutput: The last run response from the database.
        """
        if not session_id and not self.session_id:
            raise Exception("No session_id provided")

        session_id_to_load = session_id or self.session_id
        return cast(TeamRunOutput, await aget_last_run_output_util(self, session_id=session_id_to_load))

    def get_session(
        self,
        session_id: Optional[str] = None,
    ) -> Optional[TeamSession]:
        """Load an TeamSession from database.

        Args:
            session_id: The session_id to load from storage.

        Returns:
            TeamSession: The TeamSession loaded from the database or created if it does not exist.
        """
        if not session_id and not self.session_id:
            raise Exception("No session_id provided")

        session_id_to_load = session_id or self.session_id

        # If there is a cached session, return it
        if self.cache_session and hasattr(self, "_cached_session") and self._cached_session is not None:
            if self._cached_session.session_id == session_id_to_load:
                return self._cached_session

        if self._has_async_db():
            raise ValueError("Async database not supported for get_session")

        # Load and return the session from the database
        if self.db is not None:
            loaded_session = None
            # We have a standalone team, so we are loading a TeamSession
            if self.workflow_id is None:
                loaded_session = cast(TeamSession, self._read_session(session_id=session_id_to_load))  # type: ignore
            # We have a workflow team, so we are loading a WorkflowSession
            else:
                loaded_session = cast(
                    WorkflowSession,
                    self._read_session(
                        session_id=session_id_to_load,  # type: ignore
                        session_type=SessionType.WORKFLOW,
                    ),
                )

            # Cache the session if relevant
            if loaded_session is not None and self.cache_session:
                self._agent_session = loaded_session

            return loaded_session

        log_debug(f"TeamSession {session_id_to_load} not found in db")
        return None

    async def aget_session(
        self,
        session_id: Optional[str] = None,
    ) -> Optional[TeamSession]:
        """Load an TeamSession from database.

        Args:
            session_id: The session_id to load from storage.

        Returns:
            TeamSession: The TeamSession loaded from the database or created if it does not exist.
        """
        if not session_id and not self.session_id:
            raise Exception("No session_id provided")

        session_id_to_load = session_id or self.session_id

        # If there is a cached session, return it
        if self.cache_session and hasattr(self, "_cached_session") and self._cached_session is not None:
            if self._cached_session.session_id == session_id_to_load:
                return self._cached_session

        # Load and return the session from the database
        if self.db is not None:
            loaded_session = None
            # We have a standalone team, so we are loading a TeamSession
            if self.workflow_id is None:
                loaded_session = cast(TeamSession, await self._aread_session(session_id=session_id_to_load))  # type: ignore
            # We have a workflow team, so we are loading a WorkflowSession
            else:
                loaded_session = cast(
                    WorkflowSession,
                    await self._aread_session(
                        session_id=session_id_to_load,  # type: ignore
                        session_type=SessionType.WORKFLOW,
                    ),
                )

            # Cache the session if relevant
            if loaded_session is not None and self.cache_session:
                self._cached_session = loaded_session

            return loaded_session

        log_debug(f"TeamSession {session_id_to_load} not found in db")
        return None

    def save_session(self, session: TeamSession) -> None:
        """
        Save the TeamSession to storage

        Args:
            session: The TeamSession to save.
        """
        if self._has_async_db():
            raise ValueError("Async database not supported for save_session")

        if self.db is not None and self.parent_team_id is None and self.workflow_id is None:
            if session.session_data is not None and "session_state" in session.session_data:
                session.session_data["session_state"].pop("current_session_id", None)  # type: ignore
                session.session_data["session_state"].pop("current_user_id", None)  # type: ignore
                session.session_data["session_state"].pop("current_run_id", None)  # type: ignore

            # scrub the member responses based on storage settings
            if session.runs is not None:
                for run in session.runs:
                    if hasattr(run, "member_responses"):
                        if not self.store_member_responses:
                            # Remove all member responses
                            run.member_responses = []
                        else:
                            # Scrub individual member responses based on their storage flags
                            self._scrub_member_responses(run.member_responses)
            self._upsert_session(session=session)
            log_debug(f"Created or updated TeamSession record: {session.session_id}")

    async def asave_session(self, session: TeamSession) -> None:
        """
        Save the TeamSession to storage

        Args:
            session: The TeamSession to save.
        """
        if self.db is not None and self.parent_team_id is None and self.workflow_id is None:
            if session.session_data is not None and "session_state" in session.session_data:
                session.session_data["session_state"].pop("current_session_id", None)  # type: ignore
                session.session_data["session_state"].pop("current_user_id", None)  # type: ignore
                session.session_data["session_state"].pop("current_run_id", None)  # type: ignore

            # scrub the member responses if not storing them
            if not self.store_member_responses and session.runs is not None:
                for run in session.runs:
                    if hasattr(run, "member_responses"):
                        run.member_responses = []

            if self._has_async_db():
                await self._aupsert_session(session=session)
            else:
                self._upsert_session(session=session)
            log_debug(f"Created or updated TeamSession record: {session.session_id}")

    def generate_session_name(self, session: TeamSession) -> str:
        """
        Generate a name for the team session

        Args:
            session: The TeamSession to generate a name for.
        Returns:
            str: The generated session name.
        """

        if self.model is None:
            raise Exception("Model not set")

        gen_session_name_prompt = "Team Conversation\n"

        # Get team session messages for generating the name
        messages_for_generating_session_name = self.get_session_messages()

        for message in messages_for_generating_session_name:
            gen_session_name_prompt += f"{message.role.upper()}: {message.content}\n"

        gen_session_name_prompt += "\n\nTeam Session Name: "

        system_message = Message(
            role=self.system_message_role,
            content="Please provide a suitable name for this conversation in maximum 5 words. "
            "Remember, do not exceed 5 words.",
        )
        user_message = Message(role="user", content=gen_session_name_prompt)
        generate_name_messages = [system_message, user_message]

        # Generate name
        generated_name = self.model.response(messages=generate_name_messages)
        content = generated_name.content
        if content is None:
            log_error("Generated name is None. Trying again.")
            return self.generate_session_name(session=session)
        if len(content.split()) > 15:
            log_error("Generated name is too long. Trying again.")
            return self.generate_session_name(session=session)
        return content.replace('"', "").strip()

    def set_session_name(
        self, session_id: Optional[str] = None, autogenerate: bool = False, session_name: Optional[str] = None
    ) -> TeamSession:
        """
        Set the session name and save to storage

        Args:
            session_id: The session ID to set the name for. If not provided, the current cached session ID is used.
            autogenerate: Whether to autogenerate the session name.
            session_name: The session name to set. If not provided, the session name will be autogenerated.
        Returns:
            TeamSession: The updated session.
        """
        session_id = session_id or self.session_id

        if session_id is None:
            raise Exception("Session ID is not set")

        return cast(
            TeamSession,
            set_session_name_util(self, session_id=session_id, autogenerate=autogenerate, session_name=session_name),
        )

    async def aset_session_name(
        self, session_id: Optional[str] = None, autogenerate: bool = False, session_name: Optional[str] = None
    ) -> TeamSession:
        """
        Set the session name and save to storage

        Args:
            session_id: The session ID to set the name for. If not provided, the current cached session ID is used.
            autogenerate: Whether to autogenerate the session name.
            session_name: The session name to set. If not provided, the session name will be autogenerated.
        Returns:
            TeamSession: The updated session.
        """
        session_id = session_id or self.session_id

        if session_id is None:
            raise Exception("Session ID is not set")

        return cast(
            TeamSession,
            await aset_session_name_util(
                self, session_id=session_id, autogenerate=autogenerate, session_name=session_name
            ),
        )

    def get_session_name(self, session_id: Optional[str] = None) -> str:
        """
        Get the session name for the given session ID.

        Args:
            session_id: The session ID to get the name for. If not provided, the current cached session ID is used.
        Returns:
            str: The session name.
        """
        session_id = session_id or self.session_id
        if session_id is None:
            raise Exception("Session ID is not set")
        return get_session_name_util(self, session_id=session_id)

    async def aget_session_name(self, session_id: Optional[str] = None) -> str:
        """
        Get the session name for the given session ID.

        Args:
            session_id: The session ID to get the name for. If not provided, the current cached session ID is used.
        Returns:
            str: The session name.
        """
        session_id = session_id or self.session_id
        if session_id is None:
            raise Exception("Session ID is not set")
        return await aget_session_name_util(self, session_id=session_id)

    def get_session_state(self, session_id: Optional[str] = None) -> Dict[str, Any]:
        """Get the session state for the given session ID.

        Args:
            session_id: The session ID to get the state for. If not provided, the current cached session ID is used.
        Returns:
            Dict[str, Any]: The session state.
        """
        session_id = session_id or self.session_id
        if session_id is None:
            raise Exception("Session ID is not set")
        return get_session_state_util(self, session_id=session_id)

    async def aget_session_state(self, session_id: Optional[str] = None) -> Dict[str, Any]:
        """Get the session state for the given session ID.

        Args:
            session_id: The session ID to get the state for. If not provided, the current cached session ID is used.
        Returns:
            Dict[str, Any]: The session state.
        """
        session_id = session_id or self.session_id
        if session_id is None:
            raise Exception("Session ID is not set")
        return await aget_session_state_util(self, session_id=session_id)

    def update_session_state(self, session_state_updates: Dict[str, Any], session_id: Optional[str] = None) -> str:
        """
        Update the session state for the given session ID and user ID.
        Args:
            session_state_updates: The updates to apply to the session state. Should be a dictionary of key-value pairs.
            session_id: The session ID to update. If not provided, the current cached session ID is used.
        Returns:
            dict: The updated session state.
        """
        session_id = session_id or self.session_id
        if session_id is None:
            raise Exception("Session ID is not set")
        return update_session_state_util(self, session_state_updates=session_state_updates, session_id=session_id)

    async def aupdate_session_state(
        self, session_state_updates: Dict[str, Any], session_id: Optional[str] = None
    ) -> str:
        """
        Update the session state for the given session ID and user ID.
        Args:
            session_state_updates: The updates to apply to the session state. Should be a dictionary of key-value pairs.
            session_id: The session ID to update. If not provided, the current cached session ID is used.
        Returns:
            dict: The updated session state.
        """
        session_id = session_id or self.session_id
        if session_id is None:
            raise Exception("Session ID is not set")
        return await aupdate_session_state_util(
            entity=self, session_state_updates=session_state_updates, session_id=session_id
        )

    def get_session_metrics(self, session_id: Optional[str] = None) -> Optional[Metrics]:
        """Get the session metrics for the given session ID.

        Args:
            session_id: The session ID to get the metrics for. If not provided, the current cached session ID is used.
        Returns:
            Optional[Metrics]: The session metrics.
        """
        session_id = session_id or self.session_id
        if session_id is None:
            raise Exception("Session ID is not set")

        return get_session_metrics_util(self, session_id=session_id)

    async def aget_session_metrics(self, session_id: Optional[str] = None) -> Optional[Metrics]:
        """Get the session metrics for the given session ID.

        Args:
            session_id: The session ID to get the metrics for. If not provided, the current cached session ID is used.
        Returns:
            Optional[Metrics]: The session metrics.
        """
        session_id = session_id or self.session_id
        if session_id is None:
            raise Exception("Session ID is not set")

        return await aget_session_metrics_util(self, session_id=session_id)

    def delete_session(self, session_id: str):
        """Delete the current session and save to storage"""
        if self.db is None:
            return

        self.db.delete_session(session_id=session_id)

    async def adelete_session(self, session_id: str):
        """Delete the current session and save to storage"""
        if self.db is None:
            return
        await self.db.delete_session(session_id=session_id)  # type: ignore

    def get_session_messages(
        self,
        session_id: Optional[str] = None,
        member_ids: Optional[List[str]] = None,
        last_n_runs: Optional[int] = None,
        limit: Optional[int] = None,
        skip_roles: Optional[List[str]] = None,
        skip_statuses: Optional[List[RunStatus]] = None,
        skip_history_messages: bool = True,
        skip_member_messages: bool = True,
    ) -> List[Message]:
        """Get all messages belonging to the given session.

        Args:
            session_id: The session ID to get the messages for. If not provided, the current cached session ID is used.
            member_ids: The ids of the members to get the messages from.
            last_n_runs: The number of runs to return messages from, counting from the latest. Defaults to all runs.
            limit: The number of messages to return, counting from the latest. Defaults to all messages.
            skip_roles: Skip messages with these roles.
            skip_statuses: Skip messages with these statuses.
            skip_history_messages: Skip messages that were tagged as history in previous runs.
            skip_member_messages: Skip messages created by members of the team.

        Returns:
            List[Message]: The messages for the session.
        """
        session_id = session_id or self.session_id
        if session_id is None:
            log_warning("Session ID is not set, cannot get messages for session")
            return []

        session = self.get_session(session_id=session_id)  # type: ignore
        if session is None:
            log_warning(f"Session {session_id} not found")
            return []

        return session.get_messages(
            team_id=self.id,
            member_ids=member_ids,
            last_n_runs=last_n_runs,
            limit=limit,
            skip_roles=skip_roles,
            skip_statuses=skip_statuses,
            skip_history_messages=skip_history_messages,
            skip_member_messages=skip_member_messages,
        )

    async def aget_session_messages(
        self,
        session_id: Optional[str] = None,
        member_ids: Optional[List[str]] = None,
        last_n_runs: Optional[int] = None,
        limit: Optional[int] = None,
        skip_roles: Optional[List[str]] = None,
        skip_statuses: Optional[List[RunStatus]] = None,
        skip_history_messages: bool = True,
        skip_member_messages: bool = True,
    ) -> List[Message]:
        """Get all messages belonging to the given session.

        Args:
            session_id: The session ID to get the messages for. If not provided, the current cached session ID is used.
            member_ids: The ids of the members to get the messages from.
            last_n_runs: The number of runs to return messages from, counting from the latest. Defaults to all runs.
            limit: The number of messages to return, counting from the latest. Defaults to all messages.
            skip_roles: Skip messages with these roles.
            skip_statuses: Skip messages with these statuses.
            skip_history_messages: Skip messages that were tagged as history in previous runs.
            skip_member_messages: Skip messages created by members of the team.

        Returns:
            List[Message]: The messages for the session.
        """
        session_id = session_id or self.session_id
        if session_id is None:
            log_warning("Session ID is not set, cannot get messages for session")
            return []

        session = await self.aget_session(session_id=session_id)  # type: ignore
        if session is None:
            log_warning(f"Session {session_id} not found")
            return []

        return session.get_messages(
            team_id=self.id,
            member_ids=member_ids,
            last_n_runs=last_n_runs,
            limit=limit,
            skip_roles=skip_roles,
            skip_statuses=skip_statuses,
            skip_history_messages=skip_history_messages,
            skip_member_messages=skip_member_messages,
        )

    def get_chat_history(self, session_id: Optional[str] = None, last_n_runs: Optional[int] = None) -> List[Message]:
        """Return the chat history (user and assistant messages) for the session.
        Use get_messages() for more filtering options.

        Args:
            session_id: The session ID to get the chat history for. If not provided, the current cached session ID is used.

        Returns:
            List[Message]: The chat history from the session.
        """
        return self.get_session_messages(
            session_id=session_id, last_n_runs=last_n_runs, skip_roles=["system", "tool"], skip_member_messages=True
        )

    async def aget_chat_history(
        self, session_id: Optional[str] = None, last_n_runs: Optional[int] = None
    ) -> List[Message]:
        """Read the chat history from the session

        Args:
            session_id: The session ID to get the chat history for. If not provided, the current cached session ID is used.
        Returns:
            List[Message]: The chat history from the session.
        """
        return await self.aget_session_messages(
            session_id=session_id, last_n_runs=last_n_runs, skip_roles=["system", "tool"], skip_member_messages=True
        )

    def get_session_summary(self, session_id: Optional[str] = None) -> Optional[SessionSummary]:
        """Get the session summary for the given session ID and user ID.

        Args:
            session_id: The session ID to get the summary for. If not provided, the current cached session ID is used.
        Returns:
            SessionSummary: The session summary.
        """
        session_id = session_id if session_id is not None else self.session_id
        if session_id is None:
            raise ValueError("Session ID is required")

        session = self.get_session(session_id=session_id)

        if session is None:
            raise Exception(f"Session {session_id} not found")

        return session.get_session_summary()  # type: ignore

    async def aget_session_summary(self, session_id: Optional[str] = None) -> Optional[SessionSummary]:
        """Get the session summary for the given session ID and user ID.

        Args:
            session_id: The session ID to get the summary for. If not provided, the current cached session ID is used.
        Returns:
            SessionSummary: The session summary.
        """
        session_id = session_id if session_id is not None else self.session_id
        if session_id is None:
            raise ValueError("Session ID is required")

        session = await self.aget_session(session_id=session_id)

        if session is None:
            raise Exception(f"Session {session_id} not found")

        return session.get_session_summary()  # type: ignore

    def get_user_memories(self, user_id: Optional[str] = None) -> Optional[List[UserMemory]]:
        """Get the user memories for the given user ID.

        Args:
            user_id: The user ID to get the memories for. If not provided, the current cached user ID is used.
        Returns:
            Optional[List[UserMemory]]: The user memories.
        """
        if self.memory_manager is None:
            return None
        user_id = user_id if user_id is not None else self.user_id
        if user_id is None:
            user_id = "default"

        return self.memory_manager.get_user_memories(user_id=user_id)

    async def aget_user_memories(self, user_id: Optional[str] = None) -> Optional[List[UserMemory]]:
        """Get the user memories for the given user ID.

        Args:
            user_id: The user ID to get the memories for. If not provided, the current cached user ID is used.
        Returns:
            Optional[List[UserMemory]]: The user memories.
        """
        if self.memory_manager is None:
            return None
        user_id = user_id if user_id is not None else self.user_id
        if user_id is None:
            user_id = "default"

        return await self.memory_manager.aget_user_memories(user_id=user_id)

    ###########################################################################
    # Handle reasoning content
    ###########################################################################

    def _update_reasoning_content_from_tool_call(
        self, run_response: TeamRunOutput, tool_name: str, tool_args: Dict[str, Any]
    ) -> Optional[ReasoningStep]:
        """Update reasoning_content based on tool calls that look like thinking or reasoning tools."""

        # Case 1: ReasoningTools.think (has title, thought, optional action and confidence)
        if tool_name.lower() == "think" and "title" in tool_args and "thought" in tool_args:
            title = tool_args["title"]
            thought = tool_args["thought"]
            action = tool_args.get("action", "")
            confidence = tool_args.get("confidence", None)

            # Create a reasoning step
            reasoning_step = ReasoningStep(
                title=title,
                reasoning=thought,
                action=action,
                next_action=NextAction.CONTINUE,
                confidence=confidence,
            )

            # Add the step to the run response
            add_reasoning_step_to_metadata(run_response, reasoning_step)

            formatted_content = f"## {title}\n{thought}\n"
            if action:
                formatted_content += f"Action: {action}\n"
            if confidence is not None:
                formatted_content += f"Confidence: {confidence}\n"
            formatted_content += "\n"

            append_to_reasoning_content(run_response, formatted_content)
            return reasoning_step

        # Case 2: ReasoningTools.analyze (has title, result, analysis, optional next_action and confidence)
        elif tool_name.lower() == "analyze" and "title" in tool_args:
            title = tool_args["title"]
            result = tool_args.get("result", "")
            analysis = tool_args.get("analysis", "")
            next_action = tool_args.get("next_action", "")
            confidence = tool_args.get("confidence", None)

            # Map string next_action to enum
            next_action_enum = NextAction.CONTINUE
            if next_action.lower() == "validate":
                next_action_enum = NextAction.VALIDATE
            elif next_action.lower() in ["final", "final_answer", "finalize"]:
                next_action_enum = NextAction.FINAL_ANSWER

            # Create a reasoning step
            reasoning_step = ReasoningStep(
                title=title,
                result=result,
                reasoning=analysis,
                next_action=next_action_enum,
                confidence=confidence,
            )

            # Add the step to the run response
            add_reasoning_step_to_metadata(run_response, reasoning_step)

            formatted_content = f"## {title}\n"
            if result:
                formatted_content += f"Result: {result}\n"
            if analysis:
                formatted_content += f"{analysis}\n"
            if next_action and next_action.lower() != "continue":
                formatted_content += f"Next Action: {next_action}\n"
            if confidence is not None:
                formatted_content += f"Confidence: {confidence}\n"
            formatted_content += "\n"

            append_to_reasoning_content(run_response, formatted_content)
            return reasoning_step

        # Case 3: ReasoningTool.think (simple format, just has 'thought')
        elif tool_name.lower() == "think" and "thought" in tool_args:
            thought = tool_args["thought"]
            reasoning_step = ReasoningStep(
                title="Thinking",
                reasoning=thought,
                confidence=None,
            )
            formatted_content = f"## Thinking\n{thought}\n\n"
            add_reasoning_step_to_metadata(run_response, reasoning_step)
            append_to_reasoning_content(run_response, formatted_content)
            return reasoning_step

        return None

    ###########################################################################
    # Knowledge
    ###########################################################################

    def add_to_knowledge(self, query: str, result: str) -> str:
        """Use this function to add information to the knowledge base for future use.

        Args:
            query: The query to add.
            result: The result of the query.

        Returns:
            str: A string indicating the status of the addition.
        """
        if self.knowledge is None:
            log_warning("Knowledge is not set, cannot add to knowledge")
            return "Knowledge is not set, cannot add to knowledge"

        if self.knowledge.vector_db is None:
            log_warning("Knowledge vector database is not set, cannot add to knowledge")
            return "Knowledge vector database is not set, cannot add to knowledge"

        document_name = query.replace(" ", "_").replace("?", "").replace("!", "").replace(".", "")
        document_content = json.dumps({"query": query, "result": result})
        log_info(f"Adding document to Knowledge: {document_name}: {document_content}")
        import asyncio

        from agno.knowledge.reader.text_reader import TextReader

        asyncio.run(
            self.knowledge.add_content_async(name=document_name, text_content=document_content, reader=TextReader())
        )
        return "Successfully added to knowledge base"

    def get_relevant_docs_from_knowledge(
        self,
        query: str,
        num_documents: Optional[int] = None,
        filters: Optional[Union[Dict[str, Any], List[FilterExpr]]] = None,
        **kwargs,
    ) -> Optional[List[Union[Dict[str, Any], str]]]:
        """Return a list of references from the knowledge base"""
        from agno.knowledge.document import Document

        if num_documents is None and self.knowledge is not None:
            num_documents = self.knowledge.max_results

        # Validate the filters against known valid filter keys
        if self.knowledge is not None:
            valid_filters, invalid_keys = self.knowledge.validate_filters(filters)  # type: ignore

            # Warn about invalid filter keys
            if invalid_keys:
                # type: ignore
                log_warning(f"Invalid filter keys provided: {invalid_keys}. These filters will be ignored.")

                # Only use valid filters
                filters = valid_filters
                if not filters:
                    log_warning("No valid filters remain after validation. Search will proceed without filters.")

            if invalid_keys == [] and valid_filters == {}:
                log_warning("No valid filters provided. Search will proceed without filters.")
                filters = None

        if self.knowledge_retriever is not None and callable(self.knowledge_retriever):
            from inspect import signature

            try:
                sig = signature(self.knowledge_retriever)
                knowledge_retriever_kwargs: Dict[str, Any] = {}
                if "team" in sig.parameters:
                    knowledge_retriever_kwargs = {"team": self}
                if "filters" in sig.parameters:
                    knowledge_retriever_kwargs["filters"] = filters
                knowledge_retriever_kwargs.update({"query": query, "num_documents": num_documents, **kwargs})
                return self.knowledge_retriever(**knowledge_retriever_kwargs)
            except Exception as e:
                log_warning(f"Knowledge retriever failed: {e}")
                raise e
        try:
            if self.knowledge is None or self.knowledge.vector_db is None:
                return None

            if num_documents is None:
                num_documents = self.knowledge.max_results

            log_debug(f"Searching knowledge base with filters: {filters}")
            relevant_docs: List[Document] = self.knowledge.search(
                query=query, max_results=num_documents, filters=filters
            )

            if not relevant_docs or len(relevant_docs) == 0:
                log_debug("No relevant documents found for query")
                return None

            return [doc.to_dict() for doc in relevant_docs]
        except Exception as e:
            log_warning(f"Error searching knowledge base: {e}")
            raise e

    async def aget_relevant_docs_from_knowledge(
        self,
        query: str,
        num_documents: Optional[int] = None,
        filters: Optional[Union[Dict[str, Any], List[FilterExpr]]] = None,
        **kwargs,
    ) -> Optional[List[Union[Dict[str, Any], str]]]:
        """Get relevant documents from knowledge base asynchronously."""
        from agno.knowledge.document import Document

        if num_documents is None and self.knowledge is not None:
            num_documents = self.knowledge.max_results

        # Validate the filters against known valid filter keys
        if self.knowledge is not None:
            valid_filters, invalid_keys = await self.knowledge.async_validate_filters(filters)  # type: ignore

            # Warn about invalid filter keys
            if invalid_keys:
                # type: ignore
                log_warning(f"Invalid filter keys provided: {invalid_keys}. These filters will be ignored.")

                # Only use valid filters
                filters = valid_filters
                if not filters:
                    log_warning("No valid filters remain after validation. Search will proceed without filters.")

            if invalid_keys == [] and valid_filters == {}:
                log_warning("No valid filters provided. Search will proceed without filters.")
                filters = None

        if self.knowledge_retriever is not None and callable(self.knowledge_retriever):
            from inspect import isawaitable, signature

            try:
                sig = signature(self.knowledge_retriever)
                knowledge_retriever_kwargs: Dict[str, Any] = {}
                if "team" in sig.parameters:
                    knowledge_retriever_kwargs = {"team": self}
                if "filters" in sig.parameters:
                    knowledge_retriever_kwargs["filters"] = filters
                knowledge_retriever_kwargs.update({"query": query, "num_documents": num_documents, **kwargs})

                result = self.knowledge_retriever(**knowledge_retriever_kwargs)

                if isawaitable(result):
                    result = await result

                return result
            except Exception as e:
                log_warning(f"Knowledge retriever failed: {e}")
                raise e

        try:
            if self.knowledge is None or self.knowledge.vector_db is None:
                return None

            if num_documents is None:
                num_documents = self.knowledge.max_results

            log_debug(f"Searching knowledge base with filters: {filters}")
            relevant_docs: List[Document] = await self.knowledge.async_search(
                query=query, max_results=num_documents, filters=filters
            )

            if not relevant_docs or len(relevant_docs) == 0:
                log_debug("No relevant documents found for query")
                return None

            return [doc.to_dict() for doc in relevant_docs]
        except Exception as e:
            log_warning(f"Error searching knowledge base: {e}")
            raise e

    def _convert_documents_to_string(self, docs: List[Union[Dict[str, Any], str]]) -> str:
        if docs is None or len(docs) == 0:
            return ""

        if self.references_format == "yaml":
            import yaml

            return yaml.dump(docs)

        import json

        return json.dumps(docs, indent=2)

    def _get_effective_filters(
        self, knowledge_filters: Optional[Union[Dict[str, Any], List[FilterExpr]]] = None
    ) -> Optional[Any]:
        """
        Determine effective filters for the team, considering:
        1. Team-level filters (self.knowledge_filters)
        2. Run-time filters (knowledge_filters)

        Priority: Run-time filters > Team filters
        """
        effective_filters = None

        # Start with team-level filters if they exist
        if self.knowledge_filters:
            effective_filters = self.knowledge_filters.copy()

        # Apply run-time filters if they exist
        if knowledge_filters:
            if effective_filters:
                if isinstance(effective_filters, dict):
                    if isinstance(knowledge_filters, dict):
                        effective_filters.update(cast(Dict[str, Any], knowledge_filters))
                    else:
                        # If knowledge_filters is not a dict (e.g., list of FilterExpr), combine as list if effective_filters is dict
                        # Convert the dict to a list and concatenate
                        effective_filters = cast(Any, [effective_filters, *knowledge_filters])
                else:
                    effective_filters = [*effective_filters, *knowledge_filters]
            else:
                effective_filters = knowledge_filters

        return effective_filters

    def _get_search_knowledge_base_function(
        self,
        run_response: TeamRunOutput,
        knowledge_filters: Optional[Union[Dict[str, Any], List[FilterExpr]]] = None,
        async_mode: bool = False,
    ) -> Function:
        """Factory function to create a search_knowledge_base function with filters."""

        def search_knowledge_base(query: str) -> str:
            """Use this function to search the knowledge base for information about a query.

            Args:
                query: The query to search for.

            Returns:
                str: A string containing the response from the knowledge base.
            """
            # Get the relevant documents from the knowledge base, passing filters
            retrieval_timer = Timer()
            retrieval_timer.start()
            docs_from_knowledge = self.get_relevant_docs_from_knowledge(query=query, filters=knowledge_filters)
            if docs_from_knowledge is not None:
                references = MessageReferences(
                    query=query, references=docs_from_knowledge, time=round(retrieval_timer.elapsed, 4)
                )
                # Add the references to the run_response
                if run_response.references is None:
                    run_response.references = []
                run_response.references.append(references)
            retrieval_timer.stop()
            log_debug(f"Time to get references: {retrieval_timer.elapsed:.4f}s")

            if docs_from_knowledge is None:
                return "No documents found"
            return self._convert_documents_to_string(docs_from_knowledge)

        async def asearch_knowledge_base(query: str) -> str:
            """Use this function to search the knowledge base for information about a query asynchronously.

            Args:
                query: The query to search for.

            Returns:
                str: A string containing the response from the knowledge base.
            """
            retrieval_timer = Timer()
            retrieval_timer.start()
            docs_from_knowledge = await self.aget_relevant_docs_from_knowledge(query=query, filters=knowledge_filters)
            if docs_from_knowledge is not None:
                references = MessageReferences(
                    query=query, references=docs_from_knowledge, time=round(retrieval_timer.elapsed, 4)
                )
                if run_response.references is None:
                    run_response.references = []
                run_response.references.append(references)
            retrieval_timer.stop()
            log_debug(f"Time to get references: {retrieval_timer.elapsed:.4f}s")

            if docs_from_knowledge is None:
                return "No documents found"
            return self._convert_documents_to_string(docs_from_knowledge)

        if async_mode:
            search_knowledge_base_function = asearch_knowledge_base
        else:
            search_knowledge_base_function = search_knowledge_base  # type: ignore

        return Function.from_callable(search_knowledge_base_function, name="search_knowledge_base")

    def _get_search_knowledge_base_with_agentic_filters_function(
        self,
        run_response: TeamRunOutput,
        knowledge_filters: Optional[Union[Dict[str, Any], List[FilterExpr]]] = None,
        async_mode: bool = False,
    ) -> Function:
        """Factory function to create a search_knowledge_base function with filters."""

        def search_knowledge_base(query: str, filters: Optional[List[KnowledgeFilter]] = None) -> str:
            """Use this function to search the knowledge base for information about a query.

            Args:
                query: The query to search for.
                filters (optional): The filters to apply to the search. This is a list of KnowledgeFilter objects.

            Returns:
                str: A string containing the response from the knowledge base.
            """
            filters_dict = {filt.key: filt.value for filt in filters} if filters else None
            search_filters = get_agentic_or_user_search_filters(filters_dict, knowledge_filters)

            # Get the relevant documents from the knowledge base, passing filters
            retrieval_timer = Timer()
            retrieval_timer.start()
            docs_from_knowledge = self.get_relevant_docs_from_knowledge(query=query, filters=search_filters)
            if docs_from_knowledge is not None:
                references = MessageReferences(
                    query=query, references=docs_from_knowledge, time=round(retrieval_timer.elapsed, 4)
                )
                # Add the references to the run_response
                if run_response.references is None:
                    run_response.references = []
                run_response.references.append(references)
            retrieval_timer.stop()
            log_debug(f"Time to get references: {retrieval_timer.elapsed:.4f}s")

            if docs_from_knowledge is None:
                return "No documents found"
            return self._convert_documents_to_string(docs_from_knowledge)

        async def asearch_knowledge_base(query: str, filters: Optional[List[KnowledgeFilter]] = None) -> str:
            """Use this function to search the knowledge base for information about a query asynchronously.

            Args:
                query: The query to search for.
                filters (optional): The filters to apply to the search. This is a list of KnowledgeFilter objects.

            Returns:
                str: A string containing the response from the knowledge base.
            """
            filters_dict = {filt.key: filt.value for filt in filters} if filters else None
            search_filters = get_agentic_or_user_search_filters(filters_dict, knowledge_filters)

            retrieval_timer = Timer()
            retrieval_timer.start()
            docs_from_knowledge = await self.aget_relevant_docs_from_knowledge(query=query, filters=search_filters)
            if docs_from_knowledge is not None:
                references = MessageReferences(
                    query=query, references=docs_from_knowledge, time=round(retrieval_timer.elapsed, 4)
                )
                if run_response.references is None:
                    run_response.references = []
                run_response.references.append(references)
            retrieval_timer.stop()
            log_debug(f"Time to get references: {retrieval_timer.elapsed:.4f}s")

            if docs_from_knowledge is None:
                return "No documents found"
            return self._convert_documents_to_string(docs_from_knowledge)

        if async_mode:
            search_knowledge_base_function = asearch_knowledge_base
        else:
            search_knowledge_base_function = search_knowledge_base  # type: ignore

        return Function.from_callable(search_knowledge_base_function, name="search_knowledge_base")

    ###########################################################################
    # Logging
    ###########################################################################

    def _get_team_data(self) -> Dict[str, Any]:
        team_data: Dict[str, Any] = {}
        if self.name is not None:
            team_data["name"] = self.name
        if self.id is not None:
            team_data["team_id"] = self.id
        if self.model is not None:
            team_data["model"] = self.model.to_dict()
        return team_data

    ###########################################################################
    # Api functions
    ###########################################################################

    def _get_telemetry_data(self) -> Dict[str, Any]:
        """Get the telemetry data for the team"""
        return {
            "team_id": self.id,
            "db_type": self.db.__class__.__name__ if self.db else None,
            "model_provider": self.model.provider if self.model else None,
            "model_name": self.model.name if self.model else None,
            "model_id": self.model.id if self.model else None,
            "parser_model": self.parser_model.to_dict() if self.parser_model else None,
            "output_model": self.output_model.to_dict() if self.output_model else None,
            "member_count": len(self.members) if self.members else 0,
            "has_knowledge": self.knowledge is not None,
            "has_tools": self.tools is not None,
        }

    def _log_team_telemetry(self, session_id: str, run_id: Optional[str] = None) -> None:
        """Send a telemetry event to the API for a created Team run"""

        self._set_telemetry()
        if not self.telemetry:
            return

        from agno.api.team import TeamRunCreate, create_team_run

        try:
            create_team_run(
                run=TeamRunCreate(session_id=session_id, run_id=run_id, data=self._get_telemetry_data()),
            )
        except Exception as e:
            log_debug(f"Could not create Team run telemetry event: {e}")

    async def _alog_team_telemetry(self, session_id: str, run_id: Optional[str] = None) -> None:
        """Send a telemetry event to the API for a created Team async run"""

        self._set_telemetry()
        if not self.telemetry:
            return

        from agno.api.team import TeamRunCreate, acreate_team_run

        try:
            await acreate_team_run(
                run=TeamRunCreate(session_id=session_id, run_id=run_id, data=self._get_telemetry_data())
            )
        except Exception as e:
            log_debug(f"Could not create Team run telemetry event: {e}")<|MERGE_RESOLUTION|>--- conflicted
+++ resolved
@@ -434,16 +434,13 @@
     # This helps us improve the Teams implementation and provide better support
     telemetry: bool = True
 
-<<<<<<< HEAD
     # --- Tracing ---
     # tracing=True automatically sets up OpenTelemetry tracing for this team
     # Requires: a database (db) to store traces, and OpenTelemetry packages installed
     # When enabled, all team runs, member runs, model calls, and tool executions are automatically traced
     tracing: bool = False
-=======
     # Deprecated. Use delegate_to_all_members instead.
     delegate_task_to_all_members: bool = False
->>>>>>> 42baf04b
 
     def __init__(
         self,
