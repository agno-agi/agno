--- conflicted
+++ resolved
@@ -2502,47 +2502,13 @@
                         existing_task=memory_task,
                     )
 
-                    raise_if_cancelled(run_response.run_id)  # type: ignore
+                    await araise_if_cancelled(run_response.run_id)  # type: ignore
                     # 7. Reason about the task if reasoning is enabled
                     await self._ahandle_reasoning(run_response=run_response, run_messages=run_messages)
 
                     # Check for cancellation before model call
-                    raise_if_cancelled(run_response.run_id)  # type: ignore
-
-<<<<<<< HEAD
-                # 6. Start memory creation in background task
-                memory_task = None
-                if (
-                    run_messages.user_message is not None
-                    and self.memory_manager is not None
-                    and self.enable_user_memories
-                    and not self.enable_agentic_memory
-                ):
-                    log_debug("Starting memory creation in background task.")
-                    memory_task = asyncio.create_task(self._amake_memories(run_messages=run_messages, user_id=user_id))
-
-                await araise_if_cancelled(run_response.run_id)  # type: ignore
-                # 7. Reason about the task if reasoning is enabled
-                await self._ahandle_reasoning(run_response=run_response, run_messages=run_messages)
-
-                # Check for cancellation before model call
-                await araise_if_cancelled(run_response.run_id)  # type: ignore
-
-                # 8. Get the model response for the team leader
-                model_response = await self.model.aresponse(
-                    messages=run_messages.messages,
-                    tools=_tools,
-                    tool_choice=self.tool_choice,
-                    tool_call_limit=self.tool_call_limit,
-                    response_format=response_format,
-                    send_media_to_model=self.send_media_to_model,
-                    run_response=run_response,
-                    compression_manager=self.compression_manager if self.compress_tool_results else None,
-                )  # type: ignore
-
-                # Check for cancellation after model call
-                await araise_if_cancelled(run_response.run_id)  # type: ignore
-=======
+                    await araise_if_cancelled(run_response.run_id)  # type: ignore
+
                     # 8. Get the model response for the team leader
                     model_response = await self.model.aresponse(
                         messages=run_messages.messages,
@@ -2556,8 +2522,7 @@
                     )  # type: ignore
 
                     # Check for cancellation after model call
-                    raise_if_cancelled(run_response.run_id)  # type: ignore
->>>>>>> bd1a3984
+                    await araise_if_cancelled(run_response.run_id)  # type: ignore
 
                     # If an output model is provided, generate output using the output model
                     await self._agenerate_response_with_output_model(
@@ -2598,30 +2563,12 @@
                         ):
                             pass
 
-<<<<<<< HEAD
-                await araise_if_cancelled(run_response.run_id)  # type: ignore
-=======
-                    raise_if_cancelled(run_response.run_id)  # type: ignore
->>>>>>> bd1a3984
+                    await araise_if_cancelled(run_response.run_id)  # type: ignore
 
                     # 13. Wait for background memory creation
                     await await_for_open_threads(memory_task=memory_task)
 
-<<<<<<< HEAD
-                await araise_if_cancelled(run_response.run_id)  # type: ignore
-                # 14. Create session summary
-                if self.session_summary_manager is not None:
-                    # Upsert the RunOutput to Team Session before creating the session summary
-                    team_session.upsert_run(run_response=run_response)
-                    try:
-                        await self.session_summary_manager.acreate_session_summary(session=team_session)
-                    except Exception as e:
-                        log_warning(f"Error in session summary creation: {str(e)}")
-
-                await araise_if_cancelled(run_response.run_id)  # type: ignore
-                run_response.status = RunStatus.completed
-=======
-                    raise_if_cancelled(run_response.run_id)  # type: ignore
+                    await araise_if_cancelled(run_response.run_id)  # type: ignore
                     # 14. Create session summary
                     if self.session_summary_manager is not None:
                         # Upsert the RunOutput to Team Session before creating the session summary
@@ -2631,12 +2578,11 @@
                         except Exception as e:
                             log_warning(f"Error in session summary creation: {str(e)}")
 
-                    raise_if_cancelled(run_response.run_id)  # type: ignore
+                    await araise_if_cancelled(run_response.run_id)  # type: ignore
                     run_response.status = RunStatus.completed
 
                     # 15. Cleanup and store the run response and session
                     await self._acleanup_and_store(run_response=run_response, session=team_session)
->>>>>>> bd1a3984
 
                     # Log Team Telemetry
                     await self._alog_team_telemetry(session_id=team_session.session_id, run_id=run_response.run_id)
@@ -2713,13 +2659,8 @@
                 except asyncio.CancelledError:
                     pass
 
-<<<<<<< HEAD
-                # Always clean up the run tracking
-                await acleanup_run(run_response.run_id)  # type: ignore
-=======
             # Always clean up the run tracking
-            cleanup_run(run_response.run_id)  # type: ignore
->>>>>>> bd1a3984
+            await acleanup_run(run_response.run_id)  # type: ignore
 
         return run_response
 
@@ -2757,11 +2698,7 @@
         12. Create session summary
         13. Cleanup and store (scrub, add to session, calculate metrics, save session)
         """
-<<<<<<< HEAD
-        await aregister_run(run_context.run_id)
-=======
         log_debug(f"Team Run Start: {run_response.run_id}", center=True)
->>>>>>> bd1a3984
 
         memory_task = None
 
@@ -2867,19 +2804,6 @@
                         existing_task=memory_task,
                     )
 
-<<<<<<< HEAD
-                # 8. Reason about the task if reasoning is enabled
-                async for item in self._ahandle_reasoning_stream(
-                    run_response=run_response,
-                    run_messages=run_messages,
-                    stream_events=stream_events,
-                ):
-                    await araise_if_cancelled(run_response.run_id)  # type: ignore
-                    yield item
-
-                # Check for cancellation before model processing
-                await araise_if_cancelled(run_response.run_id)  # type: ignore
-=======
                     # Considering both stream_events and stream_intermediate_steps (deprecated)
                     stream_events = stream_events or stream_intermediate_steps
 
@@ -2891,7 +2815,6 @@
                             events_to_skip=self.events_to_skip,
                             store_events=self.store_events,
                         )
->>>>>>> bd1a3984
 
                     # 8. Reason about the task if reasoning is enabled
                     async for item in self._ahandle_reasoning_stream(
@@ -2899,17 +2822,11 @@
                         run_messages=run_messages,
                         stream_events=stream_events,
                     ):
-<<<<<<< HEAD
                         await araise_if_cancelled(run_response.run_id)  # type: ignore
-                        yield event
-                else:
-                    async for event in self._ahandle_model_response_stream(
-=======
-                        raise_if_cancelled(run_response.run_id)  # type: ignore
                         yield item
 
                     # Check for cancellation before model processing
-                    raise_if_cancelled(run_response.run_id)  # type: ignore
+                    await araise_if_cancelled(run_response.run_id)  # type: ignore
 
                     # 9. Get a response from the model
                     if self.output_model is None:
@@ -2923,7 +2840,7 @@
                             session_state=run_context.session_state,
                             run_context=run_context,
                         ):
-                            raise_if_cancelled(run_response.run_id)  # type: ignore
+                            await araise_if_cancelled(run_response.run_id)  # type: ignore
                             yield event
                     else:
                         async for event in self._ahandle_model_response_stream(
@@ -2936,7 +2853,7 @@
                             session_state=run_context.session_state,
                             run_context=run_context,
                         ):
-                            raise_if_cancelled(run_response.run_id)  # type: ignore
+                            await araise_if_cancelled(run_response.run_id)  # type: ignore
                             from agno.run.team import IntermediateRunContentEvent, RunContentEvent
 
                             if isinstance(event, RunContentEvent):
@@ -2954,26 +2871,20 @@
                             run_messages=run_messages,
                             stream_events=stream_events,
                         ):
-                            raise_if_cancelled(run_response.run_id)  # type: ignore
+                            await araise_if_cancelled(run_response.run_id)  # type: ignore
                             yield event
 
                     # Check for cancellation after model processing
-                    raise_if_cancelled(run_response.run_id)  # type: ignore
+                    await araise_if_cancelled(run_response.run_id)  # type: ignore
 
                     # 10. Parse response with parser model if provided
                     async for event in self._aparse_response_with_parser_model_stream(
->>>>>>> bd1a3984
                         session=team_session,
                         run_response=run_response,
                         stream_events=stream_events,
                         run_context=run_context,
                     ):
-<<<<<<< HEAD
-                        await araise_if_cancelled(run_response.run_id)  # type: ignore
-                        from agno.run.team import IntermediateRunContentEvent, RunContentEvent
-=======
                         yield event
->>>>>>> bd1a3984
 
                     # Yield RunContentCompletedEvent
                     if stream_events:
@@ -2999,7 +2910,7 @@
                         ):
                             yield event
 
-                    raise_if_cancelled(run_response.run_id)  # type: ignore
+                    await araise_if_cancelled(run_response.run_id)  # type: ignore
                     # 11. Wait for background memory creation
                     async for event in await_for_thread_tasks_stream(
                         run_response=run_response,
@@ -3008,17 +2919,9 @@
                         events_to_skip=self.events_to_skip,  # type: ignore
                         store_events=self.store_events,
                     ):
-<<<<<<< HEAD
-                        await araise_if_cancelled(run_response.run_id)  # type: ignore
                         yield event
 
-                # Check for cancellation after model processing
-                await araise_if_cancelled(run_response.run_id)  # type: ignore
-=======
-                        yield event
-
-                    raise_if_cancelled(run_response.run_id)  # type: ignore
->>>>>>> bd1a3984
+                    await araise_if_cancelled(run_response.run_id)  # type: ignore
 
                     # 12. Create session summary
                     if self.session_summary_manager is not None:
@@ -3046,7 +2949,7 @@
                                 store_events=self.store_events,
                             )
 
-                    raise_if_cancelled(run_response.run_id)  # type: ignore
+                    await araise_if_cancelled(run_response.run_id)  # type: ignore
 
                     # Create the run completed event
                     completed_event = handle_event(
@@ -3056,82 +2959,14 @@
                         store_events=self.store_events,
                     )
 
-<<<<<<< HEAD
-                # Execute post-hooks after output is generated but before response is returned
-                if self.post_hooks is not None:
-                    async for event in self._aexecute_post_hooks(
-                        hooks=self.post_hooks,  # type: ignore
-                        run_output=run_response,
-                        run_context=run_context,
-                        session=team_session,
-                        user_id=user_id,
-                        debug_mode=debug_mode,
-                        stream_events=stream_events,
-                        background_tasks=background_tasks,
-                        **kwargs,
-                    ):
-                        yield event
-
-                await araise_if_cancelled(run_response.run_id)  # type: ignore
-                # 11. Wait for background memory creation
-                async for event in await_for_thread_tasks_stream(
-                    run_response=run_response,
-                    memory_task=memory_task,
-                    stream_events=stream_events,
-                    events_to_skip=self.events_to_skip,  # type: ignore
-                    store_events=self.store_events,
-                ):
-                    yield event
-
-                await araise_if_cancelled(run_response.run_id)  # type: ignore
-=======
                     # Set the run status to completed
                     run_response.status = RunStatus.completed
->>>>>>> bd1a3984
 
                     # 13. Cleanup and store the run response and session
                     await self._acleanup_and_store(run_response=run_response, session=team_session)
 
                     if stream_events:
-<<<<<<< HEAD
-                        yield handle_event(  # type: ignore
-                            create_team_session_summary_started_event(from_run_response=run_response),
-                            run_response,
-                            events_to_skip=self.events_to_skip,
-                            store_events=self.store_events,
-                        )
-                    try:
-                        await self.session_summary_manager.acreate_session_summary(session=team_session)
-                    except Exception as e:
-                        log_warning(f"Error in session summary creation: {str(e)}")
-                    if stream_events:
-                        yield handle_event(  # type: ignore
-                            create_team_session_summary_completed_event(
-                                from_run_response=run_response, session_summary=team_session.summary
-                            ),
-                            run_response,
-                            events_to_skip=self.events_to_skip,
-                            store_events=self.store_events,
-                        )
-
-                await araise_if_cancelled(run_response.run_id)  # type: ignore
-
-                # Create the run completed event
-                completed_event = handle_event(
-                    create_team_run_completed_event(from_run_response=run_response),
-                    run_response,
-                    events_to_skip=self.events_to_skip,
-                    store_events=self.store_events,
-                )
-
-                # Set the run status to completed
-                run_response.status = RunStatus.completed
-
-                # 13. Cleanup and store the run response and session
-                await self._acleanup_and_store(run_response=run_response, session=team_session)
-=======
                         yield completed_event
->>>>>>> bd1a3984
 
                     if yield_run_output:
                         yield run_response
@@ -3217,13 +3052,8 @@
                 except asyncio.CancelledError:
                     pass
 
-<<<<<<< HEAD
-                # Always clean up the run tracking
-                await acleanup_run(run_response.run_id)  # type: ignore
-=======
             # Always clean up the run tracking
-            cleanup_run(run_response.run_id)  # type: ignore
->>>>>>> bd1a3984
+            await acleanup_run(run_response.run_id)  # type: ignore
 
     @overload
     async def arun(
