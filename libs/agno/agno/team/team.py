from __future__ import annotations

import asyncio
import contextlib
import json
import time
import warnings
from collections import ChainMap, deque
from copy import copy
from dataclasses import dataclass
from os import getenv
from textwrap import dedent
from typing import (
    TYPE_CHECKING,
    Any,
    AsyncIterator,
    Callable,
    Dict,
    Iterator,
    List,
    Literal,
    Optional,
    Sequence,
    Set,
    Tuple,
    Type,
    Union,
    cast,
    get_args,
    overload,
)
from uuid import uuid4

from pydantic import BaseModel

if TYPE_CHECKING:
    from agno.eval.base import BaseEval

from agno.agent import Agent
from agno.compression.manager import CompressionManager
from agno.db.base import AsyncBaseDb, BaseDb, SessionType, UserMemory
from agno.exceptions import (
    InputCheckError,
    OutputCheckError,
    RunCancelledException,
)
from agno.filters import FilterExpr
from agno.guardrails import BaseGuardrail
from agno.knowledge.knowledge import Knowledge
from agno.knowledge.types import KnowledgeFilter
from agno.media import Audio, File, Image, Video
from agno.memory import MemoryManager
from agno.models.base import Model
from agno.models.message import Message, MessageReferences
from agno.models.metrics import Metrics
from agno.models.response import ModelResponse, ModelResponseEvent
from agno.models.utils import get_model
from agno.reasoning.step import NextAction, ReasoningStep, ReasoningSteps
from agno.run import RunContext, RunStatus
from agno.run.agent import RunEvent, RunOutput, RunOutputEvent
from agno.run.cancel import (
    cancel_run as cancel_run_global,
)
from agno.run.cancel import (
    cleanup_run,
    raise_if_cancelled,
    register_run,
)
from agno.run.messages import RunMessages
from agno.run.team import (
    TeamRunEvent,
    TeamRunInput,
    TeamRunOutput,
    TeamRunOutputEvent,
)
from agno.session import SessionSummaryManager, TeamSession, WorkflowSession
from agno.session.summary import SessionSummary
from agno.tools import Toolkit
from agno.tools.function import Function
from agno.utils.agent import (
    aexecute_instructions,
    aexecute_system_message,
    aget_last_run_output_util,
    aget_run_output_util,
    aget_session_metrics_util,
    aget_session_name_util,
    aget_session_state_util,
    aset_session_name_util,
    aupdate_session_state_util,
    await_for_open_threads,
    await_for_thread_tasks_stream,
    collect_joint_audios,
    collect_joint_files,
    collect_joint_images,
    collect_joint_videos,
    execute_instructions,
    execute_system_message,
    get_last_run_output_util,
    get_run_output_util,
    get_session_metrics_util,
    get_session_name_util,
    get_session_state_util,
    scrub_history_messages_from_run_output,
    scrub_media_from_run_output,
    scrub_tool_results_from_run_output,
    set_session_name_util,
    store_media_util,
    update_session_state_util,
    validate_media_object_id,
    wait_for_open_threads,
    wait_for_thread_tasks_stream,
)
from agno.utils.common import is_typed_dict, validate_typed_dict
from agno.utils.events import (
    add_team_error_event,
    create_team_parser_model_response_completed_event,
    create_team_parser_model_response_started_event,
    create_team_post_hook_completed_event,
    create_team_post_hook_started_event,
    create_team_pre_hook_completed_event,
    create_team_pre_hook_started_event,
    create_team_reasoning_completed_event,
    create_team_reasoning_started_event,
    create_team_reasoning_step_event,
    create_team_run_cancelled_event,
    create_team_run_completed_event,
    create_team_run_content_completed_event,
    create_team_run_error_event,
    create_team_run_output_content_event,
    create_team_run_started_event,
    create_team_session_summary_completed_event,
    create_team_session_summary_started_event,
    create_team_tool_call_completed_event,
    create_team_tool_call_started_event,
    handle_event,
)
from agno.utils.hooks import (
    copy_args_for_background,
    filter_hook_args,
    normalize_post_hooks,
    normalize_pre_hooks,
    should_run_hook_in_background,
)
from agno.utils.knowledge import get_agentic_or_user_search_filters
from agno.utils.log import (
    log_debug,
    log_error,
    log_exception,
    log_info,
    log_warning,
    set_log_level_to_debug,
    set_log_level_to_info,
    use_agent_logger,
    use_team_logger,
)
from agno.utils.merge_dict import merge_dictionaries
from agno.utils.message import filter_tool_calls, get_text_from_message
from agno.utils.print_response.team import (
    aprint_response,
    aprint_response_stream,
    print_response,
    print_response_stream,
)
from agno.utils.reasoning import (
    add_reasoning_metrics_to_metadata,
    add_reasoning_step_to_metadata,
    append_to_reasoning_content,
    update_run_output_with_reasoning,
)
from agno.utils.response import (
    check_if_run_cancelled,
)
from agno.utils.safe_formatter import SafeFormatter
from agno.utils.string import generate_id_from_name, parse_response_model_str
from agno.utils.team import (
    add_interaction_to_team_run_context,
    format_member_agent_task,
    get_member_id,
    get_team_member_interactions_str,
    get_team_run_context_audio,
    get_team_run_context_files,
    get_team_run_context_images,
    get_team_run_context_videos,
)
from agno.utils.timer import Timer


@dataclass(init=False)
class Team:
    """
    A class representing a team of agents.
    """

    members: List[Union[Agent, "Team"]]

    # Model for this Team
    model: Optional[Model] = None

    # --- Team settings ---
    # Team UUID (autogenerated if not set)
    id: Optional[str] = None
    # Name of the team
    name: Optional[str] = None
    # If this team is part of a team itself, this is the role of the team
    role: Optional[str] = None

    # --- If this Team is part of a team itself ---
    # If this team is part of a team itself, this is the ID of the parent team. This is set automatically.
    parent_team_id: Optional[str] = None

    # --- If this Team is part of a workflow ---
    # Optional workflow ID. Indicates this team is part of a workflow. This is set automatically.
    workflow_id: Optional[str] = None

    # --- Team execution settings ---
    # If True, the team leader won't process responses from the members and instead will return them directly
    # Should not be used in combination with delegate_to_all_members
    respond_directly: bool = False
    # If True, the team leader will delegate the task to all members, instead of deciding for a subset
    delegate_to_all_members: bool = False
    # Set to false if you want to send the run input directly to the member agents
    determine_input_for_members: bool = True

    # --- User settings ---
    # Default user ID for this team
    user_id: Optional[str] = None

    # --- Session settings ---
    # Default Session ID for this team (autogenerated if not set)
    session_id: Optional[str] = None
    # Session state (stored in the database to persist across runs)
    session_state: Optional[Dict[str, Any]] = None
    # Set to True to add the session_state to the context
    add_session_state_to_context: bool = False
    # Set to True to give the team tools to update the session_state dynamically
    enable_agentic_state: bool = False
    # Set to True to overwrite the stored session_state with the session_state provided in the run
    overwrite_db_session_state: bool = False
    # If True, cache the current Team session in memory for faster access
    cache_session: bool = False

    # Add this flag to control if the workflow should send the team history to the members. This means sending the team-level history to the members, not the agent-level history.
    add_team_history_to_members: bool = False
    # Number of historical runs to include in the messages sent to the members
    num_team_history_runs: int = 3
    # If True, send all member interactions (request/response) during the current run to members that have been delegated a task to
    share_member_interactions: bool = False

    # If True, adds a tool to allow searching through previous sessions
    search_session_history: Optional[bool] = False
    # Number of past sessions to include in the search
    num_history_sessions: Optional[int] = None

    # If True, adds a tool to allow the team to read the chat history
    read_chat_history: bool = False

    # --- System message settings ---
    # A description of the Team that is added to the start of the system message.
    description: Optional[str] = None
    # List of instructions for the team.
    instructions: Optional[Union[str, List[str], Callable]] = None
    # Provide the expected output from the Team.
    expected_output: Optional[str] = None
    # Additional context added to the end of the system message.
    additional_context: Optional[str] = None
    # If markdown=true, add instructions to format the output using markdown
    markdown: bool = False
    # If True, add the current datetime to the instructions to give the team a sense of time
    # This allows for relative times like "tomorrow" to be used in the prompt
    add_datetime_to_context: bool = False
    # If True, add the current location to the instructions to give the team a sense of location
    add_location_to_context: bool = False
    # Allows for custom timezone for datetime instructions following the TZ Database format (e.g. "Etc/UTC")
    timezone_identifier: Optional[str] = None
    # If True, add the team name to the instructions
    add_name_to_context: bool = False
    # If True, add the tools available to team members to the context
    add_member_tools_to_context: bool = False

    # Provide the system message as a string or function
    system_message: Optional[Union[str, Callable, Message]] = None
    # Role for the system message
    system_message_role: str = "system"
    # Introduction for the team
    introduction: Optional[str] = None

    # If True, resolve the session_state, dependencies, and metadata in the user and system messages
    resolve_in_context: bool = True

    # --- Extra Messages ---
    # A list of extra messages added after the system message and before the user message.
    # Use these for few-shot learning or to provide additional context to the Model.
    # Note: these are not retained in memory, they are added directly to the messages sent to the model.
    additional_input: Optional[List[Union[str, Dict, BaseModel, Message]]] = None

    # --- Database ---
    # Database to use for this agent
    db: Optional[Union[BaseDb, AsyncBaseDb]] = None

    # Memory manager to use for this agent
    memory_manager: Optional[MemoryManager] = None

    # --- User provided dependencies ---
    # User provided dependencies
    dependencies: Optional[Dict[str, Any]] = None
    # If True, add the dependencies to the user prompt
    add_dependencies_to_context: bool = False

    # --- Agent Knowledge ---
    knowledge: Optional[Knowledge] = None
    # Add knowledge_filters to the Agent class attributes
    knowledge_filters: Optional[Union[Dict[str, Any], List[FilterExpr]]] = None
    # Let the agent choose the knowledge filters
    enable_agentic_knowledge_filters: Optional[bool] = False
    # Add a tool that allows the Team to update Knowledge.
    update_knowledge: bool = False
    # If True, add references to the user prompt
    add_knowledge_to_context: bool = False
    # Retrieval function to get references
    # This function, if provided, is used instead of the default search_knowledge function
    # Signature:
    # def knowledge_retriever(team: Team, query: str, num_documents: Optional[int], **kwargs) -> Optional[list[dict]]:
    #     ...
    knowledge_retriever: Optional[Callable[..., Optional[List[Union[Dict, str]]]]] = None
    references_format: Literal["json", "yaml"] = "json"

    # --- Tools ---
    # If True, add a tool to get information about the team members
    get_member_information_tool: bool = False
    # Add a tool to search the knowledge base (aka Agentic RAG)
    # Only added if knowledge is provided.
    search_knowledge: bool = True

    # If False, media (images, videos, audio, files) is only available to tools and not sent to the LLM
    send_media_to_model: bool = True
    # If True, store media in run output
    store_media: bool = True
    # If True, store tool results in run output
    store_tool_messages: bool = True
    # If True, store history messages in run output
    store_history_messages: bool = True

    # --- Team Tools ---
    # A list of tools provided to the Model.
    # Tools are functions the model may generate JSON inputs for.
    tools: Optional[List[Union[Toolkit, Callable, Function, Dict]]] = None

    # Controls which (if any) tool is called by the team model.
    # "none" means the model will not call a tool and instead generates a message.
    # "auto" means the model can pick between generating a message or calling a tool.
    # Specifying a particular function via {"type: "function", "function": {"name": "my_function"}}
    #   forces the model to call that tool.
    # "none" is the default when no tools are present. "auto" is the default if tools are present.
    tool_choice: Optional[Union[str, Dict[str, Any]]] = None
    # Maximum number of tool calls allowed.
    tool_call_limit: Optional[int] = None
    # A list of hooks to be called before and after the tool call
    tool_hooks: Optional[List[Callable]] = None

    # --- Team Hooks ---
    # Functions called right after team session is loaded, before processing starts
    pre_hooks: Optional[List[Union[Callable[..., Any], BaseGuardrail, "BaseEval"]]] = None
    # Functions called after output is generated but before the response is returned
    post_hooks: Optional[List[Union[Callable[..., Any], BaseGuardrail, "BaseEval"]]] = None
    # If True, run hooks as FastAPI background tasks (non-blocking). Set by AgentOS.
    _run_hooks_in_background: Optional[bool] = None

    # --- Structured output ---
    # Input schema for validating input
    input_schema: Optional[Type[BaseModel]] = None
    # Output schema for the team response
    output_schema: Optional[Type[BaseModel]] = None
    # Provide a secondary model to parse the response from the primary model
    parser_model: Optional[Model] = None
    # Provide a prompt for the parser model
    parser_model_prompt: Optional[str] = None
    # Provide an output model to parse the response from the team
    output_model: Optional[Model] = None
    # Provide a prompt for the output model
    output_model_prompt: Optional[str] = None
    # Intead of providing the model with the Pydantic output schema, add a JSON description of the output schema to the system message instead.
    use_json_mode: bool = False
    # If True, parse the response
    parse_response: bool = True

    # --- History ---
    # Enable the agent to manage memories of the user
    enable_agentic_memory: bool = False
    # If True, the agent creates/updates user memories at the end of runs
    enable_user_memories: bool = False
    # If True, the agent adds a reference to the user memories in the response
    add_memories_to_context: Optional[bool] = None
    # If True, the agent creates/updates session summaries at the end of runs
    enable_session_summaries: bool = False
    # # Session summary model
    # session_summary_model: Optional[Model] = None
    # # Session summary prompt
    # session_summary_prompt: Optional[str] = None
    session_summary_manager: Optional[SessionSummaryManager] = None
    # If True, the team adds session summaries to the context
    add_session_summary_to_context: Optional[bool] = None

    # --- Context Compression ---
    # If True, compress tool call results to save context
    compress_tool_results: bool = False
    # Compression manager for compressing tool call results
    compression_manager: Optional["CompressionManager"] = None

    # --- Team History ---
    # add_history_to_context=true adds messages from the chat history to the messages list sent to the Model.
    add_history_to_context: bool = False
    # Number of historical runs to include in the messages
    num_history_runs: Optional[int] = None
    # Number of historical messages to include in the messages list sent to the Model.
    num_history_messages: Optional[int] = None
    # Maximum number of tool calls to include from history (None = no limit)
    max_tool_calls_from_history: Optional[int] = None

    # --- Team Storage ---
    # Metadata stored with this team
    metadata: Optional[Dict[str, Any]] = None

    # --- Team Reasoning ---
    reasoning: bool = False
    reasoning_model: Optional[Model] = None
    reasoning_agent: Optional[Agent] = None
    reasoning_min_steps: int = 1
    reasoning_max_steps: int = 10

    # --- Team Streaming ---
    # Stream the response from the Team
    stream: Optional[bool] = None
    # Stream the intermediate steps from the Agent
    stream_events: Optional[bool] = None
    # [Deprecated] Stream the intermediate steps from the Agent
    stream_intermediate_steps: Optional[bool] = None
    # Stream the member events from the Team
    stream_member_events: bool = True

    # Store the events from the Team
    store_events: bool = False
    # List of events to skip from the Team
    events_to_skip: Optional[List[Union[RunEvent, TeamRunEvent]]] = None
    # Store member agent runs inside the team's RunOutput
    store_member_responses: bool = False

    # --- Debug ---
    # Enable debug logs
    debug_mode: bool = False
    # Debug level: 1 = basic, 2 = detailed
    debug_level: Literal[1, 2] = 1
    # Enable member logs - Sets the debug_mode for team and members
    show_members_responses: bool = False

    # --- Team Response Settings ---
    # Number of retries to attempt
    retries: int = 0
    # Delay between retries (in seconds)
    delay_between_retries: int = 1
    # Exponential backoff: if True, the delay between retries is doubled each time
    exponential_backoff: bool = False

    # --- Telemetry ---
    # telemetry=True logs minimal telemetry for analytics
    # This helps us improve the Teams implementation and provide better support
    telemetry: bool = True

    # Deprecated. Use delegate_to_all_members instead.
    delegate_task_to_all_members: bool = False

    def __init__(
        self,
        members: List[Union[Agent, "Team"]],
        id: Optional[str] = None,
        model: Optional[Union[Model, str]] = None,
        name: Optional[str] = None,
        role: Optional[str] = None,
        respond_directly: bool = False,
        determine_input_for_members: bool = True,
        delegate_task_to_all_members: bool = False,
        delegate_to_all_members: bool = False,
        user_id: Optional[str] = None,
        session_id: Optional[str] = None,
        session_state: Optional[Dict[str, Any]] = None,
        add_session_state_to_context: bool = False,
        enable_agentic_state: bool = False,
        overwrite_db_session_state: bool = False,
        resolve_in_context: bool = True,
        cache_session: bool = False,
        add_team_history_to_members: bool = False,
        num_team_history_runs: int = 3,
        search_session_history: Optional[bool] = False,
        num_history_sessions: Optional[int] = None,
        description: Optional[str] = None,
        instructions: Optional[Union[str, List[str], Callable]] = None,
        expected_output: Optional[str] = None,
        additional_context: Optional[str] = None,
        markdown: bool = False,
        add_datetime_to_context: bool = False,
        add_location_to_context: bool = False,
        timezone_identifier: Optional[str] = None,
        add_name_to_context: bool = False,
        add_member_tools_to_context: bool = False,
        system_message: Optional[Union[str, Callable, Message]] = None,
        system_message_role: str = "system",
        introduction: Optional[str] = None,
        additional_input: Optional[List[Union[str, Dict, BaseModel, Message]]] = None,
        dependencies: Optional[Dict[str, Any]] = None,
        add_dependencies_to_context: bool = False,
        knowledge: Optional[Knowledge] = None,
        knowledge_filters: Optional[Union[Dict[str, Any], List[FilterExpr]]] = None,
        add_knowledge_to_context: bool = False,
        enable_agentic_knowledge_filters: Optional[bool] = False,
        update_knowledge: bool = False,
        knowledge_retriever: Optional[Callable[..., Optional[List[Union[Dict, str]]]]] = None,
        references_format: Literal["json", "yaml"] = "json",
        share_member_interactions: bool = False,
        get_member_information_tool: bool = False,
        search_knowledge: bool = True,
        read_chat_history: bool = False,
        store_media: bool = True,
        store_tool_messages: bool = True,
        store_history_messages: bool = True,
        send_media_to_model: bool = True,
        add_history_to_context: bool = False,
        num_history_runs: Optional[int] = None,
        num_history_messages: Optional[int] = None,
        max_tool_calls_from_history: Optional[int] = None,
        tools: Optional[List[Union[Toolkit, Callable, Function, Dict]]] = None,
        tool_call_limit: Optional[int] = None,
        tool_choice: Optional[Union[str, Dict[str, Any]]] = None,
        tool_hooks: Optional[List[Callable]] = None,
        pre_hooks: Optional[List[Union[Callable[..., Any], BaseGuardrail, "BaseEval"]]] = None,
        post_hooks: Optional[List[Union[Callable[..., Any], BaseGuardrail, "BaseEval"]]] = None,
        input_schema: Optional[Type[BaseModel]] = None,
        output_schema: Optional[Type[BaseModel]] = None,
        parser_model: Optional[Union[Model, str]] = None,
        parser_model_prompt: Optional[str] = None,
        output_model: Optional[Union[Model, str]] = None,
        output_model_prompt: Optional[str] = None,
        use_json_mode: bool = False,
        parse_response: bool = True,
        db: Optional[Union[BaseDb, AsyncBaseDb]] = None,
        enable_agentic_memory: bool = False,
        enable_user_memories: bool = False,
        add_memories_to_context: Optional[bool] = None,
        memory_manager: Optional[MemoryManager] = None,
        enable_session_summaries: bool = False,
        session_summary_manager: Optional[SessionSummaryManager] = None,
        add_session_summary_to_context: Optional[bool] = None,
        compress_tool_results: bool = False,
        compression_manager: Optional["CompressionManager"] = None,
        metadata: Optional[Dict[str, Any]] = None,
        reasoning: bool = False,
        reasoning_model: Optional[Union[Model, str]] = None,
        reasoning_agent: Optional[Agent] = None,
        reasoning_min_steps: int = 1,
        reasoning_max_steps: int = 10,
        stream: Optional[bool] = None,
        stream_events: Optional[bool] = None,
        stream_intermediate_steps: Optional[bool] = None,
        store_events: bool = False,
        events_to_skip: Optional[List[Union[RunEvent, TeamRunEvent]]] = None,
        store_member_responses: bool = False,
        stream_member_events: bool = True,
        debug_mode: bool = False,
        debug_level: Literal[1, 2] = 1,
        show_members_responses: bool = False,
        retries: int = 0,
        delay_between_retries: int = 1,
        exponential_backoff: bool = False,
        telemetry: bool = True,
    ):
        if delegate_task_to_all_members:
            warnings.warn(
                "The 'delegate_task_to_all_members' parameter is deprecated and will be removed in future versions. Use 'delegate_to_all_members' instead.",
                DeprecationWarning,
                stacklevel=2,
            )

        self.members = members

        self.model = model  # type: ignore[assignment]

        self.name = name
        self.id = id
        self.role = role

        self.respond_directly = respond_directly
        self.determine_input_for_members = determine_input_for_members
        self.delegate_to_all_members = delegate_to_all_members or delegate_task_to_all_members

        self.user_id = user_id
        self.session_id = session_id
        self.session_state = session_state
        self.add_session_state_to_context = add_session_state_to_context
        self.enable_agentic_state = enable_agentic_state
        self.overwrite_db_session_state = overwrite_db_session_state
        self.resolve_in_context = resolve_in_context
        self.cache_session = cache_session

        self.add_history_to_context = add_history_to_context
        self.num_history_runs = num_history_runs
        self.num_history_messages = num_history_messages
        if self.num_history_messages is not None and self.num_history_runs is not None:
            log_warning(
                "num_history_messages and num_history_runs cannot be set at the same time. Using num_history_runs."
            )
            self.num_history_messages = None
        if self.num_history_messages is None and self.num_history_runs is None:
            self.num_history_runs = 3

        self.max_tool_calls_from_history = max_tool_calls_from_history

        self.add_team_history_to_members = add_team_history_to_members
        self.num_team_history_runs = num_team_history_runs
        self.search_session_history = search_session_history
        self.num_history_sessions = num_history_sessions

        self.description = description
        self.instructions = instructions
        self.expected_output = expected_output
        self.additional_context = additional_context
        self.markdown = markdown
        self.add_datetime_to_context = add_datetime_to_context
        self.add_location_to_context = add_location_to_context
        self.add_name_to_context = add_name_to_context
        self.timezone_identifier = timezone_identifier
        self.add_member_tools_to_context = add_member_tools_to_context
        self.system_message = system_message
        self.system_message_role = system_message_role
        self.introduction = introduction
        self.additional_input = additional_input

        self.dependencies = dependencies
        self.add_dependencies_to_context = add_dependencies_to_context

        self.knowledge = knowledge
        self.knowledge_filters = knowledge_filters
        self.enable_agentic_knowledge_filters = enable_agentic_knowledge_filters
        self.update_knowledge = update_knowledge
        self.add_knowledge_to_context = add_knowledge_to_context
        self.knowledge_retriever = knowledge_retriever
        self.references_format = references_format

        self.share_member_interactions = share_member_interactions
        self.get_member_information_tool = get_member_information_tool
        self.search_knowledge = search_knowledge
        self.read_chat_history = read_chat_history

        self.store_media = store_media
        self.store_tool_messages = store_tool_messages
        self.store_history_messages = store_history_messages
        self.send_media_to_model = send_media_to_model

        self.tools = tools
        self.tool_choice = tool_choice
        self.tool_call_limit = tool_call_limit
        self.tool_hooks = tool_hooks

        # Initialize hooks
        self.pre_hooks = pre_hooks
        self.post_hooks = post_hooks

        self.input_schema = input_schema
        self.output_schema = output_schema
        self.parser_model = parser_model  # type: ignore[assignment]
        self.parser_model_prompt = parser_model_prompt
        self.output_model = output_model  # type: ignore[assignment]
        self.output_model_prompt = output_model_prompt
        self.use_json_mode = use_json_mode
        self.parse_response = parse_response

        self.db = db

        self.enable_agentic_memory = enable_agentic_memory
        self.enable_user_memories = enable_user_memories
        self.add_memories_to_context = add_memories_to_context
        self.memory_manager = memory_manager
        self.enable_session_summaries = enable_session_summaries
        self.session_summary_manager = session_summary_manager
        self.add_session_summary_to_context = add_session_summary_to_context

        # Context compression settings
        self.compress_tool_results = compress_tool_results
        self.compression_manager = compression_manager

        self.metadata = metadata

        self.reasoning = reasoning
        self.reasoning_model = reasoning_model  # type: ignore[assignment]
        self.reasoning_agent = reasoning_agent
        self.reasoning_min_steps = reasoning_min_steps
        self.reasoning_max_steps = reasoning_max_steps

        self.stream = stream
        self.stream_events = stream_events or stream_intermediate_steps
        self.store_events = store_events
        self.store_member_responses = store_member_responses

        self.events_to_skip = events_to_skip
        if self.events_to_skip is None:
            self.events_to_skip = [
                RunEvent.run_content,
                TeamRunEvent.run_content,
            ]
        self.stream_member_events = stream_member_events

        self.debug_mode = debug_mode
        if debug_level not in [1, 2]:
            log_warning(f"Invalid debug level: {debug_level}. Setting to 1.")
            debug_level = 1
        self.debug_level = debug_level
        self.show_members_responses = show_members_responses

        self.retries = retries
        self.delay_between_retries = delay_between_retries
        self.exponential_backoff = exponential_backoff

        self.telemetry = telemetry

        # TODO: Remove these
        # Images generated during this session
        self.images: Optional[List[Image]] = None
        # Audio generated during this session
        self.audio: Optional[List[Audio]] = None
        # Videos generated during this session
        self.videos: Optional[List[Video]] = None

        # Team session
        self._cached_session: Optional[TeamSession] = None

        self._tool_instructions: Optional[List[str]] = None

        # True if we should parse a member response model
        self._member_response_model: Optional[Type[BaseModel]] = None

        self._formatter: Optional[SafeFormatter] = None

        self._hooks_normalised = False

        # List of MCP tools that were initialized on the last run
        self._mcp_tools_initialized_on_run: List[Any] = []
        # List of connectable tools that were initialized on the last run
        self._connectable_tools_initialized_on_run: List[Any] = []

        # Lazy-initialized shared thread pool executor for background tasks (memory, cultural knowledge, etc.)
        self._background_executor: Optional[Any] = None

        self._resolve_models()

    @property
    def background_executor(self) -> Any:
        """Lazy initialization of shared thread pool executor for background tasks.

        Handles both memory creation and cultural knowledge updates concurrently.
        Initialized only on first use (runtime, not instantiation) and reused across runs.
        """
        if self._background_executor is None:
            from concurrent.futures import ThreadPoolExecutor

            self._background_executor = ThreadPoolExecutor(max_workers=3, thread_name_prefix="agno-bg")
        return self._background_executor

    @property
    def cached_session(self) -> Optional[TeamSession]:
        return self._cached_session

    def set_id(self) -> None:
        """Set the ID of the team if not set yet.

        If the ID is not provided, generate a deterministic UUID from the name.
        If the name is not provided, generate a random UUID.
        """
        if self.id is None:
            self.id = generate_id_from_name(self.name)

    def _set_debug(self, debug_mode: Optional[bool] = None) -> None:
        # Get the debug level from the environment variable or the default debug level
        debug_level: Literal[1, 2] = (
            cast(Literal[1, 2], int(env)) if (env := getenv("AGNO_DEBUG_LEVEL")) in ("1", "2") else self.debug_level
        )
        # If the default debug mode is set, or passed on run, or via environment variable, set the debug mode to True
        if self.debug_mode or debug_mode or getenv("AGNO_DEBUG", "false").lower() == "true":
            set_log_level_to_debug(source_type="team", level=debug_level)
        else:
            set_log_level_to_info(source_type="team")

    def _set_telemetry(self) -> None:
        """Override telemetry settings based on environment variables."""

        telemetry_env = getenv("AGNO_TELEMETRY")
        if telemetry_env is not None:
            self.telemetry = telemetry_env.lower() == "true"

    def _validate_input(
        self, input: Union[str, List, Dict, Message, BaseModel]
    ) -> Union[str, List, Dict, Message, BaseModel]:
        """Parse and validate input against input_schema if provided, otherwise return input as-is"""
        if self.input_schema is None:
            return input  # Return input unchanged if no schema is set

        # Handle Message objects - extract content
        if isinstance(input, Message):
            input = input.content  # type: ignore

        # If input is a string, convert it to a dict
        if isinstance(input, str):
            import json

            try:
                input = json.loads(input)
            except Exception as e:
                raise ValueError(f"Failed to parse input. Is it a valid JSON string?: {e}")

        # Case 1: Message is already a BaseModel instance
        if isinstance(input, BaseModel):
            if isinstance(input, self.input_schema):
                try:
                    return input
                except Exception as e:
                    raise ValueError(f"BaseModel validation failed: {str(e)}")
            else:
                # Different BaseModel types
                raise ValueError(f"Expected {self.input_schema.__name__} but got {type(input).__name__}")

        # Case 2: Message is a dict
        elif isinstance(input, dict):
            try:
                # Check if the schema is a TypedDict
                if is_typed_dict(self.input_schema):
                    validated_dict = validate_typed_dict(input, self.input_schema)
                    return validated_dict
                else:
                    validated_model = self.input_schema(**input)
                    return validated_model
            except Exception as e:
                raise ValueError(f"Failed to parse dict into {self.input_schema.__name__}: {str(e)}")

        # Case 3: Other types not supported for structured input
        else:
            raise ValueError(
                f"Cannot validate {type(input)} against input_schema. Expected dict or {self.input_schema.__name__} instance."
            )

    def _initialize_member(self, member: Union["Team", Agent], debug_mode: Optional[bool] = None) -> None:
        # Set debug mode for all members
        if debug_mode:
            member.debug_mode = True
            member.debug_level = self.debug_level

        if isinstance(member, Agent):
            member.team_id = self.id
            member.set_id()

            # Inherit team primary model if agent has no explicit model
            if member.model is None and self.model is not None:
                member.model = self.model
                log_info(f"Agent '{member.name or member.id}' inheriting model from Team: {self.model.id}")

        elif isinstance(member, Team):
            member.parent_team_id = self.id
            # Initialize the sub-team's model first so it has its model set
            member._set_default_model()
            # Then let the sub-team initialize its own members so they inherit from the sub-team
            for sub_member in member.members:
                member._initialize_member(sub_member, debug_mode=debug_mode)

    def propagate_run_hooks_in_background(self, run_in_background: bool = True) -> None:
        """
        Propagate _run_hooks_in_background setting to this team and all nested members recursively.

        This method sets _run_hooks_in_background on the team and all its members (agents and nested teams).
        For nested teams, it recursively propagates the setting to their members as well.

        Args:
            run_in_background: Whether hooks should run in background. Defaults to True.
        """
        self._run_hooks_in_background = run_in_background

        for member in self.members:
            if hasattr(member, "_run_hooks_in_background"):
                member._run_hooks_in_background = run_in_background

            # If it's a nested team, recursively propagate to its members
            if isinstance(member, Team):
                member.propagate_run_hooks_in_background(run_in_background)

    def _set_default_model(self) -> None:
        # Set the default model
        if self.model is None:
            try:
                from agno.models.openai import OpenAIChat
            except ModuleNotFoundError as e:
                log_exception(e)
                log_error(
                    "Agno agents use `openai` as the default model provider. "
                    "Please provide a `model` or install `openai`."
                )
                exit(1)

            log_info("Setting default model to OpenAI Chat")
            self.model = OpenAIChat(id="gpt-4o")

    def _set_memory_manager(self) -> None:
        if self.db is None:
            log_warning("Database not provided. Memories will not be stored.")

        if self.memory_manager is None:
            self.memory_manager = MemoryManager(model=self.model, db=self.db)
        else:
            if self.memory_manager.model is None:
                self.memory_manager.model = self.model
            if self.memory_manager.db is None:
                self.memory_manager.db = self.db

        if self.add_memories_to_context is None:
            self.add_memories_to_context = (
                self.enable_user_memories or self.enable_agentic_memory or self.memory_manager is not None
            )

    def _set_session_summary_manager(self) -> None:
        if self.enable_session_summaries and self.session_summary_manager is None:
            self.session_summary_manager = SessionSummaryManager(model=self.model)

        if self.session_summary_manager is not None:
            if self.session_summary_manager.model is None:
                self.session_summary_manager.model = self.model

        if self.add_session_summary_to_context is None:
            self.add_session_summary_to_context = (
                self.enable_session_summaries or self.session_summary_manager is not None
            )

    def _set_compression_manager(self) -> None:
        if self.compress_tool_results and self.compression_manager is None:
            self.compression_manager = CompressionManager(
                model=self.model,
            )
        elif self.compression_manager is not None and self.compression_manager.model is None:
            # If compression manager exists but has no model, use the team's model
            self.compression_manager.model = self.model

        if self.compression_manager is not None:
            if self.compression_manager.model is None:
                self.compression_manager.model = self.model
            if self.compression_manager.compress_tool_results:
                self.compress_tool_results = True

    def _initialize_session(
        self,
        session_id: Optional[str] = None,
        user_id: Optional[str] = None,
    ) -> Tuple[str, Optional[str]]:
        """Initialize the session for the team."""

        if session_id is None:
            if self.session_id:
                session_id = self.session_id
            else:
                session_id = str(uuid4())
                # We make the session_id sticky to the agent instance if no session_id is provided
                self.session_id = session_id

        log_debug(f"Session ID: {session_id}", center=True)

        # Use the default user_id when necessary
        if user_id is None or user_id == "":
            user_id = self.user_id

        return session_id, user_id

    def _initialize_session_state(
        self,
        session_state: Dict[str, Any],
        user_id: Optional[str] = None,
        session_id: Optional[str] = None,
        run_id: Optional[str] = None,
    ) -> Dict[str, Any]:
        """Initialize the session state for the team."""
        if user_id:
            session_state["current_user_id"] = user_id
        if session_id is not None:
            session_state["current_session_id"] = session_id
        if run_id is not None:
            session_state["current_run_id"] = run_id
        return session_state

    def _has_async_db(self) -> bool:
        """Return True if the db the team is equipped with is an Async implementation"""
        return self.db is not None and isinstance(self.db, AsyncBaseDb)

    def _resolve_models(self) -> None:
        """Resolve model strings to Model instances."""
        if self.model is not None:
            self.model = get_model(self.model)
        if self.reasoning_model is not None:
            self.reasoning_model = get_model(self.reasoning_model)
        if self.parser_model is not None:
            self.parser_model = get_model(self.parser_model)
        if self.output_model is not None:
            self.output_model = get_model(self.output_model)

    def initialize_team(self, debug_mode: Optional[bool] = None) -> None:
        # Make sure for the team, we are using the team logger
        use_team_logger()

        if self.delegate_to_all_members and self.respond_directly:
            log_warning(
                "`delegate_to_all_members` and `respond_directly` are both enabled. The task will be delegated to all members, but `respond_directly` will be disabled."
            )
            self.respond_directly = False

        self._set_default_model()

        # Set debug mode
        self._set_debug(debug_mode=debug_mode)

        # Set the team ID if not set
        self.set_id()

        # Set the memory manager and session summary manager
        if self.enable_user_memories or self.enable_agentic_memory or self.memory_manager is not None:
            self._set_memory_manager()
        if self.enable_session_summaries or self.session_summary_manager is not None:
            self._set_session_summary_manager()
        if self.compress_tool_results or self.compression_manager is not None:
            self._set_compression_manager()

        log_debug(f"Team ID: {self.id}", center=True)

        # Initialize formatter
        if self._formatter is None:
            self._formatter = SafeFormatter()

        for member in self.members:
            self._initialize_member(member, debug_mode=self.debug_mode)

    def add_tool(self, tool: Union[Toolkit, Callable, Function, Dict]):
        if not self.tools:
            self.tools = []
        self.tools.append(tool)

    def set_tools(self, tools: List[Union[Toolkit, Callable, Function, Dict]]):
        self.tools = tools

    @staticmethod
    def cancel_run(run_id: str) -> bool:
        """Cancel a running team execution.

        Args:
            run_id (str): The run_id to cancel.

        Returns:
            bool: True if the run was found and marked for cancellation, False otherwise.
        """
        return cancel_run_global(run_id)

    async def _connect_mcp_tools(self) -> None:
        """Connect the MCP tools to the agent."""
        if self.tools is not None:
            for tool in self.tools:
                # Alternate method of using isinstance(tool, (MCPTools, MultiMCPTools)) to avoid imports
                if (
                    hasattr(type(tool), "__mro__")
                    and any(c.__name__ in ["MCPTools", "MultiMCPTools"] for c in type(tool).__mro__)
                    and not tool.initialized  # type: ignore
                ):
                    try:
                        # Connect the MCP server
                        await tool.connect()  # type: ignore
                        self._mcp_tools_initialized_on_run.append(tool)
                    except Exception as e:
                        log_warning(f"Error connecting tool: {str(e)}")

    async def _disconnect_mcp_tools(self) -> None:
        """Disconnect the MCP tools from the agent."""
        for tool in self._mcp_tools_initialized_on_run:
            try:
                await tool.close()
            except Exception as e:
                log_warning(f"Error disconnecting tool: {str(e)}")
        self._mcp_tools_initialized_on_run = []

    def _connect_connectable_tools(self) -> None:
        """Connect tools that require connection management (e.g., database connections)."""
        if self.tools:
            for tool in self.tools:
                if (
                    hasattr(tool, "requires_connect")
                    and tool.requires_connect
                    and hasattr(tool, "connect")
                    and tool not in self._connectable_tools_initialized_on_run
                ):
                    try:
                        tool.connect()  # type: ignore
                        self._connectable_tools_initialized_on_run.append(tool)
                    except Exception as e:
                        log_warning(f"Error connecting tool: {str(e)}")

    def _disconnect_connectable_tools(self) -> None:
        """Disconnect tools that require connection management."""
        for tool in self._connectable_tools_initialized_on_run:
            if hasattr(tool, "close"):
                try:
                    tool.close()  # type: ignore
                except Exception as e:
                    log_warning(f"Error disconnecting tool: {str(e)}")
        self._connectable_tools_initialized_on_run = []

    def _execute_pre_hooks(
        self,
        hooks: Optional[List[Callable[..., Any]]],
        run_response: TeamRunOutput,
        run_input: TeamRunInput,
        session: TeamSession,
        run_context: RunContext,
        user_id: Optional[str] = None,
        debug_mode: Optional[bool] = None,
        stream_events: bool = False,
        background_tasks: Optional[Any] = None,
        **kwargs: Any,
    ) -> Iterator[TeamRunOutputEvent]:
        """Execute multiple pre-hook functions in succession."""
        if hooks is None:
            return

        # Prepare arguments for hooks
        all_args = {
            "run_input": run_input,
            "run_context": run_context,
            "team": self,
            "session": session,
            "user_id": user_id,
            "metadata": run_context.metadata,
            "session_state": run_context.session_state,
            "dependencies": run_context.dependencies,
            "debug_mode": debug_mode or self.debug_mode,
        }

        # Check if background_tasks is available and ALL hooks should run in background
        # Note: Pre-hooks running in background may not be able to modify run_input
        if self._run_hooks_in_background is True and background_tasks is not None:
            # Schedule ALL pre_hooks as background tasks
            # Copy args to prevent race conditions
            bg_args = copy_args_for_background(all_args)
            for hook in hooks:
                # Filter arguments to only include those that the hook accepts
                filtered_args = filter_hook_args(hook, bg_args)

                # Add to background tasks
                background_tasks.add_task(hook, **filtered_args)
            return

        all_args.update(kwargs)

        for i, hook in enumerate(hooks):
            # Check if this specific hook should run in background (via @hook decorator)
            if should_run_hook_in_background(hook) and background_tasks is not None:
                # Copy args to prevent race conditions
                bg_args = copy_args_for_background(all_args)
                filtered_args = filter_hook_args(hook, bg_args)
                background_tasks.add_task(hook, **filtered_args)
                continue

            if stream_events:
                yield handle_event(  # type: ignore
                    run_response=run_response,
                    event=create_team_pre_hook_started_event(
                        from_run_response=run_response, run_input=run_input, pre_hook_name=hook.__name__
                    ),
                    events_to_skip=self.events_to_skip,
                    store_events=self.store_events,
                )
            try:
                # Filter arguments to only include those that the hook accepts
                filtered_args = filter_hook_args(hook, all_args)

                hook(**filtered_args)

                if stream_events:
                    yield handle_event(  # type: ignore
                        run_response=run_response,
                        event=create_team_pre_hook_completed_event(
                            from_run_response=run_response, run_input=run_input, pre_hook_name=hook.__name__
                        ),
                        events_to_skip=self.events_to_skip,
                        store_events=self.store_events,
                    )

            except (InputCheckError, OutputCheckError) as e:
                raise e
            except Exception as e:
                log_error(f"Pre-hook #{i + 1} execution failed: {str(e)}")
                log_exception(e)
            finally:
                # Reset global log mode incase an agent in the pre-hook changed it
                self._set_debug(debug_mode=debug_mode)

        # Update the input on the run_response
        run_response.input = run_input

    async def _aexecute_pre_hooks(
        self,
        hooks: Optional[List[Callable[..., Any]]],
        run_response: TeamRunOutput,
        run_input: TeamRunInput,
        session: TeamSession,
        run_context: RunContext,
        user_id: Optional[str] = None,
        debug_mode: Optional[bool] = None,
        stream_events: bool = False,
        background_tasks: Optional[Any] = None,
        **kwargs: Any,
    ) -> AsyncIterator[TeamRunOutputEvent]:
        """Execute multiple pre-hook functions in succession (async version)."""
        if hooks is None:
            return

        # Prepare arguments for hooks
        all_args = {
            "run_input": run_input,
            "run_context": run_context,
            "team": self,
            "session": session,
            "user_id": user_id,
            "session_state": run_context.session_state,
            "dependencies": run_context.dependencies,
            "metadata": run_context.metadata,
            "debug_mode": debug_mode or self.debug_mode,
        }

        # Check if background_tasks is available and ALL hooks should run in background
        # Note: Pre-hooks running in background may not be able to modify run_input
        if self._run_hooks_in_background is True and background_tasks is not None:
            # Schedule ALL pre_hooks as background tasks
            # Copy args to prevent race conditions
            bg_args = copy_args_for_background(all_args)
            for hook in hooks:
                # Filter arguments to only include those that the hook accepts
                filtered_args = filter_hook_args(hook, bg_args)

                # Add to background tasks (both sync and async hooks supported)
                background_tasks.add_task(hook, **filtered_args)
            return

        all_args.update(kwargs)

        for i, hook in enumerate(hooks):
            # Check if this specific hook should run in background (via @hook decorator)
            if should_run_hook_in_background(hook) and background_tasks is not None:
                # Copy args to prevent race conditions
                bg_args = copy_args_for_background(all_args)
                filtered_args = filter_hook_args(hook, bg_args)
                background_tasks.add_task(hook, **filtered_args)
                continue

            if stream_events:
                yield handle_event(  # type: ignore
                    run_response=run_response,
                    event=create_team_pre_hook_started_event(
                        from_run_response=run_response, run_input=run_input, pre_hook_name=hook.__name__
                    ),
                    events_to_skip=self.events_to_skip,
                    store_events=self.store_events,
                )
            try:
                # Filter arguments to only include those that the hook accepts
                filtered_args = filter_hook_args(hook, all_args)

                from inspect import iscoroutinefunction

                if iscoroutinefunction(hook):
                    await hook(**filtered_args)
                else:
                    # Synchronous function
                    hook(**filtered_args)

                if stream_events:
                    yield handle_event(  # type: ignore
                        run_response=run_response,
                        event=create_team_pre_hook_completed_event(
                            from_run_response=run_response, run_input=run_input, pre_hook_name=hook.__name__
                        ),
                        events_to_skip=self.events_to_skip,
                        store_events=self.store_events,
                    )

            except (InputCheckError, OutputCheckError) as e:
                raise e
            except Exception as e:
                log_error(f"Pre-hook #{i + 1} execution failed: {str(e)}")
                log_exception(e)
            finally:
                # Reset global log mode incase an agent in the pre-hook changed it
                self._set_debug(debug_mode=debug_mode)

        # Update the input on the run_response
        run_response.input = run_input

    def _execute_post_hooks(
        self,
        hooks: Optional[List[Callable[..., Any]]],
        run_output: TeamRunOutput,
        session: TeamSession,
        run_context: RunContext,
        user_id: Optional[str] = None,
        debug_mode: Optional[bool] = None,
        stream_events: bool = False,
        background_tasks: Optional[Any] = None,
        **kwargs: Any,
    ) -> Iterator[TeamRunOutputEvent]:
        """Execute multiple post-hook functions in succession."""
        if hooks is None:
            return

        # Prepare arguments for hooks
        all_args = {
            "run_output": run_output,
            "run_context": run_context,
            "team": self,
            "session": session,
            "user_id": user_id,
            "session_state": run_context.session_state,
            "dependencies": run_context.dependencies,
            "metadata": run_context.metadata,
            "debug_mode": debug_mode or self.debug_mode,
        }

        # Check if background_tasks is available and ALL hooks should run in background
        if self._run_hooks_in_background is True and background_tasks is not None:
            # Schedule ALL post_hooks as background tasks
            # Copy args to prevent race conditions
            bg_args = copy_args_for_background(all_args)
            for hook in hooks:
                # Filter arguments to only include those that the hook accepts
                filtered_args = filter_hook_args(hook, bg_args)

                # Add to background tasks
                background_tasks.add_task(hook, **filtered_args)
            return

        all_args.update(kwargs)

        for i, hook in enumerate(hooks):
            # Check if this specific hook should run in background (via @hook decorator)
            if should_run_hook_in_background(hook) and background_tasks is not None:
                # Copy args to prevent race conditions
                bg_args = copy_args_for_background(all_args)
                filtered_args = filter_hook_args(hook, bg_args)
                background_tasks.add_task(hook, **filtered_args)
                continue

            if stream_events:
                yield handle_event(  # type: ignore
                    run_response=run_output,
                    event=create_team_post_hook_started_event(  # type: ignore
                        from_run_response=run_output,
                        post_hook_name=hook.__name__,
                    ),
                    events_to_skip=self.events_to_skip,
                    store_events=self.store_events,
                )
            try:
                # Filter arguments to only include those that the hook accepts
                filtered_args = filter_hook_args(hook, all_args)

                hook(**filtered_args)

                if stream_events:
                    yield handle_event(  # type: ignore
                        run_response=run_output,
                        event=create_team_post_hook_completed_event(  # type: ignore
                            from_run_response=run_output,
                            post_hook_name=hook.__name__,
                        ),
                        events_to_skip=self.events_to_skip,
                        store_events=self.store_events,
                    )

            except (InputCheckError, OutputCheckError) as e:
                raise e
            except Exception as e:
                log_error(f"Post-hook #{i + 1} execution failed: {str(e)}")
                log_exception(e)

    async def _aexecute_post_hooks(
        self,
        hooks: Optional[List[Callable[..., Any]]],
        run_output: TeamRunOutput,
        session: TeamSession,
        run_context: RunContext,
        user_id: Optional[str] = None,
        debug_mode: Optional[bool] = None,
        stream_events: bool = False,
        background_tasks: Optional[Any] = None,
        **kwargs: Any,
    ) -> AsyncIterator[TeamRunOutputEvent]:
        """Execute multiple post-hook functions in succession (async version)."""
        if hooks is None:
            return

        # Prepare arguments for hooks
        all_args = {
            "run_output": run_output,
            "run_context": run_context,
            "team": self,
            "session": session,
            "user_id": user_id,
            "session_state": run_context.session_state,
            "dependencies": run_context.dependencies,
            "metadata": run_context.metadata,
            "debug_mode": debug_mode or self.debug_mode,
        }

        # Check if background_tasks is available and ALL hooks should run in background
        if self._run_hooks_in_background is True and background_tasks is not None:
            # Schedule ALL post_hooks as background tasks
            # Copy args to prevent race conditions
            bg_args = copy_args_for_background(all_args)
            for hook in hooks:
                # Filter arguments to only include those that the hook accepts
                filtered_args = filter_hook_args(hook, bg_args)

                # Add to background tasks (both sync and async hooks supported)
                background_tasks.add_task(hook, **filtered_args)
            return

        all_args.update(kwargs)

        for i, hook in enumerate(hooks):
            # Check if this specific hook should run in background (via @hook decorator)
            if should_run_hook_in_background(hook) and background_tasks is not None:
                # Copy args to prevent race conditions
                bg_args = copy_args_for_background(all_args)
                filtered_args = filter_hook_args(hook, bg_args)
                background_tasks.add_task(hook, **filtered_args)
                continue

            if stream_events:
                yield handle_event(  # type: ignore
                    run_response=run_output,
                    event=create_team_post_hook_started_event(  # type: ignore
                        from_run_response=run_output,
                        post_hook_name=hook.__name__,
                    ),
                    events_to_skip=self.events_to_skip,
                    store_events=self.store_events,
                )
            try:
                # Filter arguments to only include those that the hook accepts
                filtered_args = filter_hook_args(hook, all_args)

                from inspect import iscoroutinefunction

                if iscoroutinefunction(hook):
                    await hook(**filtered_args)
                else:
                    hook(**filtered_args)

                if stream_events:
                    yield handle_event(  # type: ignore
                        run_response=run_output,
                        event=create_team_post_hook_completed_event(  # type: ignore
                            from_run_response=run_output,
                            post_hook_name=hook.__name__,
                        ),
                        events_to_skip=self.events_to_skip,
                        store_events=self.store_events,
                    )
            except (InputCheckError, OutputCheckError) as e:
                raise e
            except Exception as e:
                log_error(f"Post-hook #{i + 1} execution failed: {str(e)}")
                log_exception(e)

    def _run(
        self,
        run_response: TeamRunOutput,
        session: TeamSession,
        run_context: RunContext,
        user_id: Optional[str] = None,
        add_history_to_context: Optional[bool] = None,
        add_dependencies_to_context: Optional[bool] = None,
        add_session_state_to_context: Optional[bool] = None,
        response_format: Optional[Union[Dict, Type[BaseModel]]] = None,
        debug_mode: Optional[bool] = None,
        background_tasks: Optional[Any] = None,
        **kwargs: Any,
    ) -> TeamRunOutput:
        """Run the Team and return the response.
        Steps:
        1. Execute pre-hooks
        2. Determine tools for model
        3. Prepare run messages
        4. Start memory creation in background thread
        5. Reason about the task if reasoning is enabled
        6. Get a response from the model
        7. Update TeamRunOutput with the model response
        8. Store media if enabled
        9. Convert response to structured format
        10. Execute post-hooks
        11. Wait for background memory creation
        12. Create session summary
        13. Cleanup and store (scrub, stop timer, add to session, calculate metrics, save session)
        """
        # 1. Execute pre-hooks
        run_input = cast(TeamRunInput, run_response.input)
        self.model = cast(Model, self.model)
        if self.pre_hooks is not None:
            # Can modify the run input
            pre_hook_iterator = self._execute_pre_hooks(
                hooks=self.pre_hooks,  # type: ignore
                run_response=run_response,
                run_input=run_input,
                run_context=run_context,
                session=session,
                user_id=user_id,
                debug_mode=debug_mode,
                background_tasks=background_tasks,
                **kwargs,
            )
            # Consume the generator without yielding
            deque(pre_hook_iterator, maxlen=0)

        # 2. Determine tools for model
        # Initialize team run context
        team_run_context: Dict[str, Any] = {}

        _tools = self._determine_tools_for_model(
            model=self.model,
            run_response=run_response,
            run_context=run_context,
            team_run_context=team_run_context,
            session=session,
            user_id=user_id,
            async_mode=False,
            input_message=run_input.input_content,
            images=run_input.images,
            videos=run_input.videos,
            audio=run_input.audios,
            files=run_input.files,
            debug_mode=debug_mode,
            add_history_to_context=add_history_to_context,
            add_session_state_to_context=add_session_state_to_context,
            add_dependencies_to_context=add_dependencies_to_context,
            stream=False,
            stream_events=False,
        )

        # 3. Prepare run messages
        run_messages: RunMessages = self._get_run_messages(
            run_response=run_response,
            session=session,
            run_context=run_context,
            user_id=user_id,
            input_message=run_input.input_content,
            audio=run_input.audios,
            images=run_input.images,
            videos=run_input.videos,
            files=run_input.files,
            add_history_to_context=add_history_to_context,
            add_dependencies_to_context=add_dependencies_to_context,
            add_session_state_to_context=add_session_state_to_context,
            tools=_tools,
            **kwargs,
        )
        if len(run_messages.messages) == 0:
            log_error("No messages to be sent to the model.")

        log_debug(f"Team Run Start: {run_response.run_id}", center=True)

        # 4. Start memory creation in background thread
        memory_future = None
        if (
            run_messages.user_message is not None
            and self.memory_manager is not None
            and self.enable_user_memories
            and not self.enable_agentic_memory
        ):
            log_debug("Starting memory creation in background thread.")
            memory_future = self.background_executor.submit(
                self._make_memories, run_messages=run_messages, user_id=user_id
            )

        raise_if_cancelled(run_response.run_id)  # type: ignore

        # 5. Reason about the task if reasoning is enabled
        self._handle_reasoning(run_response=run_response, run_messages=run_messages)

        # Check for cancellation before model call
        raise_if_cancelled(run_response.run_id)  # type: ignore

        # 6. Get the model response for the team leader
        self.model = cast(Model, self.model)
        model_response: ModelResponse = self.model.response(
            messages=run_messages.messages,
            response_format=response_format,
            tools=_tools,
            tool_choice=self.tool_choice,
            tool_call_limit=self.tool_call_limit,
            send_media_to_model=self.send_media_to_model,
            compression_manager=self.compression_manager if self.compress_tool_results else None,
        )

        # Check for cancellation after model call
        raise_if_cancelled(run_response.run_id)  # type: ignore

        # If an output model is provided, generate output using the output model
        self._parse_response_with_output_model(model_response, run_messages)

        # If a parser model is provided, structure the response separately
        self._parse_response_with_parser_model(model_response, run_messages, run_context=run_context)

        # 7. Update TeamRunOutput with the model response
        self._update_run_response(
            model_response=model_response,
            run_response=run_response,
            run_messages=run_messages,
            run_context=run_context,
        )

        # 8. Store media if enabled
        if self.store_media:
            store_media_util(run_response, model_response)

        # 9. Convert response to structured format
        self._convert_response_to_structured_format(run_response=run_response, run_context=run_context)

        # 10. Execute post-hooks after output is generated but before response is returned
        if self.post_hooks is not None:
            iterator = self._execute_post_hooks(
                hooks=self.post_hooks,  # type: ignore
                run_output=run_response,
                run_context=run_context,
                session=session,
                user_id=user_id,
                debug_mode=debug_mode,
                background_tasks=background_tasks,
                **kwargs,
            )
            deque(iterator, maxlen=0)
        raise_if_cancelled(run_response.run_id)  # type: ignore

        # 11. Wait for background memory creation
        wait_for_open_threads(memory_future=memory_future)

        raise_if_cancelled(run_response.run_id)  # type: ignore

        # 12. Create session summary
        if self.session_summary_manager is not None:
            # Upsert the RunOutput to Team Session before creating the session summary
            session.upsert_run(run_response=run_response)
            try:
                self.session_summary_manager.create_session_summary(session=session)
            except Exception as e:
                log_warning(f"Error in session summary creation: {str(e)}")

        raise_if_cancelled(run_response.run_id)  # type: ignore

        # Set the run status to completed
        run_response.status = RunStatus.completed

        # 13. Cleanup and store the run response
        self._cleanup_and_store(run_response=run_response, session=session)

        # Log Team Telemetry
        self._log_team_telemetry(session_id=session.session_id, run_id=run_response.run_id)

        log_debug(f"Team Run End: {run_response.run_id}", center=True, symbol="*")

        # Disconnect tools and clean up run tracking
        self._disconnect_connectable_tools()
        cleanup_run(run_response.run_id)  # type: ignore

        return run_response

    def _run_stream(
        self,
        run_response: TeamRunOutput,
        run_context: RunContext,
        session: TeamSession,
        user_id: Optional[str] = None,
        add_history_to_context: Optional[bool] = None,
        add_dependencies_to_context: Optional[bool] = None,
        add_session_state_to_context: Optional[bool] = None,
        response_format: Optional[Union[Dict, Type[BaseModel]]] = None,
        stream_events: bool = False,
        yield_run_output: bool = False,
        debug_mode: Optional[bool] = None,
        background_tasks: Optional[Any] = None,
        **kwargs: Any,
    ) -> Iterator[Union[TeamRunOutputEvent, RunOutputEvent, TeamRunOutput]]:
        """Run the Team and return the response iterator.
        Steps:
        1. Execute pre-hooks
        2. Determine tools for model
        3. Prepare run messages
        4. Start memory creation in background thread
        5. Reason about the task if reasoning is enabled
        6. Get a response from the model
        7. Parse response with parser model if provided
        8. Wait for background memory creation
        9. Create session summary
        10. Cleanup and store (scrub, add to session, calculate metrics, save session)
        """

        # 1. Execute pre-hooks
        run_input = cast(TeamRunInput, run_response.input)
        self.model = cast(Model, self.model)
        if self.pre_hooks is not None:
            # Can modify the run input
            pre_hook_iterator = self._execute_pre_hooks(
                hooks=self.pre_hooks,  # type: ignore
                run_response=run_response,
                run_context=run_context,
                run_input=run_input,
                session=session,
                user_id=user_id,
                debug_mode=debug_mode,
                stream_events=stream_events,
                background_tasks=background_tasks,
                **kwargs,
            )
            for pre_hook_event in pre_hook_iterator:
                yield pre_hook_event

        # 2. Determine tools for model
        # Initialize team run context
        team_run_context: Dict[str, Any] = {}

        _tools = self._determine_tools_for_model(
            model=self.model,
            run_response=run_response,
            run_context=run_context,
            team_run_context=team_run_context,
            session=session,
            user_id=user_id,
            async_mode=False,
            input_message=run_input.input_content,
            images=run_input.images,
            videos=run_input.videos,
            audio=run_input.audios,
            files=run_input.files,
            debug_mode=debug_mode,
            add_history_to_context=add_history_to_context,
            add_session_state_to_context=add_session_state_to_context,
            add_dependencies_to_context=add_dependencies_to_context,
            stream=True,
            stream_events=stream_events,
        )

        # 3. Prepare run messages
        run_messages: RunMessages = self._get_run_messages(
            run_response=run_response,
            run_context=run_context,
            session=session,
            user_id=user_id,
            input_message=run_input.input_content,
            audio=run_input.audios,
            images=run_input.images,
            videos=run_input.videos,
            files=run_input.files,
            add_history_to_context=add_history_to_context,
            add_dependencies_to_context=add_dependencies_to_context,
            add_session_state_to_context=add_session_state_to_context,
            tools=_tools,
            **kwargs,
        )
        if len(run_messages.messages) == 0:
            log_error("No messages to be sent to the model.")

        log_debug(f"Team Run Start: {run_response.run_id}", center=True)

        # 4. Start memory creation in background thread
        memory_future = None
        if (
            run_messages.user_message is not None
            and self.memory_manager is not None
            and self.enable_user_memories
            and not self.enable_agentic_memory
        ):
            log_debug("Starting memory creation in background thread.")
            memory_future = self.background_executor.submit(
                self._make_memories, run_messages=run_messages, user_id=user_id
            )

        # Start the Run by yielding a RunStarted event
        if stream_events:
            yield handle_event(  # type: ignore
                create_team_run_started_event(run_response),
                run_response,
                events_to_skip=self.events_to_skip,
                store_events=self.store_events,
            )

        raise_if_cancelled(run_response.run_id)  # type: ignore

        # 5. Reason about the task if reasoning is enabled
        yield from self._handle_reasoning_stream(
            run_response=run_response,
            run_messages=run_messages,
            stream_events=stream_events,
        )

        # Check for cancellation before model processing
        raise_if_cancelled(run_response.run_id)  # type: ignore

        # 6. Get a response from the model
        if self.output_model is None:
            for event in self._handle_model_response_stream(
                session=session,
                run_response=run_response,
                run_messages=run_messages,
                tools=_tools,
                response_format=response_format,
                stream_events=stream_events,
                session_state=run_context.session_state,
                run_context=run_context,
            ):
                raise_if_cancelled(run_response.run_id)  # type: ignore
                yield event
        else:
            for event in self._handle_model_response_stream(
                session=session,
                run_response=run_response,
                run_messages=run_messages,
                tools=_tools,
                response_format=response_format,
                stream_events=stream_events,
                session_state=run_context.session_state,
                run_context=run_context,
            ):
                raise_if_cancelled(run_response.run_id)  # type: ignore
                from agno.run.team import IntermediateRunContentEvent, RunContentEvent

                if isinstance(event, RunContentEvent):
                    if stream_events:
                        yield IntermediateRunContentEvent(
                            content=event.content,
                            content_type=event.content_type,
                        )
                else:
                    yield event

            for event in self._generate_response_with_output_model_stream(
                session=session,
                run_response=run_response,
                run_messages=run_messages,
                stream_events=stream_events,
            ):
                raise_if_cancelled(run_response.run_id)  # type: ignore
                yield event

        # Check for cancellation after model processing
        raise_if_cancelled(run_response.run_id)  # type: ignore

        # 7. Parse response with parser model if provided
        yield from self._parse_response_with_parser_model_stream(
            session=session, run_response=run_response, stream_events=stream_events, run_context=run_context
        )

        # Yield RunContentCompletedEvent
        if stream_events:
            yield handle_event(  # type: ignore
                create_team_run_content_completed_event(from_run_response=run_response),
                run_response,
                events_to_skip=self.events_to_skip,
                store_events=self.store_events,
            )
        # Execute post-hooks after output is generated but before response is returned
        if self.post_hooks is not None:
            yield from self._execute_post_hooks(
                hooks=self.post_hooks,  # type: ignore
                run_output=run_response,
                run_context=run_context,
                session=session,
                user_id=user_id,
                debug_mode=debug_mode,
                stream_events=stream_events,
                background_tasks=background_tasks,
                **kwargs,
            )
        raise_if_cancelled(run_response.run_id)  # type: ignore

        # 8. Wait for background memory creation
        yield from wait_for_thread_tasks_stream(
            run_response=run_response,
            memory_future=memory_future,
            stream_events=stream_events,
            events_to_skip=self.events_to_skip,  # type: ignore
            store_events=self.store_events,
        )

        raise_if_cancelled(run_response.run_id)  # type: ignore
        # 9. Create session summary
        if self.session_summary_manager is not None:
            # Upsert the RunOutput to Team Session before creating the session summary
            session.upsert_run(run_response=run_response)

            if stream_events:
                yield handle_event(  # type: ignore
                    create_team_session_summary_started_event(from_run_response=run_response),
                    run_response,
                    events_to_skip=self.events_to_skip,
                    store_events=self.store_events,
                )
            try:
                self.session_summary_manager.create_session_summary(session=session)
            except Exception as e:
                log_warning(f"Error in session summary creation: {str(e)}")
            if stream_events:
                yield handle_event(  # type: ignore
                    create_team_session_summary_completed_event(
                        from_run_response=run_response, session_summary=session.summary
                    ),
                    run_response,
                    events_to_skip=self.events_to_skip,
                    store_events=self.store_events,
                )

        raise_if_cancelled(run_response.run_id)  # type: ignore
        # Create the run completed event
        completed_event = handle_event(
            create_team_run_completed_event(
                from_run_response=run_response,
            ),
            run_response,
            events_to_skip=self.events_to_skip,
            store_events=self.store_events,
        )

        # Set the run status to completed
        run_response.status = RunStatus.completed

        # 10. Cleanup and store the run response
        self._cleanup_and_store(run_response=run_response, session=session)

        if stream_events:
            yield completed_event

        if yield_run_output:
            yield run_response

        # Log Team Telemetry
        self._log_team_telemetry(session_id=session.session_id, run_id=run_response.run_id)

        log_debug(f"Team Run End: {run_response.run_id}", center=True, symbol="*")

        # Disconnect tools and clean up run tracking
        self._disconnect_connectable_tools()
        cleanup_run(run_response.run_id)  # type: ignore

    @overload
    def run(
        self,
        input: Union[str, List, Dict, Message, BaseModel, List[Message]],
        *,
        stream: Literal[False] = False,
        stream_events: Optional[bool] = None,
        stream_intermediate_steps: Optional[bool] = None,
        session_id: Optional[str] = None,
        session_state: Optional[Dict[str, Any]] = None,
        user_id: Optional[str] = None,
        run_id: Optional[str] = None,
        audio: Optional[Sequence[Audio]] = None,
        images: Optional[Sequence[Image]] = None,
        videos: Optional[Sequence[Video]] = None,
        files: Optional[Sequence[File]] = None,
        knowledge_filters: Optional[Union[Dict[str, Any], List[FilterExpr]]] = None,
        add_history_to_context: Optional[bool] = None,
        add_dependencies_to_context: Optional[bool] = None,
        add_session_state_to_context: Optional[bool] = None,
        dependencies: Optional[Dict[str, Any]] = None,
        metadata: Optional[Dict[str, Any]] = None,
        debug_mode: Optional[bool] = None,
        output_schema: Optional[Type[BaseModel]] = None,
        **kwargs: Any,
    ) -> TeamRunOutput: ...

    @overload
    def run(
        self,
        input: Union[str, List, Dict, Message, BaseModel, List[Message]],
        *,
        stream: Literal[True] = True,
        stream_events: Optional[bool] = None,
        stream_intermediate_steps: Optional[bool] = None,
        session_id: Optional[str] = None,
        session_state: Optional[Dict[str, Any]] = None,
        run_context: Optional[RunContext] = None,
        user_id: Optional[str] = None,
        run_id: Optional[str] = None,
        audio: Optional[Sequence[Audio]] = None,
        images: Optional[Sequence[Image]] = None,
        videos: Optional[Sequence[Video]] = None,
        files: Optional[Sequence[File]] = None,
        knowledge_filters: Optional[Union[Dict[str, Any], List[FilterExpr]]] = None,
        add_history_to_context: Optional[bool] = None,
        add_dependencies_to_context: Optional[bool] = None,
        add_session_state_to_context: Optional[bool] = None,
        dependencies: Optional[Dict[str, Any]] = None,
        metadata: Optional[Dict[str, Any]] = None,
        debug_mode: Optional[bool] = None,
        yield_run_response: Optional[bool] = None,  # To be deprecated: use yield_run_output instead
        yield_run_output: bool = False,
        output_schema: Optional[Type[BaseModel]] = None,
        **kwargs: Any,
    ) -> Iterator[Union[RunOutputEvent, TeamRunOutputEvent]]: ...

    def run(
        self,
        input: Union[str, List, Dict, Message, BaseModel, List[Message]],
        *,
        stream: Optional[bool] = None,
        stream_events: Optional[bool] = None,
        stream_intermediate_steps: Optional[bool] = None,
        session_id: Optional[str] = None,
        session_state: Optional[Dict[str, Any]] = None,
        run_context: Optional[RunContext] = None,
        run_id: Optional[str] = None,
        user_id: Optional[str] = None,
        audio: Optional[Sequence[Audio]] = None,
        images: Optional[Sequence[Image]] = None,
        videos: Optional[Sequence[Video]] = None,
        files: Optional[Sequence[File]] = None,
        knowledge_filters: Optional[Union[Dict[str, Any], List[FilterExpr]]] = None,
        add_history_to_context: Optional[bool] = None,
        add_dependencies_to_context: Optional[bool] = None,
        add_session_state_to_context: Optional[bool] = None,
        dependencies: Optional[Dict[str, Any]] = None,
        metadata: Optional[Dict[str, Any]] = None,
        debug_mode: Optional[bool] = None,
        yield_run_response: Optional[bool] = None,  # To be deprecated: use yield_run_output instead
        yield_run_output: bool = False,
        output_schema: Optional[Type[BaseModel]] = None,
        **kwargs: Any,
    ) -> Union[TeamRunOutput, Iterator[Union[RunOutputEvent, TeamRunOutputEvent]]]:
        """Run the Team and return the response."""
        if self._has_async_db():
            raise Exception("run() is not supported with an async DB. Please use arun() instead.")

        # Set the id for the run
        run_id = run_id or str(uuid4())

        # Initialize Team
        self.initialize_team(debug_mode=debug_mode)

        if (add_history_to_context or self.add_history_to_context) and not self.db and not self.parent_team_id:
            log_warning(
                "add_history_to_context is True, but no database has been assigned to the team. History will not be added to the context."
            )

        if yield_run_response is not None:
            warnings.warn(
                "The 'yield_run_response' parameter is deprecated and will be removed in future versions. Use 'yield_run_output' instead.",
                DeprecationWarning,
                stacklevel=2,
            )
            yield_run_output = yield_run_output or yield_run_response  # For backwards compatibility

        # Set up retry logic
        num_attempts = self.retries + 1
        for attempt in range(num_attempts):
            if attempt > 0:
                log_debug(f"Retrying Team run {run_id}. Attempt {attempt + 1} of {num_attempts}...")

            try:
                # Register run for cancellation tracking
                register_run(run_id)  # type: ignore

                background_tasks = kwargs.pop("background_tasks", None)
                if background_tasks is not None:
                    from fastapi import BackgroundTasks

<<<<<<< HEAD
                    background_tasks: BackgroundTasks = background_tasks  # type: ignore
=======
        # Normalise hook & guardails
        if not self._hooks_normalised:
            if self.pre_hooks:
                self.pre_hooks = normalize_pre_hooks(self.pre_hooks)  # type: ignore
            if self.post_hooks:
                self.post_hooks = normalize_post_hooks(self.post_hooks)  # type: ignore
            self._hooks_normalised = True
>>>>>>> 3cf15e94

                # Validate input against input_schema if provided
                validated_input = self._validate_input(input)

                # Normalise hook & guardails
                if not self._hooks_normalised:
                    if self.pre_hooks:
                        self.pre_hooks = normalize_hooks(self.pre_hooks)  # type: ignore
                    if self.post_hooks:
                        self.post_hooks = normalize_hooks(self.post_hooks)  # type: ignore
                    self._hooks_normalised = True

                session_id, user_id = self._initialize_session(session_id=session_id, user_id=user_id)

                image_artifacts, video_artifacts, audio_artifacts, file_artifacts = validate_media_object_id(
                    images=images, videos=videos, audios=audio, files=files
                )

                # Create RunInput to capture the original user input
                run_input = TeamRunInput(
                    input_content=validated_input,
                    images=image_artifacts,
                    videos=video_artifacts,
                    audios=audio_artifacts,
                    files=file_artifacts,
                )

                # Read existing session from database
                team_session = self._read_or_create_session(session_id=session_id, user_id=user_id)
                self._update_metadata(session=team_session)

                # Initialize session state
                session_state = self._initialize_session_state(
                    session_state=session_state if session_state is not None else {},
                    user_id=user_id,
                    session_id=session_id,
                    run_id=run_id,
                )
                # Update session state from DB
                session_state = self._load_session_state(session=team_session, session_state=session_state)

                # Determine runtime dependencies
                dependencies = dependencies if dependencies is not None else self.dependencies

                # Resolve output_schema parameter takes precedence, then fall back to self.output_schema
                if output_schema is None:
                    output_schema = self.output_schema

                # Initialize run context
                run_context = run_context or RunContext(
                    run_id=run_id,
                    session_id=session_id,
                    user_id=user_id,
                    session_state=session_state,
                    dependencies=dependencies,
                    output_schema=output_schema,
                )
                # output_schema parameter takes priority, even if run_context was provided
                run_context.output_schema = output_schema

                # Resolve callable dependencies if present
                if run_context.dependencies is not None:
                    self._resolve_run_dependencies(run_context=run_context)

                # Determine runtime context parameters
                add_dependencies = (
                    add_dependencies_to_context
                    if add_dependencies_to_context is not None
                    else self.add_dependencies_to_context
                )
                add_session_state = (
                    add_session_state_to_context
                    if add_session_state_to_context is not None
                    else self.add_session_state_to_context
                )
                add_history = (
                    add_history_to_context if add_history_to_context is not None else self.add_history_to_context
                )

                # When filters are passed manually
                if self.knowledge_filters or knowledge_filters:
                    run_context.knowledge_filters = self._get_effective_filters(knowledge_filters)

                # Use stream override value when necessary
                if stream is None:
                    stream = False if self.stream is None else self.stream

                # Considering both stream_events and stream_intermediate_steps (deprecated)
                stream_events = stream_events or stream_intermediate_steps

                # Can't stream events if streaming is disabled
                if stream is False:
                    stream_events = False

                if stream_events is None:
                    stream_events = False if self.stream_events is None else self.stream_events

<<<<<<< HEAD
                self.stream = self.stream or stream
                self.stream_events = self.stream_events or stream_events

                self.model = cast(Model, self.model)
=======
        self.model = cast(Model, self.model)
>>>>>>> 3cf15e94

                if self.metadata is not None:
                    if metadata is None:
                        metadata = self.metadata
                    else:
                        merge_dictionaries(metadata, self.metadata)

                if metadata:
                    run_context.metadata = metadata

                # Configure the model for runs
                response_format: Optional[Union[Dict, Type[BaseModel]]] = (
                    self._get_response_format(run_context=run_context) if self.parser_model is None else None
                )

                # Create a new run_response for this attempt
                run_response = TeamRunOutput(
                    run_id=run_id,
                    session_id=session_id,
                    user_id=user_id,
                    team_id=self.id,
                    team_name=self.name,
                    metadata=run_context.metadata,
                    session_state=run_context.session_state,
                    input=run_input,
                )

                run_response.model = self.model.id if self.model is not None else None
                run_response.model_provider = self.model.provider if self.model is not None else None

                # Start the run metrics timer, to calculate the run duration
                run_response.metrics = Metrics()
                run_response.metrics.start_timer()

                if stream:
                    return self._run_stream(
                        run_response=run_response,
                        run_context=run_context,
                        session=team_session,
                        user_id=user_id,
                        add_history_to_context=add_history,
                        add_dependencies_to_context=add_dependencies,
                        add_session_state_to_context=add_session_state,
                        response_format=response_format,
                        stream_events=stream_events,
                        yield_run_output=yield_run_output,
                        debug_mode=debug_mode,
                        background_tasks=background_tasks,
                        **kwargs,
                    )  # type: ignore

                else:
                    return self._run(
                        run_response=run_response,
                        run_context=run_context,
                        session=team_session,
                        user_id=user_id,
                        add_history_to_context=add_history,
                        add_dependencies_to_context=add_dependencies,
                        add_session_state_to_context=add_session_state,
                        response_format=response_format,
                        debug_mode=debug_mode,
                        background_tasks=background_tasks,
                        **kwargs,
                    )
            except InputCheckError as e:
                run_response.status = RunStatus.error
                run_error = create_team_run_error_event(
                    run_response,
                    error=str(e),
                    error_id=e.error_id,
                    error_type=e.type,
                    additional_data=e.additional_data,
                )
                run_response.events = add_team_error_event(error=run_error, events=run_response.events)
                if run_response.content is None:
                    run_response.content = str(e)

                log_error(f"Validation failed: {str(e)} | Check: {e.check_trigger}")

                if stream:
                    yield run_error
                    break
                else:
                    return run_response
            except RunCancelledException as e:
                # Handle run cancellation during streaming
                log_info(f"Team run {run_response.run_id} was cancelled during streaming")
                run_response.status = RunStatus.cancelled
                run_response.content = str(e)

                # Yield the cancellation event
                run_error = handle_event(
                    create_team_run_cancelled_event(from_run_response=run_response, reason=str(e)),
                    run_response,
                    events_to_skip=self.events_to_skip,
                    store_events=self.store_events,
                )

                if stream:
                    yield run_error
                    break
                else:
                    return run_response

            except (InputCheckError, OutputCheckError) as e:
                run_response.status = RunStatus.error
                run_error = create_team_run_error_event(
                    run_response,
                    error=str(e),
                    error_id=e.error_id,
                    error_type=e.type,
                    additional_data=e.additional_data,
                )
                run_response.events = add_team_error_event(error=run_error, events=run_response.events)
                if run_response.content is None:
                    run_response.content = str(e)

                log_error(f"Validation failed: {str(e)} | Check: {e.check_trigger}")

                if stream:
                    yield run_error
                    break
                else:
                    return run_response
            except Exception as e:
                if attempt < num_attempts - 1:
                    # Calculate delay with exponential backoff if enabled
                    if self.exponential_backoff:
                        delay = self.delay_between_retries * (2**attempt)
                    else:
                        delay = self.delay_between_retries

                    log_warning(f"Attempt {attempt + 1}/{num_attempts} failed: {str(e)}. Retrying in {delay}s...")
                    time.sleep(delay)
                    continue

                run_response.status = RunStatus.error
                run_error = create_team_run_error_event(run_response, error=str(e))
                run_response.events = add_team_error_event(error=run_error, events=run_response.events)
                if run_response.content is None:
                    run_response.content = str(e)

                log_error(f"Error in Team run: {str(e)}")

                if stream:
                    yield run_error
                    break
                else:
                    return run_response

    async def _arun(
        self,
        run_response: TeamRunOutput,
        run_context: RunContext,
        session_id: str,
        user_id: Optional[str] = None,
        response_format: Optional[Union[Dict, Type[BaseModel]]] = None,
        add_dependencies_to_context: Optional[bool] = None,
        add_session_state_to_context: Optional[bool] = None,
        add_history_to_context: Optional[bool] = None,
        debug_mode: Optional[bool] = None,
        background_tasks: Optional[Any] = None,
        **kwargs: Any,
    ) -> TeamRunOutput:
        """Run the Team and return the response.

        Steps:
        1. Read or create session
        2. Update metadata and session state
        3. Execute pre-hooks
        4. Determine tools for model
        5. Prepare run messages
        6. Start memory creation in background task
        7. Reason about the task if reasoning is enabled
        8. Get a response from the Model
        9. Update TeamRunOutput with the model response
        10. Store media if enabled
        11. Convert response to structured format
        12. Execute post-hooks
        13. Wait for background memory creation
        14. Create session summary
        15. Cleanup and store (scrub, add to session, calculate metrics, save session)
        """
        log_debug(f"Team Run Start: {run_response.run_id}", center=True)
        memory_task = None

        # Set up retry logic
        num_attempts = self.retries + 1
        for attempt in range(num_attempts):
            if attempt > 0:
                log_debug(f"Retrying Team run {run_response.run_id}. Attempt {attempt + 1} of {num_attempts}...")

            try:
                if run_context.dependencies is not None:
                    await self._aresolve_run_dependencies(run_context=run_context)

                # 1. Read or create session. Reads from the database if provided.
                if self._has_async_db():
                    team_session = await self._aread_or_create_session(session_id=session_id, user_id=user_id)
                else:
                    team_session = self._read_or_create_session(session_id=session_id, user_id=user_id)

                # 2. Update metadata and session state
                self._update_metadata(session=team_session)
                # Initialize session state
                run_context.session_state = self._initialize_session_state(
                    session_state=run_context.session_state if run_context.session_state is not None else {},
                    user_id=user_id,
                    session_id=session_id,
                    run_id=run_response.run_id,
                )
                # Update session state from DB
                if run_context.session_state is not None:
                    run_context.session_state = self._load_session_state(
                        session=team_session, session_state=run_context.session_state
                    )

                run_input = cast(TeamRunInput, run_response.input)

                # 3. Execute pre-hooks after session is loaded but before processing starts
                if self.pre_hooks is not None:
                    pre_hook_iterator = self._aexecute_pre_hooks(
                        hooks=self.pre_hooks,  # type: ignore
                        run_response=run_response,
                        run_context=run_context,
                        run_input=run_input,
                        session=team_session,
                        user_id=user_id,
                        debug_mode=debug_mode,
                        background_tasks=background_tasks,
                        **kwargs,
                    )

<<<<<<< HEAD
                    # Consume the async iterator without yielding
                    async for _ in pre_hook_iterator:
                        pass
=======
        # 4. Determine tools for model
        team_run_context: Dict[str, Any] = {}
        self.model = cast(Model, self.model)
        await self._check_and_refresh_mcp_tools()
        _tools = self._determine_tools_for_model(
            model=self.model,
            run_response=run_response,
            run_context=run_context,
            team_run_context=team_run_context,
            session=team_session,
            user_id=user_id,
            async_mode=True,
            input_message=run_input.input_content,
            images=run_input.images,
            videos=run_input.videos,
            audio=run_input.audios,
            files=run_input.files,
            debug_mode=debug_mode,
            add_history_to_context=add_history_to_context,
            add_dependencies_to_context=add_dependencies_to_context,
            add_session_state_to_context=add_session_state_to_context,
            stream=False,
            stream_events=False,
        )
>>>>>>> 3cf15e94

                # 4. Determine tools for model
                team_run_context: Dict[str, Any] = {}
                self.model = cast(Model, self.model)
                await self._check_and_refresh_mcp_tools()
                _tools = self._determine_tools_for_model(
                    model=self.model,
                    run_response=run_response,
                    run_context=run_context,
                    team_run_context=team_run_context,
                    session=team_session,
                    user_id=user_id,
                    async_mode=True,
                    input_message=run_input.input_content,
                    images=run_input.images,
                    videos=run_input.videos,
                    audio=run_input.audios,
                    files=run_input.files,
                    debug_mode=debug_mode,
                    add_history_to_context=add_history_to_context,
                    add_dependencies_to_context=add_dependencies_to_context,
                    add_session_state_to_context=add_session_state_to_context,
                )

                # 5. Prepare run messages
                run_messages = await self._aget_run_messages(
                    run_response=run_response,
                    run_context=run_context,
                    session=team_session,  # type: ignore
                    user_id=user_id,
                    input_message=run_input.input_content,
                    audio=run_input.audios,
                    images=run_input.images,
                    videos=run_input.videos,
                    files=run_input.files,
                    add_history_to_context=add_history_to_context,
                    add_dependencies_to_context=add_dependencies_to_context,
                    add_session_state_to_context=add_session_state_to_context,
                    tools=_tools,
                    **kwargs,
                )

                self.model = cast(Model, self.model)
                log_debug(f"Team Run Start: {run_response.run_id}", center=True)

                # 6. Start memory creation in background task
                memory_task = None
                if (
                    run_messages.user_message is not None
                    and self.memory_manager is not None
                    and self.enable_user_memories
                    and not self.enable_agentic_memory
                ):
                    log_debug("Starting memory creation in background task.")
                    memory_task = asyncio.create_task(self._amake_memories(run_messages=run_messages, user_id=user_id))

                raise_if_cancelled(run_response.run_id)  # type: ignore
                # 7. Reason about the task if reasoning is enabled
                await self._ahandle_reasoning(run_response=run_response, run_messages=run_messages)

                # Check for cancellation before model call
                raise_if_cancelled(run_response.run_id)  # type: ignore

                # 8. Get the model response for the team leader
                model_response = await self.model.aresponse(
                    messages=run_messages.messages,
                    tools=_tools,
                    tool_choice=self.tool_choice,
                    tool_call_limit=self.tool_call_limit,
                    response_format=response_format,
                    send_media_to_model=self.send_media_to_model,
                    run_response=run_response,
                    compression_manager=self.compression_manager if self.compress_tool_results else None,
                )  # type: ignore

                # Check for cancellation after model call
                raise_if_cancelled(run_response.run_id)  # type: ignore

                # If an output model is provided, generate output using the output model
                await self._agenerate_response_with_output_model(
                    model_response=model_response, run_messages=run_messages
                )

                # If a parser model is provided, structure the response separately
                await self._aparse_response_with_parser_model(
                    model_response=model_response, run_messages=run_messages, run_context=run_context
                )

                # 9. Update TeamRunOutput with the model response
                self._update_run_response(
                    model_response=model_response,
                    run_response=run_response,
                    run_messages=run_messages,
                    run_context=run_context,
                )

                # 10. Store media if enabled
                if self.store_media:
                    store_media_util(run_response, model_response)

                # 11. Convert response to structured format
                self._convert_response_to_structured_format(run_response=run_response, run_context=run_context)

                # 12. Execute post-hooks after output is generated but before response is returned
                if self.post_hooks is not None:
                    async for _ in self._aexecute_post_hooks(
                        hooks=self.post_hooks,  # type: ignore
                        run_output=run_response,
                        run_context=run_context,
                        session=team_session,
                        user_id=user_id,
                        debug_mode=debug_mode,
                        background_tasks=background_tasks,
                        **kwargs,
                    ):
                        pass

                raise_if_cancelled(run_response.run_id)  # type: ignore

                # 13. Wait for background memory creation
                await await_for_open_threads(memory_task=memory_task)

                raise_if_cancelled(run_response.run_id)  # type: ignore
                # 14. Create session summary
                if self.session_summary_manager is not None:
                    # Upsert the RunOutput to Team Session before creating the session summary
                    team_session.upsert_run(run_response=run_response)
                    try:
                        await self.session_summary_manager.acreate_session_summary(session=team_session)
                    except Exception as e:
                        log_warning(f"Error in session summary creation: {str(e)}")

                raise_if_cancelled(run_response.run_id)  # type: ignore
                run_response.status = RunStatus.completed

                # 15. Cleanup and store the run response and session
                await self._acleanup_and_store(run_response=run_response, session=team_session)

                # Log Team Telemetry
                await self._alog_team_telemetry(session_id=team_session.session_id, run_id=run_response.run_id)

                log_debug(f"Team Run End: {run_response.run_id}", center=True, symbol="*")

                return run_response

            except RunCancelledException as e:
                # Handle run cancellation
                log_info(f"Run {run_response.run_id} was cancelled")
                run_response.content = str(e)
                run_response.status = RunStatus.cancelled

                # Cleanup and store the run response and session
                await self._acleanup_and_store(run_response=run_response, session=team_session)

                return run_response

            except (InputCheckError, OutputCheckError) as e:
                run_response.status = RunStatus.error
                run_error = create_team_run_error_event(
                    run_response,
                    error=str(e),
                    error_id=e.error_id,
                    error_type=e.type,
                    additional_data=e.additional_data,
                )
                run_response.events = add_team_error_event(error=run_error, events=run_response.events)
                if run_response.content is None:
                    run_response.content = str(e)

                log_error(f"Validation failed: {str(e)} | Check: {e.check_trigger}")

                await self._acleanup_and_store(run_response=run_response, session=team_session)

                return run_response

            except Exception as e:
                if attempt < num_attempts - 1:
                    # Calculate delay with exponential backoff if enabled
                    if self.exponential_backoff:
                        delay = self.delay_between_retries * (2**attempt)
                    else:
                        delay = self.delay_between_retries

                    log_warning(f"Attempt {attempt + 1}/{num_attempts} failed: {str(e)}. Retrying in {delay}s...")
                    time.sleep(delay)
                    continue

                run_error = create_team_run_error_event(run_response, error=str(e))
                run_response.events = add_team_error_event(error=run_error, events=run_response.events)

                if run_response.content is None:
                    run_response.content = str(e)

                log_error(f"Error in Team run: {str(e)}")

                # Cleanup and store the run response and session
                await self._acleanup_and_store(run_response=run_response, session=team_session)

                return run_response

            finally:
                # Always disconnect connectable tools
                self._disconnect_connectable_tools()
                await self._disconnect_mcp_tools()
                # Cancel the memory task if it's still running
                if memory_task is not None and not memory_task.done():
                    memory_task.cancel()
                    try:
                        await memory_task
                    except asyncio.CancelledError:
                        pass

                # Always clean up the run tracking
                cleanup_run(run_response.run_id)  # type: ignore

        return run_response

    async def _arun_stream(
        self,
        run_response: TeamRunOutput,
        run_context: RunContext,
        session_id: str,
        user_id: Optional[str] = None,
        response_format: Optional[Union[Dict, Type[BaseModel]]] = None,
        stream_events: bool = False,
        stream_intermediate_steps: bool = False,
        yield_run_output: bool = False,
        add_dependencies_to_context: Optional[bool] = None,
        add_session_state_to_context: Optional[bool] = None,
        add_history_to_context: Optional[bool] = None,
        debug_mode: Optional[bool] = None,
        background_tasks: Optional[Any] = None,
        **kwargs: Any,
    ) -> AsyncIterator[Union[TeamRunOutputEvent, RunOutputEvent, TeamRunOutput]]:
        """Run the Team and return the response.

        Steps:
        1. Resolve dependencies
        2. Read or create session
        3. Update metadata and session state
        4. Execute pre-hooks
        5. Determine tools for model
        6. Prepare run messages
        7. Start memory creation in background task
        8. Reason about the task if reasoning is enabled
        9. Get a response from the model
        10. Parse response with parser model if provided
        11. Wait for background memory creation
        12. Create session summary
        13. Cleanup and store (scrub, add to session, calculate metrics, save session)
        """

        memory_task = None

        # Set up retry logic
        num_attempts = self.retries + 1
        for attempt in range(num_attempts):
            if attempt > 0:
                log_debug(f"Retrying Team run {run_response.run_id}. Attempt {attempt + 1} of {num_attempts}...")

<<<<<<< HEAD
            try:
                # 1. Resolve dependencies
                if run_context.dependencies is not None:
                    await self._aresolve_run_dependencies(run_context=run_context)
=======
        # 5. Determine tools for model
        team_run_context: Dict[str, Any] = {}
        self.model = cast(Model, self.model)
        await self._check_and_refresh_mcp_tools()
        _tools = self._determine_tools_for_model(
            model=self.model,
            run_response=run_response,
            run_context=run_context,
            team_run_context=team_run_context,
            session=team_session,  # type: ignore
            user_id=user_id,
            async_mode=True,
            input_message=run_input.input_content,
            images=run_input.images,
            videos=run_input.videos,
            audio=run_input.audios,
            files=run_input.files,
            debug_mode=debug_mode,
            add_history_to_context=add_history_to_context,
            add_dependencies_to_context=add_dependencies_to_context,
            add_session_state_to_context=add_session_state_to_context,
            stream=True,
            stream_events=stream_events,
        )
>>>>>>> 3cf15e94

                # 2. Read or create session. Reads from the database if provided.
                if self._has_async_db():
                    team_session = await self._aread_or_create_session(session_id=session_id, user_id=user_id)
                else:
                    team_session = self._read_or_create_session(session_id=session_id, user_id=user_id)

                # 3. Update metadata and session state
                self._update_metadata(session=team_session)
                # Initialize session state
                run_context.session_state = self._initialize_session_state(
                    session_state=run_context.session_state if run_context.session_state is not None else {},
                    user_id=user_id,
                    session_id=session_id,
                    run_id=run_response.run_id,
                )
                # Update session state from DB
                if run_context.session_state is not None:
                    run_context.session_state = self._load_session_state(
                        session=team_session, session_state=run_context.session_state
                    )  # type: ignore

                # 4. Execute pre-hooks
                run_input = cast(TeamRunInput, run_response.input)
                self.model = cast(Model, self.model)
                if self.pre_hooks is not None:
                    pre_hook_iterator = self._aexecute_pre_hooks(
                        hooks=self.pre_hooks,  # type: ignore
                        run_response=run_response,
                        run_context=run_context,
                        run_input=run_input,
                        session=team_session,
                        user_id=user_id,
                        debug_mode=debug_mode,
                        stream_events=stream_events,
                        background_tasks=background_tasks,
                        **kwargs,
                    )
                    async for pre_hook_event in pre_hook_iterator:
                        yield pre_hook_event

                # 5. Determine tools for model
                team_run_context: Dict[str, Any] = {}
                self.model = cast(Model, self.model)
                await self._check_and_refresh_mcp_tools()
                _tools = self._determine_tools_for_model(
                    model=self.model,
                    run_response=run_response,
                    run_context=run_context,
                    team_run_context=team_run_context,
                    session=team_session,  # type: ignore
                    user_id=user_id,
                    async_mode=True,
                    input_message=run_input.input_content,
                    images=run_input.images,
                    videos=run_input.videos,
                    audio=run_input.audios,
                    files=run_input.files,
                    debug_mode=debug_mode,
                    add_history_to_context=add_history_to_context,
                )

                # 6. Prepare run messages
                run_messages = await self._aget_run_messages(
                    run_response=run_response,
                    run_context=run_context,
                    session=team_session,  # type: ignore
                    user_id=user_id,
                    input_message=run_input.input_content,
                    audio=run_input.audios,
                    images=run_input.images,
                    videos=run_input.videos,
                    files=run_input.files,
                    add_history_to_context=add_history_to_context,
                    add_dependencies_to_context=add_dependencies_to_context,
                    add_session_state_to_context=add_session_state_to_context,
                    tools=_tools,
                    **kwargs,
                )

                log_debug(f"Team Run Start: {run_response.run_id}", center=True)

                # 7. Start memory creation in background task
                memory_task = None
                if (
                    run_messages.user_message is not None
                    and self.memory_manager is not None
                    and self.enable_user_memories
                    and not self.enable_agentic_memory
                ):
                    log_debug("Starting memory creation in background task.")
                    memory_task = asyncio.create_task(self._amake_memories(run_messages=run_messages, user_id=user_id))

                # Considering both stream_events and stream_intermediate_steps (deprecated)
                stream_events = stream_events or stream_intermediate_steps

                # Yield the run started event
                if stream_events:
                    yield handle_event(  # type: ignore
                        create_team_run_started_event(from_run_response=run_response),
                        run_response,
                        events_to_skip=self.events_to_skip,
                        store_events=self.store_events,
                    )

                # 8. Reason about the task if reasoning is enabled
                async for item in self._ahandle_reasoning_stream(
                    run_response=run_response,
                    run_messages=run_messages,
                    stream_events=stream_events,
                ):
                    raise_if_cancelled(run_response.run_id)  # type: ignore
                    yield item

                # Check for cancellation before model processing
                raise_if_cancelled(run_response.run_id)  # type: ignore

                # 9. Get a response from the model
                if self.output_model is None:
                    async for event in self._ahandle_model_response_stream(
                        session=team_session,
                        run_response=run_response,
                        run_messages=run_messages,
                        tools=_tools,
                        response_format=response_format,
                        stream_events=stream_events,
                        session_state=run_context.session_state,
                        run_context=run_context,
                    ):
                        raise_if_cancelled(run_response.run_id)  # type: ignore
                        yield event
                else:
                    async for event in self._ahandle_model_response_stream(
                        session=team_session,
                        run_response=run_response,
                        run_messages=run_messages,
                        tools=_tools,
                        response_format=response_format,
                        stream_events=stream_events,
                        session_state=run_context.session_state,
                        run_context=run_context,
                    ):
                        raise_if_cancelled(run_response.run_id)  # type: ignore
                        from agno.run.team import IntermediateRunContentEvent, RunContentEvent

                        if isinstance(event, RunContentEvent):
                            if stream_events:
                                yield IntermediateRunContentEvent(
                                    content=event.content,
                                    content_type=event.content_type,
                                )
                        else:
                            yield event

                    async for event in self._agenerate_response_with_output_model_stream(
                        session=team_session,
                        run_response=run_response,
                        run_messages=run_messages,
                        stream_events=stream_events,
                    ):
                        raise_if_cancelled(run_response.run_id)  # type: ignore
                        yield event

                # Check for cancellation after model processing
                raise_if_cancelled(run_response.run_id)  # type: ignore

                # 10. Parse response with parser model if provided
                async for event in self._aparse_response_with_parser_model_stream(
                    session=team_session,
                    run_response=run_response,
                    stream_events=stream_events,
                    run_context=run_context,
                ):
                    yield event

                # Yield RunContentCompletedEvent
                if stream_events:
                    yield handle_event(  # type: ignore
                        create_team_run_content_completed_event(from_run_response=run_response),
                        run_response,
                        events_to_skip=self.events_to_skip,
                        store_events=self.store_events,
                    )

                # Execute post-hooks after output is generated but before response is returned
                if self.post_hooks is not None:
                    async for event in self._aexecute_post_hooks(
                        hooks=self.post_hooks,  # type: ignore
                        run_output=run_response,
                        run_context=run_context,
                        session=team_session,
                        user_id=user_id,
                        debug_mode=debug_mode,
                        stream_events=stream_events,
                        background_tasks=background_tasks,
                        **kwargs,
                    ):
                        yield event

                raise_if_cancelled(run_response.run_id)  # type: ignore
                # 11. Wait for background memory creation
                async for event in await_for_thread_tasks_stream(
                    run_response=run_response,
                    memory_task=memory_task,
                    stream_events=stream_events,
                    events_to_skip=self.events_to_skip,  # type: ignore
                    store_events=self.store_events,
                ):
                    yield event

                raise_if_cancelled(run_response.run_id)  # type: ignore

                # 12. Create session summary
                if self.session_summary_manager is not None:
                    # Upsert the RunOutput to Team Session before creating the session summary
                    team_session.upsert_run(run_response=run_response)

                    if stream_events:
                        yield handle_event(  # type: ignore
                            create_team_session_summary_started_event(from_run_response=run_response),
                            run_response,
                            events_to_skip=self.events_to_skip,
                            store_events=self.store_events,
                        )
                    try:
                        await self.session_summary_manager.acreate_session_summary(session=team_session)
                    except Exception as e:
                        log_warning(f"Error in session summary creation: {str(e)}")
                    if stream_events:
                        yield handle_event(  # type: ignore
                            create_team_session_summary_completed_event(
                                from_run_response=run_response, session_summary=team_session.summary
                            ),
                            run_response,
                            events_to_skip=self.events_to_skip,
                            store_events=self.store_events,
                        )

                raise_if_cancelled(run_response.run_id)  # type: ignore

                # Create the run completed event
                completed_event = handle_event(
                    create_team_run_completed_event(from_run_response=run_response),
                    run_response,
                    events_to_skip=self.events_to_skip,
                    store_events=self.store_events,
                )

                # Set the run status to completed
                run_response.status = RunStatus.completed

                # 13. Cleanup and store the run response and session
                await self._acleanup_and_store(run_response=run_response, session=team_session)

                if stream_events:
                    yield completed_event

                if yield_run_output:
                    yield run_response

                # Log Team Telemetry
                await self._alog_team_telemetry(session_id=team_session.session_id, run_id=run_response.run_id)

                log_debug(f"Team Run End: {run_response.run_id}", center=True, symbol="*")

            except RunCancelledException as e:
                # Handle run cancellation during async streaming
                log_info(f"Team run {run_response.run_id} was cancelled during async streaming")
                run_response.status = RunStatus.cancelled
                run_response.content = str(e)

                # Yield the cancellation event
                yield handle_event(  # type: ignore
                    create_team_run_cancelled_event(from_run_response=run_response, reason=str(e)),
                    run_response,
                    events_to_skip=self.events_to_skip,
                    store_events=self.store_events,
                )

                # Cleanup and store the run response and session
                await self._acleanup_and_store(run_response=run_response, session=team_session)

            except (InputCheckError, OutputCheckError) as e:
                run_response.status = RunStatus.error
                run_error = create_team_run_error_event(
                    run_response,
                    error=str(e),
                    error_id=e.error_id,
                    error_type=e.type,
                    additional_data=e.additional_data,
                )
                run_response.events = add_team_error_event(error=run_error, events=run_response.events)
                if run_response.content is None:
                    run_response.content = str(e)

                log_error(f"Validation failed: {str(e)} | Check: {e.check_trigger}")

                await self._acleanup_and_store(run_response=run_response, session=team_session)

                yield run_error

                break

            except Exception as e:
                if attempt < num_attempts - 1:
                    # Calculate delay with exponential backoff if enabled
                    if self.exponential_backoff:
                        delay = self.delay_between_retries * (2**attempt)
                    else:
                        delay = self.delay_between_retries

                    log_warning(f"Attempt {attempt + 1}/{num_attempts} failed: {str(e)}. Retrying in {delay}s...")
                    time.sleep(delay)
                    continue

                run_response.status = RunStatus.error
                run_error = create_team_run_error_event(run_response, error=str(e))
                run_response.events = add_team_error_event(error=run_error, events=run_response.events)
                if run_response.content is None:
                    run_response.content = str(e)

                log_error(f"Error in Team run: {str(e)}")

                # Cleanup and store the run response and session
                await self._acleanup_and_store(run_response=run_response, session=team_session)

                yield run_error

            finally:
                # Always disconnect connectable tools
                self._disconnect_connectable_tools()
                await self._disconnect_mcp_tools()
                # Cancel the memory task if it's still running
                if memory_task is not None and not memory_task.done():
                    memory_task.cancel()
                    try:
                        await memory_task
                    except asyncio.CancelledError:
                        pass

                # Always clean up the run tracking
                cleanup_run(run_response.run_id)  # type: ignore

    @overload
    async def arun(
        self,
        input: Union[str, List, Dict, Message, BaseModel],
        *,
        stream: Literal[False] = False,
        stream_events: Optional[bool] = None,
        stream_intermediate_steps: Optional[bool] = None,
        session_id: Optional[str] = None,
        session_state: Optional[Dict[str, Any]] = None,
        run_id: Optional[str] = None,
        run_context: Optional[RunContext] = None,
        user_id: Optional[str] = None,
        audio: Optional[Sequence[Audio]] = None,
        images: Optional[Sequence[Image]] = None,
        videos: Optional[Sequence[Video]] = None,
        files: Optional[Sequence[File]] = None,
        knowledge_filters: Optional[Union[Dict[str, Any], List[FilterExpr]]] = None,
        add_history_to_context: Optional[bool] = None,
        add_dependencies_to_context: Optional[bool] = None,
        add_session_state_to_context: Optional[bool] = None,
        dependencies: Optional[Dict[str, Any]] = None,
        metadata: Optional[Dict[str, Any]] = None,
        debug_mode: Optional[bool] = None,
        output_schema: Optional[Type[BaseModel]] = None,
        **kwargs: Any,
    ) -> TeamRunOutput: ...

    @overload
    def arun(
        self,
        input: Union[str, List, Dict, Message, BaseModel],
        *,
        stream: Literal[True] = True,
        stream_events: Optional[bool] = None,
        stream_intermediate_steps: Optional[bool] = None,
        session_id: Optional[str] = None,
        session_state: Optional[Dict[str, Any]] = None,
        run_id: Optional[str] = None,
        run_context: Optional[RunContext] = None,
        user_id: Optional[str] = None,
        audio: Optional[Sequence[Audio]] = None,
        images: Optional[Sequence[Image]] = None,
        videos: Optional[Sequence[Video]] = None,
        files: Optional[Sequence[File]] = None,
        knowledge_filters: Optional[Union[Dict[str, Any], List[FilterExpr]]] = None,
        add_history_to_context: Optional[bool] = None,
        add_dependencies_to_context: Optional[bool] = None,
        add_session_state_to_context: Optional[bool] = None,
        dependencies: Optional[Dict[str, Any]] = None,
        metadata: Optional[Dict[str, Any]] = None,
        debug_mode: Optional[bool] = None,
        yield_run_response: Optional[bool] = None,  # To be deprecated: use yield_run_output instead
        yield_run_output: bool = False,
        output_schema: Optional[Type[BaseModel]] = None,
        **kwargs: Any,
    ) -> AsyncIterator[Union[RunOutputEvent, TeamRunOutputEvent]]: ...

    def arun(  # type: ignore
        self,
        input: Union[str, List, Dict, Message, BaseModel],
        *,
        stream: Optional[bool] = None,
        stream_events: Optional[bool] = None,
        stream_intermediate_steps: Optional[bool] = None,
        session_id: Optional[str] = None,
        session_state: Optional[Dict[str, Any]] = None,
        run_id: Optional[str] = None,
        run_context: Optional[RunContext] = None,
        user_id: Optional[str] = None,
        audio: Optional[Sequence[Audio]] = None,
        images: Optional[Sequence[Image]] = None,
        videos: Optional[Sequence[Video]] = None,
        files: Optional[Sequence[File]] = None,
        knowledge_filters: Optional[Union[Dict[str, Any], List[FilterExpr]]] = None,
        add_history_to_context: Optional[bool] = None,
        add_dependencies_to_context: Optional[bool] = None,
        add_session_state_to_context: Optional[bool] = None,
        dependencies: Optional[Dict[str, Any]] = None,
        metadata: Optional[Dict[str, Any]] = None,
        debug_mode: Optional[bool] = None,
        yield_run_response: Optional[bool] = None,  # To be deprecated: use yield_run_output instead
        yield_run_output: bool = False,
        output_schema: Optional[Type[BaseModel]] = None,
        **kwargs: Any,
    ) -> Union[TeamRunOutput, AsyncIterator[Union[RunOutputEvent, TeamRunOutputEvent]]]:
        """Run the Team asynchronously and return the response."""

        # Set the id for the run and register it immediately for cancellation tracking
        run_id = run_id or str(uuid4())
        register_run(run_id)

        if (add_history_to_context or self.add_history_to_context) and not self.db and not self.parent_team_id:
            log_warning(
                "add_history_to_context is True, but no database has been assigned to the team. History will not be added to the context."
            )

        if yield_run_response is not None:
            warnings.warn(
                "The 'yield_run_response' parameter is deprecated and will be removed in future versions. Use 'yield_run_output' instead.",
                DeprecationWarning,
                stacklevel=2,
            )

            yield_run_output = yield_run_output or yield_run_response  # For backwards compatibility

        background_tasks = kwargs.pop("background_tasks", None)
        if background_tasks is not None:
            from fastapi import BackgroundTasks

            background_tasks: BackgroundTasks = background_tasks  # type: ignore

        # Validate input against input_schema if provided
        validated_input = self._validate_input(input)

        # Normalise hook & guardails
        if not self._hooks_normalised:
            if self.pre_hooks:
                self.pre_hooks = normalize_pre_hooks(self.pre_hooks, async_mode=True)  # type: ignore
            if self.post_hooks:
                self.post_hooks = normalize_post_hooks(self.post_hooks, async_mode=True)  # type: ignore
            self._hooks_normalised = True

        session_id, user_id = self._initialize_session(session_id=session_id, user_id=user_id)

        # Initialize Team
        self.initialize_team(debug_mode=debug_mode)

        image_artifacts, video_artifacts, audio_artifacts, file_artifacts = validate_media_object_id(
            images=images, videos=videos, audios=audio, files=files
        )

        # Resolve variables
        dependencies = dependencies if dependencies is not None else self.dependencies
        add_dependencies = (
            add_dependencies_to_context if add_dependencies_to_context is not None else self.add_dependencies_to_context
        )
        add_session_state = (
            add_session_state_to_context
            if add_session_state_to_context is not None
            else self.add_session_state_to_context
        )
        add_history = add_history_to_context if add_history_to_context is not None else self.add_history_to_context

        # Create RunInput to capture the original user input
        run_input = TeamRunInput(
            input_content=validated_input,
            images=image_artifacts,
            videos=video_artifacts,
            audios=audio_artifacts,
            files=files,
        )

        # Use stream override value when necessary
        if stream is None:
            stream = False if self.stream is None else self.stream

        # Considering both stream_events and stream_intermediate_steps (deprecated)
        if stream_intermediate_steps is not None:
            warnings.warn(
                "The 'stream_intermediate_steps' parameter is deprecated and will be removed in future versions. Use 'stream_events' instead.",
                DeprecationWarning,
                stacklevel=2,
            )
        stream_events = stream_events or stream_intermediate_steps

        # Can't stream events if streaming is disabled
        if stream is False:
            stream_events = False

        if stream_events is None:
            stream_events = False if self.stream_events is None else self.stream_events

        self.model = cast(Model, self.model)

        if self.metadata is not None:
            if metadata is None:
                metadata = self.metadata
            else:
                merge_dictionaries(metadata, self.metadata)

        #  Get knowledge filters
        effective_filters = knowledge_filters
        if self.knowledge_filters or knowledge_filters:
            effective_filters = self._get_effective_filters(knowledge_filters)

        # Resolve output_schema parameter takes precedence, then fall back to self.output_schema
        if output_schema is None:
            output_schema = self.output_schema

        # Initialize run context
        run_context = run_context or RunContext(
            run_id=run_id,
            session_id=session_id,
            user_id=user_id,
            session_state=session_state,
            dependencies=dependencies,
            knowledge_filters=effective_filters,
            metadata=metadata,
            output_schema=output_schema,
        )
        # output_schema parameter takes priority, even if run_context was provided
        run_context.output_schema = output_schema

        # Configure the model for runs
        response_format: Optional[Union[Dict, Type[BaseModel]]] = (
            self._get_response_format(run_context=run_context) if self.parser_model is None else None
        )

        # Create a new run_response for this attempt
        run_response = TeamRunOutput(
            run_id=run_id,
            user_id=user_id,
            session_id=session_id,
            team_id=self.id,
            team_name=self.name,
            metadata=run_context.metadata,
            session_state=run_context.session_state,
            input=run_input,
        )

        run_response.model = self.model.id if self.model is not None else None
        run_response.model_provider = self.model.provider if self.model is not None else None

        # Start the run metrics timer, to calculate the run duration
        run_response.metrics = Metrics()
        run_response.metrics.start_timer()

        yield_run_output = bool(yield_run_output or yield_run_response)  # For backwards compatibility

        if stream:
            return self._arun_stream(  # type: ignore
                input=validated_input,
                run_response=run_response,
                run_context=run_context,
                session_id=session_id,
                user_id=user_id,
                add_history_to_context=add_history,
                add_dependencies_to_context=add_dependencies,
                add_session_state_to_context=add_session_state,
                response_format=response_format,
                stream_events=stream_events,
                yield_run_output=yield_run_output,
                debug_mode=debug_mode,
                background_tasks=background_tasks,
                **kwargs,
            )
        else:
            return self._arun(  # type: ignore
                input=validated_input,
                run_response=run_response,
                run_context=run_context,
                session_id=session_id,
                user_id=user_id,
                add_history_to_context=add_history,
                add_dependencies_to_context=add_dependencies,
                add_session_state_to_context=add_session_state,
                response_format=response_format,
                debug_mode=debug_mode,
                background_tasks=background_tasks,
                **kwargs,
            )

    def _update_run_response(
        self,
        model_response: ModelResponse,
        run_response: TeamRunOutput,
        run_messages: RunMessages,
        run_context: Optional[RunContext] = None,
    ):
        # Get output_schema from run_context
        output_schema = run_context.output_schema if run_context else None

        # Handle structured outputs
        if (output_schema is not None) and not self.use_json_mode and (model_response.parsed is not None):
            # Update the run_response content with the structured output
            run_response.content = model_response.parsed
            # Update the run_response content_type with the structured output class name
            run_response.content_type = output_schema.__name__
        else:
            # Update the run_response content with the model response content
            if not run_response.content:
                run_response.content = model_response.content
            else:
                run_response.content += model_response.content

        # Update the run_response thinking with the model response thinking
        if model_response.reasoning_content is not None:
            if not run_response.reasoning_content:
                run_response.reasoning_content = model_response.reasoning_content
            else:
                run_response.reasoning_content += model_response.reasoning_content
        # Update provider data
        if model_response.provider_data is not None:
            run_response.model_provider_data = model_response.provider_data
        # Update citations
        if model_response.citations is not None:
            run_response.citations = model_response.citations

        # Update the run_response tools with the model response tool_executions
        if model_response.tool_executions is not None:
            if run_response.tools is None:
                run_response.tools = model_response.tool_executions
            else:
                run_response.tools.extend(model_response.tool_executions)

        # Update the run_response audio with the model response audio
        if model_response.audio is not None:
            run_response.response_audio = model_response.audio

        # Update session_state with changes from model response
        if model_response.updated_session_state is not None and run_response.session_state is not None:
            from agno.utils.merge_dict import merge_dictionaries

            merge_dictionaries(run_response.session_state, model_response.updated_session_state)

        # Build a list of messages that should be added to the RunOutput
        messages_for_run_response = [m for m in run_messages.messages if m.add_to_agent_memory]

        # Update the TeamRunOutput messages
        run_response.messages = messages_for_run_response

        # Update the TeamRunOutput metrics
        run_response.metrics = self._calculate_metrics(
            messages_for_run_response, current_run_metrics=run_response.metrics
        )

        if model_response.tool_executions:
            for tool_call in model_response.tool_executions:
                tool_name = tool_call.tool_name
                if tool_name and tool_name.lower() in ["think", "analyze"]:
                    tool_args = tool_call.tool_args or {}
                    self._update_reasoning_content_from_tool_call(run_response, tool_name, tool_args)

    def _handle_model_response_stream(
        self,
        session: TeamSession,
        run_response: TeamRunOutput,
        run_messages: RunMessages,
        tools: Optional[List[Union[Function, dict]]] = None,
        response_format: Optional[Union[Dict, Type[BaseModel]]] = None,
        stream_events: bool = False,
        session_state: Optional[Dict[str, Any]] = None,
        run_context: Optional[RunContext] = None,
    ) -> Iterator[Union[TeamRunOutputEvent, RunOutputEvent]]:
        self.model = cast(Model, self.model)

        reasoning_state = {
            "reasoning_started": False,
            "reasoning_time_taken": 0.0,
        }

        # Get output_schema from run_context
        output_schema = run_context.output_schema if run_context else None
        should_parse_structured_output = output_schema is not None and self.parse_response and self.parser_model is None

        stream_model_response = True
        if should_parse_structured_output:
            log_debug("Response model set, model response is not streamed.")
            stream_model_response = False

        full_model_response = ModelResponse()
        for model_response_event in self.model.response_stream(
            messages=run_messages.messages,
            response_format=response_format,
            tools=tools,
            tool_choice=self.tool_choice,
            tool_call_limit=self.tool_call_limit,
            stream_model_response=stream_model_response,
            send_media_to_model=self.send_media_to_model,
            compression_manager=self.compression_manager if self.compress_tool_results else None,
        ):
            yield from self._handle_model_response_chunk(
                session=session,
                run_response=run_response,
                full_model_response=full_model_response,
                model_response_event=model_response_event,
                reasoning_state=reasoning_state,
                stream_events=stream_events,
                parse_structured_output=should_parse_structured_output,
                session_state=session_state,
                run_context=run_context,
            )

        # 3. Update TeamRunOutput
        if full_model_response.content is not None:
            run_response.content = full_model_response.content
        if full_model_response.reasoning_content is not None:
            run_response.reasoning_content = full_model_response.reasoning_content
        if full_model_response.audio is not None:
            run_response.response_audio = full_model_response.audio
        if full_model_response.citations is not None:
            run_response.citations = full_model_response.citations
        if full_model_response.provider_data is not None:
            run_response.model_provider_data = full_model_response.provider_data

        if stream_events and reasoning_state["reasoning_started"]:
            all_reasoning_steps: List[ReasoningStep] = []
            if run_response.reasoning_steps:
                all_reasoning_steps = cast(List[ReasoningStep], run_response.reasoning_steps)

            if all_reasoning_steps:
                add_reasoning_metrics_to_metadata(run_response, reasoning_state["reasoning_time_taken"])
                yield handle_event(  # type: ignore
                    create_team_reasoning_completed_event(
                        from_run_response=run_response,
                        content=ReasoningSteps(reasoning_steps=all_reasoning_steps),
                        content_type=ReasoningSteps.__name__,
                    ),
                    run_response,
                    events_to_skip=self.events_to_skip,
                    store_events=self.store_events,
                )

        # Build a list of messages that should be added to the RunOutput
        messages_for_run_response = [m for m in run_messages.messages if m.add_to_agent_memory]
        # Update the TeamRunOutput messages
        run_response.messages = messages_for_run_response
        # Update the TeamRunOutput metrics
        run_response.metrics = self._calculate_metrics(
            messages_for_run_response, current_run_metrics=run_response.metrics
        )

        # Update the run_response audio if streaming
        if full_model_response.audio is not None:
            run_response.response_audio = full_model_response.audio

    async def _ahandle_model_response_stream(
        self,
        session: TeamSession,
        run_response: TeamRunOutput,
        run_messages: RunMessages,
        tools: Optional[List[Union[Function, dict]]] = None,
        response_format: Optional[Union[Dict, Type[BaseModel]]] = None,
        stream_events: bool = False,
        session_state: Optional[Dict[str, Any]] = None,
        run_context: Optional[RunContext] = None,
    ) -> AsyncIterator[Union[TeamRunOutputEvent, RunOutputEvent]]:
        self.model = cast(Model, self.model)

        reasoning_state = {
            "reasoning_started": False,
            "reasoning_time_taken": 0.0,
        }

        # Get output_schema from run_context
        output_schema = run_context.output_schema if run_context else None
        should_parse_structured_output = output_schema is not None and self.parse_response and self.parser_model is None

        stream_model_response = True
        if should_parse_structured_output:
            log_debug("Response model set, model response is not streamed.")
            stream_model_response = False

        full_model_response = ModelResponse()
        model_stream = self.model.aresponse_stream(
            messages=run_messages.messages,
            response_format=response_format,
            tools=tools,
            tool_choice=self.tool_choice,
            tool_call_limit=self.tool_call_limit,
            stream_model_response=stream_model_response,
            send_media_to_model=self.send_media_to_model,
            run_response=run_response,
            compression_manager=self.compression_manager if self.compress_tool_results else None,
        )  # type: ignore
        async for model_response_event in model_stream:
            for event in self._handle_model_response_chunk(
                session=session,
                run_response=run_response,
                full_model_response=full_model_response,
                model_response_event=model_response_event,
                reasoning_state=reasoning_state,
                stream_events=stream_events,
                parse_structured_output=should_parse_structured_output,
                session_state=session_state,
                run_context=run_context,
            ):
                yield event

        # Get output_schema from run_context
        output_schema = run_context.output_schema if run_context else None

        # Handle structured outputs
        if (output_schema is not None) and not self.use_json_mode and (full_model_response.parsed is not None):
            # Update the run_response content with the structured output
            run_response.content = full_model_response.parsed

        # Update TeamRunOutput
        if full_model_response.content is not None:
            run_response.content = full_model_response.content
        if full_model_response.reasoning_content is not None:
            run_response.reasoning_content = full_model_response.reasoning_content
        if full_model_response.audio is not None:
            run_response.response_audio = full_model_response.audio
        if full_model_response.citations is not None:
            run_response.citations = full_model_response.citations
        if full_model_response.provider_data is not None:
            run_response.model_provider_data = full_model_response.provider_data

        # Build a list of messages that should be added to the RunOutput
        messages_for_run_response = [m for m in run_messages.messages if m.add_to_agent_memory]
        # Update the TeamRunOutput messages
        run_response.messages = messages_for_run_response
        # Update the TeamRunOutput metrics
        run_response.metrics = self._calculate_metrics(
            messages_for_run_response, current_run_metrics=run_response.metrics
        )

        if stream_events and reasoning_state["reasoning_started"]:
            all_reasoning_steps: List[ReasoningStep] = []
            if run_response.reasoning_steps:
                all_reasoning_steps = cast(List[ReasoningStep], run_response.reasoning_steps)

            if all_reasoning_steps:
                add_reasoning_metrics_to_metadata(run_response, reasoning_state["reasoning_time_taken"])
                yield handle_event(  # type: ignore
                    create_team_reasoning_completed_event(
                        from_run_response=run_response,
                        content=ReasoningSteps(reasoning_steps=all_reasoning_steps),
                        content_type=ReasoningSteps.__name__,
                    ),
                    run_response,
                    events_to_skip=self.events_to_skip,
                    store_events=self.store_events,
                )

    def _handle_model_response_chunk(
        self,
        session: TeamSession,
        run_response: TeamRunOutput,
        full_model_response: ModelResponse,
        model_response_event: Union[ModelResponse, TeamRunOutputEvent, RunOutputEvent],
        reasoning_state: Optional[Dict[str, Any]] = None,
        stream_events: bool = False,
        parse_structured_output: bool = False,
        session_state: Optional[Dict[str, Any]] = None,
        run_context: Optional[RunContext] = None,
    ) -> Iterator[Union[TeamRunOutputEvent, RunOutputEvent]]:
        if isinstance(model_response_event, tuple(get_args(RunOutputEvent))) or isinstance(
            model_response_event, tuple(get_args(TeamRunOutputEvent))
        ):
            if self.stream_member_events:
                if model_response_event.event == TeamRunEvent.custom_event:  # type: ignore
                    if hasattr(model_response_event, "team_id"):
                        model_response_event.team_id = self.id
                    if hasattr(model_response_event, "team_name"):
                        model_response_event.team_name = self.name
                    if not model_response_event.session_id:  # type: ignore
                        model_response_event.session_id = session.session_id  # type: ignore
                    if not model_response_event.run_id:  # type: ignore
                        model_response_event.run_id = run_response.run_id  # type: ignore

                # We just bubble the event up
                yield handle_event(  # type: ignore
                    model_response_event,  # type: ignore
                    run_response,
                    events_to_skip=self.events_to_skip,
                    store_events=self.store_events,
                )  # type: ignore
            else:
                # Don't yield anything
                return
        else:
            model_response_event = cast(ModelResponse, model_response_event)
            # If the model response is an assistant_response, yield a RunOutput
            if model_response_event.event == ModelResponseEvent.assistant_response.value:
                content_type = "str"

                should_yield = False
                # Process content
                if model_response_event.content is not None:
                    if parse_structured_output:
                        full_model_response.content = model_response_event.content
                        self._convert_response_to_structured_format(full_model_response, run_context=run_context)
                        # Get output_schema from run_context
                        output_schema = run_context.output_schema if run_context else None
                        content_type = output_schema.__name__  # type: ignore
                        run_response.content_type = content_type
                    elif self._member_response_model is not None:
                        full_model_response.content = model_response_event.content
                        self._convert_response_to_structured_format(full_model_response, run_context=run_context)
                        content_type = self._member_response_model.__name__  # type: ignore
                        run_response.content_type = content_type
                    elif isinstance(model_response_event.content, str):
                        full_model_response.content = (full_model_response.content or "") + model_response_event.content
                    should_yield = True

                # Process reasoning content
                if model_response_event.reasoning_content is not None:
                    full_model_response.reasoning_content = (
                        full_model_response.reasoning_content or ""
                    ) + model_response_event.reasoning_content
                    run_response.reasoning_content = full_model_response.reasoning_content
                    should_yield = True

                if model_response_event.redacted_reasoning_content is not None:
                    if not full_model_response.reasoning_content:
                        full_model_response.reasoning_content = model_response_event.redacted_reasoning_content
                    else:
                        full_model_response.reasoning_content += model_response_event.redacted_reasoning_content
                    run_response.reasoning_content = full_model_response.reasoning_content
                    should_yield = True

                # Handle provider data (one chunk)
                if model_response_event.provider_data is not None:
                    run_response.model_provider_data = model_response_event.provider_data

                # Handle citations (one chunk)
                if model_response_event.citations is not None:
                    run_response.citations = model_response_event.citations

                # Process audio
                if model_response_event.audio is not None:
                    if full_model_response.audio is None:
                        full_model_response.audio = Audio(id=str(uuid4()), content=b"", transcript="")

                    if model_response_event.audio.id is not None:
                        full_model_response.audio.id = model_response_event.audio.id  # type: ignore

                    if model_response_event.audio.content is not None:
                        # Handle both base64 string and bytes content
                        if isinstance(model_response_event.audio.content, str):
                            # Decode base64 string to bytes
                            try:
                                import base64

                                decoded_content = base64.b64decode(model_response_event.audio.content)
                                if full_model_response.audio.content is None:
                                    full_model_response.audio.content = b""
                                full_model_response.audio.content += decoded_content
                            except Exception:
                                # If decode fails, encode string as bytes
                                if full_model_response.audio.content is None:
                                    full_model_response.audio.content = b""
                                full_model_response.audio.content += model_response_event.audio.content.encode("utf-8")
                        elif isinstance(model_response_event.audio.content, bytes):
                            # Content is already bytes
                            if full_model_response.audio.content is None:
                                full_model_response.audio.content = b""
                            full_model_response.audio.content += model_response_event.audio.content

                    if model_response_event.audio.transcript is not None:
                        if full_model_response.audio.transcript is None:
                            full_model_response.audio.transcript = ""
                        full_model_response.audio.transcript += model_response_event.audio.transcript  # type: ignore
                    if model_response_event.audio.expires_at is not None:
                        full_model_response.audio.expires_at = model_response_event.audio.expires_at  # type: ignore
                    if model_response_event.audio.mime_type is not None:
                        full_model_response.audio.mime_type = model_response_event.audio.mime_type  # type: ignore
                    if model_response_event.audio.sample_rate is not None:
                        full_model_response.audio.sample_rate = model_response_event.audio.sample_rate
                    if model_response_event.audio.channels is not None:
                        full_model_response.audio.channels = model_response_event.audio.channels

                    # Yield the audio and transcript bit by bit
                    should_yield = True

                if model_response_event.images is not None:
                    for image in model_response_event.images:
                        if run_response.images is None:
                            run_response.images = []
                        run_response.images.append(image)

                    should_yield = True

                # Only yield the chunk
                if should_yield:
                    if content_type == "str":
                        yield handle_event(  # type: ignore
                            create_team_run_output_content_event(
                                from_run_response=run_response,
                                content=model_response_event.content,
                                reasoning_content=model_response_event.reasoning_content,
                                redacted_reasoning_content=model_response_event.redacted_reasoning_content,
                                response_audio=full_model_response.audio,
                                citations=model_response_event.citations,
                                model_provider_data=model_response_event.provider_data,
                                image=model_response_event.images[-1] if model_response_event.images else None,
                            ),
                            run_response,
                            events_to_skip=self.events_to_skip,
                            store_events=self.store_events,
                        )
                    else:
                        yield handle_event(  # type: ignore
                            create_team_run_output_content_event(
                                from_run_response=run_response,
                                content=full_model_response.content,
                                content_type=content_type,
                            ),
                            run_response,
                            events_to_skip=self.events_to_skip,
                            store_events=self.store_events,
                        )

            # If the model response is a tool_call_started, add the tool call to the run_response
            elif model_response_event.event == ModelResponseEvent.tool_call_started.value:
                # Add tool calls to the run_response
                tool_executions_list = model_response_event.tool_executions
                if tool_executions_list is not None:
                    # Add tool calls to the agent.run_response
                    if run_response.tools is None:
                        run_response.tools = tool_executions_list
                    else:
                        run_response.tools.extend(tool_executions_list)

                    for tool in tool_executions_list:
                        if stream_events:
                            yield handle_event(  # type: ignore
                                create_team_tool_call_started_event(
                                    from_run_response=run_response,
                                    tool=tool,
                                ),
                                run_response,
                                events_to_skip=self.events_to_skip,
                                store_events=self.store_events,
                            )

            # If the model response is a tool_call_completed, update the existing tool call in the run_response
            elif model_response_event.event == ModelResponseEvent.tool_call_completed.value:
                if model_response_event.updated_session_state is not None:
                    # Update the session_state variable that TeamRunOutput references
                    if session_state is not None:
                        merge_dictionaries(session_state, model_response_event.updated_session_state)
                    # Also update the DB session object
                    if session.session_data is not None:
                        merge_dictionaries(
                            session.session_data["session_state"], model_response_event.updated_session_state
                        )

                if model_response_event.images is not None:
                    for image in model_response_event.images:
                        if run_response.images is None:
                            run_response.images = []
                        run_response.images.append(image)

                if model_response_event.videos is not None:
                    for video in model_response_event.videos:
                        if run_response.videos is None:
                            run_response.videos = []
                        run_response.videos.append(video)

                if model_response_event.audios is not None:
                    for audio in model_response_event.audios:
                        if run_response.audio is None:
                            run_response.audio = []
                        run_response.audio.append(audio)

                if model_response_event.files is not None:
                    for file_obj in model_response_event.files:
                        if run_response.files is None:
                            run_response.files = []
                        run_response.files.append(file_obj)

                reasoning_step: Optional[ReasoningStep] = None
                tool_executions_list = model_response_event.tool_executions
                if tool_executions_list is not None:
                    # Update the existing tool call in the run_response
                    if run_response.tools:
                        # Create a mapping of tool_call_id to index
                        tool_call_index_map = {
                            tc.tool_call_id: i for i, tc in enumerate(run_response.tools) if tc.tool_call_id is not None
                        }
                        # Process tool calls
                        for tool_execution in tool_executions_list:
                            tool_call_id = tool_execution.tool_call_id or ""
                            index = tool_call_index_map.get(tool_call_id)
                            if index is not None:
                                if run_response.tools[index].child_run_id is not None:
                                    tool_execution.child_run_id = run_response.tools[index].child_run_id
                                run_response.tools[index] = tool_execution
                    else:
                        run_response.tools = tool_executions_list

                    # Only iterate through new tool calls
                    for tool_call in tool_executions_list:
                        tool_name = tool_call.tool_name or ""
                        if tool_name.lower() in ["think", "analyze"]:
                            tool_args = tool_call.tool_args or {}

                            reasoning_step = self._update_reasoning_content_from_tool_call(
                                run_response, tool_name, tool_args
                            )

                            metrics = tool_call.metrics
                            if metrics is not None and metrics.duration is not None and reasoning_state is not None:
                                reasoning_state["reasoning_time_taken"] = reasoning_state[
                                    "reasoning_time_taken"
                                ] + float(metrics.duration)

                        if stream_events:
                            yield handle_event(  # type: ignore
                                create_team_tool_call_completed_event(
                                    from_run_response=run_response,
                                    tool=tool_call,
                                    content=model_response_event.content,
                                ),
                                run_response,
                                events_to_skip=self.events_to_skip,
                                store_events=self.store_events,
                            )

                if stream_events:
                    if reasoning_step is not None:
                        if reasoning_state is not None and not reasoning_state["reasoning_started"]:
                            yield handle_event(  # type: ignore
                                create_team_reasoning_started_event(
                                    from_run_response=run_response,
                                ),
                                run_response,
                                events_to_skip=self.events_to_skip,
                                store_events=self.store_events,
                            )
                            reasoning_state["reasoning_started"] = True

                        yield handle_event(  # type: ignore
                            create_team_reasoning_step_event(
                                from_run_response=run_response,
                                reasoning_step=reasoning_step,
                                reasoning_content=run_response.reasoning_content or "",
                            ),
                            run_response,
                            events_to_skip=self.events_to_skip,
                            store_events=self.store_events,
                        )

    def _convert_response_to_structured_format(
        self, run_response: Union[TeamRunOutput, RunOutput, ModelResponse], run_context: Optional[RunContext] = None
    ):
        # Get output_schema from run_context
        output_schema = run_context.output_schema if run_context else None

        # Convert the response to the structured format if needed
        if output_schema is not None and not isinstance(run_response.content, output_schema):
            if isinstance(run_response.content, str) and self.parse_response:
                try:
                    parsed_response_content = parse_response_model_str(run_response.content, output_schema)

                    # Update TeamRunOutput
                    if parsed_response_content is not None:
                        run_response.content = parsed_response_content
                        if hasattr(run_response, "content_type"):
                            run_response.content_type = output_schema.__name__
                    else:
                        log_warning("Failed to convert response to output_schema")
                except Exception as e:
                    log_warning(f"Failed to convert response to output model: {e}")
            else:
                log_warning("Something went wrong. Team run response content is not a string")
        elif self._member_response_model is not None and not isinstance(
            run_response.content, self._member_response_model
        ):
            if isinstance(run_response.content, str):
                try:
                    parsed_response_content = parse_response_model_str(
                        run_response.content, self._member_response_model
                    )
                    # Update TeamRunOutput
                    if parsed_response_content is not None:
                        run_response.content = parsed_response_content
                        if hasattr(run_response, "content_type"):
                            run_response.content_type = self._member_response_model.__name__
                    else:
                        log_warning("Failed to convert response to output_schema")
                except Exception as e:
                    log_warning(f"Failed to convert response to output model: {e}")
            else:
                log_warning("Something went wrong. Member run response content is not a string")

    def _cleanup_and_store(self, run_response: TeamRunOutput, session: TeamSession) -> None:
        #  Scrub the stored run based on storage flags
        self._scrub_run_output_for_storage(run_response)

        # Stop the timer for the Run duration
        if run_response.metrics:
            run_response.metrics.stop_timer()

        # Add RunOutput to Agent Session
        session.upsert_run(run_response=run_response)

        # Calculate session metrics
        self._update_session_metrics(session=session, run_response=run_response)

        # Save session to memory
        self.save_session(session=session)

    async def _acleanup_and_store(self, run_response: TeamRunOutput, session: TeamSession) -> None:
        #  Scrub the stored run based on storage flags
        self._scrub_run_output_for_storage(run_response)

        # Stop the timer for the Run duration
        if run_response.metrics:
            run_response.metrics.stop_timer()

        # Add RunOutput to Agent Session
        session.upsert_run(run_response=run_response)

        # Calculate session metrics
        self._update_session_metrics(session=session, run_response=run_response)

        # Save session to memory
        await self.asave_session(session=session)

    def _make_memories(
        self,
        run_messages: RunMessages,
        user_id: Optional[str] = None,
    ):
        user_message_str = (
            run_messages.user_message.get_content_string() if run_messages.user_message is not None else None
        )
        if (
            user_message_str is not None
            and user_message_str.strip() != ""
            and self.memory_manager is not None
            and self.enable_user_memories
        ):
            log_debug("Managing user memories")
            self.memory_manager.create_user_memories(
                message=user_message_str,
                user_id=user_id,
                team_id=self.id,
            )

    async def _amake_memories(
        self,
        run_messages: RunMessages,
        user_id: Optional[str] = None,
    ):
        user_message_str = (
            run_messages.user_message.get_content_string() if run_messages.user_message is not None else None
        )
        if (
            user_message_str is not None
            and user_message_str.strip() != ""
            and self.memory_manager is not None
            and self.enable_user_memories
        ):
            log_debug("Managing user memories")
            await self.memory_manager.acreate_user_memories(
                message=user_message_str,
                user_id=user_id,
                team_id=self.id,
            )

    def _get_response_format(
        self, model: Optional[Model] = None, run_context: Optional[RunContext] = None
    ) -> Optional[Union[Dict, Type[BaseModel]]]:
        model = cast(Model, model or self.model)
        # Get output_schema from run_context
        output_schema = run_context.output_schema if run_context else None

        if output_schema is None:
            return None
        else:
            json_response_format = {"type": "json_object"}

            if model.supports_native_structured_outputs:
                if not self.use_json_mode:
                    log_debug("Setting Model.response_format to Agent.output_schema")
                    return output_schema
                else:
                    log_debug(
                        "Model supports native structured outputs but it is not enabled. Using JSON mode instead."
                    )
                    return json_response_format

            elif model.supports_json_schema_outputs:
                if self.use_json_mode:
                    log_debug("Setting Model.response_format to JSON response mode")
                    return {
                        "type": "json_schema",
                        "json_schema": {
                            "name": output_schema.__name__,
                            "schema": output_schema.model_json_schema(),
                        },
                    }
                else:
                    return None

            else:
                log_debug("Model does not support structured or JSON schema outputs.")
                return json_response_format

    def _process_parser_response(
        self,
        model_response: ModelResponse,
        run_messages: RunMessages,
        parser_model_response: ModelResponse,
        messages_for_parser_model: list,
    ) -> None:
        """Common logic for processing parser model response."""
        parser_model_response_message: Optional[Message] = None
        for message in reversed(messages_for_parser_model):
            if message.role == "assistant":
                parser_model_response_message = message
                break

        if parser_model_response_message is not None:
            run_messages.messages.append(parser_model_response_message)
            model_response.parsed = parser_model_response.parsed
            model_response.content = parser_model_response.content
        else:
            log_warning("Unable to parse response with parser model")

    def _parse_response_with_parser_model(
        self, model_response: ModelResponse, run_messages: RunMessages, run_context: Optional[RunContext] = None
    ) -> None:
        """Parse the model response using the parser model."""
        if self.parser_model is None:
            return

        # Get output_schema from run_context
        output_schema = run_context.output_schema if run_context else None

        if output_schema is not None:
            parser_response_format = self._get_response_format(self.parser_model, run_context=run_context)
            messages_for_parser_model = self._get_messages_for_parser_model(
                model_response, parser_response_format, run_context=run_context
            )
            parser_model_response: ModelResponse = self.parser_model.response(
                messages=messages_for_parser_model,
                response_format=parser_response_format,
            )
            self._process_parser_response(
                model_response, run_messages, parser_model_response, messages_for_parser_model
            )
        else:
            log_warning("A response model is required to parse the response with a parser model")

    async def _aparse_response_with_parser_model(
        self, model_response: ModelResponse, run_messages: RunMessages, run_context: Optional[RunContext] = None
    ) -> None:
        """Parse the model response using the parser model."""
        if self.parser_model is None:
            return

        # Get output_schema from run_context
        output_schema = run_context.output_schema if run_context else None

        if output_schema is not None:
            parser_response_format = self._get_response_format(self.parser_model, run_context=run_context)
            messages_for_parser_model = self._get_messages_for_parser_model(
                model_response, parser_response_format, run_context=run_context
            )
            parser_model_response: ModelResponse = await self.parser_model.aresponse(
                messages=messages_for_parser_model,
                response_format=parser_response_format,
            )
            self._process_parser_response(
                model_response, run_messages, parser_model_response, messages_for_parser_model
            )
        else:
            log_warning("A response model is required to parse the response with a parser model")

    def _parse_response_with_parser_model_stream(
        self,
        session: TeamSession,
        run_response: TeamRunOutput,
        stream_events: bool = False,
        run_context: Optional[RunContext] = None,
    ):
        """Parse the model response using the parser model"""
        if self.parser_model is not None:
            # run_context override for output_schema
            # Get output_schema from run_context
            output_schema = run_context.output_schema if run_context else None

            if output_schema is not None:
                if stream_events:
                    yield handle_event(  # type: ignore
                        create_team_parser_model_response_started_event(run_response),
                        run_response,
                        events_to_skip=self.events_to_skip,
                        store_events=self.store_events,
                    )

                parser_model_response = ModelResponse(content="")
                parser_response_format = self._get_response_format(self.parser_model, run_context=run_context)
                messages_for_parser_model = self._get_messages_for_parser_model_stream(
                    run_response, parser_response_format, run_context=run_context
                )
                for model_response_event in self.parser_model.response_stream(
                    messages=messages_for_parser_model,
                    response_format=parser_response_format,
                    stream_model_response=False,
                ):
                    yield from self._handle_model_response_chunk(
                        session=session,
                        run_response=run_response,
                        full_model_response=parser_model_response,
                        model_response_event=model_response_event,
                        parse_structured_output=True,
                        stream_events=stream_events,
                        run_context=run_context,
                    )

                run_response.content = parser_model_response.content

                parser_model_response_message: Optional[Message] = None
                for message in reversed(messages_for_parser_model):
                    if message.role == "assistant":
                        parser_model_response_message = message
                        break
                if parser_model_response_message is not None:
                    if run_response.messages is not None:
                        run_response.messages.append(parser_model_response_message)
                else:
                    log_warning("Unable to parse response with parser model")

                if stream_events:
                    yield handle_event(  # type: ignore
                        create_team_parser_model_response_completed_event(run_response),
                        run_response,
                        events_to_skip=self.events_to_skip,
                        store_events=self.store_events,
                    )

            else:
                log_warning("A response model is required to parse the response with a parser model")

    async def _aparse_response_with_parser_model_stream(
        self,
        session: TeamSession,
        run_response: TeamRunOutput,
        stream_events: bool = False,
        run_context: Optional[RunContext] = None,
    ):
        """Parse the model response using the parser model stream."""
        if self.parser_model is not None:
            # run_context override for output_schema
            # Get output_schema from run_context
            output_schema = run_context.output_schema if run_context else None

            if output_schema is not None:
                if stream_events:
                    yield handle_event(  # type: ignore
                        create_team_parser_model_response_started_event(run_response),
                        run_response,
                        events_to_skip=self.events_to_skip,
                        store_events=self.store_events,
                    )

                parser_model_response = ModelResponse(content="")
                parser_response_format = self._get_response_format(self.parser_model, run_context=run_context)
                messages_for_parser_model = self._get_messages_for_parser_model_stream(
                    run_response, parser_response_format, run_context=run_context
                )
                model_response_stream = self.parser_model.aresponse_stream(
                    messages=messages_for_parser_model,
                    response_format=parser_response_format,
                    stream_model_response=False,
                )
                async for model_response_event in model_response_stream:  # type: ignore
                    for event in self._handle_model_response_chunk(
                        session=session,
                        run_response=run_response,
                        full_model_response=parser_model_response,
                        model_response_event=model_response_event,
                        parse_structured_output=True,
                        stream_events=stream_events,
                        run_context=run_context,
                    ):
                        yield event

                run_response.content = parser_model_response.content

                parser_model_response_message: Optional[Message] = None
                for message in reversed(messages_for_parser_model):
                    if message.role == "assistant":
                        parser_model_response_message = message
                        break
                if parser_model_response_message is not None:
                    if run_response.messages is not None:
                        run_response.messages.append(parser_model_response_message)
                else:
                    log_warning("Unable to parse response with parser model")

                if stream_events:
                    yield handle_event(  # type: ignore
                        create_team_parser_model_response_completed_event(run_response),
                        run_response,
                        events_to_skip=self.events_to_skip,
                        store_events=self.store_events,
                    )
            else:
                log_warning("A response model is required to parse the response with a parser model")

    def _parse_response_with_output_model(self, model_response: ModelResponse, run_messages: RunMessages) -> None:
        """Parse the model response using the output model."""
        if self.output_model is None:
            return

        messages_for_output_model = self._get_messages_for_output_model(run_messages.messages)
        output_model_response: ModelResponse = self.output_model.response(messages=messages_for_output_model)
        model_response.content = output_model_response.content

    def _generate_response_with_output_model_stream(
        self,
        session: TeamSession,
        run_response: TeamRunOutput,
        run_messages: RunMessages,
        stream_events: bool = False,
    ):
        """Parse the model response using the output model stream."""
        from agno.utils.events import (
            create_team_output_model_response_completed_event,
            create_team_output_model_response_started_event,
        )

        if self.output_model is None:
            return

        if stream_events:
            yield handle_event(  # type: ignore
                create_team_output_model_response_started_event(run_response),
                run_response,
                events_to_skip=self.events_to_skip,
                store_events=self.store_events,
            )

        messages_for_output_model = self._get_messages_for_output_model(run_messages.messages)
        model_response = ModelResponse(content="")

        for model_response_event in self.output_model.response_stream(messages=messages_for_output_model):
            yield from self._handle_model_response_chunk(
                session=session,
                run_response=run_response,
                full_model_response=model_response,
                model_response_event=model_response_event,
            )

        # Update the TeamRunResponse content
        run_response.content = model_response.content

        if stream_events:
            yield handle_event(  # type: ignore
                create_team_output_model_response_completed_event(run_response),
                run_response,
                events_to_skip=self.events_to_skip,
                store_events=self.store_events,
            )

        # Build a list of messages that should be added to the RunResponse
        messages_for_run_response = [m for m in run_messages.messages if m.add_to_agent_memory]
        # Update the RunResponse messages
        run_response.messages = messages_for_run_response
        # Update the RunResponse metrics
        run_response.metrics = self._calculate_metrics(
            messages_for_run_response, current_run_metrics=run_response.metrics
        )

    async def _agenerate_response_with_output_model(
        self, model_response: ModelResponse, run_messages: RunMessages
    ) -> None:
        """Parse the model response using the output model stream."""
        if self.output_model is None:
            return

        messages_for_output_model = self._get_messages_for_output_model(run_messages.messages)
        output_model_response: ModelResponse = await self.output_model.aresponse(messages=messages_for_output_model)
        model_response.content = output_model_response.content

    async def _agenerate_response_with_output_model_stream(
        self,
        session: TeamSession,
        run_response: TeamRunOutput,
        run_messages: RunMessages,
        stream_events: bool = False,
    ):
        """Parse the model response using the output model stream."""
        from agno.utils.events import (
            create_team_output_model_response_completed_event,
            create_team_output_model_response_started_event,
        )

        if self.output_model is None:
            return

        if stream_events:
            yield handle_event(  # type: ignore
                create_team_output_model_response_started_event(run_response),
                run_response,
                events_to_skip=self.events_to_skip,
                store_events=self.store_events,
            )

        messages_for_output_model = self._get_messages_for_output_model(run_messages.messages)
        model_response = ModelResponse(content="")

        async for model_response_event in self.output_model.aresponse_stream(messages=messages_for_output_model):
            for event in self._handle_model_response_chunk(
                session=session,
                run_response=run_response,
                full_model_response=model_response,
                model_response_event=model_response_event,
            ):
                yield event

        # Update the TeamRunResponse content
        run_response.content = model_response.content

        if stream_events:
            yield handle_event(  # type: ignore
                create_team_output_model_response_completed_event(run_response),
                run_response,
                events_to_skip=self.events_to_skip,
                store_events=self.store_events,
            )

        # Build a list of messages that should be added to the RunResponse
        messages_for_run_response = [m for m in run_messages.messages if m.add_to_agent_memory]
        # Update the RunResponse messages
        run_response.messages = messages_for_run_response
        # Update the RunResponse metrics
        run_response.metrics = self._calculate_metrics(
            messages_for_run_response, current_run_metrics=run_response.metrics
        )

    def _handle_event(
        self,
        event: Union[RunOutputEvent, TeamRunOutputEvent],
        run_response: TeamRunOutput,
    ):
        # We only store events that are not run_response_content events
        events_to_skip = [event.value for event in self.events_to_skip] if self.events_to_skip else []
        if self.store_events and event.event not in events_to_skip:
            if run_response.events is None:
                run_response.events = []
            run_response.events.append(event)
        return event

    ###########################################################################
    # Print Response
    ###########################################################################

    def print_response(
        self,
        input: Union[List, Dict, str, Message, BaseModel, List[Message]],
        *,
        stream: Optional[bool] = None,
        session_id: Optional[str] = None,
        session_state: Optional[Dict[str, Any]] = None,
        user_id: Optional[str] = None,
        run_id: Optional[str] = None,
        audio: Optional[Sequence[Audio]] = None,
        images: Optional[Sequence[Image]] = None,
        videos: Optional[Sequence[Video]] = None,
        files: Optional[Sequence[File]] = None,
        markdown: Optional[bool] = None,
        knowledge_filters: Optional[Union[Dict[str, Any], List[FilterExpr]]] = None,
        add_history_to_context: Optional[bool] = None,
        add_dependencies_to_context: Optional[bool] = None,
        add_session_state_to_context: Optional[bool] = None,
        dependencies: Optional[Dict[str, Any]] = None,
        metadata: Optional[Dict[str, Any]] = None,
        stream_events: Optional[bool] = None,
        stream_intermediate_steps: Optional[bool] = None,
        debug_mode: Optional[bool] = None,
        show_message: bool = True,
        show_reasoning: bool = True,
        show_full_reasoning: bool = False,
        show_member_responses: Optional[bool] = None,
        console: Optional[Any] = None,
        tags_to_include_in_markdown: Optional[Set[str]] = None,
        **kwargs: Any,
    ) -> None:
        if stream_events is not None:
            warnings.warn(
                "The 'stream_events' parameter is deprecated and will be removed in future versions. Event streaming is always enabled using the print_response function.",
                DeprecationWarning,
                stacklevel=2,
            )

        if stream_intermediate_steps is not None:
            warnings.warn(
                "The 'stream_intermediate_steps' parameter is deprecated and will be removed in future versions. Event streaming is always enabled using the print_response function.",
                DeprecationWarning,
                stacklevel=2,
            )

        if self._has_async_db():
            raise Exception(
                "This method is not supported with an async DB. Please use the async version of this method."
            )

        if not tags_to_include_in_markdown:
            tags_to_include_in_markdown = {"think", "thinking"}

        if markdown is None:
            markdown = self.markdown

        if self.output_schema is not None:
            markdown = False

        if stream is None:
            stream = self.stream or False

        if "stream_events" in kwargs:
            kwargs.pop("stream_events")

        if show_member_responses is None:
            show_member_responses = self.show_members_responses

        if stream:
            print_response_stream(
                team=self,
                input=input,
                console=console,
                show_message=show_message,
                show_reasoning=show_reasoning,
                show_full_reasoning=show_full_reasoning,
                show_member_responses=show_member_responses,
                tags_to_include_in_markdown=tags_to_include_in_markdown,
                session_id=session_id,
                session_state=session_state,
                user_id=user_id,
                run_id=run_id,
                audio=audio,
                images=images,
                videos=videos,
                files=files,
                markdown=markdown,
                stream_events=True,
                knowledge_filters=knowledge_filters,
                add_history_to_context=add_history_to_context,
                dependencies=dependencies,
                add_dependencies_to_context=add_dependencies_to_context,
                add_session_state_to_context=add_session_state_to_context,
                metadata=metadata,
                debug_mode=debug_mode,
                **kwargs,
            )
        else:
            print_response(
                team=self,
                input=input,
                console=console,
                show_message=show_message,
                show_reasoning=show_reasoning,
                show_full_reasoning=show_full_reasoning,
                show_member_responses=show_member_responses,
                tags_to_include_in_markdown=tags_to_include_in_markdown,
                session_id=session_id,
                session_state=session_state,
                user_id=user_id,
                run_id=run_id,
                audio=audio,
                images=images,
                videos=videos,
                files=files,
                markdown=markdown,
                knowledge_filters=knowledge_filters,
                add_history_to_context=add_history_to_context,
                dependencies=dependencies,
                add_dependencies_to_context=add_dependencies_to_context,
                add_session_state_to_context=add_session_state_to_context,
                metadata=metadata,
                debug_mode=debug_mode,
                **kwargs,
            )

    async def aprint_response(
        self,
        input: Union[List, Dict, str, Message, BaseModel, List[Message]],
        *,
        stream: Optional[bool] = None,
        session_id: Optional[str] = None,
        session_state: Optional[Dict[str, Any]] = None,
        user_id: Optional[str] = None,
        run_id: Optional[str] = None,
        audio: Optional[Sequence[Audio]] = None,
        images: Optional[Sequence[Image]] = None,
        videos: Optional[Sequence[Video]] = None,
        files: Optional[Sequence[File]] = None,
        markdown: Optional[bool] = None,
        knowledge_filters: Optional[Union[Dict[str, Any], List[FilterExpr]]] = None,
        add_history_to_context: Optional[bool] = None,
        dependencies: Optional[Dict[str, Any]] = None,
        add_dependencies_to_context: Optional[bool] = None,
        add_session_state_to_context: Optional[bool] = None,
        metadata: Optional[Dict[str, Any]] = None,
        stream_events: Optional[bool] = None,
        stream_intermediate_steps: Optional[bool] = None,
        debug_mode: Optional[bool] = None,
        show_message: bool = True,
        show_reasoning: bool = True,
        show_full_reasoning: bool = False,
        show_member_responses: Optional[bool] = None,
        console: Optional[Any] = None,
        tags_to_include_in_markdown: Optional[Set[str]] = None,
        **kwargs: Any,
    ) -> None:
        if stream_events is not None:
            warnings.warn(
                "The 'stream_events' parameter is deprecated and will be removed in future versions. Event streaming is always enabled using the aprint_response function.",
                DeprecationWarning,
                stacklevel=2,
            )

        if stream_intermediate_steps is not None:
            warnings.warn(
                "The 'stream_intermediate_steps' parameter is deprecated and will be removed in future versions. Event streaming is always enabled using the aprint_response function.",
                DeprecationWarning,
                stacklevel=2,
            )

        if not tags_to_include_in_markdown:
            tags_to_include_in_markdown = {"think", "thinking"}

        if markdown is None:
            markdown = self.markdown

        if self.output_schema is not None:
            markdown = False

        if stream is None:
            stream = self.stream or False

        if "stream_events" in kwargs:
            kwargs.pop("stream_events")

        if show_member_responses is None:
            show_member_responses = self.show_members_responses

        if stream:
            await aprint_response_stream(
                team=self,
                input=input,
                console=console,
                show_message=show_message,
                show_reasoning=show_reasoning,
                show_full_reasoning=show_full_reasoning,
                show_member_responses=show_member_responses,
                tags_to_include_in_markdown=tags_to_include_in_markdown,
                session_id=session_id,
                session_state=session_state,
                user_id=user_id,
                run_id=run_id,
                audio=audio,
                images=images,
                videos=videos,
                files=files,
                markdown=markdown,
                stream_events=True,
                knowledge_filters=knowledge_filters,
                add_history_to_context=add_history_to_context,
                dependencies=dependencies,
                add_dependencies_to_context=add_dependencies_to_context,
                add_session_state_to_context=add_session_state_to_context,
                metadata=metadata,
                debug_mode=debug_mode,
                **kwargs,
            )
        else:
            await aprint_response(
                team=self,
                input=input,
                console=console,
                show_message=show_message,
                show_reasoning=show_reasoning,
                show_full_reasoning=show_full_reasoning,
                show_member_responses=show_member_responses,
                tags_to_include_in_markdown=tags_to_include_in_markdown,
                session_id=session_id,
                session_state=session_state,
                user_id=user_id,
                run_id=run_id,
                audio=audio,
                images=images,
                videos=videos,
                files=files,
                markdown=markdown,
                knowledge_filters=knowledge_filters,
                add_history_to_context=add_history_to_context,
                dependencies=dependencies,
                add_dependencies_to_context=add_dependencies_to_context,
                add_session_state_to_context=add_session_state_to_context,
                metadata=metadata,
                debug_mode=debug_mode,
                **kwargs,
            )

    def _get_member_name(self, entity_id: str) -> str:
        for member in self.members:
            if isinstance(member, Agent):
                if member.id == entity_id:
                    return member.name or entity_id
            elif isinstance(member, Team):
                if member.id == entity_id:
                    return member.name or entity_id
        return entity_id

    def _scrub_run_output_for_storage(self, run_response: TeamRunOutput) -> bool:
        """
        Scrub run output based on storage flags before persisting to database.
        Returns True if any scrubbing was done, False otherwise.
        """
        scrubbed = False

        if not self.store_media:
            scrub_media_from_run_output(run_response)
            scrubbed = True

        if not self.store_tool_messages:
            scrub_tool_results_from_run_output(run_response)
            scrubbed = True

        if not self.store_history_messages:
            scrub_history_messages_from_run_output(run_response)
            scrubbed = True

        return scrubbed

    def _scrub_member_responses(self, member_responses: List[Union[TeamRunOutput, RunOutput]]) -> None:
        """
        Scrub member responses based on each member's storage flags.
        This is called when saving the team session to ensure member data is scrubbed per member settings.
        Recursively handles nested team's member responses.
        """
        for member_response in member_responses:
            member_id = None
            if isinstance(member_response, RunOutput):
                member_id = member_response.agent_id
            elif isinstance(member_response, TeamRunOutput):
                member_id = member_response.team_id

            if not member_id:
                log_info("Skipping member response with no ID")
                continue

            member_result = self._find_member_by_id(member_id)
            if not member_result:
                log_debug(f"Could not find member with ID: {member_id}")
                continue

            _, member = member_result

            if not member.store_media or not member.store_tool_messages or not member.store_history_messages:
                member._scrub_run_output_for_storage(member_response)  # type: ignore

            # If this is a nested team, recursively scrub its member responses
            if isinstance(member_response, TeamRunOutput) and member_response.member_responses:
                member._scrub_member_responses(member_response.member_responses)  # type: ignore

    def cli_app(
        self,
        input: Optional[str] = None,
        user: str = "User",
        emoji: str = ":sunglasses:",
        stream: bool = False,
        markdown: bool = False,
        exit_on: Optional[List[str]] = None,
        **kwargs: Any,
    ) -> None:
        """Run an interactive command-line interface to interact with the team."""

        from inspect import isawaitable

        from rich.prompt import Prompt

        # Ensuring the team is not using async tools
        if self.tools is not None:
            for tool in self.tools:
                if isawaitable(tool):
                    raise NotImplementedError("Use `acli_app` to use async tools.")
                # Alternate method of using isinstance(tool, (MCPTools, MultiMCPTools)) to avoid imports
                if hasattr(type(tool), "__mro__") and any(
                    c.__name__ in ["MCPTools", "MultiMCPTools"] for c in type(tool).__mro__
                ):
                    raise NotImplementedError("Use `acli_app` to use MCP tools.")

        if input:
            self.print_response(input=input, stream=stream, markdown=markdown, **kwargs)

        _exit_on = exit_on or ["exit", "quit", "bye"]
        while True:
            user_input = Prompt.ask(f"[bold] {emoji} {user} [/bold]")
            if user_input in _exit_on:
                break

            self.print_response(input=user_input, stream=stream, markdown=markdown, **kwargs)

    async def acli_app(
        self,
        input: Optional[str] = None,
        session_id: Optional[str] = None,
        user_id: Optional[str] = None,
        user: str = "User",
        emoji: str = ":sunglasses:",
        stream: bool = False,
        markdown: bool = False,
        exit_on: Optional[List[str]] = None,
        **kwargs: Any,
    ) -> None:
        """
        Run an interactive command-line interface to interact with the team.
        Works with team dependencies requiring async logic.
        """
        from rich.prompt import Prompt

        if input:
            await self.aprint_response(
                input=input, stream=stream, markdown=markdown, user_id=user_id, session_id=session_id, **kwargs
            )

        _exit_on = exit_on or ["exit", "quit", "bye"]
        while True:
            message = Prompt.ask(f"[bold] {emoji} {user} [/bold]")
            if message in _exit_on:
                break

            await self.aprint_response(
                input=message, stream=stream, markdown=markdown, user_id=user_id, session_id=session_id, **kwargs
            )

    ###########################################################################
    # Helpers
    ###########################################################################

    def _handle_reasoning(self, run_response: TeamRunOutput, run_messages: RunMessages):
        if self.reasoning or self.reasoning_model is not None:
            reasoning_generator = self._reason(
                run_response=run_response, run_messages=run_messages, stream_events=False
            )

            # Consume the generator without yielding
            deque(reasoning_generator, maxlen=0)

    def _handle_reasoning_stream(
        self, run_response: TeamRunOutput, run_messages: RunMessages, stream_events: bool
    ) -> Iterator[TeamRunOutputEvent]:
        if self.reasoning or self.reasoning_model is not None:
            reasoning_generator = self._reason(
                run_response=run_response,
                run_messages=run_messages,
                stream_events=stream_events,
            )
            yield from reasoning_generator

    async def _ahandle_reasoning(self, run_response: TeamRunOutput, run_messages: RunMessages) -> None:
        if self.reasoning or self.reasoning_model is not None:
            reason_generator = self._areason(run_response=run_response, run_messages=run_messages, stream_events=False)
            # Consume the generator without yielding
            async for _ in reason_generator:
                pass

    async def _ahandle_reasoning_stream(
        self, run_response: TeamRunOutput, run_messages: RunMessages, stream_events: bool
    ) -> AsyncIterator[TeamRunOutputEvent]:
        if self.reasoning or self.reasoning_model is not None:
            reason_generator = self._areason(
                run_response=run_response,
                run_messages=run_messages,
                stream_events=stream_events,
            )
            async for item in reason_generator:
                yield item

    def _calculate_metrics(self, messages: List[Message], current_run_metrics: Optional[Metrics] = None) -> Metrics:
        metrics = current_run_metrics or Metrics()
        assistant_message_role = self.model.assistant_message_role if self.model is not None else "assistant"

        for m in messages:
            if m.role == assistant_message_role and m.metrics is not None and m.from_history is False:
                metrics += m.metrics

        # If the run metrics were already initialized, keep the time related metrics
        if current_run_metrics is not None:
            metrics.timer = current_run_metrics.timer
            metrics.duration = current_run_metrics.duration
            metrics.time_to_first_token = current_run_metrics.time_to_first_token

        return metrics

    def _get_session_metrics(self, session: TeamSession) -> Metrics:
        # Get the session_metrics from the database
        if session.session_data is not None and "session_metrics" in session.session_data:
            session_metrics_from_db = session.session_data.get("session_metrics")
            if session_metrics_from_db is not None:
                if isinstance(session_metrics_from_db, dict):
                    return Metrics(**session_metrics_from_db)
                elif isinstance(session_metrics_from_db, Metrics):
                    return session_metrics_from_db

        return Metrics()

    def _update_session_metrics(self, session: TeamSession, run_response: TeamRunOutput):
        """Calculate session metrics"""
        session_metrics = self._get_session_metrics(session=session)
        # Add the metrics for the current run to the session metrics
        if run_response.metrics is not None:
            session_metrics += run_response.metrics
        session_metrics.time_to_first_token = None
        if session.session_data is not None:
            session.session_data["session_metrics"] = session_metrics

    def _get_reasoning_agent(self, reasoning_model: Model) -> Optional[Agent]:
        return Agent(
            model=reasoning_model,
            telemetry=self.telemetry,
            debug_mode=self.debug_mode,
            debug_level=self.debug_level,
        )

    def _format_reasoning_step_content(self, run_response: TeamRunOutput, reasoning_step: ReasoningStep) -> str:
        """Format content for a reasoning step without changing any existing logic."""
        step_content = ""
        if reasoning_step.title:
            step_content += f"## {reasoning_step.title}\n"
        if reasoning_step.reasoning:
            step_content += f"{reasoning_step.reasoning}\n"
        if reasoning_step.action:
            step_content += f"Action: {reasoning_step.action}\n"
        if reasoning_step.result:
            step_content += f"Result: {reasoning_step.result}\n"
        step_content += "\n"

        # Get the current reasoning_content and append this step
        current_reasoning_content = ""
        if hasattr(run_response, "reasoning_content") and run_response.reasoning_content:
            current_reasoning_content = run_response.reasoning_content

        # Create updated reasoning_content
        updated_reasoning_content = current_reasoning_content + step_content

        return updated_reasoning_content

    def _reason(
        self,
        run_response: TeamRunOutput,
        run_messages: RunMessages,
        stream_events: bool,
    ) -> Iterator[TeamRunOutputEvent]:
        if stream_events:
            yield handle_event(  # type: ignore
                create_team_reasoning_started_event(from_run_response=run_response),
                run_response,
                events_to_skip=self.events_to_skip,
                store_events=self.store_events,
            )

        use_default_reasoning = False

        # Get the reasoning model
        reasoning_model: Optional[Model] = self.reasoning_model
        reasoning_model_provided = reasoning_model is not None
        if reasoning_model is None and self.model is not None:
            from copy import deepcopy

            reasoning_model = deepcopy(self.model)
        if reasoning_model is None:
            log_warning("Reasoning error. Reasoning model is None, continuing regular session...")
            return

        # If a reasoning model is provided, use it to generate reasoning
        if reasoning_model_provided:
            from agno.reasoning.anthropic import is_anthropic_reasoning_model
            from agno.reasoning.azure_ai_foundry import is_ai_foundry_reasoning_model
            from agno.reasoning.deepseek import is_deepseek_reasoning_model
            from agno.reasoning.gemini import is_gemini_reasoning_model
            from agno.reasoning.groq import is_groq_reasoning_model
            from agno.reasoning.helpers import get_reasoning_agent
            from agno.reasoning.ollama import is_ollama_reasoning_model
            from agno.reasoning.openai import is_openai_reasoning_model
            from agno.reasoning.vertexai import is_vertexai_reasoning_model

            reasoning_agent = self.reasoning_agent or get_reasoning_agent(
                reasoning_model=reasoning_model,
                session_state=self.session_state,
                dependencies=self.dependencies,
                metadata=self.metadata,
            )
            is_deepseek = is_deepseek_reasoning_model(reasoning_model)
            is_groq = is_groq_reasoning_model(reasoning_model)
            is_openai = is_openai_reasoning_model(reasoning_model)
            is_ollama = is_ollama_reasoning_model(reasoning_model)
            is_ai_foundry = is_ai_foundry_reasoning_model(reasoning_model)
            is_gemini = is_gemini_reasoning_model(reasoning_model)
            is_anthropic = is_anthropic_reasoning_model(reasoning_model)
            is_vertexai = is_vertexai_reasoning_model(reasoning_model)

            if (
                is_deepseek
                or is_groq
                or is_openai
                or is_ollama
                or is_ai_foundry
                or is_gemini
                or is_anthropic
                or is_vertexai
            ):
                reasoning_message: Optional[Message] = None
                if is_deepseek:
                    from agno.reasoning.deepseek import get_deepseek_reasoning

                    log_debug("Starting DeepSeek Reasoning", center=True, symbol="=")
                    reasoning_message = get_deepseek_reasoning(
                        reasoning_agent=reasoning_agent, messages=run_messages.get_input_messages()
                    )
                elif is_groq:
                    from agno.reasoning.groq import get_groq_reasoning

                    log_debug("Starting Groq Reasoning", center=True, symbol="=")
                    reasoning_message = get_groq_reasoning(
                        reasoning_agent=reasoning_agent, messages=run_messages.get_input_messages()
                    )
                elif is_openai:
                    from agno.reasoning.openai import get_openai_reasoning

                    log_debug("Starting OpenAI Reasoning", center=True, symbol="=")
                    reasoning_message = get_openai_reasoning(
                        reasoning_agent=reasoning_agent, messages=run_messages.get_input_messages()
                    )
                elif is_ollama:
                    from agno.reasoning.ollama import get_ollama_reasoning

                    log_debug("Starting Ollama Reasoning", center=True, symbol="=")
                    reasoning_message = get_ollama_reasoning(
                        reasoning_agent=reasoning_agent, messages=run_messages.get_input_messages()
                    )
                elif is_ai_foundry:
                    from agno.reasoning.azure_ai_foundry import get_ai_foundry_reasoning

                    log_debug("Starting Azure AI Foundry Reasoning", center=True, symbol="=")
                    reasoning_message = get_ai_foundry_reasoning(
                        reasoning_agent=reasoning_agent, messages=run_messages.get_input_messages()
                    )
                elif is_gemini:
                    from agno.reasoning.gemini import get_gemini_reasoning

                    log_debug("Starting Gemini Reasoning", center=True, symbol="=")
                    reasoning_message = get_gemini_reasoning(
                        reasoning_agent=reasoning_agent, messages=run_messages.get_input_messages()
                    )
                elif is_anthropic:
                    from agno.reasoning.anthropic import get_anthropic_reasoning

                    log_debug("Starting Anthropic Claude Reasoning", center=True, symbol="=")
                    reasoning_message = get_anthropic_reasoning(
                        reasoning_agent=reasoning_agent, messages=run_messages.get_input_messages()
                    )
                elif is_vertexai:
                    from agno.reasoning.vertexai import get_vertexai_reasoning

                    log_debug("Starting VertexAI Reasoning", center=True, symbol="=")
                    reasoning_message = get_vertexai_reasoning(
                        reasoning_agent=reasoning_agent, messages=run_messages.get_input_messages()
                    )

                if reasoning_message is None:
                    log_warning("Reasoning error. Reasoning response is None, continuing regular session...")
                    return

                run_messages.messages.append(reasoning_message)
                # Add reasoning step to the Agent's run_response
                update_run_output_with_reasoning(
                    run_response=run_response,
                    reasoning_steps=[ReasoningStep(result=reasoning_message.content)],
                    reasoning_agent_messages=[reasoning_message],
                )
                if stream_events:
                    yield handle_event(  # type: ignore
                        create_team_reasoning_completed_event(
                            from_run_response=run_response,
                            content=ReasoningSteps(reasoning_steps=[ReasoningStep(result=reasoning_message.content)]),
                            content_type=ReasoningSteps.__name__,
                        ),
                        run_response,
                        events_to_skip=self.events_to_skip,
                        store_events=self.store_events,
                    )
            else:
                log_info(
                    f"Reasoning model: {reasoning_model.__class__.__name__} is not a native reasoning model, defaulting to manual Chain-of-Thought reasoning"
                )
                use_default_reasoning = True
        # If no reasoning model is provided, use default reasoning
        else:
            use_default_reasoning = True

        if use_default_reasoning:
            from agno.reasoning.default import get_default_reasoning_agent
            from agno.reasoning.helpers import get_next_action, update_messages_with_reasoning

            # Get default reasoning agent
            use_json_mode: bool = self.use_json_mode

            reasoning_agent: Optional[Agent] = self.reasoning_agent  # type: ignore
            if reasoning_agent is None:
                reasoning_agent = get_default_reasoning_agent(
                    reasoning_model=reasoning_model,
                    min_steps=self.reasoning_min_steps,
                    max_steps=self.reasoning_max_steps,
                    tool_call_limit=self.tool_call_limit,
                    telemetry=self.telemetry,
                    debug_mode=self.debug_mode,
                    debug_level=self.debug_level,
                    use_json_mode=use_json_mode,
                    session_state=self.session_state,
                    dependencies=self.dependencies,
                    metadata=self.metadata,
                )

            # Validate reasoning agent
            if reasoning_agent is None:
                log_warning("Reasoning error. Reasoning agent is None, continuing regular session...")
                return
            # Ensure the reasoning agent response model is ReasoningSteps
            if (
                reasoning_agent.output_schema is not None
                and not isinstance(reasoning_agent.output_schema, type)
                and not issubclass(reasoning_agent.output_schema, ReasoningSteps)
            ):
                log_warning("Reasoning agent response model should be `ReasoningSteps`, continuing regular session...")
                return
            # Ensure the reasoning model and agent do not show tool calls

            step_count = 1
            next_action = NextAction.CONTINUE
            reasoning_messages: List[Message] = []
            all_reasoning_steps: List[ReasoningStep] = []
            log_debug("Starting Reasoning", center=True, symbol="=")
            while next_action == NextAction.CONTINUE and step_count < self.reasoning_max_steps:
                log_debug(f"Step {step_count}", center=True, symbol="-")
                step_count += 1
                try:
                    # Run the reasoning agent
                    reasoning_agent_response: RunOutput = reasoning_agent.run(  # type: ignore
                        input=run_messages.get_input_messages()
                    )
                    if reasoning_agent_response.content is None or reasoning_agent_response.messages is None:
                        log_warning("Reasoning error. Reasoning response is empty, continuing regular session...")
                        break

                    if isinstance(reasoning_agent_response.content, str):
                        log_warning(
                            "Reasoning error. Content is a string, not structured output. Continuing regular session..."
                        )
                        break

                    if reasoning_agent_response.content.reasoning_steps is None:
                        log_warning("Reasoning error. Reasoning steps are empty, continuing regular session...")
                        break

                    reasoning_steps: List[ReasoningStep] = reasoning_agent_response.content.reasoning_steps
                    all_reasoning_steps.extend(reasoning_steps)
                    # Yield reasoning steps
                    if stream_events:
                        for reasoning_step in reasoning_steps:
                            updated_reasoning_content = self._format_reasoning_step_content(
                                run_response, reasoning_step
                            )

                            yield handle_event(  # type: ignore
                                create_team_reasoning_step_event(
                                    from_run_response=run_response,
                                    reasoning_step=reasoning_step,
                                    reasoning_content=updated_reasoning_content,
                                ),
                                run_response,
                                events_to_skip=self.events_to_skip,
                                store_events=self.store_events,
                            )

                    # Find the index of the first assistant message
                    first_assistant_index = next(
                        (i for i, m in enumerate(reasoning_agent_response.messages) if m.role == "assistant"),
                        len(reasoning_agent_response.messages),
                    )
                    # Extract reasoning messages starting from the message after the first assistant message
                    reasoning_messages = reasoning_agent_response.messages[first_assistant_index:]

                    # Add reasoning step to the Agent's run_response
                    update_run_output_with_reasoning(
                        run_response=run_response,
                        reasoning_steps=reasoning_steps,
                        reasoning_agent_messages=reasoning_agent_response.messages,
                    )

                    # Get the next action
                    next_action = get_next_action(reasoning_steps[-1])
                    if next_action == NextAction.FINAL_ANSWER:
                        break
                except Exception as e:
                    log_error(f"Reasoning error: {e}")
                    break

            log_debug(f"Total Reasoning steps: {len(all_reasoning_steps)}")
            log_debug("Reasoning finished", center=True, symbol="=")

            # Update the messages_for_model to include reasoning messages
            update_messages_with_reasoning(
                run_messages=run_messages,
                reasoning_messages=reasoning_messages,
            )

            # Yield the final reasoning completed event
            if stream_events:
                yield handle_event(  # type: ignore
                    create_team_reasoning_completed_event(
                        from_run_response=run_response,
                        content=ReasoningSteps(reasoning_steps=all_reasoning_steps),
                        content_type=ReasoningSteps.__name__,
                    ),
                    run_response,
                    events_to_skip=self.events_to_skip,
                    store_events=self.store_events,
                )

    async def _areason(
        self,
        run_response: TeamRunOutput,
        run_messages: RunMessages,
        stream_events: bool,
    ) -> AsyncIterator[TeamRunOutputEvent]:
        if stream_events:
            yield handle_event(  # type: ignore
                create_team_reasoning_started_event(from_run_response=run_response),
                run_response,
                events_to_skip=self.events_to_skip,
                store_events=self.store_events,
            )

        use_default_reasoning = False

        # Get the reasoning model
        reasoning_model: Optional[Model] = self.reasoning_model
        reasoning_model_provided = reasoning_model is not None
        if reasoning_model is None and self.model is not None:
            from copy import deepcopy

            reasoning_model = deepcopy(self.model)
        if reasoning_model is None:
            log_warning("Reasoning error. Reasoning model is None, continuing regular session...")
            return

        # If a reasoning model is provided, use it to generate reasoning
        if reasoning_model_provided:
            from agno.reasoning.anthropic import is_anthropic_reasoning_model
            from agno.reasoning.azure_ai_foundry import is_ai_foundry_reasoning_model
            from agno.reasoning.deepseek import is_deepseek_reasoning_model
            from agno.reasoning.gemini import is_gemini_reasoning_model
            from agno.reasoning.groq import is_groq_reasoning_model
            from agno.reasoning.helpers import get_reasoning_agent
            from agno.reasoning.ollama import is_ollama_reasoning_model
            from agno.reasoning.openai import is_openai_reasoning_model
            from agno.reasoning.vertexai import is_vertexai_reasoning_model

            reasoning_agent = self.reasoning_agent or get_reasoning_agent(
                reasoning_model=reasoning_model,
                session_state=self.session_state,
                dependencies=self.dependencies,
                metadata=self.metadata,
            )
            is_deepseek = is_deepseek_reasoning_model(reasoning_model)
            is_groq = is_groq_reasoning_model(reasoning_model)
            is_openai = is_openai_reasoning_model(reasoning_model)
            is_ollama = is_ollama_reasoning_model(reasoning_model)
            is_ai_foundry = is_ai_foundry_reasoning_model(reasoning_model)
            is_gemini = is_gemini_reasoning_model(reasoning_model)
            is_anthropic = is_anthropic_reasoning_model(reasoning_model)
            is_vertexai = is_vertexai_reasoning_model(reasoning_model)

            if (
                is_deepseek
                or is_groq
                or is_openai
                or is_ollama
                or is_ai_foundry
                or is_gemini
                or is_anthropic
                or is_vertexai
            ):
                reasoning_message: Optional[Message] = None
                if is_deepseek:
                    from agno.reasoning.deepseek import aget_deepseek_reasoning

                    log_debug("Starting DeepSeek Reasoning", center=True, symbol="=")
                    reasoning_message = await aget_deepseek_reasoning(
                        reasoning_agent=reasoning_agent, messages=run_messages.get_input_messages()
                    )
                elif is_groq:
                    from agno.reasoning.groq import aget_groq_reasoning

                    log_debug("Starting Groq Reasoning", center=True, symbol="=")
                    reasoning_message = await aget_groq_reasoning(
                        reasoning_agent=reasoning_agent, messages=run_messages.get_input_messages()
                    )
                elif is_openai:
                    from agno.reasoning.openai import aget_openai_reasoning

                    log_debug("Starting OpenAI Reasoning", center=True, symbol="=")
                    reasoning_message = await aget_openai_reasoning(
                        reasoning_agent=reasoning_agent, messages=run_messages.get_input_messages()
                    )
                elif is_ollama:
                    from agno.reasoning.ollama import get_ollama_reasoning

                    log_debug("Starting Ollama Reasoning", center=True, symbol="=")
                    reasoning_message = get_ollama_reasoning(
                        reasoning_agent=reasoning_agent, messages=run_messages.get_input_messages()
                    )
                elif is_ai_foundry:
                    from agno.reasoning.azure_ai_foundry import get_ai_foundry_reasoning

                    log_debug("Starting Azure AI Foundry Reasoning", center=True, symbol="=")
                    reasoning_message = get_ai_foundry_reasoning(
                        reasoning_agent=reasoning_agent, messages=run_messages.get_input_messages()
                    )
                elif is_gemini:
                    from agno.reasoning.gemini import aget_gemini_reasoning

                    log_debug("Starting Gemini Reasoning", center=True, symbol="=")
                    reasoning_message = await aget_gemini_reasoning(
                        reasoning_agent=reasoning_agent, messages=run_messages.get_input_messages()
                    )
                elif is_anthropic:
                    from agno.reasoning.anthropic import aget_anthropic_reasoning

                    log_debug("Starting Anthropic Claude Reasoning", center=True, symbol="=")
                    reasoning_message = await aget_anthropic_reasoning(
                        reasoning_agent=reasoning_agent, messages=run_messages.get_input_messages()
                    )
                elif is_vertexai:
                    from agno.reasoning.vertexai import aget_vertexai_reasoning

                    log_debug("Starting VertexAI Reasoning", center=True, symbol="=")
                    reasoning_message = await aget_vertexai_reasoning(
                        reasoning_agent=reasoning_agent, messages=run_messages.get_input_messages()
                    )

                if reasoning_message is None:
                    log_warning("Reasoning error. Reasoning response is None, continuing regular session...")
                    return
                run_messages.messages.append(reasoning_message)
                # Add reasoning step to the Agent's run_response
                update_run_output_with_reasoning(
                    run_response=run_response,
                    reasoning_steps=[ReasoningStep(result=reasoning_message.content)],
                    reasoning_agent_messages=[reasoning_message],
                )
                if stream_events:
                    yield handle_event(  # type: ignore
                        create_team_reasoning_completed_event(
                            from_run_response=run_response,
                            content=ReasoningSteps(reasoning_steps=[ReasoningStep(result=reasoning_message.content)]),
                            content_type=ReasoningSteps.__name__,
                        ),
                        run_response,
                        events_to_skip=self.events_to_skip,
                        store_events=self.store_events,
                    )
            else:
                log_info(
                    f"Reasoning model: {reasoning_model.__class__.__name__} is not a native reasoning model, defaulting to manual Chain-of-Thought reasoning"
                )
                use_default_reasoning = True
        # If no reasoning model is provided, use default reasoning
        else:
            use_default_reasoning = True

        if use_default_reasoning:
            from agno.reasoning.default import get_default_reasoning_agent
            from agno.reasoning.helpers import get_next_action, update_messages_with_reasoning

            # Get default reasoning agent
            use_json_mode: bool = self.use_json_mode
            reasoning_agent: Optional[Agent] = self.reasoning_agent  # type: ignore
            if reasoning_agent is None:
                reasoning_agent = get_default_reasoning_agent(  # type: ignore
                    reasoning_model=reasoning_model,
                    min_steps=self.reasoning_min_steps,
                    max_steps=self.reasoning_max_steps,
                    telemetry=self.telemetry,
                    debug_mode=self.debug_mode,
                    debug_level=self.debug_level,
                    use_json_mode=use_json_mode,
                    session_state=self.session_state,
                    dependencies=self.dependencies,
                    metadata=self.metadata,
                )

            # Validate reasoning agent
            if reasoning_agent is None:
                log_warning("Reasoning error. Reasoning agent is None, continuing regular session...")
                return
            # Ensure the reasoning agent response model is ReasoningSteps
            if (
                reasoning_agent.output_schema is not None
                and not isinstance(reasoning_agent.output_schema, type)
                and not issubclass(reasoning_agent.output_schema, ReasoningSteps)
            ):
                log_warning("Reasoning agent response model should be `ReasoningSteps`, continuing regular session...")
                return

            # Ensure the reasoning model and agent do not show tool calls

            step_count = 1
            next_action = NextAction.CONTINUE
            reasoning_messages: List[Message] = []
            all_reasoning_steps: List[ReasoningStep] = []
            log_debug("Starting Reasoning", center=True, symbol="=")
            while next_action == NextAction.CONTINUE and step_count < self.reasoning_max_steps:
                log_debug(f"Step {step_count}", center=True, symbol="-")
                step_count += 1
                try:
                    # Run the reasoning agent
                    reasoning_agent_response: RunOutput = await reasoning_agent.arun(  # type: ignore
                        input=run_messages.get_input_messages()
                    )
                    if reasoning_agent_response.content is None or reasoning_agent_response.messages is None:
                        log_warning("Reasoning error. Reasoning response is empty, continuing regular session...")
                        break

                    if isinstance(reasoning_agent_response.content, str):
                        log_warning(
                            "Reasoning error. Content is a string, not structured output. Continuing regular session..."
                        )
                        break

                    if reasoning_agent_response.content.reasoning_steps is None:
                        log_warning("Reasoning error. Reasoning steps are empty, continuing regular session...")
                        break

                    reasoning_steps: List[ReasoningStep] = reasoning_agent_response.content.reasoning_steps
                    all_reasoning_steps.extend(reasoning_steps)
                    # Yield reasoning steps
                    if stream_events:
                        for reasoning_step in reasoning_steps:
                            updated_reasoning_content = self._format_reasoning_step_content(
                                run_response, reasoning_step
                            )

                            yield handle_event(  # type: ignore
                                create_team_reasoning_step_event(
                                    from_run_response=run_response,
                                    reasoning_step=reasoning_step,
                                    reasoning_content=updated_reasoning_content,
                                ),
                                run_response,
                                events_to_skip=self.events_to_skip,
                                store_events=self.store_events,
                            )

                    # Find the index of the first assistant message
                    first_assistant_index = next(
                        (i for i, m in enumerate(reasoning_agent_response.messages) if m.role == "assistant"),
                        len(reasoning_agent_response.messages),
                    )
                    # Extract reasoning messages starting from the message after the first assistant message
                    reasoning_messages = reasoning_agent_response.messages[first_assistant_index:]

                    # Add reasoning step to the Agent's run_response
                    update_run_output_with_reasoning(
                        run_response=run_response,
                        reasoning_steps=reasoning_steps,
                        reasoning_agent_messages=reasoning_agent_response.messages,
                    )

                    # Get the next action
                    next_action = get_next_action(reasoning_steps[-1])
                    if next_action == NextAction.FINAL_ANSWER:
                        break
                except Exception as e:
                    log_error(f"Reasoning error: {e}")
                    break

            log_debug(f"Total Reasoning steps: {len(all_reasoning_steps)}")
            log_debug("Reasoning finished", center=True, symbol="=")

            # Update the messages_for_model to include reasoning messages
            update_messages_with_reasoning(
                run_messages=run_messages,
                reasoning_messages=reasoning_messages,
            )

            # Yield the final reasoning completed event
            if stream_events:
                yield handle_event(  # type: ignore  # type: ignore
                    create_team_reasoning_completed_event(
                        from_run_response=run_response,
                        content=ReasoningSteps(reasoning_steps=all_reasoning_steps),
                        content_type=ReasoningSteps.__name__,
                    ),
                    run_response,
                    events_to_skip=self.events_to_skip,
                    store_events=self.store_events,
                )

    def _resolve_run_dependencies(self, run_context: RunContext) -> None:
        from inspect import signature

        log_debug("Resolving dependencies")
        if not isinstance(run_context.dependencies, dict):
            log_warning("Dependencies is not a dict")
            return

        for key, value in run_context.dependencies.items():
            if not callable(value):
                run_context.dependencies[key] = value
                continue

            try:
                sig = signature(value)
                resolved_value = value(agent=self) if "agent" in sig.parameters else value()

                run_context.dependencies[key] = resolved_value
            except Exception as e:
                log_warning(f"Failed to resolve dependencies for {key}: {e}")

    async def _aresolve_run_dependencies(self, run_context: RunContext) -> None:
        from inspect import iscoroutine, signature

        log_debug("Resolving context (async)")
        if not isinstance(run_context.dependencies, dict):
            log_warning("Dependencies is not a dict")
            return

        for key, value in run_context.dependencies.items():
            if not callable(value):
                run_context.dependencies[key] = value
                continue

            try:
                sig = signature(value)
                resolved_value = value(team=self) if "team" in sig.parameters else value()

                if iscoroutine(resolved_value):
                    resolved_value = await resolved_value

                run_context.dependencies[key] = resolved_value
            except Exception as e:
                log_warning(f"Failed to resolve context for '{key}': {e}")

    async def _check_and_refresh_mcp_tools(self) -> None:
        # Connect MCP tools
        await self._connect_mcp_tools()

        # Add provided tools
        if self.tools is not None:
            for tool in self.tools:
                # Alternate method of using isinstance(tool, (MCPTools, MultiMCPTools)) to avoid imports
                if hasattr(type(tool), "__mro__") and any(
                    c.__name__ in ["MCPTools", "MultiMCPTools"] for c in type(tool).__mro__
                ):
                    if tool.refresh_connection:  # type: ignore
                        try:
                            is_alive = await tool.is_alive()  # type: ignore
                            if not is_alive:
                                await tool.connect(force=True)  # type: ignore
                        except (RuntimeError, BaseException) as e:
                            log_warning(f"Failed to check if MCP tool is alive: {e}")
                            continue

                        try:
                            await tool.build_tools()  # type: ignore
                        except (RuntimeError, BaseException) as e:
                            log_warning(f"Failed to build tools for {str(tool)}: {e}")
                            continue

    def _determine_tools_for_model(
        self,
        model: Model,
        run_response: TeamRunOutput,
        run_context: RunContext,
        team_run_context: Dict[str, Any],
        session: TeamSession,
        user_id: Optional[str] = None,
        async_mode: bool = False,
        input_message: Optional[Union[str, List, Dict, Message, BaseModel, List[Message]]] = None,
        images: Optional[Sequence[Image]] = None,
        videos: Optional[Sequence[Video]] = None,
        audio: Optional[Sequence[Audio]] = None,
        files: Optional[Sequence[File]] = None,
        debug_mode: Optional[bool] = None,
        add_history_to_context: Optional[bool] = None,
        add_dependencies_to_context: Optional[bool] = None,
        add_session_state_to_context: Optional[bool] = None,
        stream: Optional[bool] = None,
        stream_events: Optional[bool] = None,
        check_mcp_tools: bool = True,
    ) -> List[Union[Function, dict]]:
        # Connect tools that require connection management
        self._connect_connectable_tools()

        # Prepare tools
        _tools: List[Union[Toolkit, Callable, Function, Dict]] = []

        # Add provided tools
        if self.tools is not None:
            for tool in self.tools:
                # Alternate method of using isinstance(tool, (MCPTools, MultiMCPTools)) to avoid imports
                if hasattr(type(tool), "__mro__") and any(
                    c.__name__ in ["MCPTools", "MultiMCPTools"] for c in type(tool).__mro__
                ):
                    # Only add the tool if it successfully connected and built its tools
                    if check_mcp_tools and not tool.initialized:  # type: ignore
                        continue
                _tools.append(tool)

        if self.read_chat_history:
            _tools.append(self._get_chat_history_function(session=session, async_mode=async_mode))

        if self.memory_manager is not None and self.enable_agentic_memory:
            _tools.append(self._get_update_user_memory_function(user_id=user_id, async_mode=async_mode))

        if self.enable_agentic_state:
            _tools.append(Function(name="update_session_state", entrypoint=self._update_session_state_tool))

        if self.search_session_history:
            _tools.append(
                self._get_previous_sessions_messages_function(
                    num_history_sessions=self.num_history_sessions, user_id=user_id, async_mode=async_mode
                )
            )

        if self.knowledge is not None or self.knowledge_retriever is not None:
            # Check if knowledge retriever is an async function but used in sync mode
            from inspect import iscoroutinefunction

            if self.knowledge_retriever is not None and iscoroutinefunction(self.knowledge_retriever):
                log_warning(
                    "Async knowledge retriever function is being used with synchronous agent.run() or agent.print_response(). "
                    "It is recommended to use agent.arun() or agent.aprint_response() instead."
                )

            if self.search_knowledge:
                # Use async or sync search based on async_mode
                if self.enable_agentic_knowledge_filters:
                    _tools.append(
                        self._get_search_knowledge_base_with_agentic_filters_function(
                            run_response=run_response,
                            knowledge_filters=run_context.knowledge_filters,
                            async_mode=async_mode,
                            run_context=run_context,
                        )
                    )
                else:
                    _tools.append(
                        self._get_search_knowledge_base_function(
                            run_response=run_response,
                            knowledge_filters=run_context.knowledge_filters,
                            async_mode=async_mode,
                            run_context=run_context,
                        )
                    )

        if self.knowledge is not None and self.update_knowledge:
            _tools.append(self.add_to_knowledge)

        if self.members:
            # Get the user message if we are using the input directly
            user_message_content = None
            if self.determine_input_for_members is False:
                user_message = self._get_user_message(
                    run_response=run_response,
                    run_context=run_context,
                    input_message=input_message,
                    user_id=user_id,
                    audio=audio,
                    images=images,
                    videos=videos,
                    files=files,
                    add_dependencies_to_context=add_dependencies_to_context,
                )
                user_message_content = user_message.content if user_message is not None else None

            delegate_task_func = self._get_delegate_task_function(
                run_response=run_response,
                run_context=run_context,
                session=session,
                team_run_context=team_run_context,
                input=user_message_content,
                user_id=user_id,
                stream=stream or False,
                stream_events=stream_events or False,
                async_mode=async_mode,
                images=images,  # type: ignore
                videos=videos,  # type: ignore
                audio=audio,  # type: ignore
                files=files,  # type: ignore
                add_history_to_context=add_history_to_context,
                add_dependencies_to_context=add_dependencies_to_context,
                add_session_state_to_context=add_session_state_to_context,
                debug_mode=debug_mode,
            )

            _tools.append(delegate_task_func)
            if self.get_member_information_tool:
                _tools.append(self.get_member_information)

        # Get Agent tools
        if len(_tools) > 0:
            log_debug("Processing tools for model")

        _function_names = []
        _functions: List[Union[Function, dict]] = []
        self._tool_instructions = []

        # Get output_schema from run_context
        output_schema = run_context.output_schema if run_context else None

        # Check if we need strict mode for the model
        strict = False
        if output_schema is not None and not self.use_json_mode and model.supports_native_structured_outputs:
            strict = True

        for tool in _tools:
            if isinstance(tool, Dict):
                # If a dict is passed, it is a builtin tool
                # that is run by the model provider and not the Agent
                _functions.append(tool)
                log_debug(f"Included builtin tool {tool}")

            elif isinstance(tool, Toolkit):
                # For each function in the toolkit and process entrypoint
                for name, _func in tool.functions.items():
                    if name in _function_names:
                        continue
                    _function_names.append(name)
                    _func = _func.model_copy(deep=True)

                    _func._team = self
                    _func.process_entrypoint(strict=strict)
                    if strict:
                        _func.strict = True
                    if self.tool_hooks:
                        _func.tool_hooks = self.tool_hooks
                    _functions.append(_func)
                    log_debug(f"Added tool {_func.name} from {tool.name}")

                # Add instructions from the toolkit
                if tool.add_instructions and tool.instructions is not None:
                    if self._tool_instructions is None:
                        self._tool_instructions = []
                    self._tool_instructions.append(tool.instructions)

            elif isinstance(tool, Function):
                if tool.name in _function_names:
                    continue
                _function_names.append(tool.name)
                tool = tool.model_copy(deep=True)
                tool._team = self
                tool.process_entrypoint(strict=strict)
                if strict and tool.strict is None:
                    tool.strict = True
                if self.tool_hooks:
                    tool.tool_hooks = self.tool_hooks
                _functions.append(tool)
                log_debug(f"Added tool {tool.name}")

                # Add instructions from the Function
                if tool.add_instructions and tool.instructions is not None:
                    if self._tool_instructions is None:
                        self._tool_instructions = []
                    self._tool_instructions.append(tool.instructions)

            elif callable(tool):
                # We add the tools, which are callable functions
                try:
                    _func = Function.from_callable(tool, strict=strict)
                    _func = _func.model_copy(deep=True)
                    if _func.name in _function_names:
                        continue
                    _function_names.append(_func.name)

                    _func._team = self
                    if strict:
                        _func.strict = True
                    if self.tool_hooks:
                        _func.tool_hooks = self.tool_hooks
                    _functions.append(_func)
                    log_debug(f"Added tool {_func.name}")
                except Exception as e:
                    log_warning(f"Could not add tool {tool}: {e}")

        if _functions:
            from inspect import signature

            # Check if any functions need media before collecting
            needs_media = any(
                any(param in signature(func.entrypoint).parameters for param in ["images", "videos", "audios", "files"])
                for func in _functions
                if isinstance(func, Function) and func.entrypoint is not None
            )

            # Only collect media if functions actually need them
            joint_images = collect_joint_images(run_response.input, session) if needs_media else None  # type: ignore
            joint_files = collect_joint_files(run_response.input) if needs_media else None  # type: ignore
            joint_audios = collect_joint_audios(run_response.input, session) if needs_media else None  # type: ignore
            joint_videos = collect_joint_videos(run_response.input, session) if needs_media else None  # type: ignore

            for func in _functions:  # type: ignore
                if isinstance(func, Function):
                    func._run_context = run_context
                    func._session_state = run_context.session_state
                    func._dependencies = run_context.dependencies
                    func._images = joint_images
                    func._files = joint_files
                    func._audios = joint_audios
                    func._videos = joint_videos

        return _functions

    def get_members_system_message_content(self, indent: int = 0) -> str:
        system_message_content = ""
        for idx, member in enumerate(self.members):
            url_safe_member_id = get_member_id(member)

            if isinstance(member, Team):
                system_message_content += f"{indent * ' '} - Team: {member.name}\n"
                system_message_content += f"{indent * ' '} - ID: {url_safe_member_id}\n"
                if member.members is not None:
                    system_message_content += member.get_members_system_message_content(indent=indent + 2)
            else:
                system_message_content += f"{indent * ' '} - Agent {idx + 1}:\n"
                if url_safe_member_id is not None:
                    system_message_content += f"{indent * ' '}   - ID: {url_safe_member_id}\n"
                if member.name is not None:
                    system_message_content += f"{indent * ' '}   - Name: {member.name}\n"
                if member.role is not None:
                    system_message_content += f"{indent * ' '}   - Role: {member.role}\n"
                if member.tools is not None and member.tools != [] and self.add_member_tools_to_context:
                    system_message_content += f"{indent * ' '}   - Member tools:\n"
                    for _tool in member.tools:
                        if isinstance(_tool, Toolkit):
                            for _func in _tool.functions.values():
                                if _func.entrypoint:
                                    system_message_content += f"{indent * ' '}    - {_func.name}\n"
                        elif isinstance(_tool, Function) and _tool.entrypoint:
                            system_message_content += f"{indent * ' '}    - {_tool.name}\n"
                        elif callable(_tool):
                            system_message_content += f"{indent * ' '}    - {_tool.__name__}\n"

        return system_message_content

    def get_system_message(
        self,
        session: TeamSession,
        run_context: Optional[RunContext] = None,
        user_id: Optional[str] = None,
        audio: Optional[Sequence[Audio]] = None,
        images: Optional[Sequence[Image]] = None,
        videos: Optional[Sequence[Video]] = None,
        files: Optional[Sequence[File]] = None,
        tools: Optional[List[Union[Function, dict]]] = None,
        add_session_state_to_context: Optional[bool] = None,
        session_state: Optional[Dict[str, Any]] = None,  # Deprecated
        dependencies: Optional[Dict[str, Any]] = None,  # Deprecated
        metadata: Optional[Dict[str, Any]] = None,  # Deprecated
    ) -> Optional[Message]:
        """Get the system message for the team.

        1. If the system_message is provided, use that.
        2. If build_context is False, return None.
        3. Build and return the default system message for the Team.
        """

        # Consider both run_context and session_state, dependencies, metadata (deprecated fields)
        if run_context is not None:
            session_state = run_context.session_state or session_state
            dependencies = run_context.dependencies or dependencies
            metadata = run_context.metadata or metadata

        # Get output_schema from run_context
        output_schema = run_context.output_schema if run_context else None

        # 1. If the system_message is provided, use that.
        if self.system_message is not None:
            if isinstance(self.system_message, Message):
                return self.system_message

            sys_message_content: str = ""
            if isinstance(self.system_message, str):
                sys_message_content = self.system_message
            elif callable(self.system_message):
                sys_message_content = execute_system_message(
                    system_message=self.system_message,
                    agent=self,
                    team=self,
                    session_state=session_state,
                    run_context=run_context,
                )
                if not isinstance(sys_message_content, str):
                    raise Exception("system_message must return a string")

            # Format the system message with the session state variables
            if self.resolve_in_context:
                sys_message_content = self._format_message_with_state_variables(
                    sys_message_content,
                    user_id=user_id,
                    session_state=session_state,
                    dependencies=dependencies,
                    metadata=metadata,
                )

            # type: ignore
            return Message(role=self.system_message_role, content=sys_message_content)

        # 1. Build and return the default system message for the Team.
        # 1.1 Build the list of instructions for the system message
        self.model = cast(Model, self.model)
        instructions: List[str] = []
        if self.instructions is not None:
            _instructions = self.instructions
            if callable(self.instructions):
                _instructions = execute_instructions(
                    instructions=self.instructions,
                    agent=self,
                    team=self,
                    session_state=session_state,
                    run_context=run_context,
                )

            if isinstance(_instructions, str):
                instructions.append(_instructions)
            elif isinstance(_instructions, list):
                instructions.extend(_instructions)

        # 1.2 Add instructions from the Model
        _model_instructions = self.model.get_instructions_for_model(tools)
        if _model_instructions is not None:
            instructions.extend(_model_instructions)

        # 1.3 Build a list of additional information for the system message
        additional_information: List[str] = []
        # 1.3.1 Add instructions for using markdown
        if self.markdown and output_schema is None:
            additional_information.append("Use markdown to format your answers.")
        # 1.3.2 Add the current datetime
        if self.add_datetime_to_context:
            from datetime import datetime

            tz = None

            if self.timezone_identifier:
                try:
                    from zoneinfo import ZoneInfo

                    tz = ZoneInfo(self.timezone_identifier)
                except Exception:
                    log_warning("Invalid timezone identifier")

            time = datetime.now(tz) if tz else datetime.now()

            additional_information.append(f"The current time is {time}.")

        # 1.3.3 Add the current location
        if self.add_location_to_context:
            from agno.utils.location import get_location

            location = get_location()
            if location:
                location_str = ", ".join(
                    filter(None, [location.get("city"), location.get("region"), location.get("country")])
                )
                if location_str:
                    additional_information.append(f"Your approximate location is: {location_str}.")

        # 1.3.4 Add team name if provided
        if self.name is not None and self.add_name_to_context:
            additional_information.append(f"Your name is: {self.name}.")

        if self.knowledge is not None and self.enable_agentic_knowledge_filters:
            valid_filters = self.knowledge.get_valid_filters()
            if valid_filters:
                valid_filters_str = ", ".join(valid_filters)
                additional_information.append(
                    dedent(f"""
                    The knowledge base contains documents with these metadata filters: {valid_filters_str}.
                    Always use filters when the user query indicates specific metadata.
                    Examples:
                    1. If the user asks about a specific person like "Jordan Mitchell", you MUST use the search_knowledge_base tool with the filters parameter set to {{'<valid key like user_id>': '<valid value based on the user query>'}}.
                    2. If the user asks about a specific document type like "contracts", you MUST use the search_knowledge_base tool with the filters parameter set to {{'document_type': 'contract'}}.
                    4. If the user asks about a specific location like "documents from New York", you MUST use the search_knowledge_base tool with the filters parameter set to {{'<valid key like location>': 'New York'}}.
                    General Guidelines:
                    - Always analyze the user query to identify relevant metadata.
                    - Use the most specific filter(s) possible to narrow down results.
                    - If multiple filters are relevant, combine them in the filters parameter (e.g., {{'name': 'Jordan Mitchell', 'document_type': 'contract'}}).
                    - Ensure the filter keys match the valid metadata filters: {valid_filters_str}.
                    You can use the search_knowledge_base tool to search the knowledge base and get the most relevant documents. Make sure to pass the filters as [Dict[str: Any]] to the tool. FOLLOW THIS STRUCTURE STRICTLY.
                """)
                )

        # 2 Build the default system message for the Agent.
        system_message_content: str = ""
        if self.members is not None and len(self.members) > 0:
            system_message_content += "You are the leader of a team and sub-teams of AI Agents.\n"
            system_message_content += "Your task is to coordinate the team to complete the user's request.\n"

            system_message_content += "\nHere are the members in your team:\n"
            system_message_content += "<team_members>\n"
            system_message_content += self.get_members_system_message_content()
            if self.get_member_information_tool:
                system_message_content += "If you need to get information about your team members, you can use the `get_member_information` tool at any time.\n"
            system_message_content += "</team_members>\n"

            system_message_content += "\n<how_to_respond>\n"

            if self.delegate_to_all_members:
                system_message_content += (
                    "- You can either respond directly or use the `delegate_task_to_members` tool to delegate a task to all members in your team to get a collaborative response.\n"
                    "- To delegate a task to all members in your team, call `delegate_task_to_members` ONLY once. This will delegate a task to all members in your team.\n"
                    "- Analyze the responses from all members and evaluate whether the task has been completed.\n"
                    "- If you feel the task has been completed, you can stop and respond to the user.\n"
                )
            else:
                system_message_content += (
                    "- Your role is to delegate tasks to members in your team with the highest likelihood of completing the user's request.\n"
                    "- Carefully analyze the tools available to the members and their roles before delegating tasks.\n"
                    "- You cannot use a member tool directly. You can only delegate tasks to members.\n"
                    "- When you delegate a task to another member, make sure to include:\n"
                    "  - member_id (str): The ID of the member to delegate the task to. Use only the ID of the member, not the ID of the team followed by the ID of the member.\n"
                    "  - task (str): A clear description of the task. Determine the best way to describe the task to the member.\n"
                    "- You can delegate tasks to multiple members at once.\n"
                    "- You must always analyze the responses from members before responding to the user.\n"
                    "- After analyzing the responses from the members, if you feel the task has been completed, you can stop and respond to the user.\n"
                    "- If you are NOT satisfied with the responses from the members, you should re-assign the task to a different member.\n"
                    "- For simple greetings, thanks, or questions about the team itself, you should respond directly.\n"
                    "- For all work requests, tasks, or questions requiring expertise, route to appropriate team members.\n"
                )
            system_message_content += "</how_to_respond>\n\n"

        # Attached media
        if audio is not None or images is not None or videos is not None or files is not None:
            system_message_content += "<attached_media>\n"
            system_message_content += "You have the following media attached to your message:\n"
            if audio is not None and len(audio) > 0:
                system_message_content += " - Audio\n"
            if images is not None and len(images) > 0:
                system_message_content += " - Images\n"
            if videos is not None and len(videos) > 0:
                system_message_content += " - Videos\n"
            if files is not None and len(files) > 0:
                system_message_content += " - Files\n"
            system_message_content += "</attached_media>\n\n"

        # Then add memories to the system prompt
        if self.add_memories_to_context:
            _memory_manager_not_set = False
            if not user_id:
                user_id = "default"
            if self.memory_manager is None:
                self._set_memory_manager()
                _memory_manager_not_set = True
            user_memories = self.memory_manager.get_user_memories(user_id=user_id)  # type: ignore
            if user_memories and len(user_memories) > 0:
                system_message_content += "You have access to user info and preferences from previous interactions that you can use to personalize your response:\n\n"
                system_message_content += "<memories_from_previous_interactions>"
                for _memory in user_memories:  # type: ignore
                    system_message_content += f"\n- {_memory.memory}"
                system_message_content += "\n</memories_from_previous_interactions>\n\n"
                system_message_content += (
                    "Note: this information is from previous interactions and may be updated in this conversation. "
                    "You should always prefer information from this conversation over the past memories.\n"
                )
            else:
                system_message_content += (
                    "You have the capability to retain memories from previous interactions with the user, "
                    "but have not had any interactions with the user yet.\n"
                )
            if _memory_manager_not_set:
                self.memory_manager = None

            if self.enable_agentic_memory:
                system_message_content += (
                    "\n<updating_user_memories>\n"
                    "- You have access to the `update_user_memory` tool that you can use to add new memories, update existing memories, delete memories, or clear all memories.\n"
                    "- If the user's message includes information that should be captured as a memory, use the `update_user_memory` tool to update your memory database.\n"
                    "- Memories should include details that could personalize ongoing interactions with the user.\n"
                    "- Use this tool to add new memories or update existing memories that you identify in the conversation.\n"
                    "- Use this tool if the user asks to update their memory, delete a memory, or clear all memories.\n"
                    "- If you use the `update_user_memory` tool, remember to pass on the response to the user.\n"
                    "</updating_user_memories>\n\n"
                )

        # Then add a summary of the interaction to the system prompt
        if self.add_session_summary_to_context and session.summary is not None:
            system_message_content += "Here is a brief summary of your previous interactions:\n\n"
            system_message_content += "<summary_of_previous_interactions>\n"
            system_message_content += session.summary.summary
            system_message_content += "\n</summary_of_previous_interactions>\n\n"
            system_message_content += (
                "Note: this information is from previous interactions and may be outdated. "
                "You should ALWAYS prefer information from this conversation over the past summary.\n\n"
            )

        if self.description is not None:
            system_message_content += f"<description>\n{self.description}\n</description>\n\n"

        if self.role is not None:
            system_message_content += f"\n<your_role>\n{self.role}\n</your_role>\n\n"

        # 3.3.5 Then add instructions for the Agent
        if len(instructions) > 0:
            system_message_content += "<instructions>"
            if len(instructions) > 1:
                for _upi in instructions:
                    system_message_content += f"\n- {_upi}"
            else:
                system_message_content += "\n" + instructions[0]
            system_message_content += "\n</instructions>\n\n"
        # 3.3.6 Add additional information
        if len(additional_information) > 0:
            system_message_content += "<additional_information>"
            for _ai in additional_information:
                system_message_content += f"\n- {_ai}"
            system_message_content += "\n</additional_information>\n\n"
        # 3.3.7 Then add instructions for the tools
        if self._tool_instructions is not None:
            for _ti in self._tool_instructions:
                system_message_content += f"{_ti}\n"

        # Format the system message with the session state variables
        if self.resolve_in_context:
            system_message_content = self._format_message_with_state_variables(
                system_message_content,
                user_id=user_id,
                session_state=session_state,
                dependencies=dependencies,
                metadata=metadata,
            )

        system_message_from_model = self.model.get_system_message_for_model(tools)
        if system_message_from_model is not None:
            system_message_content += system_message_from_model

        if self.expected_output is not None:
            system_message_content += f"<expected_output>\n{self.expected_output.strip()}\n</expected_output>\n\n"

        if self.additional_context is not None:
            system_message_content += (
                f"<additional_context>\n{self.additional_context.strip()}\n</additional_context>\n\n"
            )

        if add_session_state_to_context and session_state is not None:
            system_message_content += self._get_formatted_session_state_for_system_message(session_state)

        # Add the JSON output prompt if output_schema is provided and the model does not support native structured outputs
        # or JSON schema outputs, or if use_json_mode is True
        if (
            output_schema is not None
            and self.parser_model is None
            and self.model
            and not (
                (self.model.supports_native_structured_outputs or self.model.supports_json_schema_outputs)
                and not self.use_json_mode
            )
        ):
            system_message_content += f"{self._get_json_output_prompt(output_schema)}"

        return Message(role=self.system_message_role, content=system_message_content.strip())

    async def aget_system_message(
        self,
        session: TeamSession,
        run_context: Optional[RunContext] = None,
        user_id: Optional[str] = None,
        audio: Optional[Sequence[Audio]] = None,
        images: Optional[Sequence[Image]] = None,
        videos: Optional[Sequence[Video]] = None,
        files: Optional[Sequence[File]] = None,
        tools: Optional[List[Union[Function, dict]]] = None,
        add_session_state_to_context: Optional[bool] = None,
        session_state: Optional[Dict[str, Any]] = None,  # Deprecated
        dependencies: Optional[Dict[str, Any]] = None,  # Deprecated
        metadata: Optional[Dict[str, Any]] = None,  # Deprecated
    ) -> Optional[Message]:
        """Get the system message for the team."""

        # Consider both run_context and session_state, dependencies, metadata (deprecated fields)
        if run_context is not None:
            session_state = run_context.session_state or session_state
            dependencies = run_context.dependencies or dependencies
            metadata = run_context.metadata or metadata

        # Get output_schema from run_context
        output_schema = run_context.output_schema if run_context else None

        # 1. If the system_message is provided, use that.
        if self.system_message is not None:
            if isinstance(self.system_message, Message):
                return self.system_message

            sys_message_content: str = ""
            if isinstance(self.system_message, str):
                sys_message_content = self.system_message
            elif callable(self.system_message):
                sys_message_content = await aexecute_system_message(
                    system_message=self.system_message,
                    agent=self,
                    team=self,
                    session_state=session_state,
                    run_context=run_context,
                )
                if not isinstance(sys_message_content, str):
                    raise Exception("system_message must return a string")

            # Format the system message with the session state variables
            if self.resolve_in_context:
                sys_message_content = self._format_message_with_state_variables(
                    sys_message_content,
                    user_id=user_id,
                    session_state=session_state,
                    dependencies=dependencies,
                    metadata=metadata,
                )

            # type: ignore
            return Message(role=self.system_message_role, content=sys_message_content)

        # 1. Build and return the default system message for the Team.
        # 1.1 Build the list of instructions for the system message
        self.model = cast(Model, self.model)
        instructions: List[str] = []
        if self.instructions is not None:
            _instructions = self.instructions
            if callable(self.instructions):
                _instructions = await aexecute_instructions(
                    instructions=self.instructions,
                    agent=self,
                    team=self,
                    session_state=session_state,
                    run_context=run_context,
                )

            if isinstance(_instructions, str):
                instructions.append(_instructions)
            elif isinstance(_instructions, list):
                instructions.extend(_instructions)

        # 1.2 Add instructions from the Model
        _model_instructions = self.model.get_instructions_for_model(tools)
        if _model_instructions is not None:
            instructions.extend(_model_instructions)

        # 1.3 Build a list of additional information for the system message
        additional_information: List[str] = []
        # 1.3.1 Add instructions for using markdown
        if self.markdown and output_schema is None:
            additional_information.append("Use markdown to format your answers.")
        # 1.3.2 Add the current datetime
        if self.add_datetime_to_context:
            from datetime import datetime

            tz = None

            if self.timezone_identifier:
                try:
                    from zoneinfo import ZoneInfo

                    tz = ZoneInfo(self.timezone_identifier)
                except Exception:
                    log_warning("Invalid timezone identifier")

            time = datetime.now(tz) if tz else datetime.now()

            additional_information.append(f"The current time is {time}.")

        # 1.3.3 Add the current location
        if self.add_location_to_context:
            from agno.utils.location import get_location

            location = get_location()
            if location:
                location_str = ", ".join(
                    filter(None, [location.get("city"), location.get("region"), location.get("country")])
                )
                if location_str:
                    additional_information.append(f"Your approximate location is: {location_str}.")

        # 1.3.4 Add team name if provided
        if self.name is not None and self.add_name_to_context:
            additional_information.append(f"Your name is: {self.name}.")

        if self.knowledge is not None and self.enable_agentic_knowledge_filters:
            valid_filters = await self.knowledge.async_get_valid_filters()
            if valid_filters:
                valid_filters_str = ", ".join(valid_filters)
                additional_information.append(
                    dedent(f"""
                    The knowledge base contains documents with these metadata filters: {valid_filters_str}.
                    Always use filters when the user query indicates specific metadata.
                    Examples:
                    1. If the user asks about a specific person like "Jordan Mitchell", you MUST use the search_knowledge_base tool with the filters parameter set to {{'<valid key like user_id>': '<valid value based on the user query>'}}.
                    2. If the user asks about a specific document type like "contracts", you MUST use the search_knowledge_base tool with the filters parameter set to {{'document_type': 'contract'}}.
                    4. If the user asks about a specific location like "documents from New York", you MUST use the search_knowledge_base tool with the filters parameter set to {{'<valid key like location>': 'New York'}}.
                    General Guidelines:
                    - Always analyze the user query to identify relevant metadata.
                    - Use the most specific filter(s) possible to narrow down results.
                    - If multiple filters are relevant, combine them in the filters parameter (e.g., {{'name': 'Jordan Mitchell', 'document_type': 'contract'}}).
                    - Ensure the filter keys match the valid metadata filters: {valid_filters_str}.
                    You can use the search_knowledge_base tool to search the knowledge base and get the most relevant documents. Make sure to pass the filters as [Dict[str: Any]] to the tool. FOLLOW THIS STRUCTURE STRICTLY.
                """)
                )

        # 2 Build the default system message for the Agent.
        system_message_content: str = ""
        system_message_content += "You are the leader of a team and sub-teams of AI Agents.\n"
        system_message_content += "Your task is to coordinate the team to complete the user's request.\n"

        system_message_content += "\nHere are the members in your team:\n"
        system_message_content += "<team_members>\n"
        system_message_content += self.get_members_system_message_content()
        if self.get_member_information_tool:
            system_message_content += "If you need to get information about your team members, you can use the `get_member_information` tool at any time.\n"
        system_message_content += "</team_members>\n"

        system_message_content += "\n<how_to_respond>\n"

        if self.delegate_to_all_members:
            system_message_content += (
                "- Your role is to forward tasks to members in your team with the highest likelihood of completing the user's request.\n"
                "- You can either respond directly or use the `delegate_task_to_members` tool to delegate a task to all members in your team to get a collaborative response.\n"
                "- To delegate a task to all members in your team, call `delegate_task_to_members` ONLY once. This will delegate a task to all members in your team.\n"
                "- Analyze the responses from all members and evaluate whether the task has been completed.\n"
                "- If you feel the task has been completed, you can stop and respond to the user.\n"
            )
        else:
            system_message_content += (
                "- Your role is to delegate tasks to members in your team with the highest likelihood of completing the user's request.\n"
                "- Carefully analyze the tools available to the members and their roles before delegating tasks.\n"
                "- You cannot use a member tool directly. You can only delegate tasks to members.\n"
                "- When you delegate a task to another member, make sure to include:\n"
                "  - member_id (str): The ID of the member to delegate the task to. Use only the ID of the member, not the ID of the team followed by the ID of the member.\n"
                "  - task (str): A clear description of the task.\n"
                "- You can delegate tasks to multiple members at once.\n"
                "- You must always analyze the responses from members before responding to the user.\n"
                "- After analyzing the responses from the members, if you feel the task has been completed, you can stop and respond to the user.\n"
                "- If you are not satisfied with the responses from the members, you should re-assign the task.\n"
                "- For simple greetings, thanks, or questions about the team itself, you should respond directly.\n"
                "- For all work requests, tasks, or questions requiring expertise, route to appropriate team members.\n"
            )
        system_message_content += "</how_to_respond>\n\n"

        # Attached media
        if audio is not None or images is not None or videos is not None or files is not None:
            system_message_content += "<attached_media>\n"
            system_message_content += "You have the following media attached to your message:\n"
            if audio is not None and len(audio) > 0:
                system_message_content += " - Audio\n"
            if images is not None and len(images) > 0:
                system_message_content += " - Images\n"
            if videos is not None and len(videos) > 0:
                system_message_content += " - Videos\n"
            if files is not None and len(files) > 0:
                system_message_content += " - Files\n"
            system_message_content += "</attached_media>\n\n"

        # Then add memories to the system prompt
        if self.add_memories_to_context:
            _memory_manager_not_set = False
            if not user_id:
                user_id = "default"
            if self.memory_manager is None:
                self._set_memory_manager()
                _memory_manager_not_set = True

            if self._has_async_db():
                user_memories = await self.memory_manager.aget_user_memories(user_id=user_id)  # type: ignore
            else:
                user_memories = self.memory_manager.get_user_memories(user_id=user_id)  # type: ignore

            if user_memories and len(user_memories) > 0:
                system_message_content += "You have access to user info and preferences from previous interactions that you can use to personalize your response:\n\n"
                system_message_content += "<memories_from_previous_interactions>"
                for _memory in user_memories:  # type: ignore
                    system_message_content += f"\n- {_memory.memory}"
                system_message_content += "\n</memories_from_previous_interactions>\n\n"
                system_message_content += (
                    "Note: this information is from previous interactions and may be updated in this conversation. "
                    "You should always prefer information from this conversation over the past memories.\n"
                )
            else:
                system_message_content += (
                    "You have the capability to retain memories from previous interactions with the user, "
                    "but have not had any interactions with the user yet.\n"
                )
            if _memory_manager_not_set:
                self.memory_manager = None

            if self.enable_agentic_memory:
                system_message_content += (
                    "\n<updating_user_memories>\n"
                    "- You have access to the `update_user_memory` tool that you can use to add new memories, update existing memories, delete memories, or clear all memories.\n"
                    "- If the user's message includes information that should be captured as a memory, use the `update_user_memory` tool to update your memory database.\n"
                    "- Memories should include details that could personalize ongoing interactions with the user.\n"
                    "- Use this tool to add new memories or update existing memories that you identify in the conversation.\n"
                    "- Use this tool if the user asks to update their memory, delete a memory, or clear all memories.\n"
                    "- If you use the `update_user_memory` tool, remember to pass on the response to the user.\n"
                    "</updating_user_memories>\n\n"
                )

        # Then add a summary of the interaction to the system prompt
        if self.add_session_summary_to_context and session.summary is not None:
            system_message_content += "Here is a brief summary of your previous interactions:\n\n"
            system_message_content += "<summary_of_previous_interactions>\n"
            system_message_content += session.summary.summary
            system_message_content += "\n</summary_of_previous_interactions>\n\n"
            system_message_content += (
                "Note: this information is from previous interactions and may be outdated. "
                "You should ALWAYS prefer information from this conversation over the past summary.\n\n"
            )

        if self.description is not None:
            system_message_content += f"<description>\n{self.description}\n</description>\n\n"

        if self.role is not None:
            system_message_content += f"\n<your_role>\n{self.role}\n</your_role>\n\n"

        # 3.3.5 Then add instructions for the Agent
        if len(instructions) > 0:
            system_message_content += "<instructions>"
            if len(instructions) > 1:
                for _upi in instructions:
                    system_message_content += f"\n- {_upi}"
            else:
                system_message_content += "\n" + instructions[0]
            system_message_content += "\n</instructions>\n\n"
        # 3.3.6 Add additional information
        if len(additional_information) > 0:
            system_message_content += "<additional_information>"
            for _ai in additional_information:
                system_message_content += f"\n- {_ai}"
            system_message_content += "\n</additional_information>\n\n"
        # 3.3.7 Then add instructions for the tools
        if self._tool_instructions is not None:
            for _ti in self._tool_instructions:
                system_message_content += f"{_ti}\n"

        # Format the system message with the session state variables
        if self.resolve_in_context:
            system_message_content = self._format_message_with_state_variables(
                system_message_content,
                user_id=user_id,
                session_state=session_state,
                dependencies=dependencies,
                metadata=metadata,
            )

        system_message_from_model = self.model.get_system_message_for_model(tools)
        if system_message_from_model is not None:
            system_message_content += system_message_from_model

        if self.expected_output is not None:
            system_message_content += f"<expected_output>\n{self.expected_output.strip()}\n</expected_output>\n\n"

        if self.additional_context is not None:
            system_message_content += (
                f"<additional_context>\n{self.additional_context.strip()}\n</additional_context>\n\n"
            )

        if add_session_state_to_context and session_state is not None:
            system_message_content += self._get_formatted_session_state_for_system_message(session_state)

        # Add the JSON output prompt if output_schema is provided and the model does not support native structured outputs
        # or JSON schema outputs, or if use_json_mode is True
        if (
            output_schema is not None
            and self.parser_model is None
            and self.model
            and not (
                (self.model.supports_native_structured_outputs or self.model.supports_json_schema_outputs)
                and not self.use_json_mode
            )
        ):
            system_message_content += f"{self._get_json_output_prompt(output_schema)}"

        return Message(role=self.system_message_role, content=system_message_content.strip())

    def _get_formatted_session_state_for_system_message(self, session_state: Dict[str, Any]) -> str:
        return f"\n<session_state>\n{session_state}\n</session_state>\n\n"

    def _get_run_messages(
        self,
        *,
        run_response: TeamRunOutput,
        run_context: RunContext,
        session: TeamSession,
        user_id: Optional[str] = None,
        input_message: Optional[Union[str, List, Dict, Message, BaseModel, List[Message]]] = None,
        audio: Optional[Sequence[Audio]] = None,
        images: Optional[Sequence[Image]] = None,
        videos: Optional[Sequence[Video]] = None,
        files: Optional[Sequence[File]] = None,
        add_history_to_context: Optional[bool] = None,
        add_dependencies_to_context: Optional[bool] = None,
        add_session_state_to_context: Optional[bool] = None,
        tools: Optional[List[Union[Function, dict]]] = None,
        **kwargs: Any,
    ) -> RunMessages:
        """This function returns a RunMessages object with the following attributes:
            - system_message: The system message for this run
            - user_message: The user message for this run
            - messages: List of messages to send to the model

        To build the RunMessages object:
        1. Add system message to run_messages
        2. Add extra messages to run_messages
        3. Add history to run_messages
        4. Add messages to run_messages if provided (messages parameter first)
        5. Add user message to run_messages (message parameter second)

        """
        # Initialize the RunMessages object
        run_messages = RunMessages()

        # 1. Add system message to run_messages
        system_message = self.get_system_message(
            session=session,
            run_context=run_context,
            user_id=user_id,
            images=images,
            audio=audio,
            videos=videos,
            files=files,
            add_session_state_to_context=add_session_state_to_context,
            tools=tools,
        )
        if system_message is not None:
            run_messages.system_message = system_message
            run_messages.messages.append(system_message)

        # 2. Add extra messages to run_messages if provided
        if self.additional_input is not None:
            messages_to_add_to_run_response: List[Message] = []
            if run_messages.extra_messages is None:
                run_messages.extra_messages = []

            for _m in self.additional_input:
                if isinstance(_m, Message):
                    messages_to_add_to_run_response.append(_m)
                    run_messages.messages.append(_m)
                    run_messages.extra_messages.append(_m)
                elif isinstance(_m, dict):
                    try:
                        _m_parsed = Message.model_validate(_m)
                        messages_to_add_to_run_response.append(_m_parsed)
                        run_messages.messages.append(_m_parsed)
                        run_messages.extra_messages.append(_m_parsed)
                    except Exception as e:
                        log_warning(f"Failed to validate message: {e}")
            # Add the extra messages to the run_response
            if len(messages_to_add_to_run_response) > 0:
                log_debug(f"Adding {len(messages_to_add_to_run_response)} extra messages")
                if run_response.additional_input is None:
                    run_response.additional_input = messages_to_add_to_run_response
                else:
                    run_response.additional_input.extend(messages_to_add_to_run_response)

        # 3. Add history to run_messages
        if add_history_to_context:
            from copy import deepcopy

            # Only skip messages from history when system_message_role is NOT a standard conversation role.
            # Standard conversation roles ("user", "assistant", "tool") should never be filtered
            # to preserve conversation continuity.
            skip_role = (
                self.system_message_role if self.system_message_role not in ["user", "assistant", "tool"] else None
            )

            history = session.get_messages(
                last_n_runs=self.num_history_runs,
                limit=self.num_history_messages,
                skip_roles=[skip_role] if skip_role else None,
                team_id=self.id if self.parent_team_id is not None else None,
            )

            if len(history) > 0:
                # Create a deep copy of the history messages to avoid modifying the original messages
                history_copy = [deepcopy(msg) for msg in history]

                # Tag each message as coming from history
                for _msg in history_copy:
                    _msg.from_history = True

                # Filter tool calls from history messages
                if self.max_tool_calls_from_history is not None:
                    filter_tool_calls(history_copy, self.max_tool_calls_from_history)

                log_debug(f"Adding {len(history_copy)} messages from history")

                # Extend the messages with the history
                run_messages.messages += history_copy

        # 5. Add user message to run_messages (message second as per Dirk's requirement)
        # 5.1 Build user message if message is None, str or list
        user_message = self._get_user_message(
            run_response=run_response,
            run_context=run_context,
            input_message=input_message,
            user_id=user_id,
            audio=audio,
            images=images,
            videos=videos,
            files=files,
            add_dependencies_to_context=add_dependencies_to_context,
            **kwargs,
        )
        # Add user message to run_messages
        if user_message is not None:
            run_messages.user_message = user_message
            run_messages.messages.append(user_message)

        return run_messages

    async def _aget_run_messages(
        self,
        *,
        run_response: TeamRunOutput,
        run_context: RunContext,
        session: TeamSession,
        user_id: Optional[str] = None,
        input_message: Optional[Union[str, List, Dict, Message, BaseModel, List[Message]]] = None,
        audio: Optional[Sequence[Audio]] = None,
        images: Optional[Sequence[Image]] = None,
        videos: Optional[Sequence[Video]] = None,
        files: Optional[Sequence[File]] = None,
        add_history_to_context: Optional[bool] = None,
        add_dependencies_to_context: Optional[bool] = None,
        add_session_state_to_context: Optional[bool] = None,
        tools: Optional[List[Union[Function, dict]]] = None,
        **kwargs: Any,
    ) -> RunMessages:
        """This function returns a RunMessages object with the following attributes:
            - system_message: The system message for this run
            - user_message: The user message for this run
            - messages: List of messages to send to the model

        To build the RunMessages object:
        1. Add system message to run_messages
        2. Add extra messages to run_messages
        3. Add history to run_messages
        4. Add messages to run_messages if provided (messages parameter first)
        5. Add user message to run_messages (message parameter second)

        """
        # Initialize the RunMessages object
        run_messages = RunMessages()

        # 1. Add system message to run_messages
        system_message = await self.aget_system_message(
            session=session,
            run_context=run_context,
            user_id=user_id,
            images=images,
            audio=audio,
            videos=videos,
            files=files,
            add_session_state_to_context=add_session_state_to_context,
            tools=tools,
        )
        if system_message is not None:
            run_messages.system_message = system_message
            run_messages.messages.append(system_message)

        # 2. Add extra messages to run_messages if provided
        if self.additional_input is not None:
            messages_to_add_to_run_response: List[Message] = []
            if run_messages.extra_messages is None:
                run_messages.extra_messages = []

            for _m in self.additional_input:
                if isinstance(_m, Message):
                    messages_to_add_to_run_response.append(_m)
                    run_messages.messages.append(_m)
                    run_messages.extra_messages.append(_m)
                elif isinstance(_m, dict):
                    try:
                        _m_parsed = Message.model_validate(_m)
                        messages_to_add_to_run_response.append(_m_parsed)
                        run_messages.messages.append(_m_parsed)
                        run_messages.extra_messages.append(_m_parsed)
                    except Exception as e:
                        log_warning(f"Failed to validate message: {e}")
            # Add the extra messages to the run_response
            if len(messages_to_add_to_run_response) > 0:
                log_debug(f"Adding {len(messages_to_add_to_run_response)} extra messages")
                if run_response.additional_input is None:
                    run_response.additional_input = messages_to_add_to_run_response
                else:
                    run_response.additional_input.extend(messages_to_add_to_run_response)

        # 3. Add history to run_messages
        if add_history_to_context:
            from copy import deepcopy

            # Only skip messages from history when system_message_role is NOT a standard conversation role.
            # Standard conversation roles ("user", "assistant", "tool") should never be filtered
            # to preserve conversation continuity.
            skip_role = (
                self.system_message_role if self.system_message_role not in ["user", "assistant", "tool"] else None
            )
            history = session.get_messages(
                last_n_runs=self.num_history_runs,
                limit=self.num_history_messages,
                skip_roles=[skip_role] if skip_role else None,
                team_id=self.id,
            )

            if len(history) > 0:
                # Create a deep copy of the history messages to avoid modifying the original messages
                history_copy = [deepcopy(msg) for msg in history]

                # Tag each message as coming from history
                for _msg in history_copy:
                    _msg.from_history = True

                # Filter tool calls from history messages
                if self.max_tool_calls_from_history is not None:
                    filter_tool_calls(history_copy, self.max_tool_calls_from_history)

                log_debug(f"Adding {len(history_copy)} messages from history")

                # Extend the messages with the history
                run_messages.messages += history_copy

        # 5. Add user message to run_messages (message second as per Dirk's requirement)
        # 5.1 Build user message if message is None, str or list
        user_message = await self._aget_user_message(
            run_response=run_response,
            run_context=run_context,
            input_message=input_message,
            user_id=user_id,
            audio=audio,
            images=images,
            videos=videos,
            files=files,
            add_dependencies_to_context=add_dependencies_to_context,
            **kwargs,
        )
        # Add user message to run_messages
        if user_message is not None:
            run_messages.user_message = user_message
            run_messages.messages.append(user_message)

        return run_messages

    def _get_user_message(
        self,
        *,
        run_response: TeamRunOutput,
        run_context: RunContext,
        input_message: Optional[Union[str, List, Dict, Message, BaseModel, List[Message]]] = None,
        user_id: Optional[str] = None,
        audio: Optional[Sequence[Audio]] = None,
        images: Optional[Sequence[Image]] = None,
        videos: Optional[Sequence[Video]] = None,
        files: Optional[Sequence[File]] = None,
        add_dependencies_to_context: Optional[bool] = None,
        **kwargs,
    ):
        # Get references from the knowledge base to use in the user message
        references = None

        if input_message is None:
            # If we have any media, return a message with empty content
            if images is not None or audio is not None or videos is not None or files is not None:
                return Message(
                    role="user",
                    content="",
                    images=None if not self.send_media_to_model else images,
                    audio=None if not self.send_media_to_model else audio,
                    videos=None if not self.send_media_to_model else videos,
                    files=None if not self.send_media_to_model else files,
                    **kwargs,
                )
            else:
                # If the input is None, return None
                return None

        else:
            if isinstance(input_message, list):
                input_content: Union[str, list[Any], list[Message]]
                if len(input_message) > 0 and isinstance(input_message[0], dict) and "type" in input_message[0]:
                    # This is multimodal content (text + images/audio/video), preserve the structure
                    input_content = input_message
                elif len(input_message) > 0 and isinstance(input_message[0], Message):
                    # This is a list of Message objects, extract text content from them
                    input_content = get_text_from_message(input_message)
                elif all(isinstance(item, str) for item in input_message):
                    input_content = "\n".join([str(item) for item in input_message])
                else:
                    input_content = str(input_message)

                return Message(
                    role="user",
                    content=input_content,
                    images=None if not self.send_media_to_model else images,
                    audio=None if not self.send_media_to_model else audio,
                    videos=None if not self.send_media_to_model else videos,
                    files=None if not self.send_media_to_model else files,
                    **kwargs,
                )

            # If message is provided as a Message, use it directly
            elif isinstance(input_message, Message):
                return input_message
            # If message is provided as a dict, try to validate it as a Message
            elif isinstance(input_message, dict):
                try:
                    if self.input_schema and is_typed_dict(self.input_schema):
                        import json

                        content = json.dumps(input_message, indent=2, ensure_ascii=False)
                        return Message(role="user", content=content)
                    else:
                        return Message.model_validate(input_message)
                except Exception as e:
                    log_warning(f"Failed to validate input: {e}")

            # If message is provided as a BaseModel, convert it to a Message
            elif isinstance(input_message, BaseModel):
                try:
                    # Create a user message with the BaseModel content
                    content = input_message.model_dump_json(indent=2, exclude_none=True)
                    return Message(role="user", content=content)
                except Exception as e:
                    log_warning(f"Failed to convert BaseModel to message: {e}")
            else:
                user_msg_content = input_message
                if self.add_knowledge_to_context:
                    if isinstance(input_message, str):
                        user_msg_content = input_message
                    elif callable(input_message):
                        user_msg_content = input_message(agent=self)
                    else:
                        raise Exception("input must be a string or a callable when add_references is True")

                    try:
                        retrieval_timer = Timer()
                        retrieval_timer.start()
                        docs_from_knowledge = self.get_relevant_docs_from_knowledge(
                            query=user_msg_content,
                            filters=run_context.knowledge_filters,
                            run_context=run_context,
                            **kwargs,
                        )
                        if docs_from_knowledge is not None:
                            references = MessageReferences(
                                query=user_msg_content,
                                references=docs_from_knowledge,
                                time=round(retrieval_timer.elapsed, 4),
                            )
                            # Add the references to the run_response
                            if run_response.references is None:
                                run_response.references = []
                            run_response.references.append(references)
                        retrieval_timer.stop()
                        log_debug(f"Time to get references: {retrieval_timer.elapsed:.4f}s")
                    except Exception as e:
                        log_warning(f"Failed to get references: {e}")

                if self.resolve_in_context:
                    user_msg_content = self._format_message_with_state_variables(
                        user_msg_content,
                        user_id=user_id,
                        session_state=run_context.session_state,
                        dependencies=run_context.dependencies,
                        metadata=run_context.metadata,
                    )

                # Convert to string for concatenation operations
                user_msg_content_str = get_text_from_message(user_msg_content) if user_msg_content is not None else ""

                # 4.1 Add knowledge references to user message
                if (
                    self.add_knowledge_to_context
                    and references is not None
                    and references.references is not None
                    and len(references.references) > 0
                ):
                    user_msg_content_str += "\n\nUse the following references from the knowledge base if it helps:\n"
                    user_msg_content_str += "<references>\n"
                    user_msg_content_str += self._convert_documents_to_string(references.references) + "\n"
                    user_msg_content_str += "</references>"
                # 4.2 Add context to user message
                if add_dependencies_to_context and run_context.dependencies is not None:
                    user_msg_content_str += "\n\n<additional context>\n"
                    user_msg_content_str += self._convert_dependencies_to_string(run_context.dependencies) + "\n"
                    user_msg_content_str += "</additional context>"

                # Use the string version for the final content
                user_msg_content = user_msg_content_str

                # Return the user message
                return Message(
                    role="user",
                    content=user_msg_content,
                    images=None if not self.send_media_to_model else images,
                    audio=None if not self.send_media_to_model else audio,
                    videos=None if not self.send_media_to_model else videos,
                    files=None if not self.send_media_to_model else files,
                    **kwargs,
                )

    async def _aget_user_message(
        self,
        *,
        run_response: TeamRunOutput,
        run_context: RunContext,
        input_message: Optional[Union[str, List, Dict, Message, BaseModel, List[Message]]] = None,
        user_id: Optional[str] = None,
        audio: Optional[Sequence[Audio]] = None,
        images: Optional[Sequence[Image]] = None,
        videos: Optional[Sequence[Video]] = None,
        files: Optional[Sequence[File]] = None,
        add_dependencies_to_context: Optional[bool] = None,
        **kwargs,
    ):
        # Get references from the knowledge base to use in the user message
        references = None

        if input_message is None:
            # If we have any media, return a message with empty content
            if images is not None or audio is not None or videos is not None or files is not None:
                return Message(
                    role="user",
                    content="",
                    images=None if not self.send_media_to_model else images,
                    audio=None if not self.send_media_to_model else audio,
                    videos=None if not self.send_media_to_model else videos,
                    files=None if not self.send_media_to_model else files,
                    **kwargs,
                )
            else:
                # If the input is None, return None
                return None

        else:
            if isinstance(input_message, list):
                input_content: Union[str, list[Any], list[Message]]
                if len(input_message) > 0 and isinstance(input_message[0], dict) and "type" in input_message[0]:
                    # This is multimodal content (text + images/audio/video), preserve the structure
                    input_content = input_message
                elif len(input_message) > 0 and isinstance(input_message[0], Message):
                    # This is a list of Message objects, extract text content from them
                    input_content = get_text_from_message(input_message)
                elif all(isinstance(item, str) for item in input_message):
                    input_content = "\n".join([str(item) for item in input_message])
                else:
                    input_content = str(input_message)

                return Message(
                    role="user",
                    content=input_content,
                    images=None if not self.send_media_to_model else images,
                    audio=None if not self.send_media_to_model else audio,
                    videos=None if not self.send_media_to_model else videos,
                    files=None if not self.send_media_to_model else files,
                    **kwargs,
                )

            # If message is provided as a Message, use it directly
            elif isinstance(input_message, Message):
                return input_message
            # If message is provided as a dict, try to validate it as a Message
            elif isinstance(input_message, dict):
                try:
                    if self.input_schema and is_typed_dict(self.input_schema):
                        import json

                        content = json.dumps(input_message, indent=2, ensure_ascii=False)
                        return Message(role="user", content=content)
                    else:
                        return Message.model_validate(input_message)
                except Exception as e:
                    log_warning(f"Failed to validate input: {e}")

            # If message is provided as a BaseModel, convert it to a Message
            elif isinstance(input_message, BaseModel):
                try:
                    # Create a user message with the BaseModel content
                    content = input_message.model_dump_json(indent=2, exclude_none=True)
                    return Message(role="user", content=content)
                except Exception as e:
                    log_warning(f"Failed to convert BaseModel to message: {e}")
            else:
                user_msg_content = input_message
                if self.add_knowledge_to_context:
                    if isinstance(input_message, str):
                        user_msg_content = input_message
                    elif callable(input_message):
                        user_msg_content = input_message(agent=self)
                    else:
                        raise Exception("input must be a string or a callable when add_references is True")

                    try:
                        retrieval_timer = Timer()
                        retrieval_timer.start()
                        docs_from_knowledge = await self.aget_relevant_docs_from_knowledge(
                            query=user_msg_content,
                            filters=run_context.knowledge_filters,
                            run_context=run_context,
                            **kwargs,
                        )
                        if docs_from_knowledge is not None:
                            references = MessageReferences(
                                query=user_msg_content,
                                references=docs_from_knowledge,
                                time=round(retrieval_timer.elapsed, 4),
                            )
                            # Add the references to the run_response
                            if run_response.references is None:
                                run_response.references = []
                            run_response.references.append(references)
                        retrieval_timer.stop()
                        log_debug(f"Time to get references: {retrieval_timer.elapsed:.4f}s")
                    except Exception as e:
                        log_warning(f"Failed to get references: {e}")

                if self.resolve_in_context:
                    user_msg_content = self._format_message_with_state_variables(
                        user_msg_content,
                        user_id=user_id,
                        session_state=run_context.session_state,
                        dependencies=run_context.dependencies,
                        metadata=run_context.metadata,
                    )

                # Convert to string for concatenation operations
                user_msg_content_str = get_text_from_message(user_msg_content) if user_msg_content is not None else ""

                # 4.1 Add knowledge references to user message
                if (
                    self.add_knowledge_to_context
                    and references is not None
                    and references.references is not None
                    and len(references.references) > 0
                ):
                    user_msg_content_str += "\n\nUse the following references from the knowledge base if it helps:\n"
                    user_msg_content_str += "<references>\n"
                    user_msg_content_str += self._convert_documents_to_string(references.references) + "\n"
                    user_msg_content_str += "</references>"
                # 4.2 Add context to user message
                if add_dependencies_to_context and run_context.dependencies is not None:
                    user_msg_content_str += "\n\n<additional context>\n"
                    user_msg_content_str += self._convert_dependencies_to_string(run_context.dependencies) + "\n"
                    user_msg_content_str += "</additional context>"

                # Use the string version for the final content
                user_msg_content = user_msg_content_str

                # Return the user message
                return Message(
                    role="user",
                    content=user_msg_content,
                    images=None if not self.send_media_to_model else images,
                    audio=None if not self.send_media_to_model else audio,
                    videos=None if not self.send_media_to_model else videos,
                    files=None if not self.send_media_to_model else files,
                    **kwargs,
                )

    def _get_messages_for_parser_model(
        self,
        model_response: ModelResponse,
        response_format: Optional[Union[Dict, Type[BaseModel]]],
        run_context: Optional[RunContext] = None,
    ) -> List[Message]:
        from agno.utils.prompts import get_json_output_prompt

        """Get the messages for the parser model."""
        # Get output_schema from run_context
        output_schema = run_context.output_schema if run_context else None

        system_content = (
            self.parser_model_prompt
            if self.parser_model_prompt is not None
            else "You are tasked with creating a structured output from the provided user message."
        )

        if response_format == {"type": "json_object"} and output_schema is not None:
            system_content += f"{get_json_output_prompt(output_schema)}"  # type: ignore

        return [
            Message(role="system", content=system_content),
            Message(role="user", content=model_response.content),
        ]

    def _get_messages_for_parser_model_stream(
        self,
        run_response: TeamRunOutput,
        response_format: Optional[Union[Dict, Type[BaseModel]]],
        run_context: Optional[RunContext] = None,
    ) -> List[Message]:
        """Get the messages for the parser model."""
        from agno.utils.prompts import get_json_output_prompt

        # Get output_schema from run_context
        output_schema = run_context.output_schema if run_context else None

        system_content = (
            self.parser_model_prompt
            if self.parser_model_prompt is not None
            else "You are tasked with creating a structured output from the provided data."
        )

        if response_format == {"type": "json_object"} and output_schema is not None:
            system_content += f"{get_json_output_prompt(output_schema)}"  # type: ignore

        return [
            Message(role="system", content=system_content),
            Message(role="user", content=run_response.content),
        ]

    def _get_messages_for_output_model(self, messages: List[Message]) -> List[Message]:
        """Get the messages for the output model."""

        if self.output_model_prompt is not None:
            system_message_exists = False
            for message in messages:
                if message.role == "system":
                    system_message_exists = True
                    message.content = self.output_model_prompt
                    break
            if not system_message_exists:
                messages.insert(0, Message(role="system", content=self.output_model_prompt))

        # Remove the last assistant message from the messages list
        messages.pop(-1)

        return messages

    def _format_message_with_state_variables(
        self,
        message: Any,
        session_state: Optional[Dict[str, Any]] = None,
        dependencies: Optional[Dict[str, Any]] = None,
        metadata: Optional[Dict[str, Any]] = None,
        user_id: Optional[str] = None,
    ) -> Any:
        """Format a message with the session state variables."""
        import re
        import string

        if not isinstance(message, str):
            return message
        # Should already be resolved and passed from run() method
        format_variables = ChainMap(
            session_state if session_state is not None else {},
            dependencies or {},
            metadata or {},
            {"user_id": user_id} if user_id is not None else {},
        )
        converted_msg = message
        for var_name in format_variables.keys():
            # Only convert standalone {var_name} patterns, not nested ones
            pattern = r"\{" + re.escape(var_name) + r"\}"
            replacement = "${" + var_name + "}"
            converted_msg = re.sub(pattern, replacement, converted_msg)

        # Use Template to safely substitute variables
        template = string.Template(converted_msg)
        try:
            result = template.safe_substitute(format_variables)
            return result
        except Exception as e:
            log_warning(f"Template substitution failed: {e}")
            return message

    def _convert_dependencies_to_string(self, context: Dict[str, Any]) -> str:
        """Convert the context dictionary to a string representation.

        Args:
            context: Dictionary containing context data

        Returns:
            String representation of the context, or empty string if conversion fails
        """

        if context is None:
            return ""

        import json

        try:
            return json.dumps(context, indent=2, default=str)
        except (TypeError, ValueError, OverflowError) as e:
            log_warning(f"Failed to convert context to JSON: {e}")
            # Attempt a fallback conversion for non-serializable objects
            sanitized_context = {}
            for key, value in context.items():
                try:
                    # Try to serialize each value individually
                    json.dumps({key: value}, default=str)
                    sanitized_context[key] = value
                except Exception as e:
                    log_error(f"Failed to serialize to JSON: {e}")
                    # If serialization fails, convert to string representation
                    sanitized_context[key] = str(value)

            try:
                return json.dumps(sanitized_context, indent=2)
            except Exception as e:
                log_error(f"Failed to convert sanitized context to JSON: {e}")
                return str(context)

    def _get_json_output_prompt(self, output_schema: Optional[Type[BaseModel]] = None) -> str:
        """Return the JSON output prompt for the Agent.

        This is added to the system prompt when the output_schema is set and structured_outputs is False.
        """
        import json

        json_output_prompt = "Provide your output as a JSON containing the following fields:"
        if output_schema is not None:
            if isinstance(output_schema, str):
                json_output_prompt += "\n<json_fields>"
                json_output_prompt += f"\n{output_schema}"
                json_output_prompt += "\n</json_fields>"
            elif isinstance(output_schema, list):
                json_output_prompt += "\n<json_fields>"
                json_output_prompt += f"\n{json.dumps(output_schema)}"
                json_output_prompt += "\n</json_fields>"
            elif issubclass(output_schema, BaseModel):
                json_schema = output_schema.model_json_schema()
                if json_schema is not None:
                    response_model_properties = {}
                    json_schema_properties = json_schema.get("properties")
                    if json_schema_properties is not None:
                        for field_name, field_properties in json_schema_properties.items():
                            formatted_field_properties = {
                                prop_name: prop_value
                                for prop_name, prop_value in field_properties.items()
                                if prop_name != "title"
                            }
                            response_model_properties[field_name] = formatted_field_properties
                    json_schema_defs = json_schema.get("$defs")
                    if json_schema_defs is not None:
                        response_model_properties["$defs"] = {}
                        for def_name, def_properties in json_schema_defs.items():
                            def_fields = def_properties.get("properties")
                            formatted_def_properties = {}
                            if def_fields is not None:
                                for field_name, field_properties in def_fields.items():
                                    formatted_field_properties = {
                                        prop_name: prop_value
                                        for prop_name, prop_value in field_properties.items()
                                        if prop_name != "title"
                                    }
                                    formatted_def_properties[field_name] = formatted_field_properties
                            if len(formatted_def_properties) > 0:
                                response_model_properties["$defs"][def_name] = formatted_def_properties

                    if len(response_model_properties) > 0:
                        json_output_prompt += "\n<json_fields>"
                        json_output_prompt += (
                            f"\n{json.dumps([key for key in response_model_properties.keys() if key != '$defs'])}"
                        )
                        json_output_prompt += "\n</json_fields>"
                        json_output_prompt += "\n\nHere are the properties for each field:"
                        json_output_prompt += "\n<json_field_properties>"
                        json_output_prompt += f"\n{json.dumps(response_model_properties, indent=2)}"
                        json_output_prompt += "\n</json_field_properties>"
            else:
                log_warning(f"Could not build json schema for {output_schema}")
        else:
            json_output_prompt += "Provide the output as JSON."

        json_output_prompt += "\nStart your response with `{` and end it with `}`."
        json_output_prompt += "\nYour output will be passed to json.loads() to convert it to a Python object."
        json_output_prompt += "\nMake sure it only contains valid JSON."
        return json_output_prompt

    def _update_team_media(self, run_response: Union[TeamRunOutput, RunOutput]) -> None:
        """Update the team state with the run response."""
        if run_response.images is not None:
            if self.images is None:
                self.images = []
            self.images.extend(run_response.images)
        if run_response.videos is not None:
            if self.videos is None:
                self.videos = []
            self.videos.extend(run_response.videos)
        if run_response.audio is not None:
            if self.audio is None:
                self.audio = []
            self.audio.extend(run_response.audio)

    ###########################################################################
    # Built-in Tools
    ###########################################################################

    def _get_update_user_memory_function(self, user_id: Optional[str] = None, async_mode: bool = False) -> Function:
        def update_user_memory(task: str) -> str:
            """
            Use this function to submit a task to modify the Agent's memory.
            Describe the task in detail and be specific.
            The task can include adding a memory, updating a memory, deleting a memory, or clearing all memories.

            Args:
                task: The task to update the memory. Be specific and describe the task in detail.

            Returns:
                str: A string indicating the status of the update.
            """
            self.memory_manager = cast(MemoryManager, self.memory_manager)
            response = self.memory_manager.update_memory_task(task=task, user_id=user_id)
            return response

        async def aupdate_user_memory(task: str) -> str:
            """
            Use this function to submit a task to modify the Agent's memory.
            Describe the task in detail and be specific.
            The task can include adding a memory, updating a memory, deleting a memory, or clearing all memories.

            Args:
                task: The task to update the memory. Be specific and describe the task in detail.

            Returns:
                str: A string indicating the status of the update.
            """
            self.memory_manager = cast(MemoryManager, self.memory_manager)
            response = await self.memory_manager.aupdate_memory_task(task=task, user_id=user_id)
            return response

        if async_mode:
            update_memory_function = aupdate_user_memory
        else:
            update_memory_function = update_user_memory  # type: ignore

        return Function.from_callable(update_memory_function, name="update_user_memory")

    def get_member_information(self) -> str:
        """Get information about the members of the team, including their IDs, names, and roles."""
        return self.get_members_system_message_content(indent=0)

    def _get_chat_history_function(self, session: TeamSession, async_mode: bool = False):
        def get_chat_history(num_chats: Optional[int] = None) -> str:
            """
            Use this function to get the team chat history in reverse chronological order.
            Leave the num_chats parameter blank to get the entire chat history.
            Example:
                - To get the last chat, use num_chats=1
                - To get the last 5 chats, use num_chats=5
                - To get all chats, leave num_chats blank

            Args:
                num_chats: The number of chats to return.
                    Each chat contains 2 messages. One from the team and one from the user.
                    Default: None

            Returns:
                str: A JSON string containing a list of dictionaries representing the team chat history.
            """
            import json

            history: List[Dict[str, Any]] = []

            all_chats = session.get_messages(team_id=self.id)

            if len(all_chats) == 0:
                return ""

            for chat in all_chats[::-1]:  # type: ignore
                history.insert(0, chat.to_dict())  # type: ignore

            if num_chats is not None:
                history = history[:num_chats]

            return json.dumps(history)

        async def aget_chat_history(num_chats: Optional[int] = None) -> str:
            """
            Use this function to get the team chat history in reverse chronological order.
            Leave the num_chats parameter blank to get the entire chat history.
            Example:
                - To get the last chat, use num_chats=1
                - To get the last 5 chats, use num_chats=5
                - To get all chats, leave num_chats blank

            Args:
                num_chats: The number of chats to return.
                    Each chat contains 2 messages. One from the team and one from the user.
                    Default: None

            Returns:
                str: A JSON string containing a list of dictionaries representing the team chat history.
            """
            import json

            history: List[Dict[str, Any]] = []

            all_chats = session.get_messages(team_id=self.id)

            if len(all_chats) == 0:
                return ""

            for chat in all_chats[::-1]:  # type: ignore
                history.insert(0, chat.to_dict())  # type: ignore

            if num_chats is not None:
                history = history[:num_chats]

            return json.dumps(history)

        if async_mode:
            get_chat_history_func = aget_chat_history
        else:
            get_chat_history_func = get_chat_history  # type: ignore
        return Function.from_callable(get_chat_history_func, name="get_chat_history")

    def _update_session_state_tool(self, session_state, session_state_updates: dict) -> str:
        """
        Update the shared session state.  Provide any updates as a dictionary of key-value pairs.
        Example:
            "session_state_updates": {"shopping_list": ["milk", "eggs", "bread"]}

        Args:
            session_state_updates (dict): The updates to apply to the shared session state. Should be a dictionary of key-value pairs.
        """
        for key, value in session_state_updates.items():
            session_state[key] = value

        return f"Updated session state: {session_state}"

    def _get_previous_sessions_messages_function(
        self, num_history_sessions: Optional[int] = 2, user_id: Optional[str] = None, async_mode: bool = False
    ):
        """Factory function to create a get_previous_session_messages function.

        Args:
            num_history_sessions: The last n sessions to be taken from db
            user_id: The user ID to filter sessions by

        Returns:
            Callable: A function that retrieves messages from previous sessions
        """

        def get_previous_session_messages() -> str:
            """Use this function to retrieve messages from previous chat sessions.
            USE THIS TOOL ONLY WHEN THE QUESTION IS EITHER "What was my last conversation?" or "What was my last question?" and similar to it.

            Returns:
                str: JSON formatted list of message pairs from previous sessions
            """
            import json

            if self.db is None:
                return "Previous session messages not available"

            self.db = cast(BaseDb, self.db)
            selected_sessions = self.db.get_sessions(
                session_type=SessionType.TEAM,
                limit=num_history_sessions,
                user_id=user_id,
                sort_by="created_at",
                sort_order="desc",
            )

            all_messages = []
            seen_message_pairs = set()

            for session in selected_sessions:
                if isinstance(session, TeamSession) and session.runs:
                    message_count = 0
                    for run in session.runs:
                        messages = run.messages
                        if messages is not None:
                            for i in range(0, len(messages) - 1, 2):
                                if i + 1 < len(messages):
                                    try:
                                        user_msg = messages[i]
                                        assistant_msg = messages[i + 1]
                                        user_content = user_msg.content
                                        assistant_content = assistant_msg.content
                                        if user_content is None or assistant_content is None:
                                            continue  # Skip this pair if either message has no content

                                        msg_pair_id = f"{user_content}:{assistant_content}"
                                        if msg_pair_id not in seen_message_pairs:
                                            seen_message_pairs.add(msg_pair_id)
                                            all_messages.append(Message.model_validate(user_msg))
                                            all_messages.append(Message.model_validate(assistant_msg))
                                            message_count += 1
                                    except Exception as e:
                                        log_warning(f"Error processing message pair: {e}")
                                        continue

            return json.dumps([msg.to_dict() for msg in all_messages]) if all_messages else "No history found"

        async def aget_previous_session_messages() -> str:
            """Use this function to retrieve messages from previous chat sessions.
            USE THIS TOOL ONLY WHEN THE QUESTION IS EITHER "What was my last conversation?" or "What was my last question?" and similar to it.

            Returns:
                str: JSON formatted list of message pairs from previous sessions
            """
            import json

            if self.db is None:
                return "Previous session messages not available"

            self.db = cast(AsyncBaseDb, self.db)
            if self._has_async_db():
                selected_sessions = await self.db.get_sessions(  # type: ignore
                    session_type=SessionType.TEAM,
                    limit=num_history_sessions,
                    user_id=user_id,
                    sort_by="created_at",
                    sort_order="desc",
                )
            else:
                selected_sessions = self.db.get_sessions(  # type: ignore
                    session_type=SessionType.TEAM,
                    limit=num_history_sessions,
                    user_id=user_id,
                    sort_by="created_at",
                    sort_order="desc",
                )

            all_messages = []
            seen_message_pairs = set()

            for session in selected_sessions:
                if isinstance(session, TeamSession) and session.runs:
                    message_count = 0
                    for run in session.runs:
                        messages = run.messages
                        if messages is not None:
                            for i in range(0, len(messages) - 1, 2):
                                if i + 1 < len(messages):
                                    try:
                                        user_msg = messages[i]
                                        assistant_msg = messages[i + 1]
                                        user_content = user_msg.content
                                        assistant_content = assistant_msg.content
                                        if user_content is None or assistant_content is None:
                                            continue  # Skip this pair if either message has no content

                                        msg_pair_id = f"{user_content}:{assistant_content}"
                                        if msg_pair_id not in seen_message_pairs:
                                            seen_message_pairs.add(msg_pair_id)
                                            all_messages.append(Message.model_validate(user_msg))
                                            all_messages.append(Message.model_validate(assistant_msg))
                                            message_count += 1
                                    except Exception as e:
                                        log_warning(f"Error processing message pair: {e}")
                                        continue

            return json.dumps([msg.to_dict() for msg in all_messages]) if all_messages else "No history found"

        if self._has_async_db():
            return Function.from_callable(aget_previous_session_messages, name="get_previous_session_messages")
        else:
            return Function.from_callable(get_previous_session_messages, name="get_previous_session_messages")

    def _get_history_for_member_agent(self, session: TeamSession, member_agent: Union[Agent, "Team"]) -> List[Message]:
        from copy import deepcopy

        log_debug(f"Adding messages from history for {member_agent.name}")

        member_agent_id = member_agent.id if isinstance(member_agent, Agent) else None
        member_team_id = member_agent.id if isinstance(member_agent, Team) else None

        if not member_agent_id and not member_team_id:
            return []

        # Only skip messages from history when system_message_role is NOT a standard conversation role.
        # Standard conversation roles ("user", "assistant", "tool") should never be filtered
        # to preserve conversation continuity.
        skip_role = self.system_message_role if self.system_message_role not in ["user", "assistant", "tool"] else None

        history = session.get_messages(
            last_n_runs=member_agent.num_history_runs or self.num_history_runs,
            limit=member_agent.num_history_messages,
            skip_roles=[skip_role] if skip_role else None,
            member_ids=[member_agent_id] if member_agent_id else None,
            team_id=member_team_id,
        )

        if len(history) > 0:
            # Create a deep copy of the history messages to avoid modifying the original messages
            history_copy = [deepcopy(msg) for msg in history]

            # Tag each message as coming from history
            for _msg in history_copy:
                _msg.from_history = True

            return history_copy
        return []

    def _determine_team_member_interactions(
        self,
        team_run_context: Dict[str, Any],
        images: List[Image],
        videos: List[Video],
        audio: List[Audio],
        files: List[File],
    ) -> Optional[str]:
        team_member_interactions_str = None
        if self.share_member_interactions:
            team_member_interactions_str = get_team_member_interactions_str(team_run_context=team_run_context)  # type: ignore
            if context_images := get_team_run_context_images(team_run_context=team_run_context):  # type: ignore
                images.extend(context_images)
            if context_videos := get_team_run_context_videos(team_run_context=team_run_context):  # type: ignore
                videos.extend(context_videos)
            if context_audio := get_team_run_context_audio(team_run_context=team_run_context):  # type: ignore
                audio.extend(context_audio)
            if context_files := get_team_run_context_files(team_run_context=team_run_context):  # type: ignore
                files.extend(context_files)
        return team_member_interactions_str

    def _find_member_by_id(self, member_id: str) -> Optional[Tuple[int, Union[Agent, "Team"]]]:
        """
        Recursively search through team members and subteams to find an agent by name.

        Args:
            member_id (str): ID of the agent to find

        Returns:
            Optional[Tuple[int, Union[Agent, "Team"], Optional[str]]]: Tuple containing:
                - Index of the member in its immediate parent team
                - The top-level leader agent
        """
        # First check direct members
        for i, member in enumerate(self.members):
            url_safe_member_id = get_member_id(member)
            if url_safe_member_id == member_id:
                return i, member

            # If this member is a team, search its members recursively
            if isinstance(member, Team):
                result = member._find_member_by_id(member_id)
                if result is not None:
                    # Found in subteam, return with the top-level team member's name
                    return i, member

        return None

    def _get_delegate_task_function(
        self,
        run_response: TeamRunOutput,
        run_context: RunContext,
        session: TeamSession,
        team_run_context: Dict[str, Any],
        user_id: Optional[str] = None,
        stream: bool = False,
        stream_events: bool = False,
        async_mode: bool = False,
        input: Optional[str] = None,  # Used for determine_input_for_members=False
        images: Optional[List[Image]] = None,
        videos: Optional[List[Video]] = None,
        audio: Optional[List[Audio]] = None,
        files: Optional[List[File]] = None,
        add_history_to_context: Optional[bool] = None,
        add_dependencies_to_context: Optional[bool] = None,
        add_session_state_to_context: Optional[bool] = None,
        debug_mode: Optional[bool] = None,
    ) -> Function:
        if not images:
            images = []
        if not videos:
            videos = []
        if not audio:
            audio = []
        if not files:
            files = []

        def _setup_delegate_task_to_member(member_agent: Union[Agent, "Team"], task: str):
            # 1. Initialize the member agent
            self._initialize_member(member_agent)

            # If team has send_media_to_model=False, ensure member agent also has it set to False
            # This allows tools to access files while preventing models from receiving them
            if not self.send_media_to_model:
                member_agent.send_media_to_model = False

            # 2. Handle respond_directly nuances
            if self.respond_directly:
                # Since we return the response directly from the member agent, we need to set the output schema from the team down.
                # Get output_schema from run_context
                team_output_schema = run_context.output_schema if run_context else None
                if not member_agent.output_schema and team_output_schema:
                    member_agent.output_schema = team_output_schema

                # If the member will produce structured output, we need to parse the response
                if member_agent.output_schema is not None:
                    self._member_response_model = member_agent.output_schema

            # 3. Handle enable_agentic_knowledge_filters on the member agent
            if self.enable_agentic_knowledge_filters and not member_agent.enable_agentic_knowledge_filters:
                member_agent.enable_agentic_knowledge_filters = self.enable_agentic_knowledge_filters

            # 4. Determine team context to send
            team_member_interactions_str = self._determine_team_member_interactions(
                team_run_context, images=images, videos=videos, audio=audio, files=files
            )

            # 5. Get the team history
            team_history_str = None
            if self.add_team_history_to_members and session:
                team_history_str = session.get_team_history_context(num_runs=self.num_team_history_runs)

            # 6. Create the member agent task or use the input directly
            if self.determine_input_for_members is False:
                member_agent_task = input  # type: ignore
            else:
                member_agent_task = task

            if team_history_str or team_member_interactions_str:
                member_agent_task = format_member_agent_task(  # type: ignore
                    task_description=member_agent_task or "",
                    team_member_interactions_str=team_member_interactions_str,
                    team_history_str=team_history_str,
                )

            # 7. Add member-level history for the member if enabled (because we won't load the session for the member, so history won't be loaded automatically)
            history = None
            if member_agent.add_history_to_context:
                history = self._get_history_for_member_agent(session, member_agent)
                if history:
                    if isinstance(member_agent_task, str):
                        history.append(Message(role="user", content=member_agent_task))

            return member_agent_task, history

        def _process_delegate_task_to_member(
            member_agent_run_response: Optional[Union[TeamRunOutput, RunOutput]],
            member_agent: Union[Agent, "Team"],
            member_agent_task: Union[str, Message],
            member_session_state_copy: Dict[str, Any],
        ):
            # Add team run id to the member run
            if member_agent_run_response is not None:
                member_agent_run_response.parent_run_id = run_response.run_id  # type: ignore

            # Update the top-level team run_response tool call to have the run_id of the member run
            if run_response.tools is not None:
                for tool in run_response.tools:
                    if tool.tool_name and tool.tool_name.lower() == "delegate_task_to_member":
                        tool.child_run_id = member_agent_run_response.run_id  # type: ignore

            # Update the team run context
            member_name = member_agent.name if member_agent.name else member_agent.id if member_agent.id else "Unknown"
            if isinstance(member_agent_task, str):
                normalized_task = member_agent_task
            elif member_agent_task.content:
                normalized_task = str(member_agent_task.content)
            else:
                normalized_task = ""
            add_interaction_to_team_run_context(
                team_run_context=team_run_context,
                member_name=member_name,
                task=normalized_task,
                run_response=member_agent_run_response,  # type: ignore
            )

            # Add the member run to the team run response if enabled
            if run_response and member_agent_run_response:
                run_response.add_member_run(member_agent_run_response)

            # Scrub the member run based on that member's storage flags before storing
            if member_agent_run_response:
                if (
                    not member_agent.store_media
                    or not member_agent.store_tool_messages
                    or not member_agent.store_history_messages
                ):
                    member_agent._scrub_run_output_for_storage(member_agent_run_response)  # type: ignore

                # Add the member run to the team session
                session.upsert_run(member_agent_run_response)

            # Update team session state
            merge_dictionaries(run_context.session_state, member_session_state_copy)  # type: ignore

            # Update the team media
            if member_agent_run_response is not None:
                self._update_team_media(member_agent_run_response)  # type: ignore

        def delegate_task_to_member(
            member_id: str, task: str
        ) -> Iterator[Union[RunOutputEvent, TeamRunOutputEvent, str]]:
            """Use this function to delegate a task to the selected team member.
            You must provide a clear and concise description of the task the member should achieve AND the expected output.

            Args:
                member_id (str): The ID of the member to delegate the task to. Use only the ID of the member, not the ID of the team followed by the ID of the member.
                task (str): A clear and concise description of the task the member should achieve.
            Returns:
                str: The result of the delegated task.
            """

            # Find the member agent using the helper function
            result = self._find_member_by_id(member_id)
            if result is None:
                yield f"Member with ID {member_id} not found in the team or any subteams. Please choose the correct member from the list of members:\n\n{self.get_members_system_message_content(indent=0)}"
                return

            _, member_agent = result
            member_agent_task, history = _setup_delegate_task_to_member(member_agent=member_agent, task=task)

            # Make sure for the member agent, we are using the agent logger
            use_agent_logger()

            member_session_state_copy = copy(run_context.session_state)

            if stream:
                member_agent_run_response_stream = member_agent.run(
                    input=member_agent_task if not history else history,
                    user_id=user_id,
                    # All members have the same session_id
                    session_id=session.session_id,
                    session_state=member_session_state_copy,  # Send a copy to the agent
                    images=images,
                    videos=videos,
                    audio=audio,
                    files=files,
                    stream=True,
                    stream_events=stream_events or self.stream_member_events,
                    debug_mode=debug_mode,
                    dependencies=run_context.dependencies,
                    add_dependencies_to_context=add_dependencies_to_context,
                    metadata=run_context.metadata,
                    add_session_state_to_context=add_session_state_to_context,
                    knowledge_filters=run_context.knowledge_filters
                    if not member_agent.knowledge_filters and member_agent.knowledge
                    else None,
                    yield_run_output=True,
                )
                member_agent_run_response = None
                for member_agent_run_output_event in member_agent_run_response_stream:
                    # Do NOT break out of the loop, Iterator need to exit properly
                    if isinstance(member_agent_run_output_event, (TeamRunOutput, RunOutput)):
                        member_agent_run_response = member_agent_run_output_event  # type: ignore
                        continue  # Don't yield TeamRunOutput or RunOutput, only yield events

                    # Check if the run is cancelled
                    check_if_run_cancelled(member_agent_run_output_event)

                    # Yield the member event directly
                    member_agent_run_output_event.parent_run_id = (
                        member_agent_run_output_event.parent_run_id or run_response.run_id
                    )
                    yield member_agent_run_output_event  # type: ignore
            else:
                member_agent_run_response = member_agent.run(  # type: ignore
                    input=member_agent_task if not history else history,  # type: ignore
                    user_id=user_id,
                    # All members have the same session_id
                    session_id=session.session_id,
                    session_state=member_session_state_copy,  # Send a copy to the agent
                    images=images,
                    videos=videos,
                    audio=audio,
                    files=files,
                    stream=False,
                    debug_mode=debug_mode,
                    dependencies=run_context.dependencies,
                    add_dependencies_to_context=add_dependencies_to_context,
                    add_session_state_to_context=add_session_state_to_context,
                    metadata=run_context.metadata,
                    knowledge_filters=run_context.knowledge_filters
                    if not member_agent.knowledge_filters and member_agent.knowledge
                    else None,
                )

                check_if_run_cancelled(member_agent_run_response)  # type: ignore

                try:
                    if member_agent_run_response.content is None and (  # type: ignore
                        member_agent_run_response.tools is None or len(member_agent_run_response.tools) == 0  # type: ignore
                    ):
                        yield "No response from the member agent."
                    elif isinstance(member_agent_run_response.content, str):  # type: ignore
                        content = member_agent_run_response.content.strip()  # type: ignore
                        if len(content) > 0:
                            yield content

                        # If the content is empty but we have tool calls
                        elif member_agent_run_response.tools is not None and len(member_agent_run_response.tools) > 0:  # type: ignore
                            tool_str = ""
                            for tool in member_agent_run_response.tools:  # type: ignore
                                if tool.result:
                                    tool_str += f"{tool.result},"
                            yield tool_str.rstrip(",")

                    elif issubclass(type(member_agent_run_response.content), BaseModel):  # type: ignore
                        yield member_agent_run_response.content.model_dump_json(indent=2)  # type: ignore
                    else:
                        import json

                        yield json.dumps(member_agent_run_response.content, indent=2)  # type: ignore
                except Exception as e:
                    yield str(e)

            # Afterward, switch back to the team logger
            use_team_logger()

            _process_delegate_task_to_member(
                member_agent_run_response,
                member_agent,
                member_agent_task,  # type: ignore
                member_session_state_copy,  # type: ignore
            )

        async def adelegate_task_to_member(
            member_id: str, task: str
        ) -> AsyncIterator[Union[RunOutputEvent, TeamRunOutputEvent, str]]:
            """Use this function to delegate a task to the selected team member.
            You must provide a clear and concise description of the task the member should achieve AND the expected output.

            Args:
                member_id (str): The ID of the member to delegate the task to. Use only the ID of the member, not the ID of the team followed by the ID of the member.
                task (str): A clear and concise description of the task the member should achieve.
            Returns:
                str: The result of the delegated task.
            """

            # Find the member agent using the helper function
            result = self._find_member_by_id(member_id)
            if result is None:
                yield f"Member with ID {member_id} not found in the team or any subteams. Please choose the correct member from the list of members:\n\n{self.get_members_system_message_content(indent=0)}"
                return

            _, member_agent = result
            member_agent_task, history = _setup_delegate_task_to_member(member_agent=member_agent, task=task)

            # Make sure for the member agent, we are using the agent logger
            use_agent_logger()

            member_session_state_copy = copy(run_context.session_state)

            if stream:
                member_agent_run_response_stream = member_agent.arun(  # type: ignore
                    input=member_agent_task if not history else history,
                    user_id=user_id,
                    # All members have the same session_id
                    session_id=session.session_id,
                    session_state=member_session_state_copy,  # Send a copy to the agent
                    images=images,
                    videos=videos,
                    audio=audio,
                    files=files,
                    stream=True,
                    stream_events=stream_events or self.stream_member_events,
                    debug_mode=debug_mode,
                    dependencies=run_context.dependencies,
                    add_dependencies_to_context=add_dependencies_to_context,
                    add_session_state_to_context=add_session_state_to_context,
                    metadata=run_context.metadata,
                    knowledge_filters=run_context.knowledge_filters
                    if not member_agent.knowledge_filters and member_agent.knowledge
                    else None,
                    yield_run_output=True,
                )
                member_agent_run_response = None
                async for member_agent_run_response_event in member_agent_run_response_stream:
                    # Do NOT break out of the loop, AsyncIterator need to exit properly
                    if isinstance(member_agent_run_response_event, (TeamRunOutput, RunOutput)):
                        member_agent_run_response = member_agent_run_response_event  # type: ignore
                        continue  # Don't yield TeamRunOutput or RunOutput, only yield events

                    # Check if the run is cancelled
                    check_if_run_cancelled(member_agent_run_response_event)

                    # Yield the member event directly
                    member_agent_run_response_event.parent_run_id = (
                        getattr(member_agent_run_response_event, "parent_run_id", None) or run_response.run_id
                    )
                    yield member_agent_run_response_event  # type: ignore
            else:
                member_agent_run_response = await member_agent.arun(  # type: ignore
                    input=member_agent_task if not history else history,
                    user_id=user_id,
                    # All members have the same session_id
                    session_id=session.session_id,
                    session_state=member_session_state_copy,  # Send a copy to the agent
                    images=images,
                    videos=videos,
                    audio=audio,
                    files=files,
                    stream=False,
                    debug_mode=debug_mode,
                    dependencies=run_context.dependencies,
                    add_dependencies_to_context=add_dependencies_to_context,
                    add_session_state_to_context=add_session_state_to_context,
                    metadata=run_context.metadata,
                    knowledge_filters=run_context.knowledge_filters
                    if not member_agent.knowledge_filters and member_agent.knowledge
                    else None,
                )
                check_if_run_cancelled(member_agent_run_response)  # type: ignore

                try:
                    if member_agent_run_response.content is None and (  # type: ignore
                        member_agent_run_response.tools is None or len(member_agent_run_response.tools) == 0  # type: ignore
                    ):
                        yield "No response from the member agent."
                    elif isinstance(member_agent_run_response.content, str):  # type: ignore
                        if len(member_agent_run_response.content.strip()) > 0:  # type: ignore
                            yield member_agent_run_response.content  # type: ignore

                        # If the content is empty but we have tool calls
                        elif (
                            member_agent_run_response.tools is not None  # type: ignore
                            and len(member_agent_run_response.tools) > 0  # type: ignore
                        ):
                            yield ",".join([tool.result for tool in member_agent_run_response.tools if tool.result])  # type: ignore
                    elif issubclass(type(member_agent_run_response.content), BaseModel):  # type: ignore
                        yield member_agent_run_response.content.model_dump_json(indent=2)  # type: ignore
                    else:
                        import json

                        yield json.dumps(member_agent_run_response.content, indent=2)  # type: ignore
                except Exception as e:
                    yield str(e)

            # Afterward, switch back to the team logger
            use_team_logger()

            _process_delegate_task_to_member(
                member_agent_run_response,
                member_agent,
                member_agent_task,  # type: ignore
                member_session_state_copy,  # type: ignore
            )

        # When the task should be delegated to all members
        def delegate_task_to_members(task: str) -> Iterator[Union[RunOutputEvent, TeamRunOutputEvent, str]]:
            """
            Use this function to delegate a task to all the member agents and return a response.
            You must provide a clear and concise description of the task the member should achieve AND the expected output.

            Args:
                task (str): A clear and concise description of the task to send to member agents.
            Returns:
                str: The result of the delegated task.
            """

            # Run all the members sequentially
            for _, member_agent in enumerate(self.members):
                member_agent_task, history = _setup_delegate_task_to_member(member_agent=member_agent, task=task)

                member_session_state_copy = copy(run_context.session_state)
                if stream:
                    member_agent_run_response_stream = member_agent.run(
                        input=member_agent_task if not history else history,
                        user_id=user_id,
                        # All members have the same session_id
                        session_id=session.session_id,
                        session_state=member_session_state_copy,  # Send a copy to the agent
                        images=images,
                        videos=videos,
                        audio=audio,
                        files=files,
                        stream=True,
                        stream_events=stream_events or self.stream_member_events,
                        knowledge_filters=run_context.knowledge_filters
                        if not member_agent.knowledge_filters and member_agent.knowledge
                        else None,
                        debug_mode=debug_mode,
                        dependencies=run_context.dependencies,
                        add_dependencies_to_context=add_dependencies_to_context,
                        add_session_state_to_context=add_session_state_to_context,
                        metadata=run_context.metadata,
                        yield_run_output=True,
                    )
                    member_agent_run_response = None
                    for member_agent_run_response_chunk in member_agent_run_response_stream:
                        # Do NOT break out of the loop, Iterator need to exit properly
                        if isinstance(member_agent_run_response_chunk, (TeamRunOutput, RunOutput)):
                            member_agent_run_response = member_agent_run_response_chunk  # type: ignore
                            continue  # Don't yield TeamRunOutput or RunOutput, only yield events

                        # Check if the run is cancelled
                        check_if_run_cancelled(member_agent_run_response_chunk)

                        # Yield the member event directly
                        member_agent_run_response_chunk.parent_run_id = (
                            member_agent_run_response_chunk.parent_run_id or run_response.run_id
                        )
                        yield member_agent_run_response_chunk  # type: ignore

                else:
                    member_agent_run_response = member_agent.run(  # type: ignore
                        input=member_agent_task if not history else history,
                        user_id=user_id,
                        # All members have the same session_id
                        session_id=session.session_id,
                        session_state=member_session_state_copy,  # Send a copy to the agent
                        images=images,
                        videos=videos,
                        audio=audio,
                        files=files,
                        stream=False,
                        knowledge_filters=run_context.knowledge_filters
                        if not member_agent.knowledge_filters and member_agent.knowledge
                        else None,
                        debug_mode=debug_mode,
                        dependencies=run_context.dependencies,
                        add_dependencies_to_context=add_dependencies_to_context,
                        add_session_state_to_context=add_session_state_to_context,
                        metadata=run_context.metadata,
                    )

                    check_if_run_cancelled(member_agent_run_response)  # type: ignore

                    try:
                        if member_agent_run_response.content is None and (  # type: ignore
                            member_agent_run_response.tools is None or len(member_agent_run_response.tools) == 0  # type: ignore
                        ):
                            yield f"Agent {member_agent.name}: No response from the member agent."
                        elif isinstance(member_agent_run_response.content, str):  # type: ignore
                            if len(member_agent_run_response.content.strip()) > 0:  # type: ignore
                                yield f"Agent {member_agent.name}: {member_agent_run_response.content}"  # type: ignore
                            elif (
                                member_agent_run_response.tools is not None and len(member_agent_run_response.tools) > 0  # type: ignore
                            ):
                                yield f"Agent {member_agent.name}: {','.join([tool.result for tool in member_agent_run_response.tools])}"  # type: ignore
                        elif issubclass(type(member_agent_run_response.content), BaseModel):  # type: ignore
                            yield f"Agent {member_agent.name}: {member_agent_run_response.content.model_dump_json(indent=2)}"  # type: ignore
                        else:
                            import json

                            yield f"Agent {member_agent.name}: {json.dumps(member_agent_run_response.content, indent=2)}"  # type: ignore
                    except Exception as e:
                        yield f"Agent {member_agent.name}: Error - {str(e)}"

                _process_delegate_task_to_member(
                    member_agent_run_response,
                    member_agent,
                    member_agent_task,  # type: ignore
                    member_session_state_copy,  # type: ignore
                )

            # After all the member runs, switch back to the team logger
            use_team_logger()

        # When the task should be delegated to all members
        async def adelegate_task_to_members(task: str) -> AsyncIterator[Union[RunOutputEvent, TeamRunOutputEvent, str]]:
            """Use this function to delegate a task to all the member agents and return a response.
            You must provide a clear and concise description of the task to send to member agents.

            Args:
                task (str): A clear and concise description of the task to send to member agents.
            Returns:
                str: The result of the delegated task.
            """

            if stream:
                # Concurrent streaming: launch each member as a streaming worker and merge events
                done_marker = object()
                queue: "asyncio.Queue[Union[RunOutputEvent, TeamRunOutputEvent, str, object]]" = asyncio.Queue()

                async def stream_member(agent: Union[Agent, "Team"]) -> None:
                    member_agent_task, history = _setup_delegate_task_to_member(member_agent=agent, task=task)  # type: ignore
                    member_session_state_copy = copy(run_context.session_state)

                    member_stream = agent.arun(  # type: ignore
                        input=member_agent_task if not history else history,
                        user_id=user_id,
                        session_id=session.session_id,
                        session_state=member_session_state_copy,  # Send a copy to the agent
                        images=images,
                        videos=videos,
                        audio=audio,
                        files=files,
                        stream=True,
                        stream_events=stream_events or self.stream_member_events,
                        debug_mode=debug_mode,
                        knowledge_filters=run_context.knowledge_filters
                        if not member_agent.knowledge_filters and member_agent.knowledge
                        else None,
                        dependencies=run_context.dependencies,
                        add_dependencies_to_context=add_dependencies_to_context,
                        add_session_state_to_context=add_session_state_to_context,
                        metadata=run_context.metadata,
                        yield_run_output=True,
                    )
                    member_agent_run_response = None
                    try:
                        async for member_agent_run_output_event in member_stream:
                            # Do NOT break out of the loop, AsyncIterator need to exit properly
                            if isinstance(member_agent_run_output_event, (TeamRunOutput, RunOutput)):
                                member_agent_run_response = member_agent_run_output_event  # type: ignore
                                continue  # Don't yield TeamRunOutput or RunOutput, only yield events

                            check_if_run_cancelled(member_agent_run_output_event)
                            member_agent_run_output_event.parent_run_id = (
                                member_agent_run_output_event.parent_run_id or run_response.run_id
                            )
                            await queue.put(member_agent_run_output_event)
                    finally:
                        _process_delegate_task_to_member(
                            member_agent_run_response,
                            member_agent,
                            member_agent_task,  # type: ignore
                            member_session_state_copy,  # type: ignore
                        )
                    await queue.put(done_marker)

                # Initialize and launch all members
                tasks: List[asyncio.Task[None]] = []
                for member_agent in self.members:
                    current_agent = member_agent
                    self._initialize_member(current_agent)
                    tasks.append(asyncio.create_task(stream_member(current_agent)))

                # Drain queue until all members reported done
                completed = 0
                try:
                    while completed < len(tasks):
                        item = await queue.get()
                        if item is done_marker:
                            completed += 1
                        else:
                            yield item  # type: ignore
                finally:
                    # Ensure tasks do not leak on cancellation
                    for t in tasks:
                        if not t.done():
                            t.cancel()
                    # Await cancellation to suppress warnings
                    for t in tasks:
                        with contextlib.suppress(Exception):
                            await t
            else:
                # Non-streaming concurrent run of members; collect results when done
                tasks = []
                for member_agent_index, member_agent in enumerate(self.members):
                    current_agent = member_agent
                    member_agent_task, history = _setup_delegate_task_to_member(member_agent=current_agent, task=task)

                    async def run_member_agent(agent=current_agent) -> str:
                        member_session_state_copy = copy(run_context.session_state)

                        member_agent_run_response = await agent.arun(
                            input=member_agent_task if not history else history,
                            user_id=user_id,
                            # All members have the same session_id
                            session_id=session.session_id,
                            session_state=member_session_state_copy,  # Send a copy to the agent
                            images=images,
                            videos=videos,
                            audio=audio,
                            files=files,
                            stream=False,
                            stream_events=stream_events,
                            debug_mode=debug_mode,
                            knowledge_filters=run_context.knowledge_filters
                            if not member_agent.knowledge_filters and member_agent.knowledge
                            else None,
                            dependencies=run_context.dependencies,
                            add_dependencies_to_context=add_dependencies_to_context,
                            add_session_state_to_context=add_session_state_to_context,
                            metadata=run_context.metadata,
                        )
                        check_if_run_cancelled(member_agent_run_response)

                        _process_delegate_task_to_member(
                            member_agent_run_response,
                            member_agent,
                            member_agent_task,  # type: ignore
                            member_session_state_copy,  # type: ignore
                        )

                        member_name = member_agent.name if member_agent.name else f"agent_{member_agent_index}"
                        try:
                            if member_agent_run_response.content is None and (
                                member_agent_run_response.tools is None or len(member_agent_run_response.tools) == 0
                            ):
                                return f"Agent {member_name}: No response from the member agent."
                            elif isinstance(member_agent_run_response.content, str):
                                if len(member_agent_run_response.content.strip()) > 0:
                                    return f"Agent {member_name}: {member_agent_run_response.content}"
                                elif (
                                    member_agent_run_response.tools is not None
                                    and len(member_agent_run_response.tools) > 0
                                ):
                                    return f"Agent {member_name}: {','.join([tool.result for tool in member_agent_run_response.tools])}"
                            elif issubclass(type(member_agent_run_response.content), BaseModel):
                                return f"Agent {member_name}: {member_agent_run_response.content.model_dump_json(indent=2)}"  # type: ignore
                            else:
                                import json

                                return f"Agent {member_name}: {json.dumps(member_agent_run_response.content, indent=2)}"
                        except Exception as e:
                            return f"Agent {member_name}: Error - {str(e)}"

                        return f"Agent {member_name}: No Response"

                    tasks.append(run_member_agent)  # type: ignore

                results = await asyncio.gather(*[task() for task in tasks])  # type: ignore
                for result in results:
                    yield result

            # After all the member runs, switch back to the team logger
            use_team_logger()

        if self.delegate_to_all_members:
            if async_mode:
                delegate_function = adelegate_task_to_members  # type: ignore
            else:
                delegate_function = delegate_task_to_members  # type: ignore

            delegate_func = Function.from_callable(delegate_function, name="delegate_task_to_members")
        else:
            if async_mode:
                delegate_function = adelegate_task_to_member  # type: ignore
            else:
                delegate_function = delegate_task_to_member  # type: ignore

            delegate_func = Function.from_callable(delegate_function, name="delegate_task_to_member")

        if self.respond_directly:
            delegate_func.stop_after_tool_call = True
            delegate_func.show_result = True

        return delegate_func

    ###########################################################################
    # Session Management
    ###########################################################################
    def _read_session(
        self, session_id: str, session_type: SessionType = SessionType.TEAM
    ) -> Optional[Union[TeamSession, WorkflowSession]]:
        """Get a Session from the database."""
        try:
            if not self.db:
                raise ValueError("Db not initialized")
            session = self.db.get_session(session_id=session_id, session_type=session_type)
            return session  # type: ignore
        except Exception as e:
            import traceback

            traceback.print_exc(limit=3)
            log_warning(f"Error getting session from db: {e}")
            return None

    async def _aread_session(
        self, session_id: str, session_type: SessionType = SessionType.TEAM
    ) -> Optional[Union[TeamSession, WorkflowSession]]:
        """Get a Session from the database."""
        try:
            if not self.db:
                raise ValueError("Db not initialized")
            self.db = cast(AsyncBaseDb, self.db)
            session = await self.db.get_session(session_id=session_id, session_type=session_type)
            return session  # type: ignore
        except Exception as e:
            import traceback

            traceback.print_exc(limit=3)
            log_warning(f"Error getting session from db: {e}")
            return None

    def _upsert_session(self, session: TeamSession) -> Optional[TeamSession]:
        """Upsert a Session into the database."""

        try:
            if not self.db:
                raise ValueError("Db not initialized")
            return self.db.upsert_session(session=session)  # type: ignore
        except Exception as e:
            import traceback

            traceback.print_exc(limit=3)
            log_warning(f"Error upserting session into db: {e}")
        return None

    async def _aupsert_session(self, session: TeamSession) -> Optional[TeamSession]:
        """Upsert a Session into the database."""

        try:
            if not self.db:
                raise ValueError("Db not initialized")
            return await self.db.upsert_session(session=session)  # type: ignore
        except Exception as e:
            import traceback

            traceback.print_exc(limit=3)
            log_warning(f"Error upserting session into db: {e}")
        return None

    def _read_or_create_session(self, session_id: str, user_id: Optional[str] = None) -> TeamSession:
        """Load the TeamSession from storage

        Returns:
            Optional[TeamSession]: The loaded TeamSession or None if not found.
        """
        from time import time

        from agno.session.team import TeamSession

        # Return existing session if we have one
        if self._cached_session is not None and self._cached_session.session_id == session_id:
            return self._cached_session

        # Try to load from database
        team_session = None
        if self.db is not None and self.parent_team_id is None and self.workflow_id is None:
            team_session = cast(TeamSession, self._read_session(session_id=session_id))

        # Create new session if none found
        if team_session is None:
            log_debug(f"Creating new TeamSession: {session_id}")
            session_data = {}
            if self.session_state is not None:
                from copy import deepcopy

                session_data["session_state"] = deepcopy(self.session_state)
            team_session = TeamSession(
                session_id=session_id,
                team_id=self.id,
                user_id=user_id,
                team_data=self._get_team_data(),
                session_data=session_data,
                metadata=self.metadata,
                created_at=int(time()),
            )
            if self.introduction is not None:
                from uuid import uuid4

                team_session.upsert_run(
                    TeamRunOutput(
                        run_id=str(uuid4()),
                        team_id=self.id,
                        session_id=session_id,
                        user_id=user_id,
                        team_name=self.name,
                        content=self.introduction,
                        messages=[Message(role=self.model.assistant_message_role, content=self.introduction)],  # type: ignore
                    )
                )

        # Cache the session if relevant
        if team_session is not None and self.cache_session:
            self._cached_session = team_session

        return team_session

    async def _aread_or_create_session(self, session_id: str, user_id: Optional[str] = None) -> TeamSession:
        """Load the TeamSession from storage

        Returns:
            Optional[TeamSession]: The loaded TeamSession or None if not found.
        """
        from time import time

        from agno.session.team import TeamSession

        # Return existing session if we have one
        if self._cached_session is not None and self._cached_session.session_id == session_id:
            return self._cached_session

        # Try to load from database
        team_session = None
        if self.db is not None and self.parent_team_id is None and self.workflow_id is None:
            if self._has_async_db():
                team_session = cast(TeamSession, await self._aread_session(session_id=session_id))
            else:
                team_session = cast(TeamSession, self._read_session(session_id=session_id))

        # Create new session if none found
        if team_session is None:
            log_debug(f"Creating new TeamSession: {session_id}")
            session_data = {}
            if self.session_state is not None:
                from copy import deepcopy

                session_data["session_state"] = deepcopy(self.session_state)
            team_session = TeamSession(
                session_id=session_id,
                team_id=self.id,
                user_id=user_id,
                team_data=self._get_team_data(),
                session_data=session_data,
                metadata=self.metadata,
                created_at=int(time()),
            )
            if self.introduction is not None:
                from uuid import uuid4

                team_session.upsert_run(
                    TeamRunOutput(
                        run_id=str(uuid4()),
                        team_id=self.id,
                        session_id=session_id,
                        user_id=user_id,
                        team_name=self.name,
                        content=self.introduction,
                        messages=[Message(role=self.model.assistant_message_role, content=self.introduction)],  # type: ignore
                    )
                )

        # Cache the session if relevant
        if team_session is not None and self.cache_session:
            self._cached_session = team_session

        return team_session

    def _load_session_state(self, session: TeamSession, session_state: Dict[str, Any]) -> Dict[str, Any]:
        """Load and return the stored session_state from the database, optionally merging it with the given one"""

        from agno.utils.merge_dict import merge_dictionaries

        # Get the session_state from the database and merge with proper precedence
        # At this point session_state contains: agent_defaults + run_params
        if session.session_data is not None and "session_state" in session.session_data:
            session_state_from_db = session.session_data.get("session_state")

            if (
                session_state_from_db is not None
                and isinstance(session_state_from_db, dict)
                and len(session_state_from_db) > 0
                and not self.overwrite_db_session_state
            ):
                # This preserves precedence: run_params > db_state > agent_defaults
                merged_state = session_state_from_db.copy()
                merge_dictionaries(merged_state, session_state)
                session_state.clear()
                session_state.update(merged_state)

        # Update the session_state in the session
        if session.session_data is not None:
            session.session_data["session_state"] = session_state

        return session_state

    def _update_metadata(self, session: TeamSession):
        """Update the extra_data in the session"""
        from agno.utils.merge_dict import merge_dictionaries

        # Read metadata from the database
        if session.metadata is not None:
            # If metadata is set in the agent, update the database metadata with the agent's metadata
            if self.metadata is not None:
                # Updates agent's session metadata in place
                merge_dictionaries(session.metadata, self.metadata)
            # Update the current metadata with the metadata from the database which is updated in place
            self.metadata = session.metadata

    # -*- Public convenience functions
    def get_run_output(
        self, run_id: str, session_id: Optional[str] = None
    ) -> Optional[Union[TeamRunOutput, RunOutput]]:
        """
        Get a RunOutput or TeamRunOutput from the database.  Handles cached sessions.

        Args:
            run_id (str): The run_id to load from storage.
            session_id (Optional[str]): The session_id to load from storage.
        """
        if not session_id and not self.session_id:
            raise Exception("No session_id provided")

        session_id_to_load = session_id or self.session_id
        return get_run_output_util(self, run_id=run_id, session_id=session_id_to_load)

    async def aget_run_output(
        self, run_id: str, session_id: Optional[str] = None
    ) -> Optional[Union[TeamRunOutput, RunOutput]]:
        """
        Get a RunOutput or TeamRunOutput from the database.  Handles cached sessions.

        Args:
            run_id (str): The run_id to load from storage.
            session_id (Optional[str]): The session_id to load from storage.
        """
        if not session_id and not self.session_id:
            raise Exception("No session_id provided")

        session_id_to_load = session_id or self.session_id
        return await aget_run_output_util(self, run_id=run_id, session_id=session_id_to_load)

    def get_last_run_output(self, session_id: Optional[str] = None) -> Optional[TeamRunOutput]:
        """
        Get the last run response from the database.

        Args:
            session_id (Optional[str]): The session_id to load from storage.

        Returns:
            RunOutput: The last run response from the database.
        """
        if not session_id and not self.session_id:
            raise Exception("No session_id provided")

        session_id_to_load = session_id or self.session_id
        return cast(TeamRunOutput, get_last_run_output_util(self, session_id=session_id_to_load))

    async def aget_last_run_output(self, session_id: Optional[str] = None) -> Optional[TeamRunOutput]:
        """
        Get the last run response from the database.

        Args:
            session_id (Optional[str]): The session_id to load from storage.

        Returns:
            RunOutput: The last run response from the database.
        """
        if not session_id and not self.session_id:
            raise Exception("No session_id provided")

        session_id_to_load = session_id or self.session_id
        return cast(TeamRunOutput, await aget_last_run_output_util(self, session_id=session_id_to_load))

    def get_session(
        self,
        session_id: Optional[str] = None,
    ) -> Optional[TeamSession]:
        """Load an TeamSession from database.

        Args:
            session_id: The session_id to load from storage.

        Returns:
            TeamSession: The TeamSession loaded from the database or created if it does not exist.
        """
        if not session_id and not self.session_id:
            raise Exception("No session_id provided")

        session_id_to_load = session_id or self.session_id

        # If there is a cached session, return it
        if self.cache_session and hasattr(self, "_cached_session") and self._cached_session is not None:
            if self._cached_session.session_id == session_id_to_load:
                return self._cached_session

        if self._has_async_db():
            raise ValueError("Async database not supported for get_session")

        # Load and return the session from the database
        if self.db is not None:
            loaded_session = None
            # We have a standalone team, so we are loading a TeamSession
            if self.workflow_id is None:
                loaded_session = cast(TeamSession, self._read_session(session_id=session_id_to_load))  # type: ignore
            # We have a workflow team, so we are loading a WorkflowSession
            else:
                loaded_session = cast(
                    WorkflowSession,
                    self._read_session(
                        session_id=session_id_to_load,  # type: ignore
                        session_type=SessionType.WORKFLOW,
                    ),
                )

            # Cache the session if relevant
            if loaded_session is not None and self.cache_session:
                self._agent_session = loaded_session

            return loaded_session

        log_debug(f"TeamSession {session_id_to_load} not found in db")
        return None

    async def aget_session(
        self,
        session_id: Optional[str] = None,
    ) -> Optional[TeamSession]:
        """Load an TeamSession from database.

        Args:
            session_id: The session_id to load from storage.

        Returns:
            TeamSession: The TeamSession loaded from the database or created if it does not exist.
        """
        if not session_id and not self.session_id:
            raise Exception("No session_id provided")

        session_id_to_load = session_id or self.session_id

        # If there is a cached session, return it
        if self.cache_session and hasattr(self, "_cached_session") and self._cached_session is not None:
            if self._cached_session.session_id == session_id_to_load:
                return self._cached_session

        # Load and return the session from the database
        if self.db is not None:
            loaded_session = None
            # We have a standalone team, so we are loading a TeamSession
            if self.workflow_id is None:
                loaded_session = cast(TeamSession, await self._aread_session(session_id=session_id_to_load))  # type: ignore
            # We have a workflow team, so we are loading a WorkflowSession
            else:
                loaded_session = cast(
                    WorkflowSession,
                    await self._aread_session(
                        session_id=session_id_to_load,  # type: ignore
                        session_type=SessionType.WORKFLOW,
                    ),
                )

            # Cache the session if relevant
            if loaded_session is not None and self.cache_session:
                self._cached_session = loaded_session

            return loaded_session

        log_debug(f"TeamSession {session_id_to_load} not found in db")
        return None

    def save_session(self, session: TeamSession) -> None:
        """
        Save the TeamSession to storage

        Args:
            session: The TeamSession to save.
        """
        if self._has_async_db():
            raise ValueError("Async database not supported for save_session")

        if self.db is not None and self.parent_team_id is None and self.workflow_id is None:
            if session.session_data is not None and "session_state" in session.session_data:
                session.session_data["session_state"].pop("current_session_id", None)  # type: ignore
                session.session_data["session_state"].pop("current_user_id", None)  # type: ignore
                session.session_data["session_state"].pop("current_run_id", None)  # type: ignore

            # scrub the member responses based on storage settings
            if session.runs is not None:
                for run in session.runs:
                    if hasattr(run, "member_responses"):
                        if not self.store_member_responses:
                            # Remove all member responses
                            run.member_responses = []
                        else:
                            # Scrub individual member responses based on their storage flags
                            self._scrub_member_responses(run.member_responses)
            self._upsert_session(session=session)
            log_debug(f"Created or updated TeamSession record: {session.session_id}")

    async def asave_session(self, session: TeamSession) -> None:
        """
        Save the TeamSession to storage

        Args:
            session: The TeamSession to save.
        """
        if self.db is not None and self.parent_team_id is None and self.workflow_id is None:
            if session.session_data is not None and "session_state" in session.session_data:
                session.session_data["session_state"].pop("current_session_id", None)  # type: ignore
                session.session_data["session_state"].pop("current_user_id", None)  # type: ignore
                session.session_data["session_state"].pop("current_run_id", None)  # type: ignore

            # scrub the member responses if not storing them
            if not self.store_member_responses and session.runs is not None:
                for run in session.runs:
                    if hasattr(run, "member_responses"):
                        run.member_responses = []

            if self._has_async_db():
                await self._aupsert_session(session=session)
            else:
                self._upsert_session(session=session)
            log_debug(f"Created or updated TeamSession record: {session.session_id}")

    def generate_session_name(self, session: TeamSession) -> str:
        """
        Generate a name for the team session

        Args:
            session: The TeamSession to generate a name for.
        Returns:
            str: The generated session name.
        """

        if self.model is None:
            raise Exception("Model not set")

        gen_session_name_prompt = "Team Conversation\n"

        # Get team session messages for generating the name
        messages_for_generating_session_name = self.get_session_messages()

        for message in messages_for_generating_session_name:
            gen_session_name_prompt += f"{message.role.upper()}: {message.content}\n"

        gen_session_name_prompt += "\n\nTeam Session Name: "

        system_message = Message(
            role=self.system_message_role,
            content="Please provide a suitable name for this conversation in maximum 5 words. "
            "Remember, do not exceed 5 words.",
        )
        user_message = Message(role="user", content=gen_session_name_prompt)
        generate_name_messages = [system_message, user_message]

        # Generate name
        generated_name = self.model.response(messages=generate_name_messages)
        content = generated_name.content
        if content is None:
            log_error("Generated name is None. Trying again.")
            return self.generate_session_name(session=session)
        if len(content.split()) > 15:
            log_error("Generated name is too long. Trying again.")
            return self.generate_session_name(session=session)
        return content.replace('"', "").strip()

    def set_session_name(
        self, session_id: Optional[str] = None, autogenerate: bool = False, session_name: Optional[str] = None
    ) -> TeamSession:
        """
        Set the session name and save to storage

        Args:
            session_id: The session ID to set the name for. If not provided, the current cached session ID is used.
            autogenerate: Whether to autogenerate the session name.
            session_name: The session name to set. If not provided, the session name will be autogenerated.
        Returns:
            TeamSession: The updated session.
        """
        session_id = session_id or self.session_id

        if session_id is None:
            raise Exception("Session ID is not set")

        return cast(
            TeamSession,
            set_session_name_util(self, session_id=session_id, autogenerate=autogenerate, session_name=session_name),
        )

    async def aset_session_name(
        self, session_id: Optional[str] = None, autogenerate: bool = False, session_name: Optional[str] = None
    ) -> TeamSession:
        """
        Set the session name and save to storage

        Args:
            session_id: The session ID to set the name for. If not provided, the current cached session ID is used.
            autogenerate: Whether to autogenerate the session name.
            session_name: The session name to set. If not provided, the session name will be autogenerated.
        Returns:
            TeamSession: The updated session.
        """
        session_id = session_id or self.session_id

        if session_id is None:
            raise Exception("Session ID is not set")

        return cast(
            TeamSession,
            await aset_session_name_util(
                self, session_id=session_id, autogenerate=autogenerate, session_name=session_name
            ),
        )

    def get_session_name(self, session_id: Optional[str] = None) -> str:
        """
        Get the session name for the given session ID.

        Args:
            session_id: The session ID to get the name for. If not provided, the current cached session ID is used.
        Returns:
            str: The session name.
        """
        session_id = session_id or self.session_id
        if session_id is None:
            raise Exception("Session ID is not set")
        return get_session_name_util(self, session_id=session_id)

    async def aget_session_name(self, session_id: Optional[str] = None) -> str:
        """
        Get the session name for the given session ID.

        Args:
            session_id: The session ID to get the name for. If not provided, the current cached session ID is used.
        Returns:
            str: The session name.
        """
        session_id = session_id or self.session_id
        if session_id is None:
            raise Exception("Session ID is not set")
        return await aget_session_name_util(self, session_id=session_id)

    def get_session_state(self, session_id: Optional[str] = None) -> Dict[str, Any]:
        """Get the session state for the given session ID.

        Args:
            session_id: The session ID to get the state for. If not provided, the current cached session ID is used.
        Returns:
            Dict[str, Any]: The session state.
        """
        session_id = session_id or self.session_id
        if session_id is None:
            raise Exception("Session ID is not set")
        return get_session_state_util(self, session_id=session_id)

    async def aget_session_state(self, session_id: Optional[str] = None) -> Dict[str, Any]:
        """Get the session state for the given session ID.

        Args:
            session_id: The session ID to get the state for. If not provided, the current cached session ID is used.
        Returns:
            Dict[str, Any]: The session state.
        """
        session_id = session_id or self.session_id
        if session_id is None:
            raise Exception("Session ID is not set")
        return await aget_session_state_util(self, session_id=session_id)

    def update_session_state(self, session_state_updates: Dict[str, Any], session_id: Optional[str] = None) -> str:
        """
        Update the session state for the given session ID and user ID.
        Args:
            session_state_updates: The updates to apply to the session state. Should be a dictionary of key-value pairs.
            session_id: The session ID to update. If not provided, the current cached session ID is used.
        Returns:
            dict: The updated session state.
        """
        session_id = session_id or self.session_id
        if session_id is None:
            raise Exception("Session ID is not set")
        return update_session_state_util(self, session_state_updates=session_state_updates, session_id=session_id)

    async def aupdate_session_state(
        self, session_state_updates: Dict[str, Any], session_id: Optional[str] = None
    ) -> str:
        """
        Update the session state for the given session ID and user ID.
        Args:
            session_state_updates: The updates to apply to the session state. Should be a dictionary of key-value pairs.
            session_id: The session ID to update. If not provided, the current cached session ID is used.
        Returns:
            dict: The updated session state.
        """
        session_id = session_id or self.session_id
        if session_id is None:
            raise Exception("Session ID is not set")
        return await aupdate_session_state_util(
            entity=self, session_state_updates=session_state_updates, session_id=session_id
        )

    def get_session_metrics(self, session_id: Optional[str] = None) -> Optional[Metrics]:
        """Get the session metrics for the given session ID.

        Args:
            session_id: The session ID to get the metrics for. If not provided, the current cached session ID is used.
        Returns:
            Optional[Metrics]: The session metrics.
        """
        session_id = session_id or self.session_id
        if session_id is None:
            raise Exception("Session ID is not set")

        return get_session_metrics_util(self, session_id=session_id)

    async def aget_session_metrics(self, session_id: Optional[str] = None) -> Optional[Metrics]:
        """Get the session metrics for the given session ID.

        Args:
            session_id: The session ID to get the metrics for. If not provided, the current cached session ID is used.
        Returns:
            Optional[Metrics]: The session metrics.
        """
        session_id = session_id or self.session_id
        if session_id is None:
            raise Exception("Session ID is not set")

        return await aget_session_metrics_util(self, session_id=session_id)

    def delete_session(self, session_id: str):
        """Delete the current session and save to storage"""
        if self.db is None:
            return

        self.db.delete_session(session_id=session_id)

    async def adelete_session(self, session_id: str):
        """Delete the current session and save to storage"""
        if self.db is None:
            return
        await self.db.delete_session(session_id=session_id)  # type: ignore

    def get_session_messages(
        self,
        session_id: Optional[str] = None,
        member_ids: Optional[List[str]] = None,
        last_n_runs: Optional[int] = None,
        limit: Optional[int] = None,
        skip_roles: Optional[List[str]] = None,
        skip_statuses: Optional[List[RunStatus]] = None,
        skip_history_messages: bool = True,
        skip_member_messages: bool = True,
    ) -> List[Message]:
        """Get all messages belonging to the given session.

        Args:
            session_id: The session ID to get the messages for. If not provided, the current cached session ID is used.
            member_ids: The ids of the members to get the messages from.
            last_n_runs: The number of runs to return messages from, counting from the latest. Defaults to all runs.
            limit: The number of messages to return, counting from the latest. Defaults to all messages.
            skip_roles: Skip messages with these roles.
            skip_statuses: Skip messages with these statuses.
            skip_history_messages: Skip messages that were tagged as history in previous runs.
            skip_member_messages: Skip messages created by members of the team.

        Returns:
            List[Message]: The messages for the session.
        """
        session_id = session_id or self.session_id
        if session_id is None:
            log_warning("Session ID is not set, cannot get messages for session")
            return []

        session = self.get_session(session_id=session_id)  # type: ignore
        if session is None:
            raise Exception("Session not found")

        return session.get_messages(
            team_id=self.id,
            member_ids=member_ids,
            last_n_runs=last_n_runs,
            limit=limit,
            skip_roles=skip_roles,
            skip_statuses=skip_statuses,
            skip_history_messages=skip_history_messages,
            skip_member_messages=skip_member_messages,
        )

    async def aget_session_messages(
        self,
        session_id: Optional[str] = None,
        member_ids: Optional[List[str]] = None,
        last_n_runs: Optional[int] = None,
        limit: Optional[int] = None,
        skip_roles: Optional[List[str]] = None,
        skip_statuses: Optional[List[RunStatus]] = None,
        skip_history_messages: bool = True,
        skip_member_messages: bool = True,
    ) -> List[Message]:
        """Get all messages belonging to the given session.

        Args:
            session_id: The session ID to get the messages for. If not provided, the current cached session ID is used.
            member_ids: The ids of the members to get the messages from.
            last_n_runs: The number of runs to return messages from, counting from the latest. Defaults to all runs.
            limit: The number of messages to return, counting from the latest. Defaults to all messages.
            skip_roles: Skip messages with these roles.
            skip_statuses: Skip messages with these statuses.
            skip_history_messages: Skip messages that were tagged as history in previous runs.
            skip_member_messages: Skip messages created by members of the team.

        Returns:
            List[Message]: The messages for the session.
        """
        session_id = session_id or self.session_id
        if session_id is None:
            log_warning("Session ID is not set, cannot get messages for session")
            return []

        session = await self.aget_session(session_id=session_id)  # type: ignore
        if session is None:
            log_warning(f"Session {session_id} not found")
            return []

        return session.get_messages(
            team_id=self.id,
            member_ids=member_ids,
            last_n_runs=last_n_runs,
            limit=limit,
            skip_roles=skip_roles,
            skip_statuses=skip_statuses,
            skip_history_messages=skip_history_messages,
            skip_member_messages=skip_member_messages,
        )

    def get_chat_history(self, session_id: Optional[str] = None, last_n_runs: Optional[int] = None) -> List[Message]:
        """Return the chat history (user and assistant messages) for the session.
        Use get_messages() for more filtering options.

        Args:
            session_id: The session ID to get the chat history for. If not provided, the current cached session ID is used.

        Returns:
            List[Message]: The chat history from the session.
        """
        return self.get_session_messages(
            session_id=session_id, last_n_runs=last_n_runs, skip_roles=["system", "tool"], skip_member_messages=True
        )

    async def aget_chat_history(
        self, session_id: Optional[str] = None, last_n_runs: Optional[int] = None
    ) -> List[Message]:
        """Read the chat history from the session

        Args:
            session_id: The session ID to get the chat history for. If not provided, the current cached session ID is used.
        Returns:
            List[Message]: The chat history from the session.
        """
        return await self.aget_session_messages(
            session_id=session_id, last_n_runs=last_n_runs, skip_roles=["system", "tool"], skip_member_messages=True
        )

    def get_session_summary(self, session_id: Optional[str] = None) -> Optional[SessionSummary]:
        """Get the session summary for the given session ID and user ID.

        Args:
            session_id: The session ID to get the summary for. If not provided, the current cached session ID is used.
        Returns:
            SessionSummary: The session summary.
        """
        session_id = session_id if session_id is not None else self.session_id
        if session_id is None:
            raise ValueError("Session ID is required")

        session = self.get_session(session_id=session_id)

        if session is None:
            raise Exception(f"Session {session_id} not found")

        return session.get_session_summary()  # type: ignore

    async def aget_session_summary(self, session_id: Optional[str] = None) -> Optional[SessionSummary]:
        """Get the session summary for the given session ID and user ID.

        Args:
            session_id: The session ID to get the summary for. If not provided, the current cached session ID is used.
        Returns:
            SessionSummary: The session summary.
        """
        session_id = session_id if session_id is not None else self.session_id
        if session_id is None:
            raise ValueError("Session ID is required")

        session = await self.aget_session(session_id=session_id)

        if session is None:
            raise Exception(f"Session {session_id} not found")

        return session.get_session_summary()  # type: ignore

    def get_user_memories(self, user_id: Optional[str] = None) -> Optional[List[UserMemory]]:
        """Get the user memories for the given user ID.

        Args:
            user_id: The user ID to get the memories for. If not provided, the current cached user ID is used.
        Returns:
            Optional[List[UserMemory]]: The user memories.
        """
        if self.memory_manager is None:
            self._set_memory_manager()

        user_id = user_id if user_id is not None else self.user_id
        if user_id is None:
            user_id = "default"

        return self.memory_manager.get_user_memories(user_id=user_id)  # type: ignore

    async def aget_user_memories(self, user_id: Optional[str] = None) -> Optional[List[UserMemory]]:
        """Get the user memories for the given user ID.

        Args:
            user_id: The user ID to get the memories for. If not provided, the current cached user ID is used.
        Returns:
            Optional[List[UserMemory]]: The user memories.
        """
        if self.memory_manager is None:
            self._set_memory_manager()

        user_id = user_id if user_id is not None else self.user_id
        if user_id is None:
            user_id = "default"

        return await self.memory_manager.aget_user_memories(user_id=user_id)  # type: ignore

    ###########################################################################
    # Handle reasoning content
    ###########################################################################

    def _update_reasoning_content_from_tool_call(
        self, run_response: TeamRunOutput, tool_name: str, tool_args: Dict[str, Any]
    ) -> Optional[ReasoningStep]:
        """Update reasoning_content based on tool calls that look like thinking or reasoning tools."""

        # Case 1: ReasoningTools.think (has title, thought, optional action and confidence)
        if tool_name.lower() == "think" and "title" in tool_args and "thought" in tool_args:
            title = tool_args["title"]
            thought = tool_args["thought"]
            action = tool_args.get("action", "")
            confidence = tool_args.get("confidence", None)

            # Create a reasoning step
            reasoning_step = ReasoningStep(
                title=title,
                reasoning=thought,
                action=action,
                next_action=NextAction.CONTINUE,
                confidence=confidence,
            )

            # Add the step to the run response
            add_reasoning_step_to_metadata(run_response, reasoning_step)

            formatted_content = f"## {title}\n{thought}\n"
            if action:
                formatted_content += f"Action: {action}\n"
            if confidence is not None:
                formatted_content += f"Confidence: {confidence}\n"
            formatted_content += "\n"

            append_to_reasoning_content(run_response, formatted_content)
            return reasoning_step

        # Case 2: ReasoningTools.analyze (has title, result, analysis, optional next_action and confidence)
        elif tool_name.lower() == "analyze" and "title" in tool_args:
            title = tool_args["title"]
            result = tool_args.get("result", "")
            analysis = tool_args.get("analysis", "")
            next_action = tool_args.get("next_action", "")
            confidence = tool_args.get("confidence", None)

            # Map string next_action to enum
            next_action_enum = NextAction.CONTINUE
            if next_action.lower() == "validate":
                next_action_enum = NextAction.VALIDATE
            elif next_action.lower() in ["final", "final_answer", "finalize"]:
                next_action_enum = NextAction.FINAL_ANSWER

            # Create a reasoning step
            reasoning_step = ReasoningStep(
                title=title,
                result=result,
                reasoning=analysis,
                next_action=next_action_enum,
                confidence=confidence,
            )

            # Add the step to the run response
            add_reasoning_step_to_metadata(run_response, reasoning_step)

            formatted_content = f"## {title}\n"
            if result:
                formatted_content += f"Result: {result}\n"
            if analysis:
                formatted_content += f"{analysis}\n"
            if next_action and next_action.lower() != "continue":
                formatted_content += f"Next Action: {next_action}\n"
            if confidence is not None:
                formatted_content += f"Confidence: {confidence}\n"
            formatted_content += "\n"

            append_to_reasoning_content(run_response, formatted_content)
            return reasoning_step

        # Case 3: ReasoningTool.think (simple format, just has 'thought')
        elif tool_name.lower() == "think" and "thought" in tool_args:
            thought = tool_args["thought"]
            reasoning_step = ReasoningStep(
                title="Thinking",
                reasoning=thought,
                confidence=None,
            )
            formatted_content = f"## Thinking\n{thought}\n\n"
            add_reasoning_step_to_metadata(run_response, reasoning_step)
            append_to_reasoning_content(run_response, formatted_content)
            return reasoning_step

        return None

    ###########################################################################
    # Knowledge
    ###########################################################################

    def add_to_knowledge(self, query: str, result: str) -> str:
        """Use this function to add information to the knowledge base for future use.

        Args:
            query: The query to add.
            result: The result of the query.

        Returns:
            str: A string indicating the status of the addition.
        """
        if self.knowledge is None:
            log_warning("Knowledge is not set, cannot add to knowledge")
            return "Knowledge is not set, cannot add to knowledge"

        if self.knowledge.vector_db is None:
            log_warning("Knowledge vector database is not set, cannot add to knowledge")
            return "Knowledge vector database is not set, cannot add to knowledge"

        document_name = query.replace(" ", "_").replace("?", "").replace("!", "").replace(".", "")
        document_content = json.dumps({"query": query, "result": result})
        log_info(f"Adding document to Knowledge: {document_name}: {document_content}")
        import asyncio

        from agno.knowledge.reader.text_reader import TextReader

        asyncio.run(
            self.knowledge.add_content_async(name=document_name, text_content=document_content, reader=TextReader())
        )
        return "Successfully added to knowledge base"

    def get_relevant_docs_from_knowledge(
        self,
        query: str,
        num_documents: Optional[int] = None,
        filters: Optional[Union[Dict[str, Any], List[FilterExpr]]] = None,
        run_context: Optional[RunContext] = None,
        **kwargs,
    ) -> Optional[List[Union[Dict[str, Any], str]]]:
        """Return a list of references from the knowledge base"""
        from agno.knowledge.document import Document

        # Extract dependencies from run_context if available
        dependencies = run_context.dependencies if run_context else None

        if num_documents is None and self.knowledge is not None:
            num_documents = self.knowledge.max_results

        # Validate the filters against known valid filter keys
        if self.knowledge is not None:
            valid_filters, invalid_keys = self.knowledge.validate_filters(filters)  # type: ignore

            # Warn about invalid filter keys
            if invalid_keys:
                # type: ignore
                log_warning(f"Invalid filter keys provided: {invalid_keys}. These filters will be ignored.")

                # Only use valid filters
                filters = valid_filters
                if not filters:
                    log_warning("No valid filters remain after validation. Search will proceed without filters.")

            if invalid_keys == [] and valid_filters == {}:
                log_warning("No valid filters provided. Search will proceed without filters.")
                filters = None

        if self.knowledge_retriever is not None and callable(self.knowledge_retriever):
            from inspect import signature

            try:
                sig = signature(self.knowledge_retriever)
                knowledge_retriever_kwargs: Dict[str, Any] = {}
                if "team" in sig.parameters:
                    knowledge_retriever_kwargs = {"team": self}
                if "filters" in sig.parameters:
                    knowledge_retriever_kwargs["filters"] = filters
                if "run_context" in sig.parameters:
                    knowledge_retriever_kwargs["run_context"] = run_context
                elif "dependencies" in sig.parameters:
                    # Backward compatibility: support dependencies parameter
                    knowledge_retriever_kwargs["dependencies"] = dependencies
                knowledge_retriever_kwargs.update({"query": query, "num_documents": num_documents, **kwargs})
                return self.knowledge_retriever(**knowledge_retriever_kwargs)
            except Exception as e:
                log_warning(f"Knowledge retriever failed: {e}")
                raise e
        try:
            if self.knowledge is None or self.knowledge.vector_db is None:
                return None

            if num_documents is None:
                num_documents = self.knowledge.max_results

            log_debug(f"Searching knowledge base with filters: {filters}")
            relevant_docs: List[Document] = self.knowledge.search(
                query=query, max_results=num_documents, filters=filters
            )

            if not relevant_docs or len(relevant_docs) == 0:
                log_debug("No relevant documents found for query")
                return None

            return [doc.to_dict() for doc in relevant_docs]
        except Exception as e:
            log_warning(f"Error searching knowledge base: {e}")
            raise e

    async def aget_relevant_docs_from_knowledge(
        self,
        query: str,
        num_documents: Optional[int] = None,
        filters: Optional[Union[Dict[str, Any], List[FilterExpr]]] = None,
        run_context: Optional[RunContext] = None,
        **kwargs,
    ) -> Optional[List[Union[Dict[str, Any], str]]]:
        """Get relevant documents from knowledge base asynchronously."""
        from agno.knowledge.document import Document

        # Extract dependencies from run_context if available
        dependencies = run_context.dependencies if run_context else None

        if num_documents is None and self.knowledge is not None:
            num_documents = self.knowledge.max_results

        # Validate the filters against known valid filter keys
        if self.knowledge is not None:
            valid_filters, invalid_keys = await self.knowledge.async_validate_filters(filters)  # type: ignore

            # Warn about invalid filter keys
            if invalid_keys:
                # type: ignore
                log_warning(f"Invalid filter keys provided: {invalid_keys}. These filters will be ignored.")

                # Only use valid filters
                filters = valid_filters
                if not filters:
                    log_warning("No valid filters remain after validation. Search will proceed without filters.")

            if invalid_keys == [] and valid_filters == {}:
                log_warning("No valid filters provided. Search will proceed without filters.")
                filters = None

        if self.knowledge_retriever is not None and callable(self.knowledge_retriever):
            from inspect import isawaitable, signature

            try:
                sig = signature(self.knowledge_retriever)
                knowledge_retriever_kwargs: Dict[str, Any] = {}
                if "team" in sig.parameters:
                    knowledge_retriever_kwargs = {"team": self}
                if "filters" in sig.parameters:
                    knowledge_retriever_kwargs["filters"] = filters
                if "run_context" in sig.parameters:
                    knowledge_retriever_kwargs["run_context"] = run_context
                elif "dependencies" in sig.parameters:
                    # Backward compatibility: support dependencies parameter
                    knowledge_retriever_kwargs["dependencies"] = dependencies
                knowledge_retriever_kwargs.update({"query": query, "num_documents": num_documents, **kwargs})

                result = self.knowledge_retriever(**knowledge_retriever_kwargs)

                if isawaitable(result):
                    result = await result

                return result
            except Exception as e:
                log_warning(f"Knowledge retriever failed: {e}")
                raise e

        try:
            if self.knowledge is None or self.knowledge.vector_db is None:
                return None

            if num_documents is None:
                num_documents = self.knowledge.max_results

            log_debug(f"Searching knowledge base with filters: {filters}")
            relevant_docs: List[Document] = await self.knowledge.async_search(
                query=query, max_results=num_documents, filters=filters
            )

            if not relevant_docs or len(relevant_docs) == 0:
                log_debug("No relevant documents found for query")
                return None

            return [doc.to_dict() for doc in relevant_docs]
        except Exception as e:
            log_warning(f"Error searching knowledge base: {e}")
            raise e

    def _convert_documents_to_string(self, docs: List[Union[Dict[str, Any], str]]) -> str:
        if docs is None or len(docs) == 0:
            return ""

        if self.references_format == "yaml":
            import yaml

            return yaml.dump(docs)

        import json

        return json.dumps(docs, indent=2)

    def _get_effective_filters(
        self, knowledge_filters: Optional[Union[Dict[str, Any], List[FilterExpr]]] = None
    ) -> Optional[Any]:
        """
        Determine effective filters for the team, considering:
        1. Team-level filters (self.knowledge_filters)
        2. Run-time filters (knowledge_filters)

        Priority: Run-time filters > Team filters
        """
        effective_filters = None

        # Start with team-level filters if they exist
        if self.knowledge_filters:
            effective_filters = self.knowledge_filters.copy()

        # Apply run-time filters if they exist
        if knowledge_filters:
            if effective_filters:
                if isinstance(effective_filters, dict):
                    if isinstance(knowledge_filters, dict):
                        effective_filters.update(cast(Dict[str, Any], knowledge_filters))
                    else:
                        # If knowledge_filters is not a dict (e.g., list of FilterExpr), combine as list if effective_filters is dict
                        # Convert the dict to a list and concatenate
                        effective_filters = cast(Any, [effective_filters, *knowledge_filters])
                else:
                    effective_filters = [*effective_filters, *knowledge_filters]
            else:
                effective_filters = knowledge_filters

        return effective_filters

    def _get_search_knowledge_base_function(
        self,
        run_response: TeamRunOutput,
        knowledge_filters: Optional[Union[Dict[str, Any], List[FilterExpr]]] = None,
        async_mode: bool = False,
        run_context: Optional[RunContext] = None,
    ) -> Function:
        """Factory function to create a search_knowledge_base function with filters."""

        def search_knowledge_base(query: str) -> str:
            """Use this function to search the knowledge base for information about a query.

            Args:
                query: The query to search for.

            Returns:
                str: A string containing the response from the knowledge base.
            """
            # Get the relevant documents from the knowledge base, passing filters
            retrieval_timer = Timer()
            retrieval_timer.start()
            docs_from_knowledge = self.get_relevant_docs_from_knowledge(
                query=query, filters=knowledge_filters, run_context=run_context
            )
            if docs_from_knowledge is not None:
                references = MessageReferences(
                    query=query, references=docs_from_knowledge, time=round(retrieval_timer.elapsed, 4)
                )
                # Add the references to the run_response
                if run_response.references is None:
                    run_response.references = []
                run_response.references.append(references)
            retrieval_timer.stop()
            log_debug(f"Time to get references: {retrieval_timer.elapsed:.4f}s")

            if docs_from_knowledge is None:
                return "No documents found"
            return self._convert_documents_to_string(docs_from_knowledge)

        async def asearch_knowledge_base(query: str) -> str:
            """Use this function to search the knowledge base for information about a query asynchronously.

            Args:
                query: The query to search for.

            Returns:
                str: A string containing the response from the knowledge base.
            """
            retrieval_timer = Timer()
            retrieval_timer.start()
            docs_from_knowledge = await self.aget_relevant_docs_from_knowledge(
                query=query, filters=knowledge_filters, run_context=run_context
            )
            if docs_from_knowledge is not None:
                references = MessageReferences(
                    query=query, references=docs_from_knowledge, time=round(retrieval_timer.elapsed, 4)
                )
                if run_response.references is None:
                    run_response.references = []
                run_response.references.append(references)
            retrieval_timer.stop()
            log_debug(f"Time to get references: {retrieval_timer.elapsed:.4f}s")

            if docs_from_knowledge is None:
                return "No documents found"
            return self._convert_documents_to_string(docs_from_knowledge)

        if async_mode:
            search_knowledge_base_function = asearch_knowledge_base
        else:
            search_knowledge_base_function = search_knowledge_base  # type: ignore

        return Function.from_callable(search_knowledge_base_function, name="search_knowledge_base")

    def _get_search_knowledge_base_with_agentic_filters_function(
        self,
        run_response: TeamRunOutput,
        knowledge_filters: Optional[Union[Dict[str, Any], List[FilterExpr]]] = None,
        async_mode: bool = False,
        run_context: Optional[RunContext] = None,
    ) -> Function:
        """Factory function to create a search_knowledge_base function with filters."""

        def search_knowledge_base(query: str, filters: Optional[List[KnowledgeFilter]] = None) -> str:
            """Use this function to search the knowledge base for information about a query.

            Args:
                query: The query to search for.
                filters (optional): The filters to apply to the search. This is a list of KnowledgeFilter objects.

            Returns:
                str: A string containing the response from the knowledge base.
            """
            filters_dict = {filt.key: filt.value for filt in filters} if filters else None
            search_filters = get_agentic_or_user_search_filters(filters_dict, knowledge_filters)

            # Get the relevant documents from the knowledge base, passing filters
            retrieval_timer = Timer()
            retrieval_timer.start()
            docs_from_knowledge = self.get_relevant_docs_from_knowledge(
                query=query, filters=search_filters, run_context=run_context
            )
            if docs_from_knowledge is not None:
                references = MessageReferences(
                    query=query, references=docs_from_knowledge, time=round(retrieval_timer.elapsed, 4)
                )
                # Add the references to the run_response
                if run_response.references is None:
                    run_response.references = []
                run_response.references.append(references)
            retrieval_timer.stop()
            log_debug(f"Time to get references: {retrieval_timer.elapsed:.4f}s")

            if docs_from_knowledge is None:
                return "No documents found"
            return self._convert_documents_to_string(docs_from_knowledge)

        async def asearch_knowledge_base(query: str, filters: Optional[List[KnowledgeFilter]] = None) -> str:
            """Use this function to search the knowledge base for information about a query asynchronously.

            Args:
                query: The query to search for.
                filters (optional): The filters to apply to the search. This is a list of KnowledgeFilter objects.

            Returns:
                str: A string containing the response from the knowledge base.
            """
            filters_dict = {filt.key: filt.value for filt in filters} if filters else None
            search_filters = get_agentic_or_user_search_filters(filters_dict, knowledge_filters)

            retrieval_timer = Timer()
            retrieval_timer.start()
            docs_from_knowledge = await self.aget_relevant_docs_from_knowledge(
                query=query, filters=search_filters, run_context=run_context
            )
            if docs_from_knowledge is not None:
                references = MessageReferences(
                    query=query, references=docs_from_knowledge, time=round(retrieval_timer.elapsed, 4)
                )
                if run_response.references is None:
                    run_response.references = []
                run_response.references.append(references)
            retrieval_timer.stop()
            log_debug(f"Time to get references: {retrieval_timer.elapsed:.4f}s")

            if docs_from_knowledge is None:
                return "No documents found"
            return self._convert_documents_to_string(docs_from_knowledge)

        if async_mode:
            search_knowledge_base_function = asearch_knowledge_base
        else:
            search_knowledge_base_function = search_knowledge_base  # type: ignore

        return Function.from_callable(search_knowledge_base_function, name="search_knowledge_base")

    ###########################################################################
    # Logging
    ###########################################################################

    def _get_team_data(self) -> Dict[str, Any]:
        team_data: Dict[str, Any] = {}
        if self.name is not None:
            team_data["name"] = self.name
        if self.id is not None:
            team_data["team_id"] = self.id
        if self.model is not None:
            team_data["model"] = self.model.to_dict()
        return team_data

    ###########################################################################
    # Api functions
    ###########################################################################

    def _get_telemetry_data(self) -> Dict[str, Any]:
        """Get the telemetry data for the team"""
        return {
            "team_id": self.id,
            "db_type": self.db.__class__.__name__ if self.db else None,
            "model_provider": self.model.provider if self.model else None,
            "model_name": self.model.name if self.model else None,
            "model_id": self.model.id if self.model else None,
            "parser_model": self.parser_model.to_dict() if self.parser_model else None,
            "output_model": self.output_model.to_dict() if self.output_model else None,
            "member_count": len(self.members) if self.members else 0,
            "has_knowledge": self.knowledge is not None,
            "has_tools": self.tools is not None,
        }

    def _log_team_telemetry(self, session_id: str, run_id: Optional[str] = None) -> None:
        """Send a telemetry event to the API for a created Team run"""

        self._set_telemetry()
        if not self.telemetry:
            return

        from agno.api.team import TeamRunCreate, create_team_run

        try:
            create_team_run(
                run=TeamRunCreate(session_id=session_id, run_id=run_id, data=self._get_telemetry_data()),
            )
        except Exception as e:
            log_debug(f"Could not create Team run telemetry event: {e}")

    async def _alog_team_telemetry(self, session_id: str, run_id: Optional[str] = None) -> None:
        """Send a telemetry event to the API for a created Team async run"""

        self._set_telemetry()
        if not self.telemetry:
            return

        from agno.api.team import TeamRunCreate, acreate_team_run

        try:
            await acreate_team_run(
                run=TeamRunCreate(session_id=session_id, run_id=run_id, data=self._get_telemetry_data())
            )
        except Exception as e:
            log_debug(f"Could not create Team run telemetry event: {e}")<|MERGE_RESOLUTION|>--- conflicted
+++ resolved
@@ -2073,17 +2073,7 @@
                 if background_tasks is not None:
                     from fastapi import BackgroundTasks
 
-<<<<<<< HEAD
                     background_tasks: BackgroundTasks = background_tasks  # type: ignore
-=======
-        # Normalise hook & guardails
-        if not self._hooks_normalised:
-            if self.pre_hooks:
-                self.pre_hooks = normalize_pre_hooks(self.pre_hooks)  # type: ignore
-            if self.post_hooks:
-                self.post_hooks = normalize_post_hooks(self.post_hooks)  # type: ignore
-            self._hooks_normalised = True
->>>>>>> 3cf15e94
 
                 # Validate input against input_schema if provided
                 validated_input = self._validate_input(input)
@@ -2091,9 +2081,9 @@
                 # Normalise hook & guardails
                 if not self._hooks_normalised:
                     if self.pre_hooks:
-                        self.pre_hooks = normalize_hooks(self.pre_hooks)  # type: ignore
+                        self.pre_hooks = normalize_pre_hooks(self.pre_hooks)  # type: ignore
                     if self.post_hooks:
-                        self.post_hooks = normalize_hooks(self.post_hooks)  # type: ignore
+                        self.post_hooks = normalize_post_hooks(self.post_hooks)  # type: ignore
                     self._hooks_normalised = True
 
                 session_id, user_id = self._initialize_session(session_id=session_id, user_id=user_id)
@@ -2181,14 +2171,7 @@
                 if stream_events is None:
                     stream_events = False if self.stream_events is None else self.stream_events
 
-<<<<<<< HEAD
-                self.stream = self.stream or stream
-                self.stream_events = self.stream_events or stream_events
-
                 self.model = cast(Model, self.model)
-=======
-        self.model = cast(Model, self.model)
->>>>>>> 3cf15e94
 
                 if self.metadata is not None:
                     if metadata is None:
@@ -2423,36 +2406,9 @@
                         **kwargs,
                     )
 
-<<<<<<< HEAD
                     # Consume the async iterator without yielding
                     async for _ in pre_hook_iterator:
                         pass
-=======
-        # 4. Determine tools for model
-        team_run_context: Dict[str, Any] = {}
-        self.model = cast(Model, self.model)
-        await self._check_and_refresh_mcp_tools()
-        _tools = self._determine_tools_for_model(
-            model=self.model,
-            run_response=run_response,
-            run_context=run_context,
-            team_run_context=team_run_context,
-            session=team_session,
-            user_id=user_id,
-            async_mode=True,
-            input_message=run_input.input_content,
-            images=run_input.images,
-            videos=run_input.videos,
-            audio=run_input.audios,
-            files=run_input.files,
-            debug_mode=debug_mode,
-            add_history_to_context=add_history_to_context,
-            add_dependencies_to_context=add_dependencies_to_context,
-            add_session_state_to_context=add_session_state_to_context,
-            stream=False,
-            stream_events=False,
-        )
->>>>>>> 3cf15e94
 
                 # 4. Determine tools for model
                 team_run_context: Dict[str, Any] = {}
@@ -2475,6 +2431,8 @@
                     add_history_to_context=add_history_to_context,
                     add_dependencies_to_context=add_dependencies_to_context,
                     add_session_state_to_context=add_session_state_to_context,
+                    stream=False,
+                    stream_events=False,
                 )
 
                 # 5. Prepare run messages
@@ -2713,37 +2671,10 @@
             if attempt > 0:
                 log_debug(f"Retrying Team run {run_response.run_id}. Attempt {attempt + 1} of {num_attempts}...")
 
-<<<<<<< HEAD
             try:
                 # 1. Resolve dependencies
                 if run_context.dependencies is not None:
                     await self._aresolve_run_dependencies(run_context=run_context)
-=======
-        # 5. Determine tools for model
-        team_run_context: Dict[str, Any] = {}
-        self.model = cast(Model, self.model)
-        await self._check_and_refresh_mcp_tools()
-        _tools = self._determine_tools_for_model(
-            model=self.model,
-            run_response=run_response,
-            run_context=run_context,
-            team_run_context=team_run_context,
-            session=team_session,  # type: ignore
-            user_id=user_id,
-            async_mode=True,
-            input_message=run_input.input_content,
-            images=run_input.images,
-            videos=run_input.videos,
-            audio=run_input.audios,
-            files=run_input.files,
-            debug_mode=debug_mode,
-            add_history_to_context=add_history_to_context,
-            add_dependencies_to_context=add_dependencies_to_context,
-            add_session_state_to_context=add_session_state_to_context,
-            stream=True,
-            stream_events=stream_events,
-        )
->>>>>>> 3cf15e94
 
                 # 2. Read or create session. Reads from the database if provided.
                 if self._has_async_db():
@@ -2804,6 +2735,10 @@
                     files=run_input.files,
                     debug_mode=debug_mode,
                     add_history_to_context=add_history_to_context,
+                    add_dependencies_to_context=add_dependencies_to_context,
+                    add_session_state_to_context=add_session_state_to_context,
+                    stream=True,
+                    stream_events=stream_events,
                 )
 
                 # 6. Prepare run messages
