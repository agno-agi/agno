--- conflicted
+++ resolved
@@ -115,8 +115,6 @@
 from agno.utils.common import is_typed_dict
 from agno.utils.events import (
     add_team_error_event,
-    create_team_compression_completed_event,
-    create_team_compression_started_event,
     create_team_parser_model_response_completed_event,
     create_team_parser_model_response_started_event,
     create_team_post_hook_completed_event,
@@ -903,6 +901,17 @@
             )
 
         if self.compression_manager is not None:
+            # Warn if team flags conflict with passed manager settings
+            if (self.compress_tool_results or self.compress_context) and (
+                self.compress_tool_results != self.compression_manager.compress_tool_results
+                or self.compress_context != self.compression_manager.compress_context
+            ):
+                log_warning(
+                    "Team compression settings differ from CompressionManager settings. "
+                    "Team settings will override the manager."
+                )
+
+            # Ensure model is set
             if self.compression_manager.model is None:
                 self.compression_manager.model = self.model
 
@@ -995,7 +1004,7 @@
             self._set_memory_manager()
         if self.enable_session_summaries or self.session_summary_manager is not None:
             self._set_session_summary_manager()
-        if self.compress_tool_results or self.compress_context or self.compression_manager is not None:
+        if self.compress_tool_results or self.compression_manager is not None:
             self._set_compression_manager()
 
         log_debug(f"Team ID: {self.id}", center=True)
@@ -1562,31 +1571,10 @@
                     # Check for cancellation before model call
                     raise_if_cancelled(run_response.run_id)  # type: ignore
 
-<<<<<<< HEAD
-        # 6. Get the model response for the team leader
-        self.model = cast(Model, self.model)
-        compression_enabled = self.compress_tool_results or self.compress_context
-
-        model_response: ModelResponse = self.model.response(
-            messages=run_messages.messages,
-            response_format=response_format,
-            tools=_tools,
-            tool_choice=self.tool_choice,
-            tool_call_limit=self.tool_call_limit,
-            send_media_to_model=self.send_media_to_model,
-            compression_manager=self.compression_manager if compression_enabled else None,
-            compression_context=session.get_compression_context() if self.compress_context else None,
-        )
-
-        # Store compressed context if compression occurred
-        if model_response.compression_context:
-            session.set_compression_context(model_response.compression_context)
-
-        # Check for cancellation after model call
-        raise_if_cancelled(run_response.run_id)  # type: ignore
-=======
                     # 6. Get the model response for the team leader
                     self.model = cast(Model, self.model)
+                    compression_enabled = self.compress_tool_results or self.compress_context
+
                     model_response: ModelResponse = self.model.response(
                         messages=run_messages.messages,
                         response_format=response_format,
@@ -1594,12 +1582,16 @@
                         tool_choice=self.tool_choice,
                         tool_call_limit=self.tool_call_limit,
                         send_media_to_model=self.send_media_to_model,
-                        compression_manager=self.compression_manager if self.compress_tool_results else None,
+                        compression_manager=self.compression_manager if compression_enabled else None,
+                        compression_context=session.get_compression_context() if self.compress_context else None,
                     )
+
+                    # Store compressed context if compression occurred
+                    if model_response.compression_context:
+                        session.set_compression_context(model_response.compression_context)
 
                     # Check for cancellation after model call
                     raise_if_cancelled(run_response.run_id)  # type: ignore
->>>>>>> d75efd37
 
                     # If an output model is provided, generate output using the output model
                     self._parse_response_with_output_model(model_response, run_messages)
@@ -2387,11 +2379,7 @@
         14. Create session summary
         15. Cleanup and store (scrub, add to session, calculate metrics, save session)
         """
-<<<<<<< HEAD
-
-=======
         await aregister_run(run_context.run_id)
->>>>>>> d75efd37
         log_debug(f"Team Run Start: {run_response.run_id}", center=True)
         memory_task = None
 
@@ -2492,47 +2480,6 @@
 
                     self.model = cast(Model, self.model)
 
-<<<<<<< HEAD
-                # 6. Start memory creation in background task
-                memory_task = None
-                if (
-                    run_messages.user_message is not None
-                    and self.memory_manager is not None
-                    and self.enable_user_memories
-                    and not self.enable_agentic_memory
-                ):
-                    log_debug("Starting memory creation in background task.")
-                    memory_task = asyncio.create_task(self._amake_memories(run_messages=run_messages, user_id=user_id))
-
-                raise_if_cancelled(run_response.run_id)  # type: ignore
-                # 7. Reason about the task if reasoning is enabled
-                await self._ahandle_reasoning(run_response=run_response, run_messages=run_messages)
-
-                # Check for cancellation before model call
-                raise_if_cancelled(run_response.run_id)  # type: ignore
-
-                # 8. Get the model response for the team leader
-                compression_enabled = self.compress_tool_results or self.compress_context
-
-                model_response = await self.model.aresponse(
-                    messages=run_messages.messages,
-                    tools=_tools,
-                    tool_choice=self.tool_choice,
-                    tool_call_limit=self.tool_call_limit,
-                    response_format=response_format,
-                    send_media_to_model=self.send_media_to_model,
-                    run_response=run_response,
-                    compression_manager=self.compression_manager if compression_enabled else None,
-                    compression_context=team_session.get_compression_context() if self.compress_context else None,
-                )  # type: ignore
-
-                # Store compressed context if compression occurred
-                if model_response.compression_context:
-                    team_session.set_compression_context(model_response.compression_context)
-
-                # Check for cancellation after model call
-                raise_if_cancelled(run_response.run_id)  # type: ignore
-=======
                     # 6. Start memory creation in background task
                     memory_task = await self._astart_memory_task(
                         run_messages=run_messages,
@@ -2543,12 +2490,13 @@
                     await araise_if_cancelled(run_response.run_id)  # type: ignore
                     # 7. Reason about the task if reasoning is enabled
                     await self._ahandle_reasoning(run_response=run_response, run_messages=run_messages)
->>>>>>> d75efd37
 
                     # Check for cancellation before model call
                     await araise_if_cancelled(run_response.run_id)  # type: ignore
 
                     # 8. Get the model response for the team leader
+                    compression_enabled = self.compress_tool_results or self.compress_context
+
                     model_response = await self.model.aresponse(
                         messages=run_messages.messages,
                         tools=_tools,
@@ -2557,8 +2505,13 @@
                         response_format=response_format,
                         send_media_to_model=self.send_media_to_model,
                         run_response=run_response,
-                        compression_manager=self.compression_manager if self.compress_tool_results else None,
+                        compression_manager=self.compression_manager if compression_enabled else None,
+                        compression_context=team_session.get_compression_context() if self.compress_context else None,
                     )  # type: ignore
+
+                    # Store compressed context if compression occurred
+                    if model_response.compression_context:
+                        team_session.set_compression_context(model_response.compression_context)
 
                     # Check for cancellation after model call
                     await araise_if_cancelled(run_response.run_id)  # type: ignore
@@ -3464,8 +3417,8 @@
             tool_call_limit=self.tool_call_limit,
             stream_model_response=stream_model_response,
             send_media_to_model=self.send_media_to_model,
+            compression_manager=self.compression_manager if compression_enabled else None,
             compression_context=session.get_compression_context() if self.compress_context else None,
-            compression_manager=self.compression_manager if compression_enabled else None,
         ):
             yield from self._handle_model_response_chunk(
                 session=session,
@@ -3479,10 +3432,6 @@
                 run_context=run_context,
             )
 
-        # Store compressed context if compression occurred
-        if full_model_response.compression_context:
-            session.set_compression_context(full_model_response.compression_context)
-
         # 3. Update TeamRunOutput
         if full_model_response.content is not None:
             run_response.content = full_model_response.content
@@ -3564,9 +3513,9 @@
             tool_call_limit=self.tool_call_limit,
             stream_model_response=stream_model_response,
             send_media_to_model=self.send_media_to_model,
-            compression_context=session.get_compression_context() if self.compress_context else None,
             run_response=run_response,
             compression_manager=self.compression_manager if compression_enabled else None,
+            compression_context=session.get_compression_context() if self.compress_context else None,
         )  # type: ignore
         async for model_response_event in model_stream:
             for event in self._handle_model_response_chunk(
@@ -3581,10 +3530,6 @@
                 run_context=run_context,
             ):
                 yield event
-
-        # Store compressed context if compression occurred
-        if full_model_response.compression_context:
-            session.set_compression_context(full_model_response.compression_context)
 
         # Get output_schema from run_context
         output_schema = run_context.output_schema if run_context else None
@@ -3671,11 +3616,6 @@
                 return
         else:
             model_response_event = cast(ModelResponse, model_response_event)
-
-            # Accumulate compression_context if present
-            if model_response_event.compression_context is not None:
-                full_model_response.compression_context = model_response_event.compression_context
-
             # If the model response is an assistant_response, yield a RunOutput
             if model_response_event.event == ModelResponseEvent.assistant_response.value:
                 content_type = "str"
@@ -3906,30 +3846,6 @@
                                     "reasoning_time_taken"
                                 ] + float(metrics.duration)
 
-                            # Yield reasoning step event for think/analyze tools
-                            if stream_events and reasoning_step is not None:
-                                if reasoning_state is not None and not reasoning_state["reasoning_started"]:
-                                    yield handle_event(  # type: ignore
-                                        create_team_reasoning_started_event(
-                                            from_run_response=run_response,
-                                        ),
-                                        run_response,
-                                        events_to_skip=self.events_to_skip,
-                                        store_events=self.store_events,
-                                    )
-                                    reasoning_state["reasoning_started"] = True
-
-                                yield handle_event(  # type: ignore
-                                    create_team_reasoning_step_event(
-                                        from_run_response=run_response,
-                                        reasoning_step=reasoning_step,
-                                        reasoning_content=run_response.reasoning_content or "",
-                                    ),
-                                    run_response,
-                                    events_to_skip=self.events_to_skip,
-                                    store_events=self.store_events,
-                                )
-
                         if stream_events:
                             yield handle_event(  # type: ignore
                                 create_team_tool_call_completed_event(
@@ -3951,34 +3867,29 @@
                                     store_events=self.store_events,
                                 )
 
-            # Handle compression events
-            elif model_response_event.event == ModelResponseEvent.compression_started.value:
-                if stream_events and model_response_event.extra:
-                    compression_type = model_response_event.extra.get("compression_type", "")
-                    yield handle_event(  # type: ignore
-                        create_team_compression_started_event(
-                            from_run_response=run_response,
-                            compression_type=compression_type,
-                        ),
-                        run_response,
-                        events_to_skip=self.events_to_skip,
-                        store_events=self.store_events,
-                    )
-
-            elif model_response_event.event == ModelResponseEvent.compression_completed.value:
-                if stream_events and model_response_event.extra:
-                    compression_type = model_response_event.extra.get("compression_type", "")
-                    stats = model_response_event.extra.get("stats", {})
-                    yield handle_event(  # type: ignore
-                        create_team_compression_completed_event(
-                            from_run_response=run_response,
-                            compression_type=compression_type,
-                            stats=stats,
-                        ),
-                        run_response,
-                        events_to_skip=self.events_to_skip,
-                        store_events=self.store_events,
-                    )
+                if stream_events:
+                    if reasoning_step is not None:
+                        if reasoning_state is not None and not reasoning_state["reasoning_started"]:
+                            yield handle_event(  # type: ignore
+                                create_team_reasoning_started_event(
+                                    from_run_response=run_response,
+                                ),
+                                run_response,
+                                events_to_skip=self.events_to_skip,
+                                store_events=self.store_events,
+                            )
+                            reasoning_state["reasoning_started"] = True
+
+                        yield handle_event(  # type: ignore
+                            create_team_reasoning_step_event(
+                                from_run_response=run_response,
+                                reasoning_step=reasoning_step,
+                                reasoning_content=run_response.reasoning_content or "",
+                            ),
+                            run_response,
+                            events_to_skip=self.events_to_skip,
+                            store_events=self.store_events,
+                        )
 
     def _convert_response_to_structured_format(
         self, run_response: Union[TeamRunOutput, RunOutput, ModelResponse], run_context: Optional[RunContext] = None
@@ -6335,7 +6246,6 @@
                 limit=self.num_history_messages,
                 skip_roles=[skip_role] if skip_role else None,
                 team_id=self.id if self.parent_team_id is not None else None,
-                filter_compressed=self.compress_context,
             )
 
             if len(history) > 0:
@@ -6468,7 +6378,6 @@
                 limit=self.num_history_messages,
                 skip_roles=[skip_role] if skip_role else None,
                 team_id=self.id,
-                filter_compressed=self.compress_context,
             )
 
             if len(history) > 0:
