import asyncio
import contextlib
import json
from collections import ChainMap, deque
from copy import copy
from dataclasses import dataclass
from os import getenv
from textwrap import dedent
from typing import (
    Any,
    AsyncIterator,
    Callable,
    Dict,
    Iterator,
    List,
    Literal,
    Optional,
    Sequence,
    Set,
    Tuple,
    Type,
    Union,
    cast,
    get_args,
    overload,
)
from uuid import uuid4

from pydantic import BaseModel

from agno.agent import Agent
from agno.db.base import AsyncBaseDb, BaseDb, SessionType, UserMemory
from agno.exceptions import (
    InputCheckError,
    ModelProviderError,
    OutputCheckError,
    RunCancelledException,
)
from agno.guardrails import BaseGuardrail
from agno.knowledge.knowledge import Knowledge
from agno.knowledge.types import KnowledgeFilter
from agno.media import Audio, File, Image, Video
from agno.memory import MemoryManager
from agno.models.base import Model
from agno.models.message import Message, MessageReferences
from agno.models.metrics import Metrics
from agno.models.response import ModelResponse, ModelResponseEvent
from agno.reasoning.step import NextAction, ReasoningStep, ReasoningSteps
from agno.run.agent import RunEvent, RunOutput, RunOutputEvent
from agno.run.base import RunStatus
from agno.run.cancel import (
    cancel_run as cancel_run_global,
)
from agno.run.cancel import (
    cleanup_run,
    raise_if_cancelled,
    register_run,
)
from agno.run.messages import RunMessages
from agno.run.team import TeamRunEvent, TeamRunInput, TeamRunOutput, TeamRunOutputEvent
from agno.session import SessionSummaryManager, TeamSession, WorkflowSession
from agno.session.summary import SessionSummary
from agno.tools import Toolkit
from agno.tools.function import Function
from agno.utils.agent import (
    aget_chat_history_util,
    aget_last_run_output_util,
    aget_run_output_util,
    aget_session_metrics_util,
    aget_session_name_util,
    aget_session_state_util,
    aset_session_name_util,
    aupdate_session_state_util,
    await_for_background_tasks,
    await_for_background_tasks_stream,
    collect_joint_audios,
    collect_joint_files,
    collect_joint_images,
    collect_joint_videos,
    get_chat_history_util,
    get_last_run_output_util,
    get_run_output_util,
    get_session_metrics_util,
    get_session_name_util,
    get_session_state_util,
    scrub_history_messages_from_run_output,
    scrub_media_from_run_output,
    scrub_tool_results_from_run_output,
    set_session_name_util,
    update_session_state_util,
    wait_for_background_tasks,
    wait_for_background_tasks_stream,
)
from agno.utils.common import is_typed_dict, validate_typed_dict
from agno.utils.events import (
    create_team_parser_model_response_completed_event,
    create_team_parser_model_response_started_event,
    create_team_post_hook_completed_event,
    create_team_post_hook_started_event,
    create_team_pre_hook_completed_event,
    create_team_pre_hook_started_event,
    create_team_reasoning_completed_event,
    create_team_reasoning_started_event,
    create_team_reasoning_step_event,
    create_team_run_cancelled_event,
    create_team_run_completed_event,
    create_team_run_content_completed_event,
    create_team_run_error_event,
    create_team_run_output_content_event,
    create_team_run_started_event,
    create_team_session_summary_completed_event,
    create_team_session_summary_started_event,
    create_team_tool_call_completed_event,
    create_team_tool_call_started_event,
    handle_event,
)
from agno.utils.hooks import filter_hook_args, normalize_hooks
from agno.utils.knowledge import get_agentic_or_user_search_filters
from agno.utils.log import (
    log_debug,
    log_error,
    log_exception,
    log_info,
    log_warning,
    set_log_level_to_debug,
    set_log_level_to_info,
    use_agent_logger,
    use_team_logger,
)
from agno.utils.merge_dict import merge_dictionaries
from agno.utils.message import filter_tool_calls, get_text_from_message
from agno.utils.print_response.team import (
    aprint_response,
    aprint_response_stream,
    print_response,
    print_response_stream,
)
from agno.utils.reasoning import (
    add_reasoning_metrics_to_metadata,
    add_reasoning_step_to_metadata,
    append_to_reasoning_content,
    update_run_output_with_reasoning,
)
from agno.utils.response import (
    async_generator_wrapper,
    check_if_run_cancelled,
    generator_wrapper,
)
from agno.utils.safe_formatter import SafeFormatter
from agno.utils.string import generate_id_from_name, parse_response_model_str
from agno.utils.team import (
    add_interaction_to_team_run_context,
    format_member_agent_task,
    get_member_id,
    get_team_member_interactions_str,
    get_team_run_context_audio,
    get_team_run_context_files,
    get_team_run_context_images,
    get_team_run_context_videos,
)
from agno.utils.timer import Timer


@dataclass(init=False)
class Team:
    """
    A class representing a team of agents.
    """

    members: List[Union[Agent, "Team"]]

    # Model for this Team
    model: Optional[Model] = None

    # --- Team settings ---
    # Team UUID (autogenerated if not set)
    id: Optional[str] = None
    # Name of the team
    name: Optional[str] = None
    # If this team is part of a team itself, this is the role of the team
    role: Optional[str] = None

    # --- If this Team is part of a team itself ---
    # If this team is part of a team itself, this is the ID of the parent team. This is set automatically.
    parent_team_id: Optional[str] = None

    # --- If this Team is part of a workflow ---
    # Optional workflow ID. Indicates this team is part of a workflow. This is set automatically.
    workflow_id: Optional[str] = None

    # --- Team execution settings ---
    # If True, the team leader won't process responses from the members and instead will return them directly
    # Should not be used in combination with delegate_task_to_all_members
    respond_directly: bool = False
    # If True, the team leader will delegate the task to all members, instead of deciding for a subset
    delegate_task_to_all_members: bool = False
    # Set to false if you want to send the run input directly to the member agents
    determine_input_for_members: bool = True

    # --- User settings ---
    # Default user ID for this team
    user_id: Optional[str] = None

    # --- Session settings ---
    # Default Session ID for this team (autogenerated if not set)
    session_id: Optional[str] = None
    # Session state (stored in the database to persist across runs)
    session_state: Optional[Dict[str, Any]] = None
    # Set to True to add the session_state to the context
    add_session_state_to_context: bool = False
    # Set to True to give the team tools to update the session_state dynamically
    enable_agentic_state: bool = False
    # Set to True to overwrite the stored session_state with the session_state provided in the run
    overwrite_db_session_state: bool = False
    # If True, cache the current Team session in memory for faster access
    cache_session: bool = False

    # Add this flag to control if the workflow should send the team history to the members. This means sending the team-level history to the members, not the agent-level history.
    add_team_history_to_members: bool = False
    # Number of historical runs to include in the messages sent to the members
    num_team_history_runs: int = 3
    # If True, send all member interactions (request/response) during the current run to members that have been delegated a task to
    share_member_interactions: bool = False

    # If True, adds a tool to allow searching through previous sessions
    search_session_history: Optional[bool] = False
    # Number of past sessions to include in the search
    num_history_sessions: Optional[int] = None

    # If True, adds a tool to allow the team to read the team history (this is deprecated and will be removed in a future version)
    read_team_history: bool = False
    # If True, adds a tool to allow the team to read the chat history
    read_chat_history: bool = False

    # --- System message settings ---
    # A description of the Team that is added to the start of the system message.
    description: Optional[str] = None
    # List of instructions for the team.
    instructions: Optional[Union[str, List[str], Callable]] = None
    # Provide the expected output from the Team.
    expected_output: Optional[str] = None
    # Additional context added to the end of the system message.
    additional_context: Optional[str] = None
    # If markdown=true, add instructions to format the output using markdown
    markdown: bool = False
    # If True, add the current datetime to the instructions to give the team a sense of time
    # This allows for relative times like "tomorrow" to be used in the prompt
    add_datetime_to_context: bool = False
    # If True, add the current location to the instructions to give the team a sense of location
    add_location_to_context: bool = False
    # Allows for custom timezone for datetime instructions following the TZ Database format (e.g. "Etc/UTC")
    timezone_identifier: Optional[str] = None
    # If True, add the team name to the instructions
    add_name_to_context: bool = False
    # If True, add the tools available to team members to the context
    add_member_tools_to_context: bool = True

    # Provide the system message as a string or function
    system_message: Optional[Union[str, Callable, Message]] = None
    # Role for the system message
    system_message_role: str = "system"

    # If True, resolve the session_state, dependencies, and metadata in the user and system messages
    resolve_in_context: bool = True

    # --- Extra Messages ---
    # A list of extra messages added after the system message and before the user message.
    # Use these for few-shot learning or to provide additional context to the Model.
    # Note: these are not retained in memory, they are added directly to the messages sent to the model.
    additional_input: Optional[List[Union[str, Dict, BaseModel, Message]]] = None

    # --- Database ---
    # Database to use for this agent
    db: Optional[Union[BaseDb, AsyncBaseDb]] = None

    # Memory manager to use for this agent
    memory_manager: Optional[MemoryManager] = None

    # --- User provided dependencies ---
    # User provided dependencies
    dependencies: Optional[Dict[str, Any]] = None
    # If True, add the dependencies to the user prompt
    add_dependencies_to_context: bool = False

    # --- Agent Knowledge ---
    knowledge: Optional[Knowledge] = None
    # Add knowledge_filters to the Agent class attributes
    knowledge_filters: Optional[Dict[str, Any]] = None
    # Let the agent choose the knowledge filters
    enable_agentic_knowledge_filters: Optional[bool] = False
    # Add a tool that allows the Team to update Knowledge.
    update_knowledge: bool = False
    # If True, add references to the user prompt
    add_knowledge_to_context: bool = False
    # Retrieval function to get references
    # This function, if provided, is used instead of the default search_knowledge function
    # Signature:
    # def knowledge_retriever(team: Team, query: str, num_documents: Optional[int], **kwargs) -> Optional[list[dict]]:
    #     ...
    knowledge_retriever: Optional[Callable[..., Optional[List[Union[Dict, str]]]]] = None
    references_format: Literal["json", "yaml"] = "json"

    # --- Tools ---
    # If True, add a tool to get information about the team members
    get_member_information_tool: bool = False
    # Add a tool to search the knowledge base (aka Agentic RAG)
    # Only added if knowledge is provided.
    search_knowledge: bool = True

    # If False, media (images, videos, audio, files) is only available to tools and not sent to the LLM
    send_media_to_model: bool = True
    # If True, store media in run output
    store_media: bool = True
    # If True, store tool results in run output
    store_tool_messages: bool = True
    # If True, store history messages in run output
    store_history_messages: bool = True

    # --- Team Tools ---
    # A list of tools provided to the Model.
    # Tools are functions the model may generate JSON inputs for.
    tools: Optional[List[Union[Toolkit, Callable, Function, Dict]]] = None

    # Controls which (if any) tool is called by the team model.
    # "none" means the model will not call a tool and instead generates a message.
    # "auto" means the model can pick between generating a message or calling a tool.
    # Specifying a particular function via {"type: "function", "function": {"name": "my_function"}}
    #   forces the model to call that tool.
    # "none" is the default when no tools are present. "auto" is the default if tools are present.
    tool_choice: Optional[Union[str, Dict[str, Any]]] = None
    # Maximum number of tool calls allowed.
    tool_call_limit: Optional[int] = None
    # A list of hooks to be called before and after the tool call
    tool_hooks: Optional[List[Callable]] = None

    # --- Team Hooks ---
    # Functions called right after team session is loaded, before processing starts
    pre_hooks: Optional[Union[List[Callable[..., Any]], List[BaseGuardrail]]] = None
    # Functions called after output is generated but before the response is returned
    post_hooks: Optional[Union[List[Callable[..., Any]], List[BaseGuardrail]]] = None

    # --- Structured output ---
    # Input schema for validating input
    input_schema: Optional[Type[BaseModel]] = None
    # Output schema for the team response
    output_schema: Optional[Type[BaseModel]] = None
    # Provide a secondary model to parse the response from the primary model
    parser_model: Optional[Model] = None
    # Provide a prompt for the parser model
    parser_model_prompt: Optional[str] = None
    # Provide an output model to parse the response from the team
    output_model: Optional[Model] = None
    # Provide a prompt for the output model
    output_model_prompt: Optional[str] = None
    # If `output_schema` is set, sets the response mode of the model, i.e. if the model should explicitly respond with a JSON object instead of a Pydantic model
    use_json_mode: bool = False
    # If True, parse the response
    parse_response: bool = True

    # --- History ---
    # Enable the agent to manage memories of the user
    enable_agentic_memory: bool = False
    # If True, the agent creates/updates user memories at the end of runs
    enable_user_memories: bool = False
    # If True, the agent adds a reference to the user memories in the response
    add_memories_to_context: Optional[bool] = None
    # If True, the agent creates/updates session summaries at the end of runs
    enable_session_summaries: bool = False
    # # Session summary model
    # session_summary_model: Optional[Model] = None
    # # Session summary prompt
    # session_summary_prompt: Optional[str] = None
    session_summary_manager: Optional[SessionSummaryManager] = None
    # If True, the team adds session summaries to the context
    add_session_summary_to_context: Optional[bool] = None

    # --- Team History ---
    # add_history_to_context=true adds messages from the chat history to the messages list sent to the Model.
    add_history_to_context: bool = False
    # Number of historical runs to include in the messages
    num_history_runs: int = 3
    # Maximum number of tool calls to include from history (None = no limit)
    max_tool_calls_from_history: Optional[int] = None

    # --- Team Storage ---
    # Metadata stored with this team
    metadata: Optional[Dict[str, Any]] = None

    # --- Team Reasoning ---
    reasoning: bool = False
    reasoning_model: Optional[Model] = None
    reasoning_agent: Optional[Agent] = None
    reasoning_min_steps: int = 1
    reasoning_max_steps: int = 10

    # --- Team Streaming ---
    # Stream the response from the Team
    stream: Optional[bool] = None
    # Stream the intermediate steps from the Agent
    stream_events: Optional[bool] = None
    # [Deprecated] Stream the intermediate steps from the Agent
    stream_intermediate_steps: Optional[bool] = None
    # Stream the member events from the Team
    stream_member_events: bool = True

    # Store the events from the Team
    store_events: bool = False
    # List of events to skip from the Team
    events_to_skip: Optional[List[Union[RunEvent, TeamRunEvent]]] = None
    # Store member agent runs inside the team's RunOutput
    store_member_responses: bool = False

    # --- Debug ---
    # Enable debug logs
    debug_mode: bool = False
    # Debug level: 1 = basic, 2 = detailed
    debug_level: Literal[1, 2] = 1
    # Enable member logs - Sets the debug_mode for team and members
    show_members_responses: bool = False

    # --- Team Response Settings ---
    # Number of retries to attempt
    retries: int = 0
    # Delay between retries (in seconds)
    delay_between_retries: int = 1
    # Exponential backoff: if True, the delay between retries is doubled each time
    exponential_backoff: bool = False

    # --- Telemetry ---
    # telemetry=True logs minimal telemetry for analytics
    # This helps us improve the Teams implementation and provide better support
    telemetry: bool = True

    def __init__(
        self,
        members: List[Union[Agent, "Team"]],
        id: Optional[str] = None,
        model: Optional[Model] = None,
        name: Optional[str] = None,
        role: Optional[str] = None,
        respond_directly: bool = False,
        determine_input_for_members: bool = True,
        delegate_task_to_all_members: bool = False,
        user_id: Optional[str] = None,
        session_id: Optional[str] = None,
        session_state: Optional[Dict[str, Any]] = None,
        add_session_state_to_context: bool = False,
        enable_agentic_state: bool = False,
        overwrite_db_session_state: bool = False,
        resolve_in_context: bool = True,
        cache_session: bool = False,
        add_team_history_to_members: bool = False,
        num_team_history_runs: int = 3,
        search_session_history: Optional[bool] = False,
        num_history_sessions: Optional[int] = None,
        description: Optional[str] = None,
        instructions: Optional[Union[str, List[str], Callable]] = None,
        expected_output: Optional[str] = None,
        additional_context: Optional[str] = None,
        markdown: bool = False,
        add_datetime_to_context: bool = False,
        add_location_to_context: bool = False,
        timezone_identifier: Optional[str] = None,
        add_name_to_context: bool = False,
        add_member_tools_to_context: bool = True,
        system_message: Optional[Union[str, Callable, Message]] = None,
        system_message_role: str = "system",
        additional_input: Optional[List[Union[str, Dict, BaseModel, Message]]] = None,
        dependencies: Optional[Dict[str, Any]] = None,
        add_dependencies_to_context: bool = False,
        knowledge: Optional[Knowledge] = None,
        knowledge_filters: Optional[Dict[str, Any]] = None,
        add_knowledge_to_context: bool = False,
        enable_agentic_knowledge_filters: Optional[bool] = False,
        update_knowledge: bool = False,
        knowledge_retriever: Optional[Callable[..., Optional[List[Union[Dict, str]]]]] = None,
        references_format: Literal["json", "yaml"] = "json",
        share_member_interactions: bool = False,
        get_member_information_tool: bool = False,
        search_knowledge: bool = True,
        read_team_history: bool = False,
        read_chat_history: bool = False,
        store_media: bool = True,
        store_tool_messages: bool = True,
        store_history_messages: bool = True,
        send_media_to_model: bool = True,
        add_history_to_context: bool = False,
        num_history_runs: int = 3,
        tools: Optional[List[Union[Toolkit, Callable, Function, Dict]]] = None,
        tool_call_limit: Optional[int] = None,
        tool_choice: Optional[Union[str, Dict[str, Any]]] = None,
        tool_hooks: Optional[List[Callable]] = None,
        pre_hooks: Optional[Union[List[Callable[..., Any]], List[BaseGuardrail]]] = None,
        post_hooks: Optional[Union[List[Callable[..., Any]], List[BaseGuardrail]]] = None,
        input_schema: Optional[Type[BaseModel]] = None,
        output_schema: Optional[Type[BaseModel]] = None,
        parser_model: Optional[Model] = None,
        parser_model_prompt: Optional[str] = None,
        output_model: Optional[Model] = None,
        output_model_prompt: Optional[str] = None,
        use_json_mode: bool = False,
        parse_response: bool = True,
        db: Optional[Union[BaseDb, AsyncBaseDb]] = None,
        enable_agentic_memory: bool = False,
        enable_user_memories: bool = False,
        add_memories_to_context: Optional[bool] = None,
        memory_manager: Optional[MemoryManager] = None,
        enable_session_summaries: bool = False,
        session_summary_manager: Optional[SessionSummaryManager] = None,
        add_session_summary_to_context: Optional[bool] = None,
        max_tool_calls_from_history: Optional[int] = None,
        metadata: Optional[Dict[str, Any]] = None,
        reasoning: bool = False,
        reasoning_model: Optional[Model] = None,
        reasoning_agent: Optional[Agent] = None,
        reasoning_min_steps: int = 1,
        reasoning_max_steps: int = 10,
        stream: Optional[bool] = None,
        stream_events: Optional[bool] = None,
        stream_intermediate_steps: Optional[bool] = None,
        store_events: bool = False,
        events_to_skip: Optional[List[Union[RunEvent, TeamRunEvent]]] = None,
        store_member_responses: bool = False,
        stream_member_events: bool = True,
        debug_mode: bool = False,
        debug_level: Literal[1, 2] = 1,
        show_members_responses: bool = False,
        retries: int = 0,
        delay_between_retries: int = 1,
        exponential_backoff: bool = False,
        telemetry: bool = True,
    ):
        self.members = members

        self.model = model

        self.name = name
        self.id = id
        self.role = role

        self.respond_directly = respond_directly
        self.determine_input_for_members = determine_input_for_members
        self.delegate_task_to_all_members = delegate_task_to_all_members

        self.user_id = user_id
        self.session_id = session_id
        self.session_state = session_state
        self.add_session_state_to_context = add_session_state_to_context
        self.enable_agentic_state = enable_agentic_state
        self.overwrite_db_session_state = overwrite_db_session_state
        self.resolve_in_context = resolve_in_context
        self.cache_session = cache_session

        self.add_history_to_context = add_history_to_context
        self.num_history_runs = num_history_runs
        self.add_team_history_to_members = add_team_history_to_members
        self.num_team_history_runs = num_team_history_runs
        self.search_session_history = search_session_history
        self.num_history_sessions = num_history_sessions

        self.description = description
        self.instructions = instructions
        self.expected_output = expected_output
        self.additional_context = additional_context
        self.markdown = markdown
        self.add_datetime_to_context = add_datetime_to_context
        self.add_location_to_context = add_location_to_context
        self.add_name_to_context = add_name_to_context
        self.timezone_identifier = timezone_identifier
        self.add_member_tools_to_context = add_member_tools_to_context
        self.system_message = system_message
        self.system_message_role = system_message_role
        self.additional_input = additional_input

        self.dependencies = dependencies
        self.add_dependencies_to_context = add_dependencies_to_context

        self.knowledge = knowledge
        self.knowledge_filters = knowledge_filters
        self.enable_agentic_knowledge_filters = enable_agentic_knowledge_filters
        self.update_knowledge = update_knowledge
        self.add_knowledge_to_context = add_knowledge_to_context
        self.knowledge_retriever = knowledge_retriever
        self.references_format = references_format

        self.share_member_interactions = share_member_interactions
        self.get_member_information_tool = get_member_information_tool
        self.search_knowledge = search_knowledge
        self.read_chat_history = read_chat_history or read_team_history

        self.store_media = store_media
        self.store_tool_messages = store_tool_messages
        self.store_history_messages = store_history_messages
        self.send_media_to_model = send_media_to_model

        self.tools = tools
        self.tool_choice = tool_choice
        self.tool_call_limit = tool_call_limit
        self.tool_hooks = tool_hooks

        # Initialize hooks with backward compatibility
        self.pre_hooks = pre_hooks
        self.post_hooks = post_hooks

        self.input_schema = input_schema
        self.output_schema = output_schema
        self.parser_model = parser_model
        self.parser_model_prompt = parser_model_prompt
        self.output_model = output_model
        self.output_model_prompt = output_model_prompt
        self.use_json_mode = use_json_mode
        self.parse_response = parse_response

        self.db = db

        self.enable_agentic_memory = enable_agentic_memory
        self.enable_user_memories = enable_user_memories
        self.add_memories_to_context = add_memories_to_context
        self.memory_manager = memory_manager
        self.enable_session_summaries = enable_session_summaries
        self.session_summary_manager = session_summary_manager
        self.add_session_summary_to_context = add_session_summary_to_context
        self.add_history_to_context = add_history_to_context
        self.num_history_runs = num_history_runs
        self.max_tool_calls_from_history = max_tool_calls_from_history
        self.metadata = metadata

        self.reasoning = reasoning
        self.reasoning_model = reasoning_model
        self.reasoning_agent = reasoning_agent
        self.reasoning_min_steps = reasoning_min_steps
        self.reasoning_max_steps = reasoning_max_steps

        self.stream = stream
        self.stream_events = stream_events or stream_intermediate_steps
        self.store_events = store_events
        self.store_member_responses = store_member_responses

        self.events_to_skip = events_to_skip
        if self.events_to_skip is None:
            self.events_to_skip = [
                RunEvent.run_content,
                TeamRunEvent.run_content,
            ]
        self.stream_member_events = stream_member_events

        self.debug_mode = debug_mode
        if debug_level not in [1, 2]:
            log_warning(f"Invalid debug level: {debug_level}. Setting to 1.")
            debug_level = 1
        self.debug_level = debug_level
        self.show_members_responses = show_members_responses

        self.retries = retries
        self.delay_between_retries = delay_between_retries
        self.exponential_backoff = exponential_backoff

        self.telemetry = telemetry

        # TODO: Remove these
        # Images generated during this session
        self.images: Optional[List[Image]] = None
        # Audio generated during this session
        self.audio: Optional[List[Audio]] = None
        # Videos generated during this session
        self.videos: Optional[List[Video]] = None

        # Team session
        self._cached_session: Optional[TeamSession] = None

        self._tool_instructions: Optional[List[str]] = None

        # True if we should parse a member response model
        self._member_response_model: Optional[Type[BaseModel]] = None

        self._formatter: Optional[SafeFormatter] = None

        self._hooks_normalised = False

        # List of MCP tools that were initialized on the last run
        self._mcp_tools_initialized_on_run: List[Any] = []

        # Lazy-initialized shared thread pool executor for background tasks (memory, cultural knowledge, etc.)
        self._background_executor: Optional[Any] = None

    @property
    def background_executor(self) -> Any:
        """Lazy initialization of shared thread pool executor for background tasks.

        Handles both memory creation and cultural knowledge updates concurrently.
        Initialized only on first use (runtime, not instantiation) and reused across runs.
        """
        if self._background_executor is None:
            from concurrent.futures import ThreadPoolExecutor

            self._background_executor = ThreadPoolExecutor(max_workers=3, thread_name_prefix="agno-bg")
        return self._background_executor

    @property
    def should_parse_structured_output(self) -> bool:
        return self.output_schema is not None and self.parse_response and self.parser_model is None

    @property
    def cached_session(self) -> Optional[TeamSession]:
        return self._cached_session

    def set_id(self) -> None:
        """Set the ID of the team if not set yet.

        If the ID is not provided, generate a deterministic UUID from the name.
        If the name is not provided, generate a random UUID.
        """
        if self.id is None:
            self.id = generate_id_from_name(self.name)

    def _set_debug(self, debug_mode: Optional[bool] = None) -> None:
        if self.debug_mode or debug_mode or getenv("AGNO_DEBUG", "false").lower() == "true":
            set_log_level_to_debug(source_type="team", level=self.debug_level)
        else:
            set_log_level_to_info(source_type="team")

    def _set_telemetry(self) -> None:
        """Override telemetry settings based on environment variables."""

        telemetry_env = getenv("AGNO_TELEMETRY")
        if telemetry_env is not None:
            self.telemetry = telemetry_env.lower() == "true"

    def _validate_input(
        self, input: Union[str, List, Dict, Message, BaseModel]
    ) -> Union[str, List, Dict, Message, BaseModel]:
        """Parse and validate input against input_schema if provided, otherwise return input as-is"""
        if self.input_schema is None:
            return input  # Return input unchanged if no schema is set

        # Handle Message objects - extract content
        if isinstance(input, Message):
            input = input.content  # type: ignore

        # If input is a string, convert it to a dict
        if isinstance(input, str):
            import json

            try:
                input = json.loads(input)
            except Exception as e:
                raise ValueError(f"Failed to parse input. Is it a valid JSON string?: {e}")

        # Case 1: Message is already a BaseModel instance
        if isinstance(input, BaseModel):
            if isinstance(input, self.input_schema):
                try:
                    return input
                except Exception as e:
                    raise ValueError(f"BaseModel validation failed: {str(e)}")
            else:
                # Different BaseModel types
                raise ValueError(f"Expected {self.input_schema.__name__} but got {type(input).__name__}")

        # Case 2: Message is a dict
        elif isinstance(input, dict):
            try:
                # Check if the schema is a TypedDict
                if is_typed_dict(self.input_schema):
                    validated_dict = validate_typed_dict(input, self.input_schema)
                    return validated_dict
                else:
                    validated_model = self.input_schema(**input)
                    return validated_model
            except Exception as e:
                raise ValueError(f"Failed to parse dict into {self.input_schema.__name__}: {str(e)}")

        # Case 3: Other types not supported for structured input
        else:
            raise ValueError(
                f"Cannot validate {type(input)} against input_schema. Expected dict or {self.input_schema.__name__} instance."
            )

    def _initialize_member(self, member: Union["Team", Agent], debug_mode: Optional[bool] = None) -> None:
        # Set debug mode for all members
        if debug_mode:
            member.debug_mode = True
            member.debug_level = self.debug_level

        if isinstance(member, Agent):
            member.team_id = self.id
            member.set_id()

            # Inherit team models if agent has no explicit model
            for model_type in ["model", "reasoning_model", "parser_model", "output_model"]:
                if getattr(member, model_type) is None and getattr(self, model_type) is not None:
                    setattr(member, model_type, getattr(self, model_type))
                    log_info(
                        f"Agent '{member.name or member.id}' inheriting {model_type} from Team: {getattr(self, model_type).id}"
                    )

        elif isinstance(member, Team):
            member.parent_team_id = self.id
            # Initialize the sub-team's model first so it has its model set
            member._set_default_model()
            # Then let the sub-team initialize its own members so they inherit from the sub-team
            for sub_member in member.members:
                member._initialize_member(sub_member, debug_mode=debug_mode)

    def _set_default_model(self) -> None:
        # Set the default model
        if self.model is None:
            try:
                from agno.models.openai import OpenAIChat
            except ModuleNotFoundError as e:
                log_exception(e)
                log_error(
                    "Agno agents use `openai` as the default model provider. "
                    "Please provide a `model` or install `openai`."
                )
                exit(1)

            log_info("Setting default model to OpenAI Chat")
            self.model = OpenAIChat(id="gpt-4o")

    def _set_memory_manager(self) -> None:
        if self.db is None:
            log_warning("Database not provided. Memories will not be stored.")

        if self.memory_manager is None:
            self.memory_manager = MemoryManager(model=self.model, db=self.db)
        else:
            if self.memory_manager.model is None:
                self.memory_manager.model = self.model
            if self.memory_manager.db is None:
                self.memory_manager.db = self.db

        if self.add_memories_to_context is None:
            self.add_memories_to_context = (
                self.enable_user_memories or self.enable_agentic_memory or self.memory_manager is not None
            )

    def _set_session_summary_manager(self) -> None:
        if self.enable_session_summaries and self.session_summary_manager is None:
            self.session_summary_manager = SessionSummaryManager(model=self.model)

        if self.session_summary_manager is not None:
            if self.session_summary_manager.model is None:
                self.session_summary_manager.model = self.model

        if self.add_session_summary_to_context is None:
            self.add_session_summary_to_context = (
                self.enable_session_summaries or self.session_summary_manager is not None
            )

    def _initialize_session(
        self,
        session_id: Optional[str] = None,
        user_id: Optional[str] = None,
    ) -> Tuple[str, Optional[str]]:
        """Initialize the session for the team."""

        if session_id is None:
            if self.session_id:
                session_id = self.session_id
            else:
                session_id = str(uuid4())
                # We make the session_id sticky to the agent instance if no session_id is provided
                self.session_id = session_id

        log_debug(f"Session ID: {session_id}", center=True)

        # Use the default user_id when necessary
        if user_id is None or user_id == "":
            user_id = self.user_id

        return session_id, user_id

    def _initialize_session_state(
        self,
        session_state: Dict[str, Any],
        user_id: Optional[str] = None,
        session_id: Optional[str] = None,
        run_id: Optional[str] = None,
    ) -> Dict[str, Any]:
        """Initialize the session state for the team."""
        if user_id:
            session_state["current_user_id"] = user_id
        if session_id is not None:
            session_state["current_session_id"] = session_id
        if run_id is not None:
            session_state["current_run_id"] = run_id
        return session_state

    def _has_async_db(self) -> bool:
        """Return True if the db the team is equipped with is an Async implementation"""
        return self.db is not None and isinstance(self.db, AsyncBaseDb)

    def initialize_team(self, debug_mode: Optional[bool] = None) -> None:
        # Make sure for the team, we are using the team logger
        use_team_logger()

        if self.delegate_task_to_all_members and self.respond_directly:
            log_warning(
                "`delegate_task_to_all_members` and `respond_directly` are both enabled. The task will be delegated to all members, but `respond_directly` will be disabled."
            )
            self.respond_directly = False

        self._set_default_model()

        # Set debug mode
        self._set_debug(debug_mode=debug_mode)

        # Set the team ID if not set
        self.set_id()

        # Set the memory manager and session summary manager
        if self.enable_user_memories or self.enable_agentic_memory or self.memory_manager is not None:
            self._set_memory_manager()
        if self.enable_session_summaries or self.session_summary_manager is not None:
            self._set_session_summary_manager()

        log_debug(f"Team ID: {self.id}", center=True)

        # Initialize formatter
        if self._formatter is None:
            self._formatter = SafeFormatter()

        for member in self.members:
            self._initialize_member(member, debug_mode=self.debug_mode)

    def add_tool(self, tool: Union[Toolkit, Callable, Function, Dict]):
        if not self.tools:
            self.tools = []
        self.tools.append(tool)

    def set_tools(self, tools: List[Union[Toolkit, Callable, Function, Dict]]):
        self.tools = tools

    @staticmethod
    def cancel_run(run_id: str) -> bool:
        """Cancel a running team execution.

        Args:
            run_id (str): The run_id to cancel.

        Returns:
            bool: True if the run was found and marked for cancellation, False otherwise.
        """
        return cancel_run_global(run_id)

    async def _connect_mcp_tools(self) -> None:
        """Connect the MCP tools to the agent."""
        if self.tools is not None:
            for tool in self.tools:
                if tool.__class__.__name__ in ["MCPTools", "MultiMCPTools"] and not tool.initialized:  # type: ignore
                    # Connect the MCP server
                    await tool.connect()  # type: ignore
                    self._mcp_tools_initialized_on_run.append(tool)

    async def _disconnect_mcp_tools(self) -> None:
        """Disconnect the MCP tools from the agent."""
        for tool in self._mcp_tools_initialized_on_run:
            await tool.close()
        self._mcp_tools_initialized_on_run = []

    def _execute_pre_hooks(
        self,
        hooks: Optional[List[Callable[..., Any]]],
        run_response: TeamRunOutput,
        run_input: TeamRunInput,
        session: TeamSession,
        session_state: Optional[Dict[str, Any]] = None,
        dependencies: Optional[Dict[str, Any]] = None,
        metadata: Optional[Dict[str, Any]] = None,
        user_id: Optional[str] = None,
        debug_mode: Optional[bool] = None,
        **kwargs: Any,
    ) -> Iterator[TeamRunOutputEvent]:
        """Execute multiple pre-hook functions in succession."""
        if hooks is None:
            return

        # Prepare all possible arguments once
        all_args = {
            "run_input": run_input,
            "team": self,
            "session": session,
            "user_id": user_id,
            "metadata": metadata,
            "session_state": session_state,
            "dependencies": dependencies,
            "debug_mode": debug_mode or self.debug_mode,
        }
        all_args.update(kwargs)

        for i, hook in enumerate(hooks):
            yield handle_event(  # type: ignore
                run_response=run_response,
                event=create_team_pre_hook_started_event(
                    from_run_response=run_response, run_input=run_input, pre_hook_name=hook.__name__
                ),
                events_to_skip=self.events_to_skip,
                store_events=self.store_events,
            )
            try:
                # Filter arguments to only include those that the hook accepts
                filtered_args = filter_hook_args(hook, all_args)

                hook(**filtered_args)

                yield handle_event(  # type: ignore
                    run_response=run_response,
                    event=create_team_pre_hook_completed_event(
                        from_run_response=run_response, run_input=run_input, pre_hook_name=hook.__name__
                    ),
                    events_to_skip=self.events_to_skip,
                    store_events=self.store_events,
                )

            except (InputCheckError, OutputCheckError) as e:
                raise e
            except Exception as e:
                log_error(f"Pre-hook #{i + 1} execution failed: {str(e)}")
                log_exception(e)
            finally:
                # Reset global log mode incase an agent in the pre-hook changed it
                self._set_debug(debug_mode=debug_mode)

        # Update the input on the run_response
        run_response.input = run_input

    async def _aexecute_pre_hooks(
        self,
        hooks: Optional[List[Callable[..., Any]]],
        run_response: TeamRunOutput,
        run_input: TeamRunInput,
        session: TeamSession,
        session_state: Optional[Dict[str, Any]] = None,
        dependencies: Optional[Dict[str, Any]] = None,
        metadata: Optional[Dict[str, Any]] = None,
        user_id: Optional[str] = None,
        debug_mode: Optional[bool] = None,
        **kwargs: Any,
    ) -> AsyncIterator[TeamRunOutputEvent]:
        """Execute multiple pre-hook functions in succession (async version)."""
        if hooks is None:
            return

        # Prepare all possible arguments once
        all_args = {
            "run_input": run_input,
            "team": self,
            "session": session,
            "user_id": user_id,
            "session_state": session_state,
            "dependencies": dependencies,
            "metadata": metadata,
            "debug_mode": debug_mode or self.debug_mode,
        }
        all_args.update(kwargs)

        for i, hook in enumerate(hooks):
            yield handle_event(  # type: ignore
                run_response=run_response,
                event=create_team_pre_hook_started_event(
                    from_run_response=run_response, run_input=run_input, pre_hook_name=hook.__name__
                ),
                events_to_skip=self.events_to_skip,
                store_events=self.store_events,
            )
            try:
                # Filter arguments to only include those that the hook accepts
                filtered_args = filter_hook_args(hook, all_args)

                from inspect import iscoroutinefunction

                if iscoroutinefunction(hook):
                    await hook(**filtered_args)
                else:
                    # Synchronous function
                    hook(**filtered_args)

                yield handle_event(  # type: ignore
                    run_response=run_response,
                    event=create_team_pre_hook_completed_event(
                        from_run_response=run_response, run_input=run_input, pre_hook_name=hook.__name__
                    ),
                    events_to_skip=self.events_to_skip,
                    store_events=self.store_events,
                )

            except (InputCheckError, OutputCheckError) as e:
                raise e
            except Exception as e:
                log_error(f"Pre-hook #{i + 1} execution failed: {str(e)}")
                log_exception(e)
            finally:
                # Reset global log mode incase an agent in the pre-hook changed it
                self._set_debug(debug_mode=debug_mode)

        # Update the input on the run_response
        run_response.input = run_input

    def _execute_post_hooks(
        self,
        hooks: Optional[List[Callable[..., Any]]],
        run_output: TeamRunOutput,
        session: TeamSession,
        session_state: Optional[Dict[str, Any]] = None,
        dependencies: Optional[Dict[str, Any]] = None,
        metadata: Optional[Dict[str, Any]] = None,
        user_id: Optional[str] = None,
        debug_mode: Optional[bool] = None,
        **kwargs: Any,
    ) -> Iterator[TeamRunOutputEvent]:
        """Execute multiple post-hook functions in succession."""
        if hooks is None:
            return

        # Prepare all possible arguments once
        all_args = {
            "run_output": run_output,
            "team": self,
            "session": session,
            "user_id": user_id,
            "session_state": session_state,
            "dependencies": dependencies,
            "metadata": metadata,
            "debug_mode": debug_mode or self.debug_mode,
        }
        all_args.update(kwargs)

        for i, hook in enumerate(hooks):
            yield handle_event(  # type: ignore
                run_response=run_output,
                event=create_team_post_hook_started_event(  # type: ignore
                    from_run_response=run_output,
                    post_hook_name=hook.__name__,
                ),
                events_to_skip=self.events_to_skip,
                store_events=self.store_events,
            )
            try:
                # Filter arguments to only include those that the hook accepts
                filtered_args = filter_hook_args(hook, all_args)

                hook(**filtered_args)

                yield handle_event(  # type: ignore
                    run_response=run_output,
                    event=create_team_post_hook_completed_event(  # type: ignore
                        from_run_response=run_output,
                        post_hook_name=hook.__name__,
                    ),
                    events_to_skip=self.events_to_skip,
                    store_events=self.store_events,
                )

            except (InputCheckError, OutputCheckError) as e:
                raise e
            except Exception as e:
                log_error(f"Post-hook #{i + 1} execution failed: {str(e)}")
                log_exception(e)

    async def _aexecute_post_hooks(
        self,
        hooks: Optional[List[Callable[..., Any]]],
        run_output: TeamRunOutput,
        session: TeamSession,
        user_id: Optional[str] = None,
        session_state: Optional[Dict[str, Any]] = None,
        dependencies: Optional[Dict[str, Any]] = None,
        metadata: Optional[Dict[str, Any]] = None,
        debug_mode: Optional[bool] = None,
        **kwargs: Any,
    ) -> AsyncIterator[TeamRunOutputEvent]:
        """Execute multiple post-hook functions in succession (async version)."""
        if hooks is None:
            return

        # Prepare all possible arguments once
        all_args = {
            "run_output": run_output,
            "team": self,
            "session": session,
            "user_id": user_id,
            "session_state": session_state,
            "dependencies": dependencies,
            "metadata": metadata,
            "debug_mode": debug_mode or self.debug_mode,
        }
        all_args.update(kwargs)

        for i, hook in enumerate(hooks):
            yield handle_event(  # type: ignore
                run_response=run_output,
                event=create_team_post_hook_started_event(  # type: ignore
                    from_run_response=run_output,
                    post_hook_name=hook.__name__,
                ),
                events_to_skip=self.events_to_skip,
                store_events=self.store_events,
            )
            try:
                # Filter arguments to only include those that the hook accepts
                filtered_args = filter_hook_args(hook, all_args)

                from inspect import iscoroutinefunction

                if iscoroutinefunction(hook):
                    await hook(**filtered_args)
                else:
                    hook(**filtered_args)

                yield handle_event(  # type: ignore
                    run_response=run_output,
                    event=create_team_post_hook_completed_event(  # type: ignore
                        from_run_response=run_output,
                        post_hook_name=hook.__name__,
                    ),
                    events_to_skip=self.events_to_skip,
                    store_events=self.store_events,
                )
            except (InputCheckError, OutputCheckError) as e:
                raise e
            except Exception as e:
                log_error(f"Post-hook #{i + 1} execution failed: {str(e)}")
                log_exception(e)

    def _run(
        self,
        run_response: TeamRunOutput,
        session: TeamSession,
        session_state: Dict[str, Any],
        user_id: Optional[str] = None,
        knowledge_filters: Optional[Dict[str, Any]] = None,
        add_history_to_context: Optional[bool] = None,
        add_dependencies_to_context: Optional[bool] = None,
        add_session_state_to_context: Optional[bool] = None,
        metadata: Optional[Dict[str, Any]] = None,
        response_format: Optional[Union[Dict, Type[BaseModel]]] = None,
        dependencies: Optional[Dict[str, Any]] = None,
        debug_mode: Optional[bool] = None,
        **kwargs: Any,
    ) -> TeamRunOutput:
        """Run the Team and return the response.

        Steps:
        1. Execute pre-hooks
        2. Determine tools for model
        3. Prepare run messages
        4. Start memory creation in background thread
        5. Reason about the task if reasoning is enabled
        6. Get a response from the model
        7. Update TeamRunOutput with the model response
        8. Store media if enabled
        9. Convert response to structured format
        10. Execute post-hooks
        11. Wait for background memory creation
        12. Create session summary
        13. Cleanup and store (scrub, stop timer, add to session, calculate metrics, save session)
        """

        # Register run for cancellation tracking
        register_run(run_response.run_id)  # type: ignore

        # 1. Execute pre-hooks
        run_input = cast(TeamRunInput, run_response.input)
        self.model = cast(Model, self.model)
        if self.pre_hooks is not None:
            # Can modify the run input
            pre_hook_iterator = self._execute_pre_hooks(
                hooks=self.pre_hooks,  # type: ignore
                run_response=run_response,
                run_input=run_input,
                session=session,
                session_state=session_state,
                dependencies=dependencies,
                metadata=metadata,
                user_id=user_id,
                debug_mode=debug_mode,
                **kwargs,
            )
            # Consume the generator without yielding
            deque(pre_hook_iterator, maxlen=0)

        # 2. Determine tools for model
        # Initialize team run context
        team_run_context: Dict[str, Any] = {}

        _tools = self._determine_tools_for_model(
            model=self.model,
            run_response=run_response,
            team_run_context=team_run_context,
            session=session,
            session_state=session_state,
            user_id=user_id,
            async_mode=False,
            knowledge_filters=knowledge_filters,
            input_message=run_input.input_content,
            images=run_input.images,
            videos=run_input.videos,
            audio=run_input.audios,
            files=run_input.files,
            debug_mode=debug_mode,
            add_history_to_context=add_history_to_context,
            add_session_state_to_context=add_session_state_to_context,
            dependencies=dependencies,
            add_dependencies_to_context=add_dependencies_to_context,
            metadata=metadata,
        )

        # 3. Prepare run messages
        run_messages: RunMessages = self._get_run_messages(
            run_response=run_response,
            session=session,
            session_state=session_state,
            user_id=user_id,
            input_message=run_input.input_content,
            audio=run_input.audios,
            images=run_input.images,
            videos=run_input.videos,
            files=run_input.files,
            knowledge_filters=knowledge_filters,
            add_history_to_context=add_history_to_context,
            dependencies=dependencies,
            add_dependencies_to_context=add_dependencies_to_context,
            add_session_state_to_context=add_session_state_to_context,
            metadata=metadata,
            tools=_tools,
            **kwargs,
        )
        if len(run_messages.messages) == 0:
            log_error("No messages to be sent to the model.")

        log_debug(f"Team Run Start: {run_response.run_id}", center=True)

        # 4. Start memory creation in background thread
        memory_future = None
        if run_messages.user_message is not None and self.memory_manager is not None and not self.enable_agentic_memory:
            log_debug("Starting memory creation in background thread.")
            memory_future = self.background_executor.submit(
                self._make_memories, run_messages=run_messages, user_id=user_id
            )

        try:
            raise_if_cancelled(run_response.run_id)  # type: ignore

            # 5. Reason about the task if reasoning is enabled
            self._handle_reasoning(run_response=run_response, run_messages=run_messages)

            # Check for cancellation before model call
            raise_if_cancelled(run_response.run_id)  # type: ignore

            # 6. Get the model response for the team leader
            self.model = cast(Model, self.model)
            model_response: ModelResponse = self.model.response(
                messages=run_messages.messages,
                response_format=response_format,
                tools=_tools,
                tool_choice=self.tool_choice,
                tool_call_limit=self.tool_call_limit,
                send_media_to_model=self.send_media_to_model,
            )

            # Check for cancellation after model call
            raise_if_cancelled(run_response.run_id)  # type: ignore

            # If an output model is provided, generate output using the output model
            self._parse_response_with_output_model(model_response, run_messages)

            # If a parser model is provided, structure the response separately
            self._parse_response_with_parser_model(model_response, run_messages)

            # 7. Update TeamRunOutput with the model response
            self._update_run_response(
                model_response=model_response, run_response=run_response, run_messages=run_messages
            )

            # 8. Store media if enabled
            if self.store_media:
                self._store_media(run_response, model_response)

            # 9. Convert response to structured format
            self._convert_response_to_structured_format(run_response=run_response)

            # 10. Execute post-hooks after output is generated but before response is returned
            if self.post_hooks is not None:
                iterator = self._execute_post_hooks(
                    hooks=self.post_hooks,  # type: ignore
                    run_output=run_response,
                    session=session,
                    session_state=session_state,
                    dependencies=dependencies,
                    metadata=metadata,
                    user_id=user_id,
                    debug_mode=debug_mode,
                    **kwargs,
                )
                deque(iterator, maxlen=0)
            raise_if_cancelled(run_response.run_id)  # type: ignore

            # 11. Wait for background memory creation
            wait_for_background_tasks(memory_future=memory_future)

            raise_if_cancelled(run_response.run_id)  # type: ignore

            # 12. Create session summary
            if self.session_summary_manager is not None:
                # Upsert the RunOutput to Team Session before creating the session summary
                session.upsert_run(run_response=run_response)
                try:
                    self.session_summary_manager.create_session_summary(session=session)
                except Exception as e:
                    log_warning(f"Error in session summary creation: {str(e)}")

            raise_if_cancelled(run_response.run_id)  # type: ignore

            # Set the run status to completed
            run_response.status = RunStatus.completed

            # 13. Cleanup and store the run response
            self._cleanup_and_store(run_response=run_response, session=session)

            # Log Team Telemetry
            self._log_team_telemetry(session_id=session.session_id, run_id=run_response.run_id)

            log_debug(f"Team Run End: {run_response.run_id}", center=True, symbol="*")

            return run_response

        except RunCancelledException as e:
            # Handle run cancellation during streaming
            log_info(f"Team run {run_response.run_id} was cancelled")
            run_response.status = RunStatus.cancelled
            run_response.content = str(e)

            # Add the RunOutput to Team Session even when cancelled
            self._cleanup_and_store(run_response=run_response, session=session)
            return run_response
        finally:
            cleanup_run(run_response.run_id)  # type: ignore

    def _run_stream(
        self,
        run_response: TeamRunOutput,
        session: TeamSession,
        session_state: Dict[str, Any],
        user_id: Optional[str] = None,
        knowledge_filters: Optional[Dict[str, Any]] = None,
        add_history_to_context: Optional[bool] = None,
        add_dependencies_to_context: Optional[bool] = None,
        add_session_state_to_context: Optional[bool] = None,
        metadata: Optional[Dict[str, Any]] = None,
        dependencies: Optional[Dict[str, Any]] = None,
        response_format: Optional[Union[Dict, Type[BaseModel]]] = None,
        stream_events: bool = False,
        yield_run_response: bool = False,
        debug_mode: Optional[bool] = None,
        **kwargs: Any,
    ) -> Iterator[Union[TeamRunOutputEvent, RunOutputEvent, TeamRunOutput]]:
        """Run the Team and return the response iterator.

        Steps:
        1. Execute pre-hooks
        2. Determine tools for model
        3. Prepare run messages
        4. Start memory creation in background thread
        5. Reason about the task if reasoning is enabled
        6. Get a response from the model
        7. Parse response with parser model if provided
        8. Wait for background memory creation
        9. Create session summary
        10. Cleanup and store (scrub, add to session, calculate metrics, save session)
        """
        # Register run for cancellation tracking
        register_run(run_response.run_id)  # type: ignore

        # 1. Execute pre-hooks
        run_input = cast(TeamRunInput, run_response.input)
        self.model = cast(Model, self.model)
        if self.pre_hooks is not None:
            # Can modify the run input
            pre_hook_iterator = self._execute_pre_hooks(
                hooks=self.pre_hooks,  # type: ignore
                run_response=run_response,
                run_input=run_input,
                session=session,
                session_state=session_state,
                dependencies=dependencies,
                metadata=metadata,
                user_id=user_id,
                debug_mode=debug_mode,
                **kwargs,
            )
            for pre_hook_event in pre_hook_iterator:
                yield pre_hook_event

        # 2. Determine tools for model
        # Initialize team run context
        team_run_context: Dict[str, Any] = {}

        _tools = self._determine_tools_for_model(
            model=self.model,
            run_response=run_response,
            team_run_context=team_run_context,
            session=session,
            session_state=session_state,
            user_id=user_id,
            async_mode=False,
            knowledge_filters=knowledge_filters,
            input_message=run_input.input_content,
            images=run_input.images,
            videos=run_input.videos,
            audio=run_input.audios,
            files=run_input.files,
            debug_mode=debug_mode,
            add_history_to_context=add_history_to_context,
            add_session_state_to_context=add_session_state_to_context,
            dependencies=dependencies,
            add_dependencies_to_context=add_dependencies_to_context,
            metadata=metadata,
        )

        # 3. Prepare run messages
        run_messages: RunMessages = self._get_run_messages(
            run_response=run_response,
            session=session,
            session_state=session_state,
            user_id=user_id,
            input_message=run_input.input_content,
            audio=run_input.audios,
            images=run_input.images,
            videos=run_input.videos,
            files=run_input.files,
            knowledge_filters=knowledge_filters,
            add_history_to_context=add_history_to_context,
            dependencies=dependencies,
            add_dependencies_to_context=add_dependencies_to_context,
            add_session_state_to_context=add_session_state_to_context,
            metadata=metadata,
            tools=_tools,
            **kwargs,
        )
        if len(run_messages.messages) == 0:
            log_error("No messages to be sent to the model.")

        log_debug(f"Team Run Start: {run_response.run_id}", center=True)

        # 4. Start memory creation in background thread
        memory_future = None
        if run_messages.user_message is not None and self.memory_manager is not None and not self.enable_agentic_memory:
            log_debug("Starting memory creation in background thread.")
            memory_future = self.background_executor.submit(
                self._make_memories, run_messages=run_messages, user_id=user_id
            )

        try:
            # Start the Run by yielding a RunStarted event
            if stream_events:
                yield handle_event(  # type: ignore
                    create_team_run_started_event(run_response),
                    run_response,
                    events_to_skip=self.events_to_skip,
                    store_events=self.store_events,
                )

            raise_if_cancelled(run_response.run_id)  # type: ignore

            # 5. Reason about the task if reasoning is enabled
            yield from self._handle_reasoning_stream(
                run_response=run_response,
                run_messages=run_messages,
                stream_events=stream_events,
            )

            # Check for cancellation before model processing
            raise_if_cancelled(run_response.run_id)  # type: ignore

            # 6. Get a response from the model
            if self.output_model is None:
                for event in self._handle_model_response_stream(
                    session=session,
                    run_response=run_response,
                    run_messages=run_messages,
                    tools=_tools,
                    response_format=response_format,
                    stream_events=stream_events,
                ):
                    raise_if_cancelled(run_response.run_id)  # type: ignore
                    yield event
            else:
                for event in self._handle_model_response_stream(
                    session=session,
                    run_response=run_response,
                    run_messages=run_messages,
                    tools=_tools,
                    response_format=response_format,
                    stream_events=stream_events,
                ):
                    raise_if_cancelled(run_response.run_id)  # type: ignore
                    from agno.run.team import IntermediateRunContentEvent, RunContentEvent

                    if isinstance(event, RunContentEvent):
                        if stream_events:
                            yield IntermediateRunContentEvent(
                                content=event.content,
                                content_type=event.content_type,
                            )
                    else:
                        yield event

                for event in self._generate_response_with_output_model_stream(
                    session=session,
                    run_response=run_response,
                    run_messages=run_messages,
                    stream_events=stream_events,
                ):
                    raise_if_cancelled(run_response.run_id)  # type: ignore
                    yield event

            # Check for cancellation after model processing
            raise_if_cancelled(run_response.run_id)  # type: ignore

            # 7. Parse response with parser model if provided
            yield from self._parse_response_with_parser_model_stream(
                session=session, run_response=run_response, stream_events=stream_events
            )

            # Yield RunContentCompletedEvent
            if stream_events:
                yield handle_event(  # type: ignore
                    create_team_run_content_completed_event(from_run_response=run_response),
                    run_response,
                    events_to_skip=self.events_to_skip,
                    store_events=self.store_events,
                )
            # Execute post-hooks after output is generated but before response is returned
            if self.post_hooks is not None:
                yield from self._execute_post_hooks(
                    hooks=self.post_hooks,  # type: ignore
                    run_output=run_response,
                    session_state=session_state,
                    dependencies=dependencies,
                    metadata=metadata,
                    session=session,
                    user_id=user_id,
                    debug_mode=debug_mode,
                    **kwargs,
                )
            raise_if_cancelled(run_response.run_id)  # type: ignore

            # 8. Wait for background memory creation
            yield from wait_for_background_tasks_stream(
                run_response=run_response,
                memory_future=memory_future,
                stream_events=stream_events,
                events_to_skip=self.events_to_skip,  # type: ignore
                store_events=self.store_events,
            )

            raise_if_cancelled(run_response.run_id)  # type: ignore
            # 9. Create session summary
            if self.session_summary_manager is not None:
                # Upsert the RunOutput to Team Session before creating the session summary
                session.upsert_run(run_response=run_response)

                if stream_events:
                    yield handle_event(  # type: ignore
                        create_team_session_summary_started_event(from_run_response=run_response),
                        run_response,
                        events_to_skip=self.events_to_skip,
                        store_events=self.store_events,
                    )
                try:
                    self.session_summary_manager.create_session_summary(session=session)
                except Exception as e:
                    log_warning(f"Error in session summary creation: {str(e)}")
                if stream_events:
                    yield handle_event(  # type: ignore
                        create_team_session_summary_completed_event(
                            from_run_response=run_response, session_summary=session.summary
                        ),
                        run_response,
                        events_to_skip=self.events_to_skip,
                        store_events=self.store_events,
                    )

            raise_if_cancelled(run_response.run_id)  # type: ignore
            # Create the run completed event
            completed_event = handle_event(
                create_team_run_completed_event(
                    from_run_response=run_response,
                ),
                run_response,
                events_to_skip=self.events_to_skip,
                store_events=self.store_events,
            )

            # Set the run status to completed
            run_response.status = RunStatus.completed

            # 10. Cleanup and store the run response
            self._cleanup_and_store(run_response=run_response, session=session)

            if stream_events:
                yield completed_event

            if yield_run_response:
                yield run_response

            # Log Team Telemetry
            self._log_team_telemetry(session_id=session.session_id, run_id=run_response.run_id)

            log_debug(f"Team Run End: {run_response.run_id}", center=True, symbol="*")

        except RunCancelledException as e:
            # Handle run cancellation during streaming
            log_info(f"Team run {run_response.run_id} was cancelled during streaming")
            run_response.status = RunStatus.cancelled
            run_response.content = str(e)

            # Yield the cancellation event
            yield handle_event(  # type: ignore
                create_team_run_cancelled_event(from_run_response=run_response, reason=str(e)),
                run_response,
                events_to_skip=self.events_to_skip,
                store_events=self.store_events,
            )

            # Add the RunOutput to Team Session even when cancelled
            self._cleanup_and_store(run_response=run_response, session=session)
        finally:
            # Always clean up the run tracking
            cleanup_run(run_response.run_id)  # type: ignore

    @overload
    def run(
        self,
        input: Union[str, List, Dict, Message, BaseModel, List[Message]],
        *,
        stream: Literal[False] = False,
        stream_events: Optional[bool] = None,
        stream_intermediate_steps: Optional[bool] = None,
        session_id: Optional[str] = None,
        session_state: Optional[Dict[str, Any]] = None,
        user_id: Optional[str] = None,
        retries: Optional[int] = None,
        audio: Optional[Sequence[Audio]] = None,
        images: Optional[Sequence[Image]] = None,
        videos: Optional[Sequence[Video]] = None,
        files: Optional[Sequence[File]] = None,
        knowledge_filters: Optional[Dict[str, Any]] = None,
        add_history_to_context: Optional[bool] = None,
        add_dependencies_to_context: Optional[bool] = None,
        add_session_state_to_context: Optional[bool] = None,
        dependencies: Optional[Dict[str, Any]] = None,
        metadata: Optional[Dict[str, Any]] = None,
        debug_mode: Optional[bool] = None,
        **kwargs: Any,
    ) -> TeamRunOutput: ...

    @overload
    def run(
        self,
        input: Union[str, List, Dict, Message, BaseModel, List[Message]],
        *,
        stream: Literal[True] = True,
        stream_events: Optional[bool] = None,
        stream_intermediate_steps: Optional[bool] = None,
        session_id: Optional[str] = None,
        session_state: Optional[Dict[str, Any]] = None,
        user_id: Optional[str] = None,
        retries: Optional[int] = None,
        audio: Optional[Sequence[Audio]] = None,
        images: Optional[Sequence[Image]] = None,
        videos: Optional[Sequence[Video]] = None,
        files: Optional[Sequence[File]] = None,
        knowledge_filters: Optional[Dict[str, Any]] = None,
        add_history_to_context: Optional[bool] = None,
        add_dependencies_to_context: Optional[bool] = None,
        add_session_state_to_context: Optional[bool] = None,
        dependencies: Optional[Dict[str, Any]] = None,
        metadata: Optional[Dict[str, Any]] = None,
        debug_mode: Optional[bool] = None,
        yield_run_response: bool = False,
        **kwargs: Any,
    ) -> Iterator[Union[RunOutputEvent, TeamRunOutputEvent]]: ...

    def run(
        self,
        input: Union[str, List, Dict, Message, BaseModel, List[Message]],
        *,
        stream: Optional[bool] = None,
        stream_events: Optional[bool] = None,
        stream_intermediate_steps: Optional[bool] = None,
        session_id: Optional[str] = None,
        session_state: Optional[Dict[str, Any]] = None,
        user_id: Optional[str] = None,
        retries: Optional[int] = None,
        audio: Optional[Sequence[Audio]] = None,
        images: Optional[Sequence[Image]] = None,
        videos: Optional[Sequence[Video]] = None,
        files: Optional[Sequence[File]] = None,
        knowledge_filters: Optional[Dict[str, Any]] = None,
        add_history_to_context: Optional[bool] = None,
        add_dependencies_to_context: Optional[bool] = None,
        add_session_state_to_context: Optional[bool] = None,
        dependencies: Optional[Dict[str, Any]] = None,
        metadata: Optional[Dict[str, Any]] = None,
        debug_mode: Optional[bool] = None,
        yield_run_response: bool = False,
        **kwargs: Any,
    ) -> Union[TeamRunOutput, Iterator[Union[RunOutputEvent, TeamRunOutputEvent]]]:
        """Run the Team and return the response."""
        if self._has_async_db():
            raise Exception("run() is not supported with an async DB. Please use arun() instead.")

        # Initialize Team
        self.initialize_team(debug_mode=debug_mode)

        if (add_history_to_context or self.add_history_to_context) and not self.db and not self.parent_team_id:
            log_warning(
                "add_history_to_context is True, but no database has been assigned to the team. History will not be added to the context."
            )

        # Create a run_id for this specific run
        run_id = str(uuid4())

        # Validate input against input_schema if provided
        validated_input = self._validate_input(input)

        # Normalise hook & guardails
        if not self._hooks_normalised:
            if self.pre_hooks:
                self.pre_hooks = normalize_hooks(self.pre_hooks)
            if self.post_hooks:
                self.post_hooks = normalize_hooks(self.post_hooks)
            self._hooks_normalised = True

        session_id, user_id = self._initialize_session(session_id=session_id, user_id=user_id)

        image_artifacts, video_artifacts, audio_artifacts, file_artifacts = self._validate_media_object_id(
            images=images, videos=videos, audios=audio, files=files
        )

        # Create RunInput to capture the original user input
        run_input = TeamRunInput(
            input_content=validated_input,
            images=image_artifacts,
            videos=video_artifacts,
            audios=audio_artifacts,
            files=file_artifacts,
        )

        # Read existing session from database
        team_session = self._read_or_create_session(session_id=session_id, user_id=user_id)
        self._update_metadata(session=team_session)

        # Initialize session state
        session_state = self._initialize_session_state(
            session_state=session_state or {}, user_id=user_id, session_id=session_id, run_id=run_id
        )
        # Update session state from DB
        session_state = self._load_session_state(session=team_session, session_state=session_state)

        # Determine runtime dependencies
        run_dependencies = dependencies if dependencies is not None else self.dependencies

        # Resolve callable dependencies if present
        if run_dependencies is not None:
            self._resolve_run_dependencies(run_dependencies)

        # Determine runtime context parameters
        add_dependencies = (
            add_dependencies_to_context if add_dependencies_to_context is not None else self.add_dependencies_to_context
        )
        add_session_state = (
            add_session_state_to_context
            if add_session_state_to_context is not None
            else self.add_session_state_to_context
        )
        add_history = add_history_to_context if add_history_to_context is not None else self.add_history_to_context

        # Initialize Knowledge Filters
        effective_filters = knowledge_filters

        # When filters are passed manually
        if self.knowledge_filters or knowledge_filters:
            effective_filters = self._get_effective_filters(knowledge_filters)

        # Use stream override value when necessary
        if stream is None:
            stream = False if self.stream is None else self.stream

        # Considering both stream_events and stream_intermediate_steps (deprecated)
        stream_events = stream_events or stream_intermediate_steps

        # Can't stream events if streaming is disabled
        if stream is False:
            stream_events = False

        if stream_events is None:
            stream_events = False if self.stream_events is None else self.stream_events

        self.stream = self.stream or stream
        self.stream_events = self.stream_events or stream_events

        # Configure the model for runs
        response_format: Optional[Union[Dict, Type[BaseModel]]] = (
            self._get_response_format() if self.parser_model is None else None
        )
        self.model = cast(Model, self.model)

        if self.metadata is not None:
            if metadata is None:
                metadata = self.metadata
            else:
                merge_dictionaries(metadata, self.metadata)

        # Create a new run_response for this attempt
        run_response = TeamRunOutput(
            run_id=run_id,
            session_id=session_id,
            team_id=self.id,
            team_name=self.name,
            metadata=metadata,
            input=run_input,
        )

        run_response.model = self.model.id if self.model is not None else None
        run_response.model_provider = self.model.provider if self.model is not None else None

        # Start the run metrics timer, to calculate the run duration
        run_response.metrics = Metrics()
        run_response.metrics.start_timer()

        # If no retries are set, use the team's default retries
        retries = retries if retries is not None else self.retries

        # Run the team
        last_exception = None
        num_attempts = retries + 1

        for attempt in range(num_attempts):
            # Initialize the current run

            # Run the team
            try:
                if stream:
                    response_iterator = self._run_stream(
                        run_response=run_response,
                        session=team_session,
                        session_state=session_state,
                        user_id=user_id,
                        knowledge_filters=effective_filters,
                        add_history_to_context=add_history,
                        add_dependencies_to_context=add_dependencies,
                        add_session_state_to_context=add_session_state,
                        metadata=metadata,
                        dependencies=run_dependencies,
                        response_format=response_format,
                        stream_events=stream_events,
                        yield_run_response=yield_run_response,
                        debug_mode=debug_mode,
                        **kwargs,
                    )

                    return response_iterator  # type: ignore
                else:
                    return self._run(
                        run_response=run_response,
                        session=team_session,
                        session_state=session_state,
                        user_id=user_id,
                        knowledge_filters=effective_filters,
                        add_history_to_context=add_history,
                        add_dependencies_to_context=add_dependencies,
                        add_session_state_to_context=add_session_state,
                        metadata=metadata,
                        dependencies=run_dependencies,
                        response_format=response_format,
                        debug_mode=debug_mode,
                        **kwargs,
                    )

            except (InputCheckError, OutputCheckError) as e:
                log_error(f"Validation failed: {str(e)} | Check: {e.check_trigger}")
                raise e
            except ModelProviderError as e:
                import time

                log_warning(f"Attempt {attempt + 1}/{num_attempts} failed: {str(e)}")

                last_exception = e
                if attempt < num_attempts - 1:  # Don't sleep on the last attempt
                    if self.exponential_backoff:
                        delay = 2**attempt * self.delay_between_retries
                    else:
                        delay = self.delay_between_retries
                    time.sleep(delay)
            except KeyboardInterrupt:
                run_response.content = "Operation cancelled by user"
                run_response.status = RunStatus.cancelled

                if stream:
                    return generator_wrapper(  # type: ignore
                        create_team_run_cancelled_event(
                            from_run_response=run_response, reason="Operation cancelled by user"
                        )
                    )
                else:
                    return run_response

        # If we get here, all retries failed
        if last_exception is not None:
            log_error(
                f"Failed after {num_attempts} attempts. Last error using {last_exception.model_name}({last_exception.model_id})"
            )
            if stream:
                return generator_wrapper(create_team_run_error_event(run_response, error=str(last_exception)))

            raise last_exception
        else:
            if stream:
                return generator_wrapper(create_team_run_error_event(run_response, error=str(last_exception)))

            raise Exception(f"Failed after {num_attempts} attempts.")

    async def _arun(
        self,
        run_response: TeamRunOutput,
        session_id: str,
        session_state: Optional[Dict[str, Any]] = None,
        user_id: Optional[str] = None,
        response_format: Optional[Union[Dict, Type[BaseModel]]] = None,
        add_dependencies_to_context: Optional[bool] = None,
        add_session_state_to_context: Optional[bool] = None,
        add_history_to_context: Optional[bool] = None,
        knowledge_filters: Optional[Dict[str, Any]] = None,
        metadata: Optional[Dict[str, Any]] = None,
        debug_mode: Optional[bool] = None,
        dependencies: Optional[Dict[str, Any]] = None,
        **kwargs: Any,
    ) -> TeamRunOutput:
        """Run the Team and return the response.

        Steps:
        1. Read or create session
        2. Update metadata and session state
        3. Execute pre-hooks
        4. Determine tools for model
        5. Prepare run messages
        6. Start memory creation in background task
        7. Reason about the task if reasoning is enabled
        8. Get a response from the Model
        9. Update TeamRunOutput with the model response
        10. Store media if enabled
        11. Convert response to structured format
        12. Execute post-hooks
        13. Wait for background memory creation
        14. Create session summary
        15. Cleanup and store (scrub, add to session, calculate metrics, save session)
        """
        log_debug(f"Team Run Start: {run_response.run_id}", center=True)

        register_run(run_response.run_id)  # type: ignore

        if dependencies is not None:
            await self._aresolve_run_dependencies(dependencies=dependencies)

        # 1. Read or create session. Reads from the database if provided.
        if self._has_async_db():
            team_session = await self._aread_or_create_session(session_id=session_id, user_id=user_id)
        else:
            team_session = self._read_or_create_session(session_id=session_id, user_id=user_id)

        # 2. Update metadata and session state
        self._update_metadata(session=team_session)
        # Initialize session state
        session_state = self._initialize_session_state(
            session_state=session_state or {}, user_id=user_id, session_id=session_id, run_id=run_response.run_id
        )
        # Update session state from DB
        session_state = self._load_session_state(session=team_session, session_state=session_state)  # type: ignore

        run_input = cast(TeamRunInput, run_response.input)

        # 3. Execute pre-hooks after session is loaded but before processing starts
        if self.pre_hooks is not None:
            pre_hook_iterator = self._aexecute_pre_hooks(
                hooks=self.pre_hooks,  # type: ignore
                run_response=run_response,
                run_input=run_input,
                session=team_session,
                user_id=user_id,
                debug_mode=debug_mode,
                session_state=session_state,
                dependencies=dependencies,
                metadata=metadata,
                **kwargs,
            )

            # Consume the async iterator without yielding
            async for _ in pre_hook_iterator:
                pass

        # 4. Determine tools for model
        team_run_context: Dict[str, Any] = {}
        self.model = cast(Model, self.model)
        await self._check_and_refresh_mcp_tools()
        _tools = self._determine_tools_for_model(
            model=self.model,
            run_response=run_response,
            team_run_context=team_run_context,
            session=team_session,
            session_state=session_state,
            user_id=user_id,
            async_mode=True,
            knowledge_filters=knowledge_filters,
            input_message=run_input.input_content,
            images=run_input.images,
            videos=run_input.videos,
            audio=run_input.audios,
            files=run_input.files,
            debug_mode=debug_mode,
            add_history_to_context=add_history_to_context,
            add_dependencies_to_context=add_dependencies_to_context,
            add_session_state_to_context=add_session_state_to_context,
            dependencies=dependencies,
            metadata=metadata,
        )

        # 5. Prepare run messages
        run_messages = await self._aget_run_messages(
            run_response=run_response,
            session=team_session,  # type: ignore
            session_state=session_state,
            user_id=user_id,
            input_message=run_input.input_content,
            audio=run_input.audios,
            images=run_input.images,
            videos=run_input.videos,
            files=run_input.files,
            knowledge_filters=knowledge_filters,
            add_history_to_context=add_history_to_context,
            dependencies=dependencies,
            add_dependencies_to_context=add_dependencies_to_context,
            add_session_state_to_context=add_session_state_to_context,
            metadata=metadata,
            tools=_tools,
            **kwargs,
        )

        self.model = cast(Model, self.model)
        log_debug(f"Team Run Start: {run_response.run_id}", center=True)

        # 6. Start memory creation in background task
        memory_task = None
        if run_messages.user_message is not None and self.memory_manager is not None and not self.enable_agentic_memory:
            log_debug("Starting memory creation in background task.")
            memory_task = asyncio.create_task(self._amake_memories(run_messages=run_messages, user_id=user_id))

        # Register run for cancellation tracking
        register_run(run_response.run_id)  # type: ignore

        try:
            raise_if_cancelled(run_response.run_id)  # type: ignore
            # 7. Reason about the task if reasoning is enabled
            await self._ahandle_reasoning(run_response=run_response, run_messages=run_messages)

            # Check for cancellation before model call
            raise_if_cancelled(run_response.run_id)  # type: ignore

            # 8. Get the model response for the team leader
            model_response = await self.model.aresponse(
                messages=run_messages.messages,
                tools=_tools,
                tool_choice=self.tool_choice,
                tool_call_limit=self.tool_call_limit,
                response_format=response_format,
                send_media_to_model=self.send_media_to_model,
            )  # type: ignore

            # Check for cancellation after model call
            raise_if_cancelled(run_response.run_id)  # type: ignore

            # If an output model is provided, generate output using the output model
            await self._agenerate_response_with_output_model(model_response=model_response, run_messages=run_messages)

            # If a parser model is provided, structure the response separately
            await self._aparse_response_with_parser_model(model_response=model_response, run_messages=run_messages)

            # 9. Update TeamRunOutput with the model response
            self._update_run_response(
                model_response=model_response, run_response=run_response, run_messages=run_messages
            )

            # 10. Store media if enabled
            if self.store_media:
                self._store_media(run_response, model_response)

            # 11. Convert response to structured format
            self._convert_response_to_structured_format(run_response=run_response)

            # 12. Execute post-hooks after output is generated but before response is returned
            if self.post_hooks is not None:
                async for _ in self._aexecute_post_hooks(
                    hooks=self.post_hooks,  # type: ignore
                    run_output=run_response,
                    session=team_session,
                    session_state=session_state,
                    dependencies=dependencies,
                    metadata=metadata,
                    user_id=user_id,
                    debug_mode=debug_mode,
                    **kwargs,
                ):
                    pass

            raise_if_cancelled(run_response.run_id)  # type: ignore

            # 13. Wait for background memory creation
            await await_for_background_tasks(memory_task=memory_task)

            raise_if_cancelled(run_response.run_id)  # type: ignore
            # 14. Create session summary
            if self.session_summary_manager is not None:
                # Upsert the RunOutput to Team Session before creating the session summary
                team_session.upsert_run(run_response=run_response)
                try:
                    await self.session_summary_manager.acreate_session_summary(session=team_session)
                except Exception as e:
                    log_warning(f"Error in session summary creation: {str(e)}")

            raise_if_cancelled(run_response.run_id)  # type: ignore
            run_response.status = RunStatus.completed

            # 15. Cleanup and store the run response and session
            await self._acleanup_and_store(run_response=run_response, session=team_session)

            # Log Team Telemetry
            await self._alog_team_telemetry(session_id=team_session.session_id, run_id=run_response.run_id)

            log_debug(f"Team Run End: {run_response.run_id}", center=True, symbol="*")

            return run_response
        except RunCancelledException as e:
            # Handle run cancellation
            log_info(f"Run {run_response.run_id} was cancelled")
            run_response.content = str(e)
            run_response.status = RunStatus.cancelled

            # Cleanup and store the run response and session
            await self._acleanup_and_store(run_response=run_response, session=team_session)

            return run_response
        finally:
            await self._disconnect_mcp_tools()
            # Cancel the memory task if it's still running
            if memory_task is not None and not memory_task.done():
                memory_task.cancel()
                try:
                    await memory_task
                except asyncio.CancelledError:
                    pass
            # Always clean up the run tracking
            cleanup_run(run_response.run_id)  # type: ignore

    async def _arun_stream(
        self,
        run_response: TeamRunOutput,
        session_id: str,
        session_state: Optional[Dict[str, Any]] = None,
        user_id: Optional[str] = None,
        response_format: Optional[Union[Dict, Type[BaseModel]]] = None,
        stream_events: bool = False,
        stream_intermediate_steps: bool = False,
        yield_run_response: bool = False,
        add_dependencies_to_context: Optional[bool] = None,
        add_session_state_to_context: Optional[bool] = None,
        add_history_to_context: Optional[bool] = None,
        knowledge_filters: Optional[Dict[str, Any]] = None,
        metadata: Optional[Dict[str, Any]] = None,
        debug_mode: Optional[bool] = None,
        dependencies: Optional[Dict[str, Any]] = None,
        **kwargs: Any,
    ) -> AsyncIterator[Union[TeamRunOutputEvent, RunOutputEvent, TeamRunOutput]]:
        """Run the Team and return the response.

        Steps:
        1. Resolve dependencies
        2. Read or create session
        3. Update metadata and session state
        4. Execute pre-hooks
        5. Determine tools for model
        6. Prepare run messages
        7. Start memory creation in background task
        8. Reason about the task if reasoning is enabled
        9. Get a response from the model
        10. Parse response with parser model if provided
        11. Wait for background memory creation
        12. Create session summary
        13. Cleanup and store (scrub, add to session, calculate metrics, save session)
        """

        # 1. Resolve dependencies
        if dependencies is not None:
            await self._aresolve_run_dependencies(dependencies=dependencies)

        # 2. Read or create session. Reads from the database if provided.
        if self._has_async_db():
            team_session = await self._aread_or_create_session(session_id=session_id, user_id=user_id)
        else:
            team_session = self._read_or_create_session(session_id=session_id, user_id=user_id)

        # 3. Update metadata and session state
        self._update_metadata(session=team_session)
        # Initialize session state
        session_state = self._initialize_session_state(
            session_state=session_state or {}, user_id=user_id, session_id=session_id, run_id=run_response.run_id
        )
        # Update session state from DB
        session_state = self._load_session_state(session=team_session, session_state=session_state)  # type: ignore

        # 4. Execute pre-hooks
        run_input = cast(TeamRunInput, run_response.input)
        self.model = cast(Model, self.model)
        if self.pre_hooks is not None:
            pre_hook_iterator = self._aexecute_pre_hooks(
                hooks=self.pre_hooks,  # type: ignore
                run_response=run_response,
                run_input=run_input,
                session=team_session,
                user_id=user_id,
                debug_mode=debug_mode,
                session_state=session_state,
                dependencies=dependencies,
                metadata=metadata,
                **kwargs,
            )
            async for pre_hook_event in pre_hook_iterator:
                yield pre_hook_event

        # 5. Determine tools for model
        team_run_context: Dict[str, Any] = {}
        self.model = cast(Model, self.model)
        await self._check_and_refresh_mcp_tools()
        _tools = self._determine_tools_for_model(
            model=self.model,
            run_response=run_response,
            team_run_context=team_run_context,
            session=team_session,  # type: ignore
            session_state=session_state,
            user_id=user_id,
            async_mode=True,
            knowledge_filters=knowledge_filters,
            input_message=run_input.input_content,
            images=run_input.images,
            videos=run_input.videos,
            audio=run_input.audios,
            files=run_input.files,
            debug_mode=debug_mode,
            add_history_to_context=add_history_to_context,
            dependencies=dependencies,
            metadata=metadata,
        )

        # 6. Prepare run messages
        run_messages = await self._aget_run_messages(
            run_response=run_response,
            session=team_session,  # type: ignore
            session_state=session_state,
            user_id=user_id,
            input_message=run_input.input_content,
            audio=run_input.audios,
            images=run_input.images,
            videos=run_input.videos,
            files=run_input.files,
            knowledge_filters=knowledge_filters,
            add_history_to_context=add_history_to_context,
            dependencies=dependencies,
            add_dependencies_to_context=add_dependencies_to_context,
            add_session_state_to_context=add_session_state_to_context,
            metadata=metadata,
            tools=_tools,
            **kwargs,
        )

        log_debug(f"Team Run Start: {run_response.run_id}", center=True)

        # 7. Start memory creation in background task
        memory_task = None
        if run_messages.user_message is not None and self.memory_manager is not None and not self.enable_agentic_memory:
            log_debug("Starting memory creation in background task.")
            memory_task = asyncio.create_task(self._amake_memories(run_messages=run_messages, user_id=user_id))

        # Register run for cancellation tracking
        register_run(run_response.run_id)  # type: ignore

        try:
            # Considering both stream_events and stream_intermediate_steps (deprecated)
            stream_events = stream_events or stream_intermediate_steps

            # Yield the run started event
            if stream_events:
                yield handle_event(  # type: ignore
                    create_team_run_started_event(from_run_response=run_response),
                    run_response,
                    events_to_skip=self.events_to_skip,
                    store_events=self.store_events,
                )

            # 8. Reason about the task if reasoning is enabled
            async for item in self._ahandle_reasoning_stream(
                run_response=run_response,
                run_messages=run_messages,
                stream_events=stream_events,
            ):
                raise_if_cancelled(run_response.run_id)  # type: ignore
                yield item

            # Check for cancellation before model processing
            raise_if_cancelled(run_response.run_id)  # type: ignore

            # 9. Get a response from the model
            if self.output_model is None:
                async for event in self._ahandle_model_response_stream(
                    session=team_session,
                    run_response=run_response,
                    run_messages=run_messages,
                    tools=_tools,
                    response_format=response_format,
                    stream_events=stream_events,
                ):
                    raise_if_cancelled(run_response.run_id)  # type: ignore
                    yield event
            else:
                async for event in self._ahandle_model_response_stream(
                    session=team_session,
                    run_response=run_response,
                    run_messages=run_messages,
                    tools=_tools,
                    response_format=response_format,
                    stream_events=stream_events,
                ):
                    raise_if_cancelled(run_response.run_id)  # type: ignore
                    from agno.run.team import IntermediateRunContentEvent, RunContentEvent

                    if isinstance(event, RunContentEvent):
                        if stream_events:
                            yield IntermediateRunContentEvent(
                                content=event.content,
                                content_type=event.content_type,
                            )
                    else:
                        yield event

                async for event in self._agenerate_response_with_output_model_stream(
                    session=team_session,
                    run_response=run_response,
                    run_messages=run_messages,
                    stream_events=stream_events,
                ):
                    raise_if_cancelled(run_response.run_id)  # type: ignore
                    yield event

            # Check for cancellation after model processing
            raise_if_cancelled(run_response.run_id)  # type: ignore

            # 10. Parse response with parser model if provided
            async for event in self._aparse_response_with_parser_model_stream(
                session=team_session, run_response=run_response, stream_events=stream_events
            ):
                yield event

            # Yield RunContentCompletedEvent
            if stream_events:
                yield handle_event(  # type: ignore
                    create_team_run_content_completed_event(from_run_response=run_response),
                    run_response,
                    events_to_skip=self.events_to_skip,
                    store_events=self.store_events,
                )

            # Execute post-hooks after output is generated but before response is returned
            if self.post_hooks is not None:
                async for event in self._aexecute_post_hooks(
                    hooks=self.post_hooks,  # type: ignore
                    run_output=run_response,
                    session_state=session_state,
                    dependencies=dependencies,
                    metadata=metadata,
                    session=team_session,
                    user_id=user_id,
                    debug_mode=debug_mode,
                    **kwargs,
                ):
                    yield event

            raise_if_cancelled(run_response.run_id)  # type: ignore
            # 11. Wait for background memory creation
            async for event in await_for_background_tasks_stream(
                run_response=run_response,
                memory_task=memory_task,
                stream_events=stream_events,
                events_to_skip=self.events_to_skip,  # type: ignore
                store_events=self.store_events,
            ):
                yield event

            raise_if_cancelled(run_response.run_id)  # type: ignore

            # 12. Create session summary
            if self.session_summary_manager is not None:
                # Upsert the RunOutput to Team Session before creating the session summary
                team_session.upsert_run(run_response=run_response)

                if stream_events:
                    yield handle_event(  # type: ignore
                        create_team_session_summary_started_event(from_run_response=run_response),
                        run_response,
                        events_to_skip=self.events_to_skip,
                        store_events=self.store_events,
                    )
                try:
                    await self.session_summary_manager.acreate_session_summary(session=team_session)
                except Exception as e:
                    log_warning(f"Error in session summary creation: {str(e)}")
                if stream_events:
                    yield handle_event(  # type: ignore
                        create_team_session_summary_completed_event(
                            from_run_response=run_response, session_summary=team_session.summary
                        ),
                        run_response,
                        events_to_skip=self.events_to_skip,
                        store_events=self.store_events,
                    )

            raise_if_cancelled(run_response.run_id)  # type: ignore

            # Create the run completed event
            completed_event = handle_event(
                create_team_run_completed_event(from_run_response=run_response),
                run_response,
                events_to_skip=self.events_to_skip,
                store_events=self.store_events,
            )

            # Set the run status to completed
            run_response.status = RunStatus.completed

            # 13. Cleanup and store the run response and session
            await self._acleanup_and_store(run_response=run_response, session=team_session)

            if stream_events:
                yield completed_event

            if yield_run_response:
                yield run_response

            # Log Team Telemetry
            await self._alog_team_telemetry(session_id=team_session.session_id, run_id=run_response.run_id)

            log_debug(f"Team Run End: {run_response.run_id}", center=True, symbol="*")

        except RunCancelledException as e:
            # Handle run cancellation during async streaming
            log_info(f"Team run {run_response.run_id} was cancelled during async streaming")
            run_response.status = RunStatus.cancelled
            run_response.content = str(e)

            # Yield the cancellation event
            yield handle_event(  # type: ignore
                create_team_run_cancelled_event(from_run_response=run_response, reason=str(e)),
                run_response,
                events_to_skip=self.events_to_skip,
                store_events=self.store_events,
            )

            # Cleanup and store the run response and session
            await self._acleanup_and_store(run_response=run_response, session=team_session)

        finally:
            await self._disconnect_mcp_tools()
            # Cancel the memory task if it's still running
            if memory_task is not None and not memory_task.done():
                memory_task.cancel()
                try:
                    await memory_task
                except asyncio.CancelledError:
                    pass
            # Always clean up the run tracking
            cleanup_run(run_response.run_id)  # type: ignore

    @overload
    async def arun(
        self,
        input: Union[str, List, Dict, Message, BaseModel],
        *,
        stream: Literal[False] = False,
        stream_events: Optional[bool] = None,
        stream_intermediate_steps: Optional[bool] = None,
        session_id: Optional[str] = None,
        session_state: Optional[Dict[str, Any]] = None,
        user_id: Optional[str] = None,
        retries: Optional[int] = None,
        audio: Optional[Sequence[Audio]] = None,
        images: Optional[Sequence[Image]] = None,
        videos: Optional[Sequence[Video]] = None,
        files: Optional[Sequence[File]] = None,
        knowledge_filters: Optional[Dict[str, Any]] = None,
        add_history_to_context: Optional[bool] = None,
        add_dependencies_to_context: Optional[bool] = None,
        add_session_state_to_context: Optional[bool] = None,
        dependencies: Optional[Dict[str, Any]] = None,
        metadata: Optional[Dict[str, Any]] = None,
        debug_mode: Optional[bool] = None,
        **kwargs: Any,
    ) -> TeamRunOutput: ...

    @overload
    def arun(
        self,
        input: Union[str, List, Dict, Message, BaseModel],
        *,
        stream: Literal[True] = True,
        stream_events: Optional[bool] = None,
        stream_intermediate_steps: Optional[bool] = None,
        session_id: Optional[str] = None,
        session_state: Optional[Dict[str, Any]] = None,
        user_id: Optional[str] = None,
        retries: Optional[int] = None,
        audio: Optional[Sequence[Audio]] = None,
        images: Optional[Sequence[Image]] = None,
        videos: Optional[Sequence[Video]] = None,
        files: Optional[Sequence[File]] = None,
        knowledge_filters: Optional[Dict[str, Any]] = None,
        add_history_to_context: Optional[bool] = None,
        add_dependencies_to_context: Optional[bool] = None,
        add_session_state_to_context: Optional[bool] = None,
        dependencies: Optional[Dict[str, Any]] = None,
        metadata: Optional[Dict[str, Any]] = None,
        debug_mode: Optional[bool] = None,
        yield_run_response: bool = False,
        **kwargs: Any,
    ) -> AsyncIterator[Union[RunOutputEvent, TeamRunOutputEvent]]: ...

    def arun(  # type: ignore
        self,
        input: Union[str, List, Dict, Message, BaseModel],
        *,
        stream: Optional[bool] = None,
        stream_events: Optional[bool] = None,
        stream_intermediate_steps: Optional[bool] = None,
        session_id: Optional[str] = None,
        session_state: Optional[Dict[str, Any]] = None,
        user_id: Optional[str] = None,
        retries: Optional[int] = None,
        audio: Optional[Sequence[Audio]] = None,
        images: Optional[Sequence[Image]] = None,
        videos: Optional[Sequence[Video]] = None,
        files: Optional[Sequence[File]] = None,
        knowledge_filters: Optional[Dict[str, Any]] = None,
        add_history_to_context: Optional[bool] = None,
        add_dependencies_to_context: Optional[bool] = None,
        add_session_state_to_context: Optional[bool] = None,
        dependencies: Optional[Dict[str, Any]] = None,
        metadata: Optional[Dict[str, Any]] = None,
        debug_mode: Optional[bool] = None,
        yield_run_response: bool = False,
        **kwargs: Any,
    ) -> Union[TeamRunOutput, AsyncIterator[Union[RunOutputEvent, TeamRunOutputEvent]]]:
        """Run the Team asynchronously and return the response."""

        if (add_history_to_context or self.add_history_to_context) and not self.db and not self.parent_team_id:
            log_warning(
                "add_history_to_context is True, but no database has been assigned to the team. History will not be added to the context."
            )

        # Create a run_id for this specific run
        run_id = str(uuid4())

        # Validate input against input_schema if provided
        validated_input = self._validate_input(input)

        # Normalise hook & guardails
        if not self._hooks_normalised:
            if self.pre_hooks:
                self.pre_hooks = normalize_hooks(self.pre_hooks, async_mode=True)
            if self.post_hooks:
                self.post_hooks = normalize_hooks(self.post_hooks, async_mode=True)
            self._hooks_normalised = True

        session_id, user_id = self._initialize_session(session_id=session_id, user_id=user_id)

        # Initialize Team
        self.initialize_team(debug_mode=debug_mode)

        image_artifacts, video_artifacts, audio_artifacts, file_artifacts = self._validate_media_object_id(
            images=images, videos=videos, audios=audio, files=files
        )

        # Resolve variables
        run_dependencies = dependencies if dependencies is not None else self.dependencies
        add_dependencies = (
            add_dependencies_to_context if add_dependencies_to_context is not None else self.add_dependencies_to_context
        )
        add_session_state = (
            add_session_state_to_context
            if add_session_state_to_context is not None
            else self.add_session_state_to_context
        )
        add_history = add_history_to_context if add_history_to_context is not None else self.add_history_to_context

        # Create RunInput to capture the original user input
        run_input = TeamRunInput(
            input_content=validated_input,
            images=image_artifacts,
            videos=video_artifacts,
            audios=audio_artifacts,
            files=files,
        )

        # Use stream override value when necessary
        if stream is None:
            stream = False if self.stream is None else self.stream

        # Considering both stream_events and stream_intermediate_steps (deprecated)
        stream_events = stream_events or stream_intermediate_steps

        # Can't stream events if streaming is disabled
        if stream is False:
            stream_events = False

        if stream_events is None:
            stream_events = False if self.stream_events is None else self.stream_events

        self.stream = self.stream or stream
        self.stream_events = self.stream_events or stream_events

        # Configure the model for runs
        response_format: Optional[Union[Dict, Type[BaseModel]]] = (
            self._get_response_format() if self.parser_model is None else None
        )

        self.model = cast(Model, self.model)

        if self.metadata is not None:
            if metadata is None:
                metadata = self.metadata
            else:
                merge_dictionaries(metadata, self.metadata)

        #  Get knowledge filters
        effective_filters = knowledge_filters
        if self.knowledge_filters or knowledge_filters:
            effective_filters = self._get_effective_filters(knowledge_filters)

        # Create a new run_response for this attempt
        run_response = TeamRunOutput(
            run_id=run_id,
            session_id=session_id,
            team_id=self.id,
            team_name=self.name,
            metadata=metadata,
            input=run_input,
        )

        run_response.model = self.model.id if self.model is not None else None
        run_response.model_provider = self.model.provider if self.model is not None else None

        # Start the run metrics timer, to calculate the run duration
        run_response.metrics = Metrics()
        run_response.metrics.start_timer()

        # If no retries are set, use the team's default retries
        retries = retries if retries is not None else self.retries

        # Run the team
        last_exception = None
        num_attempts = retries + 1

        for attempt in range(num_attempts):
            # Run the team
            try:
                if stream:
                    response_iterator = self._arun_stream(
                        input=validated_input,
                        run_response=run_response,
                        session_id=session_id,
                        session_state=session_state,
                        user_id=user_id,
                        knowledge_filters=effective_filters,
                        add_history_to_context=add_history,
                        add_dependencies_to_context=add_dependencies,
                        add_session_state_to_context=add_session_state,
                        metadata=metadata,
                        response_format=response_format,
                        dependencies=run_dependencies,
                        stream_events=stream_events,
                        yield_run_response=yield_run_response,
                        debug_mode=debug_mode,
                        **kwargs,
                    )
                    return response_iterator  # type: ignore
                else:
                    return self._arun(  # type: ignore
                        input=validated_input,
                        run_response=run_response,
                        session_id=session_id,
                        session_state=session_state,
                        user_id=user_id,
                        knowledge_filters=effective_filters,
                        add_history_to_context=add_history,
                        add_dependencies_to_context=add_dependencies,
                        add_session_state_to_context=add_session_state,
                        metadata=metadata,
                        response_format=response_format,
                        debug_mode=debug_mode,
                        dependencies=run_dependencies,
                        **kwargs,
                    )

            except (InputCheckError, OutputCheckError) as e:
                log_error(f"Validation failed: {str(e)} | Check: {e.check_trigger}")
                raise e
            except ModelProviderError as e:
                log_warning(f"Attempt {attempt + 1}/{num_attempts} failed: {str(e)}")
                last_exception = e
                if attempt < num_attempts - 1:  # Don't sleep on the last attempt
                    if self.exponential_backoff:
                        delay = 2**attempt * self.delay_between_retries
                    else:
                        delay = self.delay_between_retries
                    import time

                    time.sleep(delay)
            except KeyboardInterrupt:
                run_response.content = "Operation cancelled by user"
                run_response.status = RunStatus.cancelled

                if stream:
                    return async_generator_wrapper(
                        create_team_run_cancelled_event(
                            from_run_response=run_response, reason="Operation cancelled by user"
                        )
                    )
                else:
                    return run_response

        # If we get here, all retries failed
        if last_exception is not None:
            log_error(
                f"Failed after {num_attempts} attempts. Last error using {last_exception.model_name}({last_exception.model_id})"
            )
            if stream:
                return async_generator_wrapper(create_team_run_error_event(run_response, error=str(last_exception)))

            raise last_exception
        else:
            if stream:
                return async_generator_wrapper(create_team_run_error_event(run_response, error=str(last_exception)))

            raise Exception(f"Failed after {num_attempts} attempts.")

    def _store_media(self, run_response: TeamRunOutput, model_response: ModelResponse):
        """Store media from model response in run_response for persistence"""
        # Handle generated media fields from ModelResponse (generated media)
        if model_response.images is not None:
            for image in model_response.images:
                self._add_image(image, run_response)  # Generated images go to run_response.images

        if model_response.videos is not None:
            for video in model_response.videos:
                self._add_video(video, run_response)  # Generated videos go to run_response.videos

        if model_response.audios is not None:
            for audio in model_response.audios:
                self._add_audio(audio, run_response)  # Generated audio go to run_response.audio

        if model_response.files is not None:
            for file in model_response.files:
                self._add_file(file, run_response)  # Generated files go to run_response.files

    def _update_run_response(
        self, model_response: ModelResponse, run_response: TeamRunOutput, run_messages: RunMessages
    ):
        # Handle structured outputs
        if (self.output_schema is not None) and not self.use_json_mode and (model_response.parsed is not None):
            # Update the run_response content with the structured output
            run_response.content = model_response.parsed
            # Update the run_response content_type with the structured output class name
            run_response.content_type = self.output_schema.__name__
        else:
            # Update the run_response content with the model response content
            if not run_response.content:
                run_response.content = model_response.content
            else:
                run_response.content += model_response.content

        # Update the run_response thinking with the model response thinking
        if model_response.reasoning_content is not None:
            if not run_response.reasoning_content:
                run_response.reasoning_content = model_response.reasoning_content
            else:
                run_response.reasoning_content += model_response.reasoning_content
        # Update provider data
        if model_response.provider_data is not None:
            run_response.model_provider_data = model_response.provider_data
        # Update citations
        if model_response.citations is not None:
            run_response.citations = model_response.citations

        # Update the run_response tools with the model response tool_executions
        if model_response.tool_executions is not None:
            if run_response.tools is None:
                run_response.tools = model_response.tool_executions
            else:
                run_response.tools.extend(model_response.tool_executions)

        # Update the run_response audio with the model response audio
        if model_response.audio is not None:
            run_response.response_audio = model_response.audio

        # Build a list of messages that should be added to the RunOutput
        messages_for_run_response = [m for m in run_messages.messages if m.add_to_agent_memory]

        # Update the TeamRunOutput messages
        run_response.messages = messages_for_run_response

        # Update the TeamRunOutput metrics
        run_response.metrics = self._calculate_metrics(messages_for_run_response)

        if model_response.tool_executions:
            for tool_call in model_response.tool_executions:
                tool_name = tool_call.tool_name
                if tool_name and tool_name.lower() in ["think", "analyze"]:
                    tool_args = tool_call.tool_args or {}
                    self._update_reasoning_content_from_tool_call(run_response, tool_name, tool_args)

    def _handle_model_response_stream(
        self,
        session: TeamSession,
        run_response: TeamRunOutput,
        run_messages: RunMessages,
        tools: Optional[List[Union[Function, dict]]] = None,
        response_format: Optional[Union[Dict, Type[BaseModel]]] = None,
        stream_events: bool = False,
    ) -> Iterator[Union[TeamRunOutputEvent, RunOutputEvent]]:
        self.model = cast(Model, self.model)

        reasoning_state = {
            "reasoning_started": False,
            "reasoning_time_taken": 0.0,
        }

        stream_model_response = True
        if self.should_parse_structured_output:
            log_debug("Response model set, model response is not streamed.")
            stream_model_response = False

        full_model_response = ModelResponse()
        for model_response_event in self.model.response_stream(
            messages=run_messages.messages,
            response_format=response_format,
            tools=tools,
            tool_choice=self.tool_choice,
            tool_call_limit=self.tool_call_limit,
            stream_model_response=stream_model_response,
            send_media_to_model=self.send_media_to_model,
        ):
            yield from self._handle_model_response_chunk(
                session=session,
                run_response=run_response,
                full_model_response=full_model_response,
                model_response_event=model_response_event,
                reasoning_state=reasoning_state,
                stream_events=stream_events,
                parse_structured_output=self.should_parse_structured_output,
            )

        # 3. Update TeamRunOutput
        if full_model_response.content is not None:
            run_response.content = full_model_response.content
        if full_model_response.reasoning_content is not None:
            run_response.reasoning_content = full_model_response.reasoning_content
        if full_model_response.audio is not None:
            run_response.response_audio = full_model_response.audio
        if full_model_response.citations is not None:
            run_response.citations = full_model_response.citations
        if full_model_response.provider_data is not None:
            run_response.model_provider_data = full_model_response.provider_data

        if stream_events and reasoning_state["reasoning_started"]:
            all_reasoning_steps: List[ReasoningStep] = []
            if run_response.reasoning_steps:
                all_reasoning_steps = cast(List[ReasoningStep], run_response.reasoning_steps)

            if all_reasoning_steps:
                add_reasoning_metrics_to_metadata(run_response, reasoning_state["reasoning_time_taken"])
                yield handle_event(  # type: ignore
                    create_team_reasoning_completed_event(
                        from_run_response=run_response,
                        content=ReasoningSteps(reasoning_steps=all_reasoning_steps),
                        content_type=ReasoningSteps.__name__,
                    ),
                    run_response,
                    events_to_skip=self.events_to_skip,
                    store_events=self.store_events,
                )

        # Build a list of messages that should be added to the RunOutput
        messages_for_run_response = [m for m in run_messages.messages if m.add_to_agent_memory]
        # Update the TeamRunOutput messages
        run_response.messages = messages_for_run_response
        # Update the TeamRunOutput metrics
        run_response.metrics = self._calculate_metrics(messages_for_run_response)

        # Update the run_response audio if streaming
        if full_model_response.audio is not None:
            run_response.response_audio = full_model_response.audio

    async def _ahandle_model_response_stream(
        self,
        session: TeamSession,
        run_response: TeamRunOutput,
        run_messages: RunMessages,
        tools: Optional[List[Union[Function, dict]]] = None,
        response_format: Optional[Union[Dict, Type[BaseModel]]] = None,
        stream_events: bool = False,
    ) -> AsyncIterator[Union[TeamRunOutputEvent, RunOutputEvent]]:
        self.model = cast(Model, self.model)

        reasoning_state = {
            "reasoning_started": False,
            "reasoning_time_taken": 0.0,
        }

        stream_model_response = True
        if self.should_parse_structured_output:
            log_debug("Response model set, model response is not streamed.")
            stream_model_response = False

        full_model_response = ModelResponse()
        model_stream = self.model.aresponse_stream(
            messages=run_messages.messages,
            response_format=response_format,
            tools=tools,
            tool_choice=self.tool_choice,
            tool_call_limit=self.tool_call_limit,
            stream_model_response=stream_model_response,
            send_media_to_model=self.send_media_to_model,
        )  # type: ignore
        async for model_response_event in model_stream:
            for event in self._handle_model_response_chunk(
                session=session,
                run_response=run_response,
                full_model_response=full_model_response,
                model_response_event=model_response_event,
                reasoning_state=reasoning_state,
                stream_events=stream_events,
                parse_structured_output=self.should_parse_structured_output,
            ):
                yield event

        # Handle structured outputs
        if (self.output_schema is not None) and not self.use_json_mode and (full_model_response.parsed is not None):
            # Update the run_response content with the structured output
            run_response.content = full_model_response.parsed

        # Update TeamRunOutput
        if full_model_response.content is not None:
            run_response.content = full_model_response.content
        if full_model_response.reasoning_content is not None:
            run_response.reasoning_content = full_model_response.reasoning_content
        if full_model_response.audio is not None:
            run_response.response_audio = full_model_response.audio
        if full_model_response.citations is not None:
            run_response.citations = full_model_response.citations
        if full_model_response.provider_data is not None:
            run_response.model_provider_data = full_model_response.provider_data

        # Build a list of messages that should be added to the RunOutput
        messages_for_run_response = [m for m in run_messages.messages if m.add_to_agent_memory]
        # Update the TeamRunOutput messages
        run_response.messages = messages_for_run_response
        # Update the TeamRunOutput metrics
        run_response.metrics = self._calculate_metrics(messages_for_run_response)

        if stream_events and reasoning_state["reasoning_started"]:
            all_reasoning_steps: List[ReasoningStep] = []
            if run_response.reasoning_steps:
                all_reasoning_steps = cast(List[ReasoningStep], run_response.reasoning_steps)

            if all_reasoning_steps:
                add_reasoning_metrics_to_metadata(run_response, reasoning_state["reasoning_time_taken"])
                yield handle_event(  # type: ignore
                    create_team_reasoning_completed_event(
                        from_run_response=run_response,
                        content=ReasoningSteps(reasoning_steps=all_reasoning_steps),
                        content_type=ReasoningSteps.__name__,
                    ),
                    run_response,
                    events_to_skip=self.events_to_skip,
                    store_events=self.store_events,
                )

    def _handle_model_response_chunk(
        self,
        session: TeamSession,
        run_response: TeamRunOutput,
        full_model_response: ModelResponse,
        model_response_event: Union[ModelResponse, TeamRunOutputEvent, RunOutputEvent],
        reasoning_state: Optional[Dict[str, Any]] = None,
        stream_events: bool = False,
        parse_structured_output: bool = False,
    ) -> Iterator[Union[TeamRunOutputEvent, RunOutputEvent]]:
        if isinstance(model_response_event, tuple(get_args(RunOutputEvent))) or isinstance(
            model_response_event, tuple(get_args(TeamRunOutputEvent))
        ):
            if self.stream_member_events:
                if model_response_event.event == TeamRunEvent.custom_event:  # type: ignore
                    if hasattr(model_response_event, "team_id"):
                        model_response_event.team_id = self.id
                    if hasattr(model_response_event, "team_name"):
                        model_response_event.team_name = self.name
                    if not model_response_event.session_id:  # type: ignore
                        model_response_event.session_id = session.session_id  # type: ignore
                    if not model_response_event.run_id:  # type: ignore
                        model_response_event.run_id = run_response.run_id  # type: ignore
                # We just bubble the event up
                yield handle_event(  # type: ignore
                    model_response_event,  # type: ignore
                    run_response,
                    events_to_skip=self.events_to_skip,
                    store_events=self.store_events,
                )  # type: ignore
            else:
                # Don't yield anything
                return
        else:
            model_response_event = cast(ModelResponse, model_response_event)
            # If the model response is an assistant_response, yield a RunOutput
            if model_response_event.event == ModelResponseEvent.assistant_response.value:
                content_type = "str"

                should_yield = False
                # Process content
                if model_response_event.content is not None:
                    if parse_structured_output:
                        full_model_response.content = model_response_event.content
                        self._convert_response_to_structured_format(full_model_response)
                        content_type = self.output_schema.__name__  # type: ignore
                        run_response.content_type = content_type
                    elif self._member_response_model is not None:
                        full_model_response.content = model_response_event.content
                        self._convert_response_to_structured_format(full_model_response)
                        content_type = self._member_response_model.__name__  # type: ignore
                        run_response.content_type = content_type
                    elif isinstance(model_response_event.content, str):
                        full_model_response.content = (full_model_response.content or "") + model_response_event.content
                    should_yield = True

                # Process reasoning content
                if model_response_event.reasoning_content is not None:
                    full_model_response.reasoning_content = (
                        full_model_response.reasoning_content or ""
                    ) + model_response_event.reasoning_content
                    run_response.reasoning_content = full_model_response.reasoning_content
                    should_yield = True

                if model_response_event.redacted_reasoning_content is not None:
                    if not full_model_response.reasoning_content:
                        full_model_response.reasoning_content = model_response_event.redacted_reasoning_content
                    else:
                        full_model_response.reasoning_content += model_response_event.redacted_reasoning_content
                    run_response.reasoning_content = full_model_response.reasoning_content
                    should_yield = True

                # Handle provider data (one chunk)
                if model_response_event.provider_data is not None:
                    run_response.model_provider_data = model_response_event.provider_data

                # Handle citations (one chunk)
                if model_response_event.citations is not None:
                    run_response.citations = model_response_event.citations

                # Process audio
                if model_response_event.audio is not None:
                    if full_model_response.audio is None:
                        full_model_response.audio = Audio(id=str(uuid4()), content=b"", transcript="")

                    if model_response_event.audio.id is not None:
                        full_model_response.audio.id = model_response_event.audio.id  # type: ignore

                    if model_response_event.audio.content is not None:
                        # Handle both base64 string and bytes content
                        if isinstance(model_response_event.audio.content, str):
                            # Decode base64 string to bytes
                            try:
                                import base64

                                decoded_content = base64.b64decode(model_response_event.audio.content)
                                if full_model_response.audio.content is None:
                                    full_model_response.audio.content = b""
                                full_model_response.audio.content += decoded_content
                            except Exception:
                                # If decode fails, encode string as bytes
                                if full_model_response.audio.content is None:
                                    full_model_response.audio.content = b""
                                full_model_response.audio.content += model_response_event.audio.content.encode("utf-8")
                        elif isinstance(model_response_event.audio.content, bytes):
                            # Content is already bytes
                            if full_model_response.audio.content is None:
                                full_model_response.audio.content = b""
                            full_model_response.audio.content += model_response_event.audio.content

                    if model_response_event.audio.transcript is not None:
                        if full_model_response.audio.transcript is None:
                            full_model_response.audio.transcript = ""
                        full_model_response.audio.transcript += model_response_event.audio.transcript  # type: ignore
                    if model_response_event.audio.expires_at is not None:
                        full_model_response.audio.expires_at = model_response_event.audio.expires_at  # type: ignore
                    if model_response_event.audio.mime_type is not None:
                        full_model_response.audio.mime_type = model_response_event.audio.mime_type  # type: ignore
                    if model_response_event.audio.sample_rate is not None:
                        full_model_response.audio.sample_rate = model_response_event.audio.sample_rate
                    if model_response_event.audio.channels is not None:
                        full_model_response.audio.channels = model_response_event.audio.channels

                    # Yield the audio and transcript bit by bit
                    should_yield = True

                if model_response_event.images is not None:
                    for image in model_response_event.images:
                        self._add_image(image, run_response)

                    should_yield = True

                # Only yield the chunk
                if should_yield:
                    if content_type == "str":
                        yield handle_event(  # type: ignore
                            create_team_run_output_content_event(
                                from_run_response=run_response,
                                content=model_response_event.content,
                                reasoning_content=model_response_event.reasoning_content,
                                redacted_reasoning_content=model_response_event.redacted_reasoning_content,
                                response_audio=full_model_response.audio,
                                citations=model_response_event.citations,
                                model_provider_data=model_response_event.provider_data,
                                image=model_response_event.images[-1] if model_response_event.images else None,
                            ),
                            run_response,
                            events_to_skip=self.events_to_skip,
                            store_events=self.store_events,
                        )
                    else:
                        yield handle_event(  # type: ignore
                            create_team_run_output_content_event(
                                from_run_response=run_response,
                                content=full_model_response.content,
                                content_type=content_type,
                            ),
                            run_response,
                            events_to_skip=self.events_to_skip,
                            store_events=self.store_events,
                        )

            # If the model response is a tool_call_started, add the tool call to the run_response
            elif model_response_event.event == ModelResponseEvent.tool_call_started.value:
                # Add tool calls to the run_response
                tool_executions_list = model_response_event.tool_executions
                if tool_executions_list is not None:
                    # Add tool calls to the agent.run_response
                    if run_response.tools is None:
                        run_response.tools = tool_executions_list
                    else:
                        run_response.tools.extend(tool_executions_list)

                    for tool in tool_executions_list:
                        yield handle_event(  # type: ignore
                            create_team_tool_call_started_event(
                                from_run_response=run_response,
                                tool=tool,
                            ),
                            run_response,
                            events_to_skip=self.events_to_skip,
                            store_events=self.store_events,
                        )

            # If the model response is a tool_call_completed, update the existing tool call in the run_response
            elif model_response_event.event == ModelResponseEvent.tool_call_completed.value:
                if model_response_event.updated_session_state is not None and session.session_data is not None:
                    merge_dictionaries(
                        session.session_data["session_state"], model_response_event.updated_session_state
                    )

                if model_response_event.images is not None:
                    for image in model_response_event.images:
                        self._add_image(image, run_response)

                if model_response_event.videos is not None:
                    for video in model_response_event.videos:
                        self._add_video(video, run_response)

                if model_response_event.audios is not None:
                    for audio in model_response_event.audios:
                        self._add_audio(audio, run_response)

                reasoning_step: Optional[ReasoningStep] = None
                tool_executions_list = model_response_event.tool_executions
                if tool_executions_list is not None:
                    # Update the existing tool call in the run_response
                    if run_response.tools:
                        # Create a mapping of tool_call_id to index
                        tool_call_index_map = {
                            tc.tool_call_id: i for i, tc in enumerate(run_response.tools) if tc.tool_call_id is not None
                        }
                        # Process tool calls
                        for tool_execution in tool_executions_list:
                            tool_call_id = tool_execution.tool_call_id or ""
                            index = tool_call_index_map.get(tool_call_id)
                            if index is not None:
                                if run_response.tools[index].child_run_id is not None:
                                    tool_execution.child_run_id = run_response.tools[index].child_run_id
                                run_response.tools[index] = tool_execution
                    else:
                        run_response.tools = tool_executions_list

                    # Only iterate through new tool calls
                    for tool_call in tool_executions_list:
                        tool_name = tool_call.tool_name or ""
                        if tool_name.lower() in ["think", "analyze"]:
                            tool_args = tool_call.tool_args or {}

                            reasoning_step = self._update_reasoning_content_from_tool_call(
                                run_response, tool_name, tool_args
                            )

                            metrics = tool_call.metrics
                            if metrics is not None and metrics.duration is not None and reasoning_state is not None:
                                reasoning_state["reasoning_time_taken"] = reasoning_state[
                                    "reasoning_time_taken"
                                ] + float(metrics.duration)

                        yield handle_event(  # type: ignore
                            create_team_tool_call_completed_event(
                                from_run_response=run_response,
                                tool=tool_call,
                                content=model_response_event.content,
                            ),
                            run_response,
                            events_to_skip=self.events_to_skip,
                            store_events=self.store_events,
                        )

                if stream_events:
                    if reasoning_step is not None:
                        if reasoning_state is not None and not reasoning_state["reasoning_started"]:
                            yield handle_event(  # type: ignore
                                create_team_reasoning_started_event(
                                    from_run_response=run_response,
                                ),
                                run_response,
                                events_to_skip=self.events_to_skip,
                                store_events=self.store_events,
                            )
                            reasoning_state["reasoning_started"] = True

                        yield handle_event(  # type: ignore
                            create_team_reasoning_step_event(
                                from_run_response=run_response,
                                reasoning_step=reasoning_step,
                                reasoning_content=run_response.reasoning_content or "",
                            ),
                            run_response,
                            events_to_skip=self.events_to_skip,
                            store_events=self.store_events,
                        )

    def _convert_response_to_structured_format(self, run_response: Union[TeamRunOutput, RunOutput, ModelResponse]):
        # Convert the response to the structured format if needed
        if self.output_schema is not None and not isinstance(run_response.content, self.output_schema):
            if isinstance(run_response.content, str) and self.parse_response:
                try:
                    parsed_response_content = parse_response_model_str(run_response.content, self.output_schema)

                    # Update TeamRunOutput
                    if parsed_response_content is not None:
                        run_response.content = parsed_response_content
                        if hasattr(run_response, "content_type"):
                            run_response.content_type = self.output_schema.__name__
                    else:
                        log_warning("Failed to convert response to output_schema")
                except Exception as e:
                    log_warning(f"Failed to convert response to output model: {e}")
            else:
                log_warning("Something went wrong. Team run response content is not a string")
        elif self._member_response_model is not None and not isinstance(
            run_response.content, self._member_response_model
        ):
            if isinstance(run_response.content, str):
                try:
                    parsed_response_content = parse_response_model_str(
                        run_response.content, self._member_response_model
                    )
                    # Update TeamRunOutput
                    if parsed_response_content is not None:
                        run_response.content = parsed_response_content
                        if hasattr(run_response, "content_type"):
                            run_response.content_type = self._member_response_model.__name__
                    else:
                        log_warning("Failed to convert response to output_schema")
                except Exception as e:
                    log_warning(f"Failed to convert response to output model: {e}")
            else:
                log_warning("Something went wrong. Member run response content is not a string")

    def _cleanup_and_store(self, run_response: TeamRunOutput, session: TeamSession) -> None:
        #  Scrub the stored run based on storage flags
        self._scrub_run_output_for_storage(run_response)

        # Stop the timer for the Run duration
        if run_response.metrics:
            run_response.metrics.stop_timer()

        # Add RunOutput to Agent Session
        session.upsert_run(run_response=run_response)

        # Calculate session metrics
        self._update_session_metrics(session=session)

        # Save session to memory
        self.save_session(session=session)

    async def _acleanup_and_store(self, run_response: TeamRunOutput, session: TeamSession) -> None:
        #  Scrub the stored run based on storage flags
        self._scrub_run_output_for_storage(run_response)

        # Stop the timer for the Run duration
        if run_response.metrics:
            run_response.metrics.stop_timer()

        # Add RunOutput to Agent Session
        session.upsert_run(run_response=run_response)

        # Calculate session metrics
        self._update_session_metrics(session=session)

        # Save session to memory
        await self.asave_session(session=session)

    def _make_memories(
        self,
        run_messages: RunMessages,
        user_id: Optional[str] = None,
    ):
        user_message_str = (
            run_messages.user_message.get_content_string() if run_messages.user_message is not None else None
        )
        if user_message_str is not None and user_message_str.strip() != "" and self.memory_manager is not None:
            log_debug("Creating user memories.")
            self.memory_manager.create_user_memories(
                message=user_message_str,
                user_id=user_id,
                team_id=self.id,
            )

    async def _amake_memories(
        self,
        run_messages: RunMessages,
        user_id: Optional[str] = None,
    ):
        user_message_str = (
            run_messages.user_message.get_content_string() if run_messages.user_message is not None else None
        )
        if user_message_str is not None and user_message_str.strip() != "" and self.memory_manager is not None:
            log_debug("Creating user memories.")
            await self.memory_manager.acreate_user_memories(
                message=user_message_str,
                user_id=user_id,
                team_id=self.id,
            )

    def _get_response_format(self, model: Optional[Model] = None) -> Optional[Union[Dict, Type[BaseModel]]]:
        model = cast(Model, model or self.model)
        if self.output_schema is None:
            return None
        else:
            json_response_format = {"type": "json_object"}

            if model.supports_native_structured_outputs:
                if not self.use_json_mode:
                    log_debug("Setting Model.response_format to Agent.output_schema")
                    return self.output_schema
                else:
                    log_debug(
                        "Model supports native structured outputs but it is not enabled. Using JSON mode instead."
                    )
                    return json_response_format

            elif model.supports_json_schema_outputs:
                if self.use_json_mode:
                    log_debug("Setting Model.response_format to JSON response mode")
                    return {
                        "type": "json_schema",
                        "json_schema": {
                            "name": self.output_schema.__name__,
                            "schema": self.output_schema.model_json_schema(),
                        },
                    }
                else:
                    return None

            else:
                log_debug("Model does not support structured or JSON schema outputs.")
                return json_response_format

    def _process_parser_response(
        self,
        model_response: ModelResponse,
        run_messages: RunMessages,
        parser_model_response: ModelResponse,
        messages_for_parser_model: list,
    ) -> None:
        """Common logic for processing parser model response."""
        parser_model_response_message: Optional[Message] = None
        for message in reversed(messages_for_parser_model):
            if message.role == "assistant":
                parser_model_response_message = message
                break

        if parser_model_response_message is not None:
            run_messages.messages.append(parser_model_response_message)
            model_response.parsed = parser_model_response.parsed
            model_response.content = parser_model_response.content
        else:
            log_warning("Unable to parse response with parser model")

    def _parse_response_with_parser_model(self, model_response: ModelResponse, run_messages: RunMessages) -> None:
        """Parse the model response using the parser model."""
        if self.parser_model is None:
            return

        if self.output_schema is not None:
            parser_response_format = self._get_response_format(self.parser_model)
            messages_for_parser_model = self._get_messages_for_parser_model(model_response, parser_response_format)
            parser_model_response: ModelResponse = self.parser_model.response(
                messages=messages_for_parser_model,
                response_format=parser_response_format,
            )
            self._process_parser_response(
                model_response, run_messages, parser_model_response, messages_for_parser_model
            )
        else:
            log_warning("A response model is required to parse the response with a parser model")

    async def _aparse_response_with_parser_model(
        self, model_response: ModelResponse, run_messages: RunMessages
    ) -> None:
        """Parse the model response using the parser model."""
        if self.parser_model is None:
            return

        if self.output_schema is not None:
            parser_response_format = self._get_response_format(self.parser_model)
            messages_for_parser_model = self._get_messages_for_parser_model(model_response, parser_response_format)
            parser_model_response: ModelResponse = await self.parser_model.aresponse(
                messages=messages_for_parser_model,
                response_format=parser_response_format,
            )
            self._process_parser_response(
                model_response, run_messages, parser_model_response, messages_for_parser_model
            )
        else:
            log_warning("A response model is required to parse the response with a parser model")

    def _parse_response_with_parser_model_stream(
        self,
        session: TeamSession,
        run_response: TeamRunOutput,
        stream_events: bool = False,
    ):
        """Parse the model response using the parser model"""
        if self.parser_model is not None:
            if self.output_schema is not None:
                if stream_events:
                    yield handle_event(  # type: ignore
                        create_team_parser_model_response_started_event(run_response),
                        run_response,
                        events_to_skip=self.events_to_skip,
                        store_events=self.store_events,
                    )

                parser_model_response = ModelResponse(content="")
                parser_response_format = self._get_response_format(self.parser_model)
                messages_for_parser_model = self._get_messages_for_parser_model_stream(
                    run_response, parser_response_format
                )
                for model_response_event in self.parser_model.response_stream(
                    messages=messages_for_parser_model,
                    response_format=parser_response_format,
                    stream_model_response=False,
                ):
                    yield from self._handle_model_response_chunk(
                        session=session,
                        run_response=run_response,
                        full_model_response=parser_model_response,
                        model_response_event=model_response_event,
                        parse_structured_output=True,
                        stream_events=stream_events,
                    )

                run_response.content = parser_model_response.content

                parser_model_response_message: Optional[Message] = None
                for message in reversed(messages_for_parser_model):
                    if message.role == "assistant":
                        parser_model_response_message = message
                        break
                if parser_model_response_message is not None:
                    if run_response.messages is not None:
                        run_response.messages.append(parser_model_response_message)
                else:
                    log_warning("Unable to parse response with parser model")

                if stream_events:
                    yield handle_event(  # type: ignore
                        create_team_parser_model_response_completed_event(run_response),
                        run_response,
                        events_to_skip=self.events_to_skip,
                        store_events=self.store_events,
                    )

            else:
                log_warning("A response model is required to parse the response with a parser model")

    async def _aparse_response_with_parser_model_stream(
        self, session: TeamSession, run_response: TeamRunOutput, stream_events: bool = False
    ):
        """Parse the model response using the parser model stream."""
        if self.parser_model is not None:
            if self.output_schema is not None:
                if stream_events:
                    yield handle_event(  # type: ignore
                        create_team_parser_model_response_started_event(run_response),
                        run_response,
                        events_to_skip=self.events_to_skip,
                        store_events=self.store_events,
                    )

                parser_model_response = ModelResponse(content="")
                parser_response_format = self._get_response_format(self.parser_model)
                messages_for_parser_model = self._get_messages_for_parser_model_stream(
                    run_response, parser_response_format
                )
                model_response_stream = self.parser_model.aresponse_stream(
                    messages=messages_for_parser_model,
                    response_format=parser_response_format,
                    stream_model_response=False,
                )
                async for model_response_event in model_response_stream:  # type: ignore
                    for event in self._handle_model_response_chunk(
                        session=session,
                        run_response=run_response,
                        full_model_response=parser_model_response,
                        model_response_event=model_response_event,
                        parse_structured_output=True,
                        stream_events=stream_events,
                    ):
                        yield event

                run_response.content = parser_model_response.content

                parser_model_response_message: Optional[Message] = None
                for message in reversed(messages_for_parser_model):
                    if message.role == "assistant":
                        parser_model_response_message = message
                        break
                if parser_model_response_message is not None:
                    if run_response.messages is not None:
                        run_response.messages.append(parser_model_response_message)
                else:
                    log_warning("Unable to parse response with parser model")

                if stream_events:
                    yield handle_event(  # type: ignore
                        create_team_parser_model_response_completed_event(run_response),
                        run_response,
                        events_to_skip=self.events_to_skip,
                        store_events=self.store_events,
                    )
            else:
                log_warning("A response model is required to parse the response with a parser model")

    def _parse_response_with_output_model(self, model_response: ModelResponse, run_messages: RunMessages) -> None:
        """Parse the model response using the output model."""
        if self.output_model is None:
            return

        messages_for_output_model = self._get_messages_for_output_model(run_messages.messages)
        output_model_response: ModelResponse = self.output_model.response(messages=messages_for_output_model)
        model_response.content = output_model_response.content

    def _generate_response_with_output_model_stream(
        self,
        session: TeamSession,
        run_response: TeamRunOutput,
        run_messages: RunMessages,
        stream_events: bool = False,
    ):
        """Parse the model response using the output model stream."""
        from agno.utils.events import (
            create_team_output_model_response_completed_event,
            create_team_output_model_response_started_event,
        )

        if self.output_model is None:
            return

        if stream_events:
            yield handle_event(  # type: ignore
                create_team_output_model_response_started_event(run_response),
                run_response,
                events_to_skip=self.events_to_skip,
                store_events=self.store_events,
            )

        messages_for_output_model = self._get_messages_for_output_model(run_messages.messages)
        model_response = ModelResponse(content="")

        for model_response_event in self.output_model.response_stream(messages=messages_for_output_model):
            yield from self._handle_model_response_chunk(
                session=session,
                run_response=run_response,
                full_model_response=model_response,
                model_response_event=model_response_event,
            )

        # Update the TeamRunResponse content
        run_response.content = model_response.content

        if stream_events:
            yield handle_event(  # type: ignore
                create_team_output_model_response_completed_event(run_response),
                run_response,
                events_to_skip=self.events_to_skip,
                store_events=self.store_events,
            )

        # Build a list of messages that should be added to the RunResponse
        messages_for_run_response = [m for m in run_messages.messages if m.add_to_agent_memory]
        # Update the RunResponse messages
        run_response.messages = messages_for_run_response
        # Update the RunResponse metrics
        run_response.metrics = self._calculate_metrics(messages_for_run_response)

    async def _agenerate_response_with_output_model(
        self, model_response: ModelResponse, run_messages: RunMessages
    ) -> None:
        """Parse the model response using the output model stream."""
        if self.output_model is None:
            return

        messages_for_output_model = self._get_messages_for_output_model(run_messages.messages)
        output_model_response: ModelResponse = await self.output_model.aresponse(messages=messages_for_output_model)
        model_response.content = output_model_response.content

    async def _agenerate_response_with_output_model_stream(
        self,
        session: TeamSession,
        run_response: TeamRunOutput,
        run_messages: RunMessages,
        stream_events: bool = False,
    ):
        """Parse the model response using the output model stream."""
        from agno.utils.events import (
            create_team_output_model_response_completed_event,
            create_team_output_model_response_started_event,
        )

        if self.output_model is None:
            return

        if stream_events:
            yield handle_event(  # type: ignore
                create_team_output_model_response_started_event(run_response),
                run_response,
                events_to_skip=self.events_to_skip,
                store_events=self.store_events,
            )

        messages_for_output_model = self._get_messages_for_output_model(run_messages.messages)
        model_response = ModelResponse(content="")

        async for model_response_event in self.output_model.aresponse_stream(messages=messages_for_output_model):
            for event in self._handle_model_response_chunk(
                session=session,
                run_response=run_response,
                full_model_response=model_response,
                model_response_event=model_response_event,
            ):
                yield event

        # Update the TeamRunResponse content
        run_response.content = model_response.content

        if stream_events:
            yield handle_event(  # type: ignore
                create_team_output_model_response_completed_event(run_response),
                run_response,
                events_to_skip=self.events_to_skip,
                store_events=self.store_events,
            )

        # Build a list of messages that should be added to the RunResponse
        messages_for_run_response = [m for m in run_messages.messages if m.add_to_agent_memory]
        # Update the RunResponse messages
        run_response.messages = messages_for_run_response
        # Update the RunResponse metrics
        run_response.metrics = self._calculate_metrics(messages_for_run_response)

    def _handle_event(
        self,
        event: Union[RunOutputEvent, TeamRunOutputEvent],
        run_response: TeamRunOutput,
    ):
        # We only store events that are not run_response_content events
        events_to_skip = [event.value for event in self.events_to_skip] if self.events_to_skip else []
        if self.store_events and event.event not in events_to_skip:
            if run_response.events is None:
                run_response.events = []
            run_response.events.append(event)
        return event

    ###########################################################################
    # Print Response
    ###########################################################################

    def print_response(
        self,
        input: Union[List, Dict, str, Message, BaseModel, List[Message]],
        *,
        stream: Optional[bool] = None,
        stream_events: Optional[bool] = None,
        stream_intermediate_steps: Optional[bool] = None,
        session_id: Optional[str] = None,
        session_state: Optional[Dict[str, Any]] = None,
        user_id: Optional[str] = None,
        audio: Optional[Sequence[Audio]] = None,
        images: Optional[Sequence[Image]] = None,
        videos: Optional[Sequence[Video]] = None,
        files: Optional[Sequence[File]] = None,
        markdown: Optional[bool] = None,
        knowledge_filters: Optional[Dict[str, Any]] = None,
        add_history_to_context: Optional[bool] = None,
        add_dependencies_to_context: Optional[bool] = None,
        add_session_state_to_context: Optional[bool] = None,
        dependencies: Optional[Dict[str, Any]] = None,
        metadata: Optional[Dict[str, Any]] = None,
        debug_mode: Optional[bool] = None,
        show_message: bool = True,
        show_reasoning: bool = True,
        show_full_reasoning: bool = False,
        console: Optional[Any] = None,
        tags_to_include_in_markdown: Optional[Set[str]] = None,
        **kwargs: Any,
    ) -> None:
        if self._has_async_db():
            raise Exception(
                "This method is not supported with an async DB. Please use the async version of this method."
            )

        if not tags_to_include_in_markdown:
            tags_to_include_in_markdown = {"think", "thinking"}

        if markdown is None:
            markdown = self.markdown

        if self.output_schema is not None:
            markdown = False

        if stream is None:
            stream = self.stream or False

        # Considering both stream_events and stream_intermediate_steps (deprecated)
        stream_events = stream_events or stream_intermediate_steps

        # Can't stream events if streaming is disabled
        if stream is False:
            stream_events = False

        if stream_events is None:
            stream_events = False if self.stream_events is None else self.stream_events

        if stream:
            print_response_stream(
                team=self,
                input=input,
                console=console,
                show_message=show_message,
                show_reasoning=show_reasoning,
                show_full_reasoning=show_full_reasoning,
                tags_to_include_in_markdown=tags_to_include_in_markdown,
                session_id=session_id,
                session_state=session_state,
                user_id=user_id,
                audio=audio,
                images=images,
                videos=videos,
                files=files,
                markdown=markdown,
                stream_events=stream_events,
                knowledge_filters=knowledge_filters,
                add_history_to_context=add_history_to_context,
                dependencies=dependencies,
                add_dependencies_to_context=add_dependencies_to_context,
                add_session_state_to_context=add_session_state_to_context,
                metadata=metadata,
                debug_mode=debug_mode,
                **kwargs,
            )
        else:
            print_response(
                team=self,
                input=input,
                console=console,
                show_message=show_message,
                show_reasoning=show_reasoning,
                show_full_reasoning=show_full_reasoning,
                tags_to_include_in_markdown=tags_to_include_in_markdown,
                session_id=session_id,
                session_state=session_state,
                user_id=user_id,
                audio=audio,
                images=images,
                videos=videos,
                files=files,
                markdown=markdown,
                knowledge_filters=knowledge_filters,
                add_history_to_context=add_history_to_context,
                dependencies=dependencies,
                add_dependencies_to_context=add_dependencies_to_context,
                add_session_state_to_context=add_session_state_to_context,
                metadata=metadata,
                debug_mode=debug_mode,
                **kwargs,
            )

    async def aprint_response(
        self,
        input: Union[List, Dict, str, Message, BaseModel, List[Message]],
        *,
        stream: Optional[bool] = None,
        stream_events: Optional[bool] = None,
        stream_intermediate_steps: Optional[bool] = None,
        session_id: Optional[str] = None,
        session_state: Optional[Dict[str, Any]] = None,
        user_id: Optional[str] = None,
        audio: Optional[Sequence[Audio]] = None,
        images: Optional[Sequence[Image]] = None,
        videos: Optional[Sequence[Video]] = None,
        files: Optional[Sequence[File]] = None,
        markdown: Optional[bool] = None,
        knowledge_filters: Optional[Dict[str, Any]] = None,
        add_history_to_context: Optional[bool] = None,
        dependencies: Optional[Dict[str, Any]] = None,
        add_dependencies_to_context: Optional[bool] = None,
        add_session_state_to_context: Optional[bool] = None,
        metadata: Optional[Dict[str, Any]] = None,
        debug_mode: Optional[bool] = None,
        show_message: bool = True,
        show_reasoning: bool = True,
        show_full_reasoning: bool = False,
        console: Optional[Any] = None,
        tags_to_include_in_markdown: Optional[Set[str]] = None,
        **kwargs: Any,
    ) -> None:
        if not tags_to_include_in_markdown:
            tags_to_include_in_markdown = {"think", "thinking"}

        if markdown is None:
            markdown = self.markdown

        if self.output_schema is not None:
            markdown = False

        if stream is None:
            stream = self.stream or False

        # Considering both stream_events and stream_intermediate_steps (deprecated)
        stream_events = stream_events or stream_intermediate_steps

        # Can't stream events if streaming is disabled
        if stream is False:
            stream_events = False

        if stream_events is None:
            stream_events = False if self.stream_events is None else self.stream_events

        if stream:
            await aprint_response_stream(
                team=self,
                input=input,
                console=console,
                show_message=show_message,
                show_reasoning=show_reasoning,
                show_full_reasoning=show_full_reasoning,
                tags_to_include_in_markdown=tags_to_include_in_markdown,
                session_id=session_id,
                session_state=session_state,
                user_id=user_id,
                audio=audio,
                images=images,
                videos=videos,
                files=files,
                markdown=markdown,
                stream_events=stream_events,
                knowledge_filters=knowledge_filters,
                add_history_to_context=add_history_to_context,
                dependencies=dependencies,
                add_dependencies_to_context=add_dependencies_to_context,
                add_session_state_to_context=add_session_state_to_context,
                metadata=metadata,
                debug_mode=debug_mode,
                **kwargs,
            )
        else:
            await aprint_response(
                team=self,
                input=input,
                console=console,
                show_message=show_message,
                show_reasoning=show_reasoning,
                show_full_reasoning=show_full_reasoning,
                tags_to_include_in_markdown=tags_to_include_in_markdown,
                session_id=session_id,
                session_state=session_state,
                user_id=user_id,
                audio=audio,
                images=images,
                videos=videos,
                files=files,
                markdown=markdown,
                knowledge_filters=knowledge_filters,
                add_history_to_context=add_history_to_context,
                dependencies=dependencies,
                add_dependencies_to_context=add_dependencies_to_context,
                add_session_state_to_context=add_session_state_to_context,
                metadata=metadata,
                debug_mode=debug_mode,
                **kwargs,
            )

    def _get_member_name(self, entity_id: str) -> str:
        for member in self.members:
            if isinstance(member, Agent):
                if member.id == entity_id:
                    return member.name or entity_id
            elif isinstance(member, Team):
                if member.id == entity_id:
                    return member.name or entity_id
        return entity_id

    def _scrub_run_output_for_storage(self, run_response: TeamRunOutput) -> bool:
        """
        Scrub run output based on storage flags before persisting to database.
        Returns True if any scrubbing was done, False otherwise.
        """
        scrubbed = False

        if not self.store_media:
            scrub_media_from_run_output(run_response)
            scrubbed = True

        if not self.store_tool_messages:
            scrub_tool_results_from_run_output(run_response)
            scrubbed = True

        if not self.store_history_messages:
            scrub_history_messages_from_run_output(run_response)
            scrubbed = True

        return scrubbed

    def _scrub_member_responses(self, member_responses: List[Union[TeamRunOutput, RunOutput]]) -> None:
        """
        Scrub member responses based on each member's storage flags.
        This is called when saving the team session to ensure member data is scrubbed per member settings.
        Recursively handles nested team's member responses.
        """
        for member_response in member_responses:
            member_id = None
            if isinstance(member_response, RunOutput):
                member_id = member_response.agent_id
            elif isinstance(member_response, TeamRunOutput):
                member_id = member_response.team_id

            if not member_id:
                log_info("Skipping member response with no ID")
                continue

            member_result = self._find_member_by_id(member_id)
            if not member_result:
                log_debug(f"Could not find member with ID: {member_id}")
                continue

            _, member = member_result

            if not member.store_media or not member.store_tool_messages or not member.store_history_messages:
                member._scrub_run_output_for_storage(member_response)  # type: ignore

            # If this is a nested team, recursively scrub its member responses
            if isinstance(member_response, TeamRunOutput) and member_response.member_responses:
                member._scrub_member_responses(member_response.member_responses)  # type: ignore

    def _validate_media_object_id(
        self,
        images: Optional[Sequence[Image]] = None,
        videos: Optional[Sequence[Video]] = None,
        audios: Optional[Sequence[Audio]] = None,
        files: Optional[Sequence[File]] = None,
    ) -> tuple:
        image_list = None
        if images:
            image_list = []
            for img in images:
                if not img.id:
                    from uuid import uuid4

                    img.id = str(uuid4())
                image_list.append(img)

        video_list = None
        if videos:
            video_list = []
            for vid in videos:
                if not vid.id:
                    from uuid import uuid4

                    vid.id = str(uuid4())
                video_list.append(vid)

        audio_list = None
        if audios:
            audio_list = []
            for aud in audios:
                if not aud.id:
                    from uuid import uuid4

                    aud.id = str(uuid4())
                audio_list.append(aud)

        file_list = None
        if files:
            file_list = []
            for file in files:
                if not file.id:
                    from uuid import uuid4

                    file.id = str(uuid4())
                file_list.append(file)

        return image_list, video_list, audio_list, file_list

    def cli_app(
        self,
        input: Optional[str] = None,
        user: str = "User",
        emoji: str = ":sunglasses:",
        stream: bool = False,
        markdown: bool = False,
        exit_on: Optional[List[str]] = None,
        **kwargs: Any,
    ) -> None:
        """Run an interactive command-line interface to interact with the team."""

        from inspect import isawaitable

        from rich.prompt import Prompt

        # Ensuring the team is not using async tools
        if self.tools is not None:
            for tool in self.tools:
                if isawaitable(tool):
                    raise NotImplementedError("Use `acli_app` to use async tools.")
                if tool.__class__.__name__ in ["MCPTools", "MultiMCPTools"]:
                    raise NotImplementedError("Use `acli_app` to use MCP tools.")

        if input:
            self.print_response(input=input, stream=stream, markdown=markdown, **kwargs)

        _exit_on = exit_on or ["exit", "quit", "bye"]
        while True:
            user_input = Prompt.ask(f"[bold] {emoji} {user} [/bold]")
            if user_input in _exit_on:
                break

            self.print_response(input=user_input, stream=stream, markdown=markdown, **kwargs)

    async def acli_app(
        self,
        input: Optional[str] = None,
        session_id: Optional[str] = None,
        user_id: Optional[str] = None,
        user: str = "User",
        emoji: str = ":sunglasses:",
        stream: bool = False,
        markdown: bool = False,
        exit_on: Optional[List[str]] = None,
        **kwargs: Any,
    ) -> None:
        """
        Run an interactive command-line interface to interact with the team.
        Works with team dependencies requiring async logic.
        """
        from rich.prompt import Prompt

        if input:
            await self.aprint_response(
                input=input, stream=stream, markdown=markdown, user_id=user_id, session_id=session_id, **kwargs
            )

        _exit_on = exit_on or ["exit", "quit", "bye"]
        while True:
            message = Prompt.ask(f"[bold] {emoji} {user} [/bold]")
            if message in _exit_on:
                break

            await self.aprint_response(
                input=message, stream=stream, markdown=markdown, user_id=user_id, session_id=session_id, **kwargs
            )

    ###########################################################################
    # Helpers
    ###########################################################################

    def _handle_reasoning(self, run_response: TeamRunOutput, run_messages: RunMessages):
        if self.reasoning or self.reasoning_model is not None:
            reasoning_generator = self._reason(
                run_response=run_response, run_messages=run_messages, stream_events=False
            )

            # Consume the generator without yielding
            deque(reasoning_generator, maxlen=0)

    def _handle_reasoning_stream(
        self, run_response: TeamRunOutput, run_messages: RunMessages, stream_events: bool
    ) -> Iterator[TeamRunOutputEvent]:
        if self.reasoning or self.reasoning_model is not None:
            reasoning_generator = self._reason(
                run_response=run_response,
                run_messages=run_messages,
                stream_events=stream_events,
            )
            yield from reasoning_generator

    async def _ahandle_reasoning(self, run_response: TeamRunOutput, run_messages: RunMessages) -> None:
        if self.reasoning or self.reasoning_model is not None:
            reason_generator = self._areason(run_response=run_response, run_messages=run_messages, stream_events=False)
            # Consume the generator without yielding
            async for _ in reason_generator:
                pass

    async def _ahandle_reasoning_stream(
        self, run_response: TeamRunOutput, run_messages: RunMessages, stream_events: bool
    ) -> AsyncIterator[TeamRunOutputEvent]:
        if self.reasoning or self.reasoning_model is not None:
            reason_generator = self._areason(
                run_response=run_response,
                run_messages=run_messages,
                stream_events=stream_events,
            )
            async for item in reason_generator:
                yield item

    def _calculate_session_metrics(self, messages: List[Message]) -> Metrics:
        """Sum the metrics of the given messages into a Metrics object"""
        session_metrics = Metrics()
        assistant_message_role = self.model.assistant_message_role if self.model is not None else "assistant"

        # Get metrics of the team leader's messages
        for m in messages:
            if m.role == assistant_message_role and m.metrics is not None:
                session_metrics += m.metrics

        return session_metrics

    def _calculate_metrics(self, messages: List[Message]) -> Metrics:
        metrics = Metrics()
        assistant_message_role = self.model.assistant_message_role if self.model is not None else "assistant"

        for m in messages:
            if m.role == assistant_message_role and m.metrics is not None and m.from_history is False:
                metrics += m.metrics

        return metrics

    def _update_session_metrics(self, session: TeamSession):
        """Calculate session metrics"""

        session_messages: List[Message] = []
        for run in session.runs:  # type: ignore
            if run.messages is not None:
                for m in run.messages:
                    # Skipping messages from history to avoid duplicates
                    if not m.from_history:
                        session_messages.append(m)

        # Calculate initial metrics
        session_metrics = self._calculate_session_metrics(session_messages)

        if session.session_data is not None:
            session.session_data["session_metrics"] = session_metrics

    def _get_reasoning_agent(self, reasoning_model: Model) -> Optional[Agent]:
        return Agent(
            model=reasoning_model,
            telemetry=self.telemetry,
            debug_mode=self.debug_mode,
            debug_level=self.debug_level,
        )

    def _format_reasoning_step_content(self, run_response: TeamRunOutput, reasoning_step: ReasoningStep) -> str:
        """Format content for a reasoning step without changing any existing logic."""
        step_content = ""
        if reasoning_step.title:
            step_content += f"## {reasoning_step.title}\n"
        if reasoning_step.reasoning:
            step_content += f"{reasoning_step.reasoning}\n"
        if reasoning_step.action:
            step_content += f"Action: {reasoning_step.action}\n"
        if reasoning_step.result:
            step_content += f"Result: {reasoning_step.result}\n"
        step_content += "\n"

        # Get the current reasoning_content and append this step
        current_reasoning_content = ""
        if hasattr(run_response, "reasoning_content") and run_response.reasoning_content:
            current_reasoning_content = run_response.reasoning_content

        # Create updated reasoning_content
        updated_reasoning_content = current_reasoning_content + step_content

        return updated_reasoning_content

    def _reason(
        self,
        run_response: TeamRunOutput,
        run_messages: RunMessages,
        stream_events: bool,
    ) -> Iterator[TeamRunOutputEvent]:
        if stream_events:
            yield handle_event(  # type: ignore
                create_team_reasoning_started_event(from_run_response=run_response),
                run_response,
                events_to_skip=self.events_to_skip,
                store_events=self.store_events,
            )

        use_default_reasoning = False

        # Get the reasoning model
        reasoning_model: Optional[Model] = self.reasoning_model
        reasoning_model_provided = reasoning_model is not None
        if reasoning_model is None and self.model is not None:
            from copy import deepcopy

            reasoning_model = deepcopy(self.model)
        if reasoning_model is None:
            log_warning("Reasoning error. Reasoning model is None, continuing regular session...")
            return

        # If a reasoning model is provided, use it to generate reasoning
        if reasoning_model_provided:
            from agno.reasoning.anthropic import is_anthropic_reasoning_model
            from agno.reasoning.azure_ai_foundry import is_ai_foundry_reasoning_model
            from agno.reasoning.deepseek import is_deepseek_reasoning_model
            from agno.reasoning.gemini import is_gemini_reasoning_model
            from agno.reasoning.groq import is_groq_reasoning_model
            from agno.reasoning.helpers import get_reasoning_agent
            from agno.reasoning.ollama import is_ollama_reasoning_model
            from agno.reasoning.openai import is_openai_reasoning_model
            from agno.reasoning.vertexai import is_vertexai_reasoning_model

            reasoning_agent = self.reasoning_agent or get_reasoning_agent(
                reasoning_model=reasoning_model,
                session_state=self.session_state,
                dependencies=self.dependencies,
                metadata=self.metadata,
            )
            is_deepseek = is_deepseek_reasoning_model(reasoning_model)
            is_groq = is_groq_reasoning_model(reasoning_model)
            is_openai = is_openai_reasoning_model(reasoning_model)
            is_ollama = is_ollama_reasoning_model(reasoning_model)
            is_ai_foundry = is_ai_foundry_reasoning_model(reasoning_model)
            is_gemini = is_gemini_reasoning_model(reasoning_model)
            is_anthropic = is_anthropic_reasoning_model(reasoning_model)
            is_vertexai = is_vertexai_reasoning_model(reasoning_model)

            if (
                is_deepseek
                or is_groq
                or is_openai
                or is_ollama
                or is_ai_foundry
                or is_gemini
                or is_anthropic
                or is_vertexai
            ):
                reasoning_message: Optional[Message] = None
                if is_deepseek:
                    from agno.reasoning.deepseek import get_deepseek_reasoning

                    log_debug("Starting DeepSeek Reasoning", center=True, symbol="=")
                    reasoning_message = get_deepseek_reasoning(
                        reasoning_agent=reasoning_agent, messages=run_messages.get_input_messages()
                    )
                elif is_groq:
                    from agno.reasoning.groq import get_groq_reasoning

                    log_debug("Starting Groq Reasoning", center=True, symbol="=")
                    reasoning_message = get_groq_reasoning(
                        reasoning_agent=reasoning_agent, messages=run_messages.get_input_messages()
                    )
                elif is_openai:
                    from agno.reasoning.openai import get_openai_reasoning

                    log_debug("Starting OpenAI Reasoning", center=True, symbol="=")
                    reasoning_message = get_openai_reasoning(
                        reasoning_agent=reasoning_agent, messages=run_messages.get_input_messages()
                    )
                elif is_ollama:
                    from agno.reasoning.ollama import get_ollama_reasoning

                    log_debug("Starting Ollama Reasoning", center=True, symbol="=")
                    reasoning_message = get_ollama_reasoning(
                        reasoning_agent=reasoning_agent, messages=run_messages.get_input_messages()
                    )
                elif is_ai_foundry:
                    from agno.reasoning.azure_ai_foundry import get_ai_foundry_reasoning

                    log_debug("Starting Azure AI Foundry Reasoning", center=True, symbol="=")
                    reasoning_message = get_ai_foundry_reasoning(
                        reasoning_agent=reasoning_agent, messages=run_messages.get_input_messages()
                    )
                elif is_gemini:
                    from agno.reasoning.gemini import get_gemini_reasoning

                    log_debug("Starting Gemini Reasoning", center=True, symbol="=")
                    reasoning_message = get_gemini_reasoning(
                        reasoning_agent=reasoning_agent, messages=run_messages.get_input_messages()
                    )
                elif is_anthropic:
                    from agno.reasoning.anthropic import get_anthropic_reasoning

                    log_debug("Starting Anthropic Claude Reasoning", center=True, symbol="=")
                    reasoning_message = get_anthropic_reasoning(
                        reasoning_agent=reasoning_agent, messages=run_messages.get_input_messages()
                    )
                elif is_vertexai:
                    from agno.reasoning.vertexai import get_vertexai_reasoning

                    log_debug("Starting VertexAI Reasoning", center=True, symbol="=")
                    reasoning_message = get_vertexai_reasoning(
                        reasoning_agent=reasoning_agent, messages=run_messages.get_input_messages()
                    )

                if reasoning_message is None:
                    log_warning("Reasoning error. Reasoning response is None, continuing regular session...")
                    return

                run_messages.messages.append(reasoning_message)
                # Add reasoning step to the Agent's run_response
                update_run_output_with_reasoning(
                    run_response=run_response,
                    reasoning_steps=[ReasoningStep(result=reasoning_message.content)],
                    reasoning_agent_messages=[reasoning_message],
                )
                if stream_events:
                    yield handle_event(  # type: ignore
                        create_team_reasoning_completed_event(
                            from_run_response=run_response,
                            content=ReasoningSteps(reasoning_steps=[ReasoningStep(result=reasoning_message.content)]),
                            content_type=ReasoningSteps.__name__,
                        ),
                        run_response,
                        events_to_skip=self.events_to_skip,
                        store_events=self.store_events,
                    )
            else:
                log_warning(
                    f"Reasoning model: {reasoning_model.__class__.__name__} is not a native reasoning model, defaulting to manual Chain-of-Thought reasoning"
                )
                use_default_reasoning = True
        # If no reasoning model is provided, use default reasoning
        else:
            use_default_reasoning = True

        if use_default_reasoning:
            from agno.reasoning.default import get_default_reasoning_agent
            from agno.reasoning.helpers import get_next_action, update_messages_with_reasoning

            # Get default reasoning agent
            use_json_mode: bool = self.use_json_mode

            reasoning_agent: Optional[Agent] = self.reasoning_agent  # type: ignore
            if reasoning_agent is None:
                reasoning_agent = get_default_reasoning_agent(
                    reasoning_model=reasoning_model,
                    min_steps=self.reasoning_min_steps,
                    max_steps=self.reasoning_max_steps,
                    tool_call_limit=self.tool_call_limit,
                    telemetry=self.telemetry,
                    debug_mode=self.debug_mode,
                    debug_level=self.debug_level,
                    use_json_mode=use_json_mode,
                    session_state=self.session_state,
                    dependencies=self.dependencies,
                    metadata=self.metadata,
                )

            # Validate reasoning agent
            if reasoning_agent is None:
                log_warning("Reasoning error. Reasoning agent is None, continuing regular session...")
                return
            # Ensure the reasoning agent response model is ReasoningSteps
            if (
                reasoning_agent.output_schema is not None
                and not isinstance(reasoning_agent.output_schema, type)
                and not issubclass(reasoning_agent.output_schema, ReasoningSteps)
            ):
                log_warning("Reasoning agent response model should be `ReasoningSteps`, continuing regular session...")
                return
            # Ensure the reasoning model and agent do not show tool calls

            step_count = 1
            next_action = NextAction.CONTINUE
            reasoning_messages: List[Message] = []
            all_reasoning_steps: List[ReasoningStep] = []
            log_debug("Starting Reasoning", center=True, symbol="=")
            while next_action == NextAction.CONTINUE and step_count < self.reasoning_max_steps:
                log_debug(f"Step {step_count}", center=True, symbol="-")
                step_count += 1
                try:
                    # Run the reasoning agent
                    reasoning_agent_response: RunOutput = reasoning_agent.run(  # type: ignore
                        input=run_messages.get_input_messages()
                    )
                    if reasoning_agent_response.content is None or reasoning_agent_response.messages is None:
                        log_warning("Reasoning error. Reasoning response is empty, continuing regular session...")
                        break

                    if isinstance(reasoning_agent_response.content, str):
                        log_warning(
                            "Reasoning error. Content is a string, not structured output. Continuing regular session..."
                        )
                        break

                    if reasoning_agent_response.content.reasoning_steps is None:
                        log_warning("Reasoning error. Reasoning steps are empty, continuing regular session...")
                        break

                    reasoning_steps: List[ReasoningStep] = reasoning_agent_response.content.reasoning_steps
                    all_reasoning_steps.extend(reasoning_steps)
                    # Yield reasoning steps
                    if stream_events:
                        for reasoning_step in reasoning_steps:
                            updated_reasoning_content = self._format_reasoning_step_content(
                                run_response, reasoning_step
                            )

                            yield handle_event(  # type: ignore
                                create_team_reasoning_step_event(
                                    from_run_response=run_response,
                                    reasoning_step=reasoning_step,
                                    reasoning_content=updated_reasoning_content,
                                ),
                                run_response,
                                events_to_skip=self.events_to_skip,
                                store_events=self.store_events,
                            )

                    # Find the index of the first assistant message
                    first_assistant_index = next(
                        (i for i, m in enumerate(reasoning_agent_response.messages) if m.role == "assistant"),
                        len(reasoning_agent_response.messages),
                    )
                    # Extract reasoning messages starting from the message after the first assistant message
                    reasoning_messages = reasoning_agent_response.messages[first_assistant_index:]

                    # Add reasoning step to the Agent's run_response
                    update_run_output_with_reasoning(
                        run_response=run_response,
                        reasoning_steps=reasoning_steps,
                        reasoning_agent_messages=reasoning_agent_response.messages,
                    )

                    # Get the next action
                    next_action = get_next_action(reasoning_steps[-1])
                    if next_action == NextAction.FINAL_ANSWER:
                        break
                except Exception as e:
                    log_error(f"Reasoning error: {e}")
                    break

            log_debug(f"Total Reasoning steps: {len(all_reasoning_steps)}")
            log_debug("Reasoning finished", center=True, symbol="=")

            # Update the messages_for_model to include reasoning messages
            update_messages_with_reasoning(
                run_messages=run_messages,
                reasoning_messages=reasoning_messages,
            )

            # Yield the final reasoning completed event
            if stream_events:
                yield handle_event(  # type: ignore
                    create_team_reasoning_completed_event(
                        from_run_response=run_response,
                        content=ReasoningSteps(reasoning_steps=all_reasoning_steps),
                        content_type=ReasoningSteps.__name__,
                    ),
                    run_response,
                    events_to_skip=self.events_to_skip,
                    store_events=self.store_events,
                )

    async def _areason(
        self,
        run_response: TeamRunOutput,
        run_messages: RunMessages,
        stream_events: bool,
    ) -> AsyncIterator[TeamRunOutputEvent]:
        if stream_events:
            yield handle_event(  # type: ignore
                create_team_reasoning_started_event(from_run_response=run_response),
                run_response,
                events_to_skip=self.events_to_skip,
                store_events=self.store_events,
            )

        use_default_reasoning = False

        # Get the reasoning model
        reasoning_model: Optional[Model] = self.reasoning_model
        reasoning_model_provided = reasoning_model is not None
        if reasoning_model is None and self.model is not None:
            from copy import deepcopy

            reasoning_model = deepcopy(self.model)
        if reasoning_model is None:
            log_warning("Reasoning error. Reasoning model is None, continuing regular session...")
            return

        # If a reasoning model is provided, use it to generate reasoning
        if reasoning_model_provided:
            from agno.reasoning.anthropic import is_anthropic_reasoning_model
            from agno.reasoning.azure_ai_foundry import is_ai_foundry_reasoning_model
            from agno.reasoning.deepseek import is_deepseek_reasoning_model
            from agno.reasoning.gemini import is_gemini_reasoning_model
            from agno.reasoning.groq import is_groq_reasoning_model
            from agno.reasoning.helpers import get_reasoning_agent
            from agno.reasoning.ollama import is_ollama_reasoning_model
            from agno.reasoning.openai import is_openai_reasoning_model
            from agno.reasoning.vertexai import is_vertexai_reasoning_model

            reasoning_agent = self.reasoning_agent or get_reasoning_agent(
                reasoning_model=reasoning_model,
                session_state=self.session_state,
                dependencies=self.dependencies,
                metadata=self.metadata,
            )
            is_deepseek = is_deepseek_reasoning_model(reasoning_model)
            is_groq = is_groq_reasoning_model(reasoning_model)
            is_openai = is_openai_reasoning_model(reasoning_model)
            is_ollama = is_ollama_reasoning_model(reasoning_model)
            is_ai_foundry = is_ai_foundry_reasoning_model(reasoning_model)
            is_gemini = is_gemini_reasoning_model(reasoning_model)
            is_anthropic = is_anthropic_reasoning_model(reasoning_model)
            is_vertexai = is_vertexai_reasoning_model(reasoning_model)

            if (
                is_deepseek
                or is_groq
                or is_openai
                or is_ollama
                or is_ai_foundry
                or is_gemini
                or is_anthropic
                or is_vertexai
            ):
                reasoning_message: Optional[Message] = None
                if is_deepseek:
                    from agno.reasoning.deepseek import aget_deepseek_reasoning

                    log_debug("Starting DeepSeek Reasoning", center=True, symbol="=")
                    reasoning_message = await aget_deepseek_reasoning(
                        reasoning_agent=reasoning_agent, messages=run_messages.get_input_messages()
                    )
                elif is_groq:
                    from agno.reasoning.groq import aget_groq_reasoning

                    log_debug("Starting Groq Reasoning", center=True, symbol="=")
                    reasoning_message = await aget_groq_reasoning(
                        reasoning_agent=reasoning_agent, messages=run_messages.get_input_messages()
                    )
                elif is_openai:
                    from agno.reasoning.openai import aget_openai_reasoning

                    log_debug("Starting OpenAI Reasoning", center=True, symbol="=")
                    reasoning_message = await aget_openai_reasoning(
                        reasoning_agent=reasoning_agent, messages=run_messages.get_input_messages()
                    )
                elif is_ollama:
                    from agno.reasoning.ollama import get_ollama_reasoning

                    log_debug("Starting Ollama Reasoning", center=True, symbol="=")
                    reasoning_message = get_ollama_reasoning(
                        reasoning_agent=reasoning_agent, messages=run_messages.get_input_messages()
                    )
                elif is_ai_foundry:
                    from agno.reasoning.azure_ai_foundry import get_ai_foundry_reasoning

                    log_debug("Starting Azure AI Foundry Reasoning", center=True, symbol="=")
                    reasoning_message = get_ai_foundry_reasoning(
                        reasoning_agent=reasoning_agent, messages=run_messages.get_input_messages()
                    )
                elif is_gemini:
                    from agno.reasoning.gemini import aget_gemini_reasoning

                    log_debug("Starting Gemini Reasoning", center=True, symbol="=")
                    reasoning_message = await aget_gemini_reasoning(
                        reasoning_agent=reasoning_agent, messages=run_messages.get_input_messages()
                    )
                elif is_anthropic:
                    from agno.reasoning.anthropic import aget_anthropic_reasoning

                    log_debug("Starting Anthropic Claude Reasoning", center=True, symbol="=")
                    reasoning_message = await aget_anthropic_reasoning(
                        reasoning_agent=reasoning_agent, messages=run_messages.get_input_messages()
                    )
                elif is_vertexai:
                    from agno.reasoning.vertexai import aget_vertexai_reasoning

                    log_debug("Starting VertexAI Reasoning", center=True, symbol="=")
                    reasoning_message = await aget_vertexai_reasoning(
                        reasoning_agent=reasoning_agent, messages=run_messages.get_input_messages()
                    )

                if reasoning_message is None:
                    log_warning("Reasoning error. Reasoning response is None, continuing regular session...")
                    return
                run_messages.messages.append(reasoning_message)
                # Add reasoning step to the Agent's run_response
                update_run_output_with_reasoning(
                    run_response=run_response,
                    reasoning_steps=[ReasoningStep(result=reasoning_message.content)],
                    reasoning_agent_messages=[reasoning_message],
                )
                if stream_events:
                    yield handle_event(  # type: ignore
                        create_team_reasoning_completed_event(
                            from_run_response=run_response,
                            content=ReasoningSteps(reasoning_steps=[ReasoningStep(result=reasoning_message.content)]),
                            content_type=ReasoningSteps.__name__,
                        ),
                        run_response,
                        events_to_skip=self.events_to_skip,
                        store_events=self.store_events,
                    )
            else:
                log_warning(
                    f"Reasoning model: {reasoning_model.__class__.__name__} is not a native reasoning model, defaulting to manual Chain-of-Thought reasoning"
                )
                use_default_reasoning = True
        # If no reasoning model is provided, use default reasoning
        else:
            use_default_reasoning = True

        if use_default_reasoning:
            from agno.reasoning.default import get_default_reasoning_agent
            from agno.reasoning.helpers import get_next_action, update_messages_with_reasoning

            # Get default reasoning agent
            use_json_mode: bool = self.use_json_mode
            reasoning_agent: Optional[Agent] = self.reasoning_agent  # type: ignore
            if reasoning_agent is None:
                reasoning_agent = get_default_reasoning_agent(  # type: ignore
                    reasoning_model=reasoning_model,
                    min_steps=self.reasoning_min_steps,
                    max_steps=self.reasoning_max_steps,
                    telemetry=self.telemetry,
                    debug_mode=self.debug_mode,
                    debug_level=self.debug_level,
                    use_json_mode=use_json_mode,
                    session_state=self.session_state,
                    dependencies=self.dependencies,
                    metadata=self.metadata,
                )

            # Validate reasoning agent
            if reasoning_agent is None:
                log_warning("Reasoning error. Reasoning agent is None, continuing regular session...")
                return
            # Ensure the reasoning agent response model is ReasoningSteps
            if (
                reasoning_agent.output_schema is not None
                and not isinstance(reasoning_agent.output_schema, type)
                and not issubclass(reasoning_agent.output_schema, ReasoningSteps)
            ):
                log_warning("Reasoning agent response model should be `ReasoningSteps`, continuing regular session...")
                return

            # Ensure the reasoning model and agent do not show tool calls

            step_count = 1
            next_action = NextAction.CONTINUE
            reasoning_messages: List[Message] = []
            all_reasoning_steps: List[ReasoningStep] = []
            log_debug("Starting Reasoning", center=True, symbol="=")
            while next_action == NextAction.CONTINUE and step_count < self.reasoning_max_steps:
                log_debug(f"Step {step_count}", center=True, symbol="-")
                step_count += 1
                try:
                    # Run the reasoning agent
                    reasoning_agent_response: RunOutput = await reasoning_agent.arun(  # type: ignore
                        input=run_messages.get_input_messages()
                    )
                    if reasoning_agent_response.content is None or reasoning_agent_response.messages is None:
                        log_warning("Reasoning error. Reasoning response is empty, continuing regular session...")
                        break

                    if isinstance(reasoning_agent_response.content, str):
                        log_warning(
                            "Reasoning error. Content is a string, not structured output. Continuing regular session..."
                        )
                        break

                    if reasoning_agent_response.content.reasoning_steps is None:
                        log_warning("Reasoning error. Reasoning steps are empty, continuing regular session...")
                        break

                    reasoning_steps: List[ReasoningStep] = reasoning_agent_response.content.reasoning_steps
                    all_reasoning_steps.extend(reasoning_steps)
                    # Yield reasoning steps
                    if stream_events:
                        for reasoning_step in reasoning_steps:
                            updated_reasoning_content = self._format_reasoning_step_content(
                                run_response, reasoning_step
                            )

                            yield handle_event(  # type: ignore
                                create_team_reasoning_step_event(
                                    from_run_response=run_response,
                                    reasoning_step=reasoning_step,
                                    reasoning_content=updated_reasoning_content,
                                ),
                                run_response,
                                events_to_skip=self.events_to_skip,
                                store_events=self.store_events,
                            )

                    # Find the index of the first assistant message
                    first_assistant_index = next(
                        (i for i, m in enumerate(reasoning_agent_response.messages) if m.role == "assistant"),
                        len(reasoning_agent_response.messages),
                    )
                    # Extract reasoning messages starting from the message after the first assistant message
                    reasoning_messages = reasoning_agent_response.messages[first_assistant_index:]

                    # Add reasoning step to the Agent's run_response
                    update_run_output_with_reasoning(
                        run_response=run_response,
                        reasoning_steps=reasoning_steps,
                        reasoning_agent_messages=reasoning_agent_response.messages,
                    )

                    # Get the next action
                    next_action = get_next_action(reasoning_steps[-1])
                    if next_action == NextAction.FINAL_ANSWER:
                        break
                except Exception as e:
                    log_error(f"Reasoning error: {e}")
                    break

            log_debug(f"Total Reasoning steps: {len(all_reasoning_steps)}")
            log_debug("Reasoning finished", center=True, symbol="=")

            # Update the messages_for_model to include reasoning messages
            update_messages_with_reasoning(
                run_messages=run_messages,
                reasoning_messages=reasoning_messages,
            )

            # Yield the final reasoning completed event
            if stream_events:
                yield handle_event(  # type: ignore  # type: ignore
                    create_team_reasoning_completed_event(
                        from_run_response=run_response,
                        content=ReasoningSteps(reasoning_steps=all_reasoning_steps),
                        content_type=ReasoningSteps.__name__,
                    ),
                    run_response,
                    events_to_skip=self.events_to_skip,
                    store_events=self.store_events,
                )

    def _resolve_run_dependencies(self, dependencies: Optional[Dict[str, Any]] = None) -> None:
        from inspect import signature

        log_debug("Resolving dependencies")
        if not isinstance(dependencies, dict):
            log_warning("Dependencies is not a dict")
            return

        for key, value in dependencies.items():
            if not callable(value):
                dependencies[key] = value
                continue

            try:
                sig = signature(value)
                resolved_value = value(agent=self) if "agent" in sig.parameters else value()

                dependencies[key] = resolved_value
            except Exception as e:
                log_warning(f"Failed to resolve dependencies for {key}: {e}")

    async def _aresolve_run_dependencies(self, dependencies: Optional[Dict[str, Any]] = None) -> None:
        from inspect import iscoroutine, signature

        log_debug("Resolving context (async)")
        if not isinstance(dependencies, dict):
            log_warning("Dependencies is not a dict")
            return

        for key, value in dependencies.items():
            if not callable(value):
                dependencies[key] = value
                continue

            try:
                sig = signature(value)
                resolved_value = value(team=self) if "team" in sig.parameters else value()

                if iscoroutine(resolved_value):
                    resolved_value = await resolved_value

                dependencies[key] = resolved_value
            except Exception as e:
                log_warning(f"Failed to resolve context for '{key}': {e}")

    async def _check_and_refresh_mcp_tools(self) -> None:
        # Connect MCP tools
        await self._connect_mcp_tools()

        # Add provided tools
        if self.tools is not None:
            for tool in self.tools:
                if tool.__class__.__name__ in ["MCPTools", "MultiMCPTools"]:
                    if tool.refresh_connection:  # type: ignore
                        try:
                            is_alive = await tool.is_alive()  # type: ignore
                            if not is_alive:
                                await tool.connect(force=True)  # type: ignore
                        except (RuntimeError, BaseException) as e:
                            log_warning(f"Failed to check if MCP tool is alive: {e}")
                            continue

                        try:
                            await tool.build_tools()  # type: ignore
                        except (RuntimeError, BaseException) as e:
                            log_warning(f"Failed to build tools for {str(tool)}: {e}")
                            continue

    def _determine_tools_for_model(
        self,
        model: Model,
        run_response: TeamRunOutput,
        team_run_context: Dict[str, Any],
        session: TeamSession,
        session_state: Dict[str, Any],
        user_id: Optional[str] = None,
        async_mode: bool = False,
        knowledge_filters: Optional[Dict[str, Any]] = None,
        input_message: Optional[Union[str, List, Dict, Message, BaseModel, List[Message]]] = None,
        images: Optional[Sequence[Image]] = None,
        videos: Optional[Sequence[Video]] = None,
        audio: Optional[Sequence[Audio]] = None,
        files: Optional[Sequence[File]] = None,
        debug_mode: Optional[bool] = None,
        add_history_to_context: Optional[bool] = None,
        dependencies: Optional[Dict[str, Any]] = None,
        add_dependencies_to_context: Optional[bool] = None,
        add_session_state_to_context: Optional[bool] = None,
        metadata: Optional[Dict[str, Any]] = None,
    ) -> List[Union[Function, dict]]:
        # Prepare tools
        _tools: List[Union[Toolkit, Callable, Function, Dict]] = []

        # Add provided tools
        if self.tools is not None:
            for tool in self.tools:
                if tool.__class__.__name__ in ["MCPTools", "MultiMCPTools"]:
                    # Only add the tool if it successfully connected and built its tools
                    if not tool.initialized:  # type: ignore
                        continue
                _tools.append(tool)

        if self.read_chat_history:
            _tools.append(self._get_chat_history_function(session=session, async_mode=async_mode))

        if self.memory_manager is not None and self.enable_agentic_memory:
            _tools.append(self._get_update_user_memory_function(user_id=user_id, async_mode=async_mode))

        if self.enable_agentic_state:
            _tools.append(Function(name="update_session_state", entrypoint=self._update_session_state_tool))

        if self.search_session_history:
            _tools.append(
                self._get_previous_sessions_messages_function(
                    num_history_sessions=self.num_history_sessions, user_id=user_id
                )
            )

        if self.knowledge is not None or self.knowledge_retriever is not None:
            # Check if knowledge retriever is an async function but used in sync mode
            from inspect import iscoroutinefunction

            if self.knowledge_retriever is not None and iscoroutinefunction(self.knowledge_retriever):
                log_warning(
                    "Async knowledge retriever function is being used with synchronous agent.run() or agent.print_response(). "
                    "It is recommended to use agent.arun() or agent.aprint_response() instead."
                )

            if self.search_knowledge:
                # Use async or sync search based on async_mode
                if self.enable_agentic_knowledge_filters:
                    _tools.append(
                        self._get_search_knowledge_base_with_agentic_filters_function(
                            run_response=run_response, knowledge_filters=knowledge_filters, async_mode=async_mode
                        )
                    )
                else:
                    _tools.append(
                        self._get_search_knowledge_base_function(
                            run_response=run_response, knowledge_filters=knowledge_filters, async_mode=async_mode
                        )
                    )

        if self.knowledge is not None and self.update_knowledge:
            _tools.append(self.add_to_knowledge)

        if self.members:
            # Get the user message if we are using the input directly
            user_message_content = None
            if self.determine_input_for_members is False:
                user_message = self._get_user_message(
                    run_response=run_response,
                    session_state=session_state,
                    input_message=input_message,
                    user_id=user_id,
                    audio=audio,
                    images=images,
                    videos=videos,
                    files=files,
                    dependencies=dependencies,
                    add_dependencies_to_context=add_dependencies_to_context,
                    metadata=metadata,
                )
                user_message_content = user_message.content if user_message is not None else None

            delegate_task_func = self._get_delegate_task_function(
                run_response=run_response,
                session=session,
                session_state=session_state,
                team_run_context=team_run_context,
                input=user_message_content,
                user_id=user_id,
                stream=self.stream or False,
                stream_events=self.stream_events or False,
                async_mode=async_mode,
                images=images,  # type: ignore
                videos=videos,  # type: ignore
                audio=audio,  # type: ignore
                files=files,  # type: ignore
                knowledge_filters=knowledge_filters,
                add_history_to_context=add_history_to_context,
                dependencies=dependencies,
                add_dependencies_to_context=add_dependencies_to_context,
                add_session_state_to_context=add_session_state_to_context,
                metadata=metadata,
                debug_mode=debug_mode,
            )

            _tools.append(delegate_task_func)
            if self.get_member_information_tool:
                _tools.append(self.get_member_information)

        # Get Agent tools
        if len(_tools) > 0:
            log_debug("Processing tools for model")

        _function_names = []
        _functions: List[Union[Function, dict]] = []

        # Check if we need strict mode for the model
        strict = False
        if self.output_schema is not None and not self.use_json_mode and model.supports_native_structured_outputs:
            strict = True

        for tool in _tools:
            if isinstance(tool, Dict):
                # If a dict is passed, it is a builtin tool
                # that is run by the model provider and not the Agent
                _functions.append(tool)
                log_debug(f"Included builtin tool {tool}")

            elif isinstance(tool, Toolkit):
                # For each function in the toolkit and process entrypoint
                for name, _func in tool.functions.items():
                    if name in _function_names:
                        continue
                    _function_names.append(name)

                    _func._team = self
                    _func.process_entrypoint(strict=strict)
                    if strict:
                        _func.strict = True
                    if self.tool_hooks:
                        _func.tool_hooks = self.tool_hooks
                    _functions.append(_func.model_copy(deep=True))
                    log_debug(f"Added tool {_func.name} from {tool.name}")

                # Add instructions from the toolkit
                if tool.add_instructions and tool.instructions is not None:
                    if self._tool_instructions is None:
                        self._tool_instructions = []
                    self._tool_instructions.append(tool.instructions)

            elif isinstance(tool, Function):
                if tool.name in _function_names:
                    continue
                _function_names.append(tool.name)

                tool._team = self
                tool.process_entrypoint(strict=strict)
                if strict and tool.strict is None:
                    tool.strict = True
                if self.tool_hooks:
                    tool.tool_hooks = self.tool_hooks
                _functions.append(tool.model_copy(deep=True))
                log_debug(f"Added tool {tool.name}")

                # Add instructions from the Function
                if tool.add_instructions and tool.instructions is not None:
                    if self._tool_instructions is None:
                        self._tool_instructions = []
                    self._tool_instructions.append(tool.instructions)

            elif callable(tool):
                # We add the tools, which are callable functions
                try:
                    _func = Function.from_callable(tool, strict=strict)

                    if _func.name in _function_names:
                        continue
                    _function_names.append(_func.name)

                    _func._team = self
                    if strict:
                        _func.strict = True
                    if self.tool_hooks:
                        _func.tool_hooks = self.tool_hooks
                    _functions.append(_func.model_copy(deep=True))
                    log_debug(f"Added tool {_func.name}")
                except Exception as e:
                    log_warning(f"Could not add tool {tool}: {e}")

        if _functions:
            from inspect import signature

            # Check if any functions need media before collecting
            needs_media = any(
                any(param in signature(func.entrypoint).parameters for param in ["images", "videos", "audios", "files"])
                for func in _functions
                if isinstance(func, Function) and func.entrypoint is not None
            )

            # Only collect media if functions actually need them
            joint_images = collect_joint_images(run_response.input, session) if needs_media else None  # type: ignore
            joint_files = collect_joint_files(run_response.input) if needs_media else None  # type: ignore
            joint_audios = collect_joint_audios(run_response.input, session) if needs_media else None  # type: ignore
            joint_videos = collect_joint_videos(run_response.input, session) if needs_media else None  # type: ignore

            for func in _functions:  # type: ignore
                if isinstance(func, Function):
                    func._session_state = session_state
                    func._dependencies = dependencies
                    func._images = joint_images
                    func._files = joint_files
                    func._audios = joint_audios
                    func._videos = joint_videos

        return _functions

    def get_members_system_message_content(self, indent: int = 0) -> str:
        system_message_content = ""
        for idx, member in enumerate(self.members):
            url_safe_member_id = get_member_id(member)

            if isinstance(member, Team):
                system_message_content += f"{indent * ' '} - Team: {member.name}\n"
                system_message_content += f"{indent * ' '} - ID: {url_safe_member_id}\n"
                if member.members is not None:
                    system_message_content += member.get_members_system_message_content(indent=indent + 2)
            else:
                system_message_content += f"{indent * ' '} - Agent {idx + 1}:\n"
                if url_safe_member_id is not None:
                    system_message_content += f"{indent * ' '}   - ID: {url_safe_member_id}\n"
                if member.name is not None:
                    system_message_content += f"{indent * ' '}   - Name: {member.name}\n"
                if member.role is not None:
                    system_message_content += f"{indent * ' '}   - Role: {member.role}\n"
                if member.tools is not None and member.tools != [] and self.add_member_tools_to_context:
                    system_message_content += f"{indent * ' '}   - Member tools:\n"
                    for _tool in member.tools:
                        if isinstance(_tool, Toolkit):
                            for _func in _tool.functions.values():
                                if _func.entrypoint:
                                    system_message_content += f"{indent * ' '}    - {_func.name}\n"
                        elif isinstance(_tool, Function) and _tool.entrypoint:
                            system_message_content += f"{indent * ' '}    - {_tool.name}\n"
                        elif callable(_tool):
                            system_message_content += f"{indent * ' '}    - {_tool.__name__}\n"

        return system_message_content

    def get_system_message(
        self,
        session: TeamSession,
        session_state: Optional[Dict[str, Any]] = None,
        user_id: Optional[str] = None,
        audio: Optional[Sequence[Audio]] = None,
        images: Optional[Sequence[Image]] = None,
        videos: Optional[Sequence[Video]] = None,
        files: Optional[Sequence[File]] = None,
        dependencies: Optional[Dict[str, Any]] = None,
        metadata: Optional[Dict[str, Any]] = None,
        tools: Optional[List[Union[Function, dict]]] = None,
        add_session_state_to_context: Optional[bool] = None,
    ) -> Optional[Message]:
        """Get the system message for the team."""

        # 1. If the system_message is provided, use that.
        if self.system_message is not None:
            if isinstance(self.system_message, Message):
                return self.system_message

            sys_message_content: str = ""
            if isinstance(self.system_message, str):
                sys_message_content = self.system_message
            elif callable(self.system_message):
                sys_message_content = self.system_message(agent=self)
                if not isinstance(sys_message_content, str):
                    raise Exception("system_message must return a string")

            # Format the system message with the session state variables
            if self.resolve_in_context:
                sys_message_content = self._format_message_with_state_variables(
                    sys_message_content,
                    user_id=user_id,
                    session_state=session_state,
                    dependencies=dependencies,
                    metadata=metadata,
                )

            # type: ignore
            return Message(role=self.system_message_role, content=sys_message_content)

        # 1. Build and return the default system message for the Team.
        # 1.1 Build the list of instructions for the system message
        self.model = cast(Model, self.model)
        instructions: List[str] = []
        if self.instructions is not None:
            _instructions = self.instructions
            if callable(self.instructions):
                import inspect

                signature = inspect.signature(self.instructions)
                if "team" in signature.parameters:
                    _instructions = self.instructions(team=self)
                elif "agent" in signature.parameters:
                    _instructions = self.instructions(agent=self)
                else:
                    _instructions = self.instructions()

            if isinstance(_instructions, str):
                instructions.append(_instructions)
            elif isinstance(_instructions, list):
                instructions.extend(_instructions)

        # 1.2 Add instructions from the Model
        _model_instructions = self.model.get_instructions_for_model(tools)
        if _model_instructions is not None:
            instructions.extend(_model_instructions)

        # 1.3 Build a list of additional information for the system message
        additional_information: List[str] = []
        # 1.3.1 Add instructions for using markdown
        if self.markdown and self.output_schema is None:
            additional_information.append("Use markdown to format your answers.")
        # 1.3.2 Add the current datetime
        if self.add_datetime_to_context:
            from datetime import datetime

            tz = None

            if self.timezone_identifier:
                try:
                    from zoneinfo import ZoneInfo

                    tz = ZoneInfo(self.timezone_identifier)
                except Exception:
                    log_warning("Invalid timezone identifier")

            time = datetime.now(tz) if tz else datetime.now()

            additional_information.append(f"The current time is {time}.")

        # 1.3.3 Add the current location
        if self.add_location_to_context:
            from agno.utils.location import get_location

            location = get_location()
            if location:
                location_str = ", ".join(
                    filter(None, [location.get("city"), location.get("region"), location.get("country")])
                )
                if location_str:
                    additional_information.append(f"Your approximate location is: {location_str}.")

        # 1.3.4 Add team name if provided
        if self.name is not None and self.add_name_to_context:
            additional_information.append(f"Your name is: {self.name}.")

        if self.knowledge is not None and self.enable_agentic_knowledge_filters:
            valid_filters = self.knowledge.get_valid_filters()
            if valid_filters:
                valid_filters_str = ", ".join(valid_filters)
                additional_information.append(
                    dedent(f"""
                    The knowledge base contains documents with these metadata filters: {valid_filters_str}.
                    Always use filters when the user query indicates specific metadata.
                    Examples:
                    1. If the user asks about a specific person like "Jordan Mitchell", you MUST use the search_knowledge_base tool with the filters parameter set to {{'<valid key like user_id>': '<valid value based on the user query>'}}.
                    2. If the user asks about a specific document type like "contracts", you MUST use the search_knowledge_base tool with the filters parameter set to {{'document_type': 'contract'}}.
                    4. If the user asks about a specific location like "documents from New York", you MUST use the search_knowledge_base tool with the filters parameter set to {{'<valid key like location>': 'New York'}}.
                    General Guidelines:
                    - Always analyze the user query to identify relevant metadata.
                    - Use the most specific filter(s) possible to narrow down results.
                    - If multiple filters are relevant, combine them in the filters parameter (e.g., {{'name': 'Jordan Mitchell', 'document_type': 'contract'}}).
                    - Ensure the filter keys match the valid metadata filters: {valid_filters_str}.
                    You can use the search_knowledge_base tool to search the knowledge base and get the most relevant documents. Make sure to pass the filters as [Dict[str: Any]] to the tool. FOLLOW THIS STRUCTURE STRICTLY.
                """)
                )

        # 2 Build the default system message for the Agent.
        system_message_content: str = ""
        if self.members is not None and len(self.members) > 0:
            system_message_content += "You are the leader of a team and sub-teams of AI Agents.\n"
            system_message_content += "Your task is to coordinate the team to complete the user's request.\n"

            system_message_content += "\nHere are the members in your team:\n"
            system_message_content += "<team_members>\n"
            system_message_content += self.get_members_system_message_content()
            if self.get_member_information_tool:
                system_message_content += "If you need to get information about your team members, you can use the `get_member_information` tool at any time.\n"
            system_message_content += "</team_members>\n"

            system_message_content += "\n<how_to_respond>\n"

            if self.delegate_task_to_all_members:
                system_message_content += (
                    "- You can either respond directly or use the `delegate_task_to_members` tool to delegate a task to all members in your team to get a collaborative response.\n"
                    "- To delegate a task to all members in your team, call `delegate_task_to_members` ONLY once. This will delegate a task to all members in your team.\n"
                    "- Analyze the responses from all members and evaluate whether the task has been completed.\n"
                    "- If you feel the task has been completed, you can stop and respond to the user.\n"
                )
            else:
                system_message_content += (
                    "- Your role is to delegate tasks to members in your team with the highest likelihood of completing the user's request.\n"
                    "- Carefully analyze the tools available to the members and their roles before delegating tasks.\n"
                    "- You cannot use a member tool directly. You can only delegate tasks to members.\n"
                    "- When you delegate a task to another member, make sure to include:\n"
                    "  - member_id (str): The ID of the member to delegate the task to. Use only the ID of the member, not the ID of the team followed by the ID of the member.\n"
                    "  - task (str): A clear description of the task. Determine the best way to describe the task to the member.\n"
                    "- You can delegate tasks to multiple members at once.\n"
                    "- You must always analyze the responses from members before responding to the user.\n"
                    "- After analyzing the responses from the members, if you feel the task has been completed, you can stop and respond to the user.\n"
                    "- If you are NOT satisfied with the responses from the members, you should re-assign the task to a different member.\n"
                    "- For simple greetings, thanks, or questions about the team itself, you should respond directly.\n"
                    "- For all work requests, tasks, or questions requiring expertise, route to appropriate team members.\n"
                )
            system_message_content += "</how_to_respond>\n\n"

        # Attached media
        if audio is not None or images is not None or videos is not None or files is not None:
            system_message_content += "<attached_media>\n"
            system_message_content += "You have the following media attached to your message:\n"
            if audio is not None and len(audio) > 0:
                system_message_content += " - Audio\n"
            if images is not None and len(images) > 0:
                system_message_content += " - Images\n"
            if videos is not None and len(videos) > 0:
                system_message_content += " - Videos\n"
            if files is not None and len(files) > 0:
                system_message_content += " - Files\n"
            system_message_content += "</attached_media>\n\n"

        # Then add memories to the system prompt
        if self.add_memories_to_context:
            _memory_manager_not_set = False
            if not user_id:
                user_id = "default"
            if self.memory_manager is None:
                self._set_memory_manager()
                _memory_manager_not_set = True
            user_memories = self.memory_manager.get_user_memories(user_id=user_id)  # type: ignore
            if user_memories and len(user_memories) > 0:
                system_message_content += "You have access to user info and preferences from previous interactions that you can use to personalize your response:\n\n"
                system_message_content += "<memories_from_previous_interactions>"
                for _memory in user_memories:  # type: ignore
                    system_message_content += f"\n- {_memory.memory}"
                system_message_content += "\n</memories_from_previous_interactions>\n\n"
                system_message_content += (
                    "Note: this information is from previous interactions and may be updated in this conversation. "
                    "You should always prefer information from this conversation over the past memories.\n"
                )
            else:
                system_message_content += (
                    "You have the capability to retain memories from previous interactions with the user, "
                    "but have not had any interactions with the user yet.\n"
                )
            if _memory_manager_not_set:
                self.memory_manager = None

            if self.enable_agentic_memory:
                system_message_content += (
                    "\n<updating_user_memories>\n"
                    "- You have access to the `update_user_memory` tool that you can use to add new memories, update existing memories, delete memories, or clear all memories.\n"
                    "- If the user's message includes information that should be captured as a memory, use the `update_user_memory` tool to update your memory database.\n"
                    "- Memories should include details that could personalize ongoing interactions with the user.\n"
                    "- Use this tool to add new memories or update existing memories that you identify in the conversation.\n"
                    "- Use this tool if the user asks to update their memory, delete a memory, or clear all memories.\n"
                    "- If you use the `update_user_memory` tool, remember to pass on the response to the user.\n"
                    "</updating_user_memories>\n\n"
                )

        # Then add a summary of the interaction to the system prompt
        if self.add_session_summary_to_context and session.summary is not None:
            system_message_content += "Here is a brief summary of your previous interactions:\n\n"
            system_message_content += "<summary_of_previous_interactions>\n"
            system_message_content += session.summary.summary
            system_message_content += "\n</summary_of_previous_interactions>\n\n"
            system_message_content += (
                "Note: this information is from previous interactions and may be outdated. "
                "You should ALWAYS prefer information from this conversation over the past summary.\n\n"
            )

        if self.description is not None:
            system_message_content += f"<description>\n{self.description}\n</description>\n\n"

        if self.role is not None:
            system_message_content += f"\n<your_role>\n{self.role}\n</your_role>\n\n"

        # 3.3.5 Then add instructions for the Agent
        if len(instructions) > 0:
            system_message_content += "<instructions>"
            if len(instructions) > 1:
                for _upi in instructions:
                    system_message_content += f"\n- {_upi}"
            else:
                system_message_content += "\n" + instructions[0]
            system_message_content += "\n</instructions>\n\n"
        # 3.3.6 Add additional information
        if len(additional_information) > 0:
            system_message_content += "<additional_information>"
            for _ai in additional_information:
                system_message_content += f"\n- {_ai}"
            system_message_content += "\n</additional_information>\n\n"
        # 3.3.7 Then add instructions for the tools
        if self._tool_instructions is not None:
            for _ti in self._tool_instructions:
                system_message_content += f"{_ti}\n"

        # Format the system message with the session state variables
        if self.resolve_in_context:
            system_message_content = self._format_message_with_state_variables(
                system_message_content,
                user_id=user_id,
                session_state=session_state,
                dependencies=dependencies,
                metadata=metadata,
            )

        system_message_from_model = self.model.get_system_message_for_model(tools)
        if system_message_from_model is not None:
            system_message_content += system_message_from_model

        if self.expected_output is not None:
            system_message_content += f"<expected_output>\n{self.expected_output.strip()}\n</expected_output>\n\n"

        if self.additional_context is not None:
            system_message_content += (
                f"<additional_context>\n{self.additional_context.strip()}\n</additional_context>\n\n"
            )

        if add_session_state_to_context and session_state is not None:
            system_message_content += self._get_formatted_session_state_for_system_message(session_state)

        # Add the JSON output prompt if output_schema is provided and structured_outputs is False
        if (
            self.output_schema is not None
            and self.use_json_mode
            and self.model
            and self.model.supports_native_structured_outputs
        ):
            system_message_content += f"{self._get_json_output_prompt()}"

        return Message(role=self.system_message_role, content=system_message_content.strip())

    async def aget_system_message(
        self,
        session: TeamSession,
        session_state: Optional[Dict[str, Any]] = None,
        user_id: Optional[str] = None,
        audio: Optional[Sequence[Audio]] = None,
        images: Optional[Sequence[Image]] = None,
        videos: Optional[Sequence[Video]] = None,
        files: Optional[Sequence[File]] = None,
        dependencies: Optional[Dict[str, Any]] = None,
        metadata: Optional[Dict[str, Any]] = None,
        tools: Optional[List[Union[Function, dict]]] = None,
        add_session_state_to_context: Optional[bool] = None,
    ) -> Optional[Message]:
        """Get the system message for the team."""

        # 1. If the system_message is provided, use that.
        if self.system_message is not None:
            if isinstance(self.system_message, Message):
                return self.system_message

            sys_message_content: str = ""
            if isinstance(self.system_message, str):
                sys_message_content = self.system_message
            elif callable(self.system_message):
                sys_message_content = self.system_message(agent=self)
                if not isinstance(sys_message_content, str):
                    raise Exception("system_message must return a string")

            # Format the system message with the session state variables
            if self.resolve_in_context:
                sys_message_content = self._format_message_with_state_variables(
                    sys_message_content,
                    user_id=user_id,
                    session_state=session_state,
                    dependencies=dependencies,
                    metadata=metadata,
                )

            # type: ignore
            return Message(role=self.system_message_role, content=sys_message_content)

        # 1. Build and return the default system message for the Team.
        # 1.1 Build the list of instructions for the system message
        self.model = cast(Model, self.model)
        instructions: List[str] = []
        if self.instructions is not None:
            _instructions = self.instructions
            if callable(self.instructions):
                import inspect

                signature = inspect.signature(self.instructions)
                if "team" in signature.parameters:
                    _instructions = self.instructions(team=self)
                elif "agent" in signature.parameters:
                    _instructions = self.instructions(agent=self)
                else:
                    _instructions = self.instructions()

            if isinstance(_instructions, str):
                instructions.append(_instructions)
            elif isinstance(_instructions, list):
                instructions.extend(_instructions)

        # 1.2 Add instructions from the Model
        _model_instructions = self.model.get_instructions_for_model(tools)
        if _model_instructions is not None:
            instructions.extend(_model_instructions)

        # 1.3 Build a list of additional information for the system message
        additional_information: List[str] = []
        # 1.3.1 Add instructions for using markdown
        if self.markdown and self.output_schema is None:
            additional_information.append("Use markdown to format your answers.")
        # 1.3.2 Add the current datetime
        if self.add_datetime_to_context:
            from datetime import datetime

            tz = None

            if self.timezone_identifier:
                try:
                    from zoneinfo import ZoneInfo

                    tz = ZoneInfo(self.timezone_identifier)
                except Exception:
                    log_warning("Invalid timezone identifier")

            time = datetime.now(tz) if tz else datetime.now()

            additional_information.append(f"The current time is {time}.")

        # 1.3.3 Add the current location
        if self.add_location_to_context:
            from agno.utils.location import get_location

            location = get_location()
            if location:
                location_str = ", ".join(
                    filter(None, [location.get("city"), location.get("region"), location.get("country")])
                )
                if location_str:
                    additional_information.append(f"Your approximate location is: {location_str}.")

        # 1.3.4 Add team name if provided
        if self.name is not None and self.add_name_to_context:
            additional_information.append(f"Your name is: {self.name}.")

        if self.knowledge is not None and self.enable_agentic_knowledge_filters:
            valid_filters = getattr(self.knowledge, "valid_metadata_filters", None)
            if valid_filters:
                valid_filters_str = ", ".join(valid_filters)
                additional_information.append(
                    dedent(f"""
                    The knowledge base contains documents with these metadata filters: {valid_filters_str}.
                    Always use filters when the user query indicates specific metadata.
                    Examples:
                    1. If the user asks about a specific person like "Jordan Mitchell", you MUST use the search_knowledge_base tool with the filters parameter set to {{'<valid key like user_id>': '<valid value based on the user query>'}}.
                    2. If the user asks about a specific document type like "contracts", you MUST use the search_knowledge_base tool with the filters parameter set to {{'document_type': 'contract'}}.
                    4. If the user asks about a specific location like "documents from New York", you MUST use the search_knowledge_base tool with the filters parameter set to {{'<valid key like location>': 'New York'}}.
                    General Guidelines:
                    - Always analyze the user query to identify relevant metadata.
                    - Use the most specific filter(s) possible to narrow down results.
                    - If multiple filters are relevant, combine them in the filters parameter (e.g., {{'name': 'Jordan Mitchell', 'document_type': 'contract'}}).
                    - Ensure the filter keys match the valid metadata filters: {valid_filters_str}.
                    You can use the search_knowledge_base tool to search the knowledge base and get the most relevant documents. Make sure to pass the filters as [Dict[str: Any]] to the tool. FOLLOW THIS STRUCTURE STRICTLY.
                """)
                )

        # 2 Build the default system message for the Agent.
        system_message_content: str = ""
        system_message_content += "You are the leader of a team and sub-teams of AI Agents.\n"
        system_message_content += "Your task is to coordinate the team to complete the user's request.\n"

        system_message_content += "\nHere are the members in your team:\n"
        system_message_content += "<team_members>\n"
        system_message_content += self.get_members_system_message_content()
        if self.get_member_information_tool:
            system_message_content += "If you need to get information about your team members, you can use the `get_member_information` tool at any time.\n"
        system_message_content += "</team_members>\n"

        system_message_content += "\n<how_to_respond>\n"

        if self.delegate_task_to_all_members:
            system_message_content += (
                "- Your role is to forward tasks to members in your team with the highest likelihood of completing the user's request.\n"
                "- You can either respond directly or use the `delegate_task_to_members` tool to delegate a task to all members in your team to get a collaborative response.\n"
                "- To delegate a task to all members in your team, call `delegate_task_to_members` ONLY once. This will delegate a task to all members in your team.\n"
                "- Analyze the responses from all members and evaluate whether the task has been completed.\n"
                "- If you feel the task has been completed, you can stop and respond to the user.\n"
            )
        else:
            system_message_content += (
                "- Your role is to delegate tasks to members in your team with the highest likelihood of completing the user's request.\n"
                "- Carefully analyze the tools available to the members and their roles before delegating tasks.\n"
                "- You cannot use a member tool directly. You can only delegate tasks to members.\n"
                "- When you delegate a task to another member, make sure to include:\n"
                "  - member_id (str): The ID of the member to delegate the task to. Use only the ID of the member, not the ID of the team followed by the ID of the member.\n"
                "  - task (str): A clear description of the task.\n"
                "- You can delegate tasks to multiple members at once.\n"
                "- You must always analyze the responses from members before responding to the user.\n"
                "- After analyzing the responses from the members, if you feel the task has been completed, you can stop and respond to the user.\n"
                "- If you are not satisfied with the responses from the members, you should re-assign the task.\n"
                "- For simple greetings, thanks, or questions about the team itself, you should respond directly.\n"
                "- For all work requests, tasks, or questions requiring expertise, route to appropriate team members.\n"
            )
        system_message_content += "</how_to_respond>\n\n"

        # Attached media
        if audio is not None or images is not None or videos is not None or files is not None:
            system_message_content += "<attached_media>\n"
            system_message_content += "You have the following media attached to your message:\n"
            if audio is not None and len(audio) > 0:
                system_message_content += " - Audio\n"
            if images is not None and len(images) > 0:
                system_message_content += " - Images\n"
            if videos is not None and len(videos) > 0:
                system_message_content += " - Videos\n"
            if files is not None and len(files) > 0:
                system_message_content += " - Files\n"
            system_message_content += "</attached_media>\n\n"

        # Then add memories to the system prompt
        if self.add_memories_to_context:
            _memory_manager_not_set = False
            if not user_id:
                user_id = "default"
            if self.memory_manager is None:
                self._set_memory_manager()
                _memory_manager_not_set = True

            if self._has_async_db():
                user_memories = await self.memory_manager.aget_user_memories(user_id=user_id)  # type: ignore
            else:
                user_memories = self.memory_manager.get_user_memories(user_id=user_id)  # type: ignore

            if user_memories and len(user_memories) > 0:
                system_message_content += "You have access to user info and preferences from previous interactions that you can use to personalize your response:\n\n"
                system_message_content += "<memories_from_previous_interactions>"
                for _memory in user_memories:  # type: ignore
                    system_message_content += f"\n- {_memory.memory}"
                system_message_content += "\n</memories_from_previous_interactions>\n\n"
                system_message_content += (
                    "Note: this information is from previous interactions and may be updated in this conversation. "
                    "You should always prefer information from this conversation over the past memories.\n"
                )
            else:
                system_message_content += (
                    "You have the capability to retain memories from previous interactions with the user, "
                    "but have not had any interactions with the user yet.\n"
                )
            if _memory_manager_not_set:
                self.memory_manager = None

            if self.enable_agentic_memory:
                system_message_content += (
                    "\n<updating_user_memories>\n"
                    "- You have access to the `update_user_memory` tool that you can use to add new memories, update existing memories, delete memories, or clear all memories.\n"
                    "- If the user's message includes information that should be captured as a memory, use the `update_user_memory` tool to update your memory database.\n"
                    "- Memories should include details that could personalize ongoing interactions with the user.\n"
                    "- Use this tool to add new memories or update existing memories that you identify in the conversation.\n"
                    "- Use this tool if the user asks to update their memory, delete a memory, or clear all memories.\n"
                    "- If you use the `update_user_memory` tool, remember to pass on the response to the user.\n"
                    "</updating_user_memories>\n\n"
                )

        # Then add a summary of the interaction to the system prompt
        if self.add_session_summary_to_context and session.summary is not None:
            system_message_content += "Here is a brief summary of your previous interactions:\n\n"
            system_message_content += "<summary_of_previous_interactions>\n"
            system_message_content += session.summary.summary
            system_message_content += "\n</summary_of_previous_interactions>\n\n"
            system_message_content += (
                "Note: this information is from previous interactions and may be outdated. "
                "You should ALWAYS prefer information from this conversation over the past summary.\n\n"
            )

        if self.description is not None:
            system_message_content += f"<description>\n{self.description}\n</description>\n\n"

        if self.role is not None:
            system_message_content += f"\n<your_role>\n{self.role}\n</your_role>\n\n"

        # 3.3.5 Then add instructions for the Agent
        if len(instructions) > 0:
            system_message_content += "<instructions>"
            if len(instructions) > 1:
                for _upi in instructions:
                    system_message_content += f"\n- {_upi}"
            else:
                system_message_content += "\n" + instructions[0]
            system_message_content += "\n</instructions>\n\n"
        # 3.3.6 Add additional information
        if len(additional_information) > 0:
            system_message_content += "<additional_information>"
            for _ai in additional_information:
                system_message_content += f"\n- {_ai}"
            system_message_content += "\n</additional_information>\n\n"
        # 3.3.7 Then add instructions for the tools
        if self._tool_instructions is not None:
            for _ti in self._tool_instructions:
                system_message_content += f"{_ti}\n"

        # Format the system message with the session state variables
        if self.resolve_in_context:
            system_message_content = self._format_message_with_state_variables(
                system_message_content,
                user_id=user_id,
                session_state=session_state,
                dependencies=dependencies,
                metadata=metadata,
            )

        system_message_from_model = self.model.get_system_message_for_model(tools)
        if system_message_from_model is not None:
            system_message_content += system_message_from_model

        if self.expected_output is not None:
            system_message_content += f"<expected_output>\n{self.expected_output.strip()}\n</expected_output>\n\n"

        if self.additional_context is not None:
            system_message_content += (
                f"<additional_context>\n{self.additional_context.strip()}\n</additional_context>\n\n"
            )

        if self.add_session_state_to_context:
            system_message_content += f"<session_state>\n{session_state}\n</session_state>\n\n"

        # Add the JSON output prompt if output_schema is provided and structured_outputs is False
        if (
            self.output_schema is not None
            and self.use_json_mode
            and self.model
            and self.model.supports_native_structured_outputs
        ):
            system_message_content += f"{self._get_json_output_prompt()}"

        return Message(role=self.system_message_role, content=system_message_content.strip())

    def _get_formatted_session_state_for_system_message(self, session_state: Dict[str, Any]) -> str:
        return f"\n<session_state>\n{session_state}\n</session_state>\n\n"

    def _get_run_messages(
        self,
        *,
        run_response: TeamRunOutput,
        session: TeamSession,
        session_state: Optional[Dict[str, Any]] = None,
        user_id: Optional[str] = None,
        input_message: Optional[Union[str, List, Dict, Message, BaseModel, List[Message]]] = None,
        audio: Optional[Sequence[Audio]] = None,
        images: Optional[Sequence[Image]] = None,
        videos: Optional[Sequence[Video]] = None,
        files: Optional[Sequence[File]] = None,
        knowledge_filters: Optional[Dict[str, Any]] = None,
        add_history_to_context: Optional[bool] = None,
        dependencies: Optional[Dict[str, Any]] = None,
        add_dependencies_to_context: Optional[bool] = None,
        add_session_state_to_context: Optional[bool] = None,
        metadata: Optional[Dict[str, Any]] = None,
        tools: Optional[List[Union[Function, dict]]] = None,
        **kwargs: Any,
    ) -> RunMessages:
        """This function returns a RunMessages object with the following attributes:
            - system_message: The system message for this run
            - user_message: The user message for this run
            - messages: List of messages to send to the model

        To build the RunMessages object:
        1. Add system message to run_messages
        2. Add extra messages to run_messages
        3. Add history to run_messages
        4. Add messages to run_messages if provided (messages parameter first)
        5. Add user message to run_messages (message parameter second)

        """
        # Initialize the RunMessages object
        run_messages = RunMessages()

        # 1. Add system message to run_messages
        system_message = self.get_system_message(
            session=session,
            session_state=session_state,
            user_id=user_id,
            images=images,
            audio=audio,
            videos=videos,
            files=files,
            dependencies=dependencies,
            metadata=metadata,
            add_session_state_to_context=add_session_state_to_context,
            tools=tools,
        )
        if system_message is not None:
            run_messages.system_message = system_message
            run_messages.messages.append(system_message)

        # 2. Add extra messages to run_messages if provided
        if self.additional_input is not None:
            messages_to_add_to_run_response: List[Message] = []
            if run_messages.extra_messages is None:
                run_messages.extra_messages = []

            for _m in self.additional_input:
                if isinstance(_m, Message):
                    messages_to_add_to_run_response.append(_m)
                    run_messages.messages.append(_m)
                    run_messages.extra_messages.append(_m)
                elif isinstance(_m, dict):
                    try:
                        _m_parsed = Message.model_validate(_m)
                        messages_to_add_to_run_response.append(_m_parsed)
                        run_messages.messages.append(_m_parsed)
                        run_messages.extra_messages.append(_m_parsed)
                    except Exception as e:
                        log_warning(f"Failed to validate message: {e}")
            # Add the extra messages to the run_response
            if len(messages_to_add_to_run_response) > 0:
                log_debug(f"Adding {len(messages_to_add_to_run_response)} extra messages")
                if run_response.additional_input is None:
                    run_response.additional_input = messages_to_add_to_run_response
                else:
                    run_response.additional_input.extend(messages_to_add_to_run_response)

        # 3. Add history to run_messages
        if add_history_to_context:
            from copy import deepcopy

            # Only skip messages from history when system_message_role is NOT a standard conversation role.
            # Standard conversation roles ("user", "assistant", "tool") should never be filtered
            # to preserve conversation continuity.
            skip_role = (
                self.system_message_role if self.system_message_role not in ["user", "assistant", "tool"] else None
            )

            history = session.get_messages_from_last_n_runs(
                last_n=self.num_history_runs,
                skip_role=skip_role,
                team_id=self.id if self.parent_team_id is not None else None,
            )

            if len(history) > 0:
                # Create a deep copy of the history messages to avoid modifying the original messages
                history_copy = [deepcopy(msg) for msg in history]

                # Tag each message as coming from history
                for _msg in history_copy:
                    _msg.from_history = True

                # Filter tool calls from history messages
                if self.max_tool_calls_from_history is not None:
                    filter_tool_calls(history_copy, self.max_tool_calls_from_history)

                log_debug(f"Adding {len(history_copy)} messages from history")

                # Extend the messages with the history
                run_messages.messages += history_copy

        # 5. Add user message to run_messages (message second as per Dirk's requirement)
        # 5.1 Build user message if message is None, str or list
        user_message = self._get_user_message(
            run_response=run_response,
            session_state=session_state,
            input_message=input_message,
            user_id=user_id,
            audio=audio,
            images=images,
            videos=videos,
            files=files,
            knowledge_filters=knowledge_filters,
            dependencies=dependencies,
            add_dependencies_to_context=add_dependencies_to_context,
            metadata=metadata,
            **kwargs,
        )
        # Add user message to run_messages
        if user_message is not None:
            run_messages.user_message = user_message
            run_messages.messages.append(user_message)

        return run_messages

    async def _aget_run_messages(
        self,
        *,
        run_response: TeamRunOutput,
        session: TeamSession,
        session_state: Optional[Dict[str, Any]] = None,
        user_id: Optional[str] = None,
        input_message: Optional[Union[str, List, Dict, Message, BaseModel, List[Message]]] = None,
        audio: Optional[Sequence[Audio]] = None,
        images: Optional[Sequence[Image]] = None,
        videos: Optional[Sequence[Video]] = None,
        files: Optional[Sequence[File]] = None,
        knowledge_filters: Optional[Dict[str, Any]] = None,
        add_history_to_context: Optional[bool] = None,
        dependencies: Optional[Dict[str, Any]] = None,
        add_dependencies_to_context: Optional[bool] = None,
        add_session_state_to_context: Optional[bool] = None,
        metadata: Optional[Dict[str, Any]] = None,
        tools: Optional[List[Union[Function, dict]]] = None,
        **kwargs: Any,
    ) -> RunMessages:
        """This function returns a RunMessages object with the following attributes:
            - system_message: The system message for this run
            - user_message: The user message for this run
            - messages: List of messages to send to the model

        To build the RunMessages object:
        1. Add system message to run_messages
        2. Add extra messages to run_messages
        3. Add history to run_messages
        4. Add messages to run_messages if provided (messages parameter first)
        5. Add user message to run_messages (message parameter second)

        """
        # Initialize the RunMessages object
        run_messages = RunMessages()

        # 1. Add system message to run_messages
        system_message = await self.aget_system_message(
            session=session,
            session_state=session_state,
            user_id=user_id,
            images=images,
            audio=audio,
            videos=videos,
            files=files,
            dependencies=dependencies,
            metadata=metadata,
            add_session_state_to_context=add_session_state_to_context,
            tools=tools,
        )
        if system_message is not None:
            run_messages.system_message = system_message
            run_messages.messages.append(system_message)

        # 2. Add extra messages to run_messages if provided
        if self.additional_input is not None:
            messages_to_add_to_run_response: List[Message] = []
            if run_messages.extra_messages is None:
                run_messages.extra_messages = []

            for _m in self.additional_input:
                if isinstance(_m, Message):
                    messages_to_add_to_run_response.append(_m)
                    run_messages.messages.append(_m)
                    run_messages.extra_messages.append(_m)
                elif isinstance(_m, dict):
                    try:
                        _m_parsed = Message.model_validate(_m)
                        messages_to_add_to_run_response.append(_m_parsed)
                        run_messages.messages.append(_m_parsed)
                        run_messages.extra_messages.append(_m_parsed)
                    except Exception as e:
                        log_warning(f"Failed to validate message: {e}")
            # Add the extra messages to the run_response
            if len(messages_to_add_to_run_response) > 0:
                log_debug(f"Adding {len(messages_to_add_to_run_response)} extra messages")
                if run_response.additional_input is None:
                    run_response.additional_input = messages_to_add_to_run_response
                else:
                    run_response.additional_input.extend(messages_to_add_to_run_response)

        # 3. Add history to run_messages
        if add_history_to_context:
            from copy import deepcopy

            history = session.get_messages_from_last_n_runs(
                last_n=self.num_history_runs,
                skip_role=self.system_message_role,
                team_id=self.id,
            )

            if len(history) > 0:
                # Create a deep copy of the history messages to avoid modifying the original messages
                history_copy = [deepcopy(msg) for msg in history]

                # Tag each message as coming from history
                for _msg in history_copy:
                    _msg.from_history = True

                # Filter tool calls from history messages
                if self.max_tool_calls_from_history is not None:
                    filter_tool_calls(history_copy, self.max_tool_calls_from_history)

                log_debug(f"Adding {len(history_copy)} messages from history")

                # Extend the messages with the history
                run_messages.messages += history_copy

        # 5. Add user message to run_messages (message second as per Dirk's requirement)
        # 5.1 Build user message if message is None, str or list
        user_message = self._get_user_message(
            run_response=run_response,
            session_state=session_state,
            input_message=input_message,
            user_id=user_id,
            audio=audio,
            images=images,
            videos=videos,
            files=files,
            knowledge_filters=knowledge_filters,
            dependencies=dependencies,
            add_dependencies_to_context=add_dependencies_to_context,
            metadata=metadata,
            **kwargs,
        )
        # Add user message to run_messages
        if user_message is not None:
            run_messages.user_message = user_message
            run_messages.messages.append(user_message)

        return run_messages

    def _get_user_message(
        self,
        *,
        run_response: TeamRunOutput,
        session_state: Optional[Dict[str, Any]] = None,
        input_message: Optional[Union[str, List, Dict, Message, BaseModel, List[Message]]] = None,
        user_id: Optional[str] = None,
        audio: Optional[Sequence[Audio]] = None,
        images: Optional[Sequence[Image]] = None,
        videos: Optional[Sequence[Video]] = None,
        files: Optional[Sequence[File]] = None,
        knowledge_filters: Optional[Dict[str, Any]] = None,
        dependencies: Optional[Dict[str, Any]] = None,
        add_dependencies_to_context: Optional[bool] = None,
        metadata: Optional[Dict[str, Any]] = None,
        **kwargs,
    ):
        # Get references from the knowledge base to use in the user message
        references = None

        if input_message is None:
            # If we have any media, return a message with empty content
            if images is not None or audio is not None or videos is not None or files is not None:
                return Message(
                    role="user",
                    content="",
                    images=None if not self.send_media_to_model else images,
                    audio=None if not self.send_media_to_model else audio,
                    videos=None if not self.send_media_to_model else videos,
                    files=None if not self.send_media_to_model else files,
                    **kwargs,
                )
            else:
                # If the input is None, return None
                return None

        else:
            if isinstance(input_message, list):
                input_content: Union[str, list[Any], list[Message]]
                if len(input_message) > 0 and isinstance(input_message[0], dict) and "type" in input_message[0]:
                    # This is multimodal content (text + images/audio/video), preserve the structure
                    input_content = input_message
                elif len(input_message) > 0 and isinstance(input_message[0], Message):
                    # This is a list of Message objects, extract text content from them
                    input_content = get_text_from_message(input_message)
                elif all(isinstance(item, str) for item in input_message):
                    input_content = "\n".join([str(item) for item in input_message])
                else:
                    input_content = str(input_message)

                return Message(
                    role="user",
                    content=input_content,
                    images=None if not self.send_media_to_model else images,
                    audio=None if not self.send_media_to_model else audio,
                    videos=None if not self.send_media_to_model else videos,
                    files=None if not self.send_media_to_model else files,
                    **kwargs,
                )

            # If message is provided as a Message, use it directly
            elif isinstance(input_message, Message):
                return input_message
            # If message is provided as a dict, try to validate it as a Message
            elif isinstance(input_message, dict):
                try:
                    if self.input_schema and is_typed_dict(self.input_schema):
                        import json

                        content = json.dumps(input_message, indent=2, ensure_ascii=False)
                        return Message(role="user", content=content)
                    else:
                        return Message.model_validate(input_message)
                except Exception as e:
                    log_warning(f"Failed to validate input: {e}")

            # If message is provided as a BaseModel, convert it to a Message
            elif isinstance(input_message, BaseModel):
                try:
                    # Create a user message with the BaseModel content
                    content = input_message.model_dump_json(indent=2, exclude_none=True)
                    return Message(role="user", content=content)
                except Exception as e:
                    log_warning(f"Failed to convert BaseModel to message: {e}")
            else:
                user_msg_content = input_message
                if self.add_knowledge_to_context:
                    if isinstance(input_message, str):
                        user_msg_content = input_message
                    elif callable(input_message):
                        user_msg_content = input_message(agent=self)
                    else:
                        raise Exception("input must be a string or a callable when add_references is True")

                    try:
                        retrieval_timer = Timer()
                        retrieval_timer.start()
                        docs_from_knowledge = self.get_relevant_docs_from_knowledge(
                            query=user_msg_content, filters=knowledge_filters, **kwargs
                        )
                        if docs_from_knowledge is not None:
                            references = MessageReferences(
                                query=user_msg_content,
                                references=docs_from_knowledge,
                                time=round(retrieval_timer.elapsed, 4),
                            )
                            # Add the references to the run_response
                            if run_response.references is None:
                                run_response.references = []
                            run_response.references.append(references)
                        retrieval_timer.stop()
                        log_debug(f"Time to get references: {retrieval_timer.elapsed:.4f}s")
                    except Exception as e:
                        log_warning(f"Failed to get references: {e}")

                if self.resolve_in_context:
                    user_msg_content = self._format_message_with_state_variables(
                        user_msg_content,
                        user_id=user_id,
                        session_state=session_state,
                        dependencies=dependencies,
                        metadata=metadata,
                    )

                # Convert to string for concatenation operations
                user_msg_content_str = get_text_from_message(user_msg_content) if user_msg_content is not None else ""

                # 4.1 Add knowledge references to user message
                if (
                    self.add_knowledge_to_context
                    and references is not None
                    and references.references is not None
                    and len(references.references) > 0
                ):
                    user_msg_content_str += "\n\nUse the following references from the knowledge base if it helps:\n"
                    user_msg_content_str += "<references>\n"
                    user_msg_content_str += self._convert_documents_to_string(references.references) + "\n"
                    user_msg_content_str += "</references>"
                # 4.2 Add context to user message
                if add_dependencies_to_context and dependencies is not None:
                    user_msg_content_str += "\n\n<additional context>\n"
                    user_msg_content_str += self._convert_dependencies_to_string(dependencies) + "\n"
                    user_msg_content_str += "</additional context>"

                # Use the string version for the final content
                user_msg_content = user_msg_content_str

                # Return the user message
                return Message(
                    role="user",
                    content=user_msg_content,
                    images=None if not self.send_media_to_model else images,
                    audio=None if not self.send_media_to_model else audio,
                    videos=None if not self.send_media_to_model else videos,
                    files=None if not self.send_media_to_model else files,
                    **kwargs,
                )

    def _get_messages_for_parser_model(
        self, model_response: ModelResponse, response_format: Optional[Union[Dict, Type[BaseModel]]]
    ) -> List[Message]:
        from agno.utils.prompts import get_json_output_prompt

        """Get the messages for the parser model."""
        system_content = (
            self.parser_model_prompt
            if self.parser_model_prompt is not None
            else "You are tasked with creating a structured output from the provided user message."
        )

        if response_format == {"type": "json_object"} and self.output_schema is not None:
            system_content += f"{get_json_output_prompt(self.output_schema)}"  # type: ignore

        return [
            Message(role="system", content=system_content),
            Message(role="user", content=model_response.content),
        ]

    def _get_messages_for_parser_model_stream(
        self, run_response: TeamRunOutput, response_format: Optional[Union[Dict, Type[BaseModel]]]
    ) -> List[Message]:
        """Get the messages for the parser model."""
        from agno.utils.prompts import get_json_output_prompt

        system_content = (
            self.parser_model_prompt
            if self.parser_model_prompt is not None
            else "You are tasked with creating a structured output from the provided data."
        )

        if response_format == {"type": "json_object"} and self.output_schema is not None:
            system_content += f"{get_json_output_prompt(self.output_schema)}"  # type: ignore

        return [
            Message(role="system", content=system_content),
            Message(role="user", content=run_response.content),
        ]

    def _get_messages_for_output_model(self, messages: List[Message]) -> List[Message]:
        """Get the messages for the output model."""

        if self.output_model_prompt is not None:
            system_message_exists = False
            for message in messages:
                if message.role == "system":
                    system_message_exists = True
                    message.content = self.output_model_prompt
                    break
            if not system_message_exists:
                messages.insert(0, Message(role="system", content=self.output_model_prompt))

        # Remove the last assistant message from the messages list
        messages.pop(-1)

        return messages

    def _format_message_with_state_variables(
        self,
        message: Any,
        user_id: Optional[str] = None,
        session_state: Optional[Dict[str, Any]] = None,
        dependencies: Optional[Dict[str, Any]] = None,
        metadata: Optional[Dict[str, Any]] = None,
    ) -> Any:
        """Format a message with the session state variables."""
        import re
        import string

        if not isinstance(message, str):
            return message
        # Should already be resolved and passed from run() method
        format_variables = ChainMap(
            session_state or {},
            dependencies or {},
            metadata or {},
            {"user_id": user_id} if user_id is not None else {},
        )
        converted_msg = message
        for var_name in format_variables.keys():
            # Only convert standalone {var_name} patterns, not nested ones
            pattern = r"\{" + re.escape(var_name) + r"\}"
            replacement = "${" + var_name + "}"
            converted_msg = re.sub(pattern, replacement, converted_msg)

        # Use Template to safely substitute variables
        template = string.Template(converted_msg)
        try:
            result = template.safe_substitute(format_variables)
            return result
        except Exception as e:
            log_warning(f"Template substitution failed: {e}")
            return message

    def _convert_dependencies_to_string(self, context: Dict[str, Any]) -> str:
        """Convert the context dictionary to a string representation.

        Args:
            context: Dictionary containing context data

        Returns:
            String representation of the context, or empty string if conversion fails
        """

        if context is None:
            return ""

        import json

        try:
            return json.dumps(context, indent=2, default=str)
        except (TypeError, ValueError, OverflowError) as e:
            log_warning(f"Failed to convert context to JSON: {e}")
            # Attempt a fallback conversion for non-serializable objects
            sanitized_context = {}
            for key, value in context.items():
                try:
                    # Try to serialize each value individually
                    json.dumps({key: value}, default=str)
                    sanitized_context[key] = value
                except Exception as e:
                    log_error(f"Failed to serialize to JSON: {e}")
                    # If serialization fails, convert to string representation
                    sanitized_context[key] = str(value)

            try:
                return json.dumps(sanitized_context, indent=2)
            except Exception as e:
                log_error(f"Failed to convert sanitized context to JSON: {e}")
                return str(context)

    def _get_json_output_prompt(self) -> str:
        """Return the JSON output prompt for the Agent.

        This is added to the system prompt when the output_schema is set and structured_outputs is False.
        """
        import json

        json_output_prompt = "Provide your output as a JSON containing the following fields:"
        if self.output_schema is not None:
            if isinstance(self.output_schema, str):
                json_output_prompt += "\n<json_fields>"
                json_output_prompt += f"\n{self.output_schema}"
                json_output_prompt += "\n</json_fields>"
            elif isinstance(self.output_schema, list):
                json_output_prompt += "\n<json_fields>"
                json_output_prompt += f"\n{json.dumps(self.output_schema)}"
                json_output_prompt += "\n</json_fields>"
            elif issubclass(self.output_schema, BaseModel):
                json_schema = self.output_schema.model_json_schema()
                if json_schema is not None:
                    response_model_properties = {}
                    json_schema_properties = json_schema.get("properties")
                    if json_schema_properties is not None:
                        for field_name, field_properties in json_schema_properties.items():
                            formatted_field_properties = {
                                prop_name: prop_value
                                for prop_name, prop_value in field_properties.items()
                                if prop_name != "title"
                            }
                            response_model_properties[field_name] = formatted_field_properties
                    json_schema_defs = json_schema.get("$defs")
                    if json_schema_defs is not None:
                        response_model_properties["$defs"] = {}
                        for def_name, def_properties in json_schema_defs.items():
                            def_fields = def_properties.get("properties")
                            formatted_def_properties = {}
                            if def_fields is not None:
                                for field_name, field_properties in def_fields.items():
                                    formatted_field_properties = {
                                        prop_name: prop_value
                                        for prop_name, prop_value in field_properties.items()
                                        if prop_name != "title"
                                    }
                                    formatted_def_properties[field_name] = formatted_field_properties
                            if len(formatted_def_properties) > 0:
                                response_model_properties["$defs"][def_name] = formatted_def_properties

                    if len(response_model_properties) > 0:
                        json_output_prompt += "\n<json_fields>"
                        json_output_prompt += (
                            f"\n{json.dumps([key for key in response_model_properties.keys() if key != '$defs'])}"
                        )
                        json_output_prompt += "\n</json_fields>"
                        json_output_prompt += "\n\nHere are the properties for each field:"
                        json_output_prompt += "\n<json_field_properties>"
                        json_output_prompt += f"\n{json.dumps(response_model_properties, indent=2)}"
                        json_output_prompt += "\n</json_field_properties>"
            else:
                log_warning(f"Could not build json schema for {self.output_schema}")
        else:
            json_output_prompt += "Provide the output as JSON."

        json_output_prompt += "\nStart your response with `{` and end it with `}`."
        json_output_prompt += "\nYour output will be passed to json.loads() to convert it to a Python object."
        json_output_prompt += "\nMake sure it only contains valid JSON."
        return json_output_prompt

    def _update_team_media(self, run_response: Union[TeamRunOutput, RunOutput]) -> None:
        """Update the team state with the run response."""
        if run_response.images is not None:
            if self.images is None:
                self.images = []
            self.images.extend(run_response.images)
        if run_response.videos is not None:
            if self.videos is None:
                self.videos = []
            self.videos.extend(run_response.videos)
        if run_response.audio is not None:
            if self.audio is None:
                self.audio = []
            self.audio.extend(run_response.audio)

    ###########################################################################
    # Built-in Tools
    ###########################################################################

    def _get_update_user_memory_function(self, user_id: Optional[str] = None, async_mode: bool = False) -> Function:
        def update_user_memory(task: str) -> str:
            """
            Use this function to submit a task to modify the Agent's memory.
            Describe the task in detail and be specific.
            The task can include adding a memory, updating a memory, deleting a memory, or clearing all memories.

            Args:
                task: The task to update the memory. Be specific and describe the task in detail.

            Returns:
                str: A string indicating the status of the update.
            """
            self.memory_manager = cast(MemoryManager, self.memory_manager)
            response = self.memory_manager.update_memory_task(task=task, user_id=user_id)
            return response

        async def aupdate_user_memory(task: str) -> str:
            """
            Use this function to submit a task to modify the Agent's memory.
            Describe the task in detail and be specific.
            The task can include adding a memory, updating a memory, deleting a memory, or clearing all memories.

            Args:
                task: The task to update the memory. Be specific and describe the task in detail.

            Returns:
                str: A string indicating the status of the update.
            """
            self.memory_manager = cast(MemoryManager, self.memory_manager)
            response = await self.memory_manager.aupdate_memory_task(task=task, user_id=user_id)
            return response

        if async_mode:
            update_memory_function = aupdate_user_memory
        else:
            update_memory_function = update_user_memory  # type: ignore

        return Function.from_callable(update_memory_function, name="update_user_memory")

    def get_member_information(self) -> str:
        """Get information about the members of the team, including their IDs, names, and roles."""
        return self.get_members_system_message_content(indent=0)

    def _get_chat_history_function(self, session: TeamSession, async_mode: bool = False):
        def get_chat_history(num_chats: Optional[int] = None) -> str:
            """
            Use this function to get the team chat history in reverse chronological order.
            Leave the num_chats parameter blank to get the entire chat history.
            Example:
                - To get the last chat, use num_chats=1
                - To get the last 5 chats, use num_chats=5
                - To get all chats, leave num_chats blank

            Args:
                num_chats: The number of chats to return.
                    Each chat contains 2 messages. One from the team and one from the user.
                    Default: None

            Returns:
                str: A JSON string containing a list of dictionaries representing the team chat history.
            """
            import json

            history: List[Dict[str, Any]] = []

            all_chats = session.get_messages_from_last_n_runs(
                team_id=self.id,
            )

            if len(all_chats) == 0:
                return ""

            for chat in all_chats[::-1]:  # type: ignore
                history.insert(0, chat.to_dict())  # type: ignore

            if num_chats is not None:
                history = history[:num_chats]

            return json.dumps(history)

        async def aget_chat_history(num_chats: Optional[int] = None) -> str:
            """
            Use this function to get the team chat history in reverse chronological order.
            Leave the num_chats parameter blank to get the entire chat history.
            Example:
                - To get the last chat, use num_chats=1
                - To get the last 5 chats, use num_chats=5
                - To get all chats, leave num_chats blank

            Args:
                num_chats: The number of chats to return.
                    Each chat contains 2 messages. One from the team and one from the user.
                    Default: None

            Returns:
                str: A JSON string containing a list of dictionaries representing the team chat history.
            """
            import json

            history: List[Dict[str, Any]] = []

            all_chats = session.get_messages_from_last_n_runs(
                team_id=self.id,
            )

            if len(all_chats) == 0:
                return ""

            for chat in all_chats[::-1]:  # type: ignore
                history.insert(0, chat.to_dict())  # type: ignore

            if num_chats is not None:
                history = history[:num_chats]

            return json.dumps(history)

        if async_mode:
            get_chat_history_func = aget_chat_history
        else:
            get_chat_history_func = get_chat_history  # type: ignore
        return Function.from_callable(get_chat_history_func, name="get_chat_history")

    def _update_session_state_tool(self, session_state, session_state_updates: dict) -> str:
        """
        Update the shared session state.  Provide any updates as a dictionary of key-value pairs.
        Example:
            "session_state_updates": {"shopping_list": ["milk", "eggs", "bread"]}

        Args:
            session_state_updates (dict): The updates to apply to the shared session state. Should be a dictionary of key-value pairs.
        """
        for key, value in session_state_updates.items():
            session_state[key] = value

        return f"Updated session state: {session_state}"

    def _get_previous_sessions_messages_function(
        self, num_history_sessions: Optional[int] = 2, user_id: Optional[str] = None
    ):
        """Factory function to create a get_previous_session_messages function.

        Args:
            num_history_sessions: The last n sessions to be taken from db
            user_id: The user ID to filter sessions by

        Returns:
            Callable: A function that retrieves messages from previous sessions
        """

        def get_previous_session_messages() -> str:
            """Use this function to retrieve messages from previous chat sessions.
            USE THIS TOOL ONLY WHEN THE QUESTION IS EITHER "What was my last conversation?" or "What was my last question?" and similar to it.

            Returns:
                str: JSON formatted list of message pairs from previous sessions
            """
            import json

            if self.db is None:
                return "Previous session messages not available"

            self.db = cast(BaseDb, self.db)
            selected_sessions = self.db.get_sessions(
                session_type=SessionType.TEAM,
                limit=num_history_sessions,
                user_id=user_id,
                sort_by="created_at",
                sort_order="desc",
            )

            all_messages = []
            seen_message_pairs = set()

            for session in selected_sessions:
                if isinstance(session, TeamSession) and session.runs:
                    message_count = 0
                    for run in session.runs:
                        messages = run.messages
                        if messages is not None:
                            for i in range(0, len(messages) - 1, 2):
                                if i + 1 < len(messages):
                                    try:
                                        user_msg = messages[i]
                                        assistant_msg = messages[i + 1]
                                        user_content = user_msg.content
                                        assistant_content = assistant_msg.content
                                        if user_content is None or assistant_content is None:
                                            continue  # Skip this pair if either message has no content

                                        msg_pair_id = f"{user_content}:{assistant_content}"
                                        if msg_pair_id not in seen_message_pairs:
                                            seen_message_pairs.add(msg_pair_id)
                                            all_messages.append(Message.model_validate(user_msg))
                                            all_messages.append(Message.model_validate(assistant_msg))
                                            message_count += 1
                                    except Exception as e:
                                        log_warning(f"Error processing message pair: {e}")
                                        continue

            return json.dumps([msg.to_dict() for msg in all_messages]) if all_messages else "No history found"

        async def aget_previous_session_messages() -> str:
            """Use this function to retrieve messages from previous chat sessions.
            USE THIS TOOL ONLY WHEN THE QUESTION IS EITHER "What was my last conversation?" or "What was my last question?" and similar to it.

            Returns:
                str: JSON formatted list of message pairs from previous sessions
            """
            import json

            if self.db is None:
                return "Previous session messages not available"

            self.db = cast(AsyncBaseDb, self.db)
            selected_sessions = await self.db.get_sessions(
                session_type=SessionType.TEAM,
                limit=num_history_sessions,
                user_id=user_id,
                sort_by="created_at",
                sort_order="desc",
            )

            all_messages = []
            seen_message_pairs = set()

            for session in selected_sessions:
                if isinstance(session, TeamSession) and session.runs:
                    message_count = 0
                    for run in session.runs:
                        messages = run.messages
                        if messages is not None:
                            for i in range(0, len(messages) - 1, 2):
                                if i + 1 < len(messages):
                                    try:
                                        user_msg = messages[i]
                                        assistant_msg = messages[i + 1]
                                        user_content = user_msg.content
                                        assistant_content = assistant_msg.content
                                        if user_content is None or assistant_content is None:
                                            continue  # Skip this pair if either message has no content

                                        msg_pair_id = f"{user_content}:{assistant_content}"
                                        if msg_pair_id not in seen_message_pairs:
                                            seen_message_pairs.add(msg_pair_id)
                                            all_messages.append(Message.model_validate(user_msg))
                                            all_messages.append(Message.model_validate(assistant_msg))
                                            message_count += 1
                                    except Exception as e:
                                        log_warning(f"Error processing message pair: {e}")
                                        continue

            return json.dumps([msg.to_dict() for msg in all_messages]) if all_messages else "No history found"

        if self._has_async_db():
            return Function.from_callable(aget_previous_session_messages, name="get_previous_session_messages")
        else:
            return Function.from_callable(get_previous_session_messages, name="get_previous_session_messages")

    def _get_history_for_member_agent(self, session: TeamSession, member_agent: Union[Agent, "Team"]) -> List[Message]:
        from copy import deepcopy

        log_debug(f"Adding messages from history for {member_agent.name}")

        member_agent_id = member_agent.id if isinstance(member_agent, Agent) else None
        member_team_id = member_agent.id if isinstance(member_agent, Team) else None

        # Only skip messages from history when system_message_role is NOT a standard conversation role.
        # Standard conversation roles ("user", "assistant", "tool") should never be filtered
        # to preserve conversation continuity.
        skip_role = self.system_message_role if self.system_message_role not in ["user", "assistant", "tool"] else None

        history = session.get_messages_from_last_n_runs(
            last_n=member_agent.num_history_runs or self.num_history_runs,
            skip_role=skip_role,
            agent_id=member_agent_id,
            team_id=member_team_id,
            member_runs=True,
        )

        if len(history) > 0:
            # Create a deep copy of the history messages to avoid modifying the original messages
            history_copy = [deepcopy(msg) for msg in history]

            # Tag each message as coming from history
            for _msg in history_copy:
                _msg.from_history = True

            return history_copy
        return []

    def _determine_team_member_interactions(
        self,
        team_run_context: Dict[str, Any],
        images: List[Image],
        videos: List[Video],
        audio: List[Audio],
        files: List[File],
    ) -> Optional[str]:
        team_member_interactions_str = None
        if self.share_member_interactions:
            team_member_interactions_str = get_team_member_interactions_str(team_run_context=team_run_context)  # type: ignore
            if context_images := get_team_run_context_images(team_run_context=team_run_context):  # type: ignore
                images.extend(context_images)
            if context_videos := get_team_run_context_videos(team_run_context=team_run_context):  # type: ignore
                videos.extend(context_videos)
            if context_audio := get_team_run_context_audio(team_run_context=team_run_context):  # type: ignore
                audio.extend(context_audio)
            if context_files := get_team_run_context_files(team_run_context=team_run_context):  # type: ignore
                files.extend(context_files)
        return team_member_interactions_str

    def _find_member_by_id(self, member_id: str) -> Optional[Tuple[int, Union[Agent, "Team"]]]:
        """
        Recursively search through team members and subteams to find an agent by name.

        Args:
            member_id (str): ID of the agent to find

        Returns:
            Optional[Tuple[int, Union[Agent, "Team"], Optional[str]]]: Tuple containing:
                - Index of the member in its immediate parent team
                - The top-level leader agent
        """
        # First check direct members
        for i, member in enumerate(self.members):
            url_safe_member_id = get_member_id(member)
            if url_safe_member_id == member_id:
                return i, member

            # If this member is a team, search its members recursively
            if isinstance(member, Team):
                result = member._find_member_by_id(member_id)
                if result is not None:
                    # Found in subteam, return with the top-level team member's name
                    return i, member

        return None

    def _get_delegate_task_function(
        self,
        run_response: TeamRunOutput,
        session: TeamSession,
        session_state: Dict[str, Any],
        team_run_context: Dict[str, Any],
        user_id: Optional[str] = None,
        stream: bool = False,
        stream_events: bool = False,
        async_mode: bool = False,
        input: Optional[str] = None,  # Used for determine_input_for_members=False
        images: Optional[List[Image]] = None,
        videos: Optional[List[Video]] = None,
        audio: Optional[List[Audio]] = None,
        files: Optional[List[File]] = None,
        knowledge_filters: Optional[Dict[str, Any]] = None,
        add_history_to_context: Optional[bool] = None,
        dependencies: Optional[Dict[str, Any]] = None,
        add_dependencies_to_context: Optional[bool] = None,
        add_session_state_to_context: Optional[bool] = None,
        metadata: Optional[Dict[str, Any]] = None,
        debug_mode: Optional[bool] = None,
    ) -> Function:
        if not images:
            images = []
        if not videos:
            videos = []
        if not audio:
            audio = []
        if not files:
            files = []

        def _setup_delegate_task_to_member(member_agent: Union[Agent, "Team"], task_description: str):
            # 1. Initialize the member agent
            self._initialize_member(member_agent)

            # If team has send_media_to_model=False, ensure member agent also has it set to False
            # This allows tools to access files while preventing models from receiving them
            if not self.send_media_to_model:
                member_agent.send_media_to_model = False

            # 2. Handle respond_directly nuances
            if self.respond_directly:
                # Since we return the response directly from the member agent, we need to set the output schema from the team down.
                if not member_agent.output_schema and self.output_schema:
                    member_agent.output_schema = self.output_schema

                # If the member will produce structured output, we need to parse the response
                if member_agent.output_schema is not None:
                    self._member_response_model = member_agent.output_schema

            # 3. Handle enable_agentic_knowledge_filters on the member agent
            if self.enable_agentic_knowledge_filters and not member_agent.enable_agentic_knowledge_filters:
                member_agent.enable_agentic_knowledge_filters = self.enable_agentic_knowledge_filters

            # 4. Determine team context to send
            team_member_interactions_str = self._determine_team_member_interactions(
                team_run_context, images=images, videos=videos, audio=audio, files=files
            )

            # 5. Get the team history
            team_history_str = None
            if self.add_team_history_to_members and session:
                team_history_str = session.get_team_history_context(num_runs=self.num_team_history_runs)

            # 6. Create the member agent task or use the input directly
            if self.determine_input_for_members is False:
                member_agent_task = input  # type: ignore
            else:
                member_agent_task = task_description

            if team_history_str or team_member_interactions_str:
                member_agent_task = format_member_agent_task(  # type: ignore
                    task_description=member_agent_task or "",
                    team_member_interactions_str=team_member_interactions_str,
                    team_history_str=team_history_str,
                )

            # 7. Add member-level history for the member if enabled (because we won't load the session for the member, so history won't be loaded automatically)
            history = None
            if member_agent.add_history_to_context:
                history = self._get_history_for_member_agent(session, member_agent)
                if history:
                    if isinstance(member_agent_task, str):
                        history.append(Message(role="user", content=member_agent_task))

            return member_agent_task, history

        def _process_delegate_task_to_member(
            member_agent_run_response: Optional[Union[TeamRunOutput, RunOutput]],
            member_agent: Union[Agent, "Team"],
            member_agent_task: Union[str, Message],
            member_session_state_copy: Dict[str, Any],
        ):
            # Add team run id to the member run
            if member_agent_run_response is not None:
                member_agent_run_response.parent_run_id = run_response.run_id  # type: ignore

            # Update the top-level team run_response tool call to have the run_id of the member run
            if run_response.tools is not None:
                for tool in run_response.tools:
                    if tool.tool_name and tool.tool_name.lower() == "delegate_task_to_member":
                        tool.child_run_id = member_agent_run_response.run_id  # type: ignore

            # Update the team run context
            member_name = member_agent.name if member_agent.name else member_agent.id if member_agent.id else "Unknown"
            if isinstance(member_agent_task, str):
                normalized_task = member_agent_task
            elif member_agent_task.content:
                normalized_task = str(member_agent_task.content)
            else:
                normalized_task = ""
            add_interaction_to_team_run_context(
                team_run_context=team_run_context,
                member_name=member_name,
                task=normalized_task,
                run_response=member_agent_run_response,  # type: ignore
            )

            # Add the member run to the team run response if enabled
            if run_response and member_agent_run_response:
                run_response.add_member_run(member_agent_run_response)

            # Scrub the member run based on that member's storage flags before storing
            if member_agent_run_response:
                if (
                    not member_agent.store_media
                    or not member_agent.store_tool_messages
                    or not member_agent.store_history_messages
                ):
                    member_agent._scrub_run_output_for_storage(member_agent_run_response)  # type: ignore

                # Add the member run to the team session
                session.upsert_run(member_agent_run_response)

            # Update team session state
            merge_dictionaries(session_state, member_session_state_copy)  # type: ignore

            # Update the team media
            if member_agent_run_response is not None:
                self._update_team_media(member_agent_run_response)  # type: ignore

        def delegate_task_to_member(
            member_id: str, task: str
        ) -> Iterator[Union[RunOutputEvent, TeamRunOutputEvent, str]]:
            """Use this function to delegate a task to the selected team member.
            You must provide a clear and concise description of the task the member should achieve AND the expected output.

            Args:
                member_id (str): The ID of the member to delegate the task to. Use only the ID of the member, not the ID of the team followed by the ID of the member.
                task (str): A clear and concise description of the task the member should achieve.
            Returns:
                str: The result of the delegated task.
            """

            # Find the member agent using the helper function
            result = self._find_member_by_id(member_id)
            if result is None:
                yield f"Member with ID {member_id} not found in the team or any subteams. Please choose the correct member from the list of members:\n\n{self.get_members_system_message_content(indent=0)}"
                return

            _, member_agent = result
            member_agent_task, history = _setup_delegate_task_to_member(
                member_agent=member_agent, task_description=task
            )

            # Make sure for the member agent, we are using the agent logger
            use_agent_logger()

            member_session_state_copy = copy(session_state)

            if stream:
                member_agent_run_response_stream = member_agent.run(
                    input=member_agent_task if not history else history,
                    user_id=user_id,
                    # All members have the same session_id
                    session_id=session.session_id,
                    session_state=member_session_state_copy,  # Send a copy to the agent
                    images=images,
                    videos=videos,
                    audio=audio,
                    files=files,
                    stream=True,
                    stream_events=stream_events,
                    debug_mode=debug_mode,
                    dependencies=dependencies,
                    add_dependencies_to_context=add_dependencies_to_context,
                    metadata=metadata,
                    add_session_state_to_context=add_session_state_to_context,
                    knowledge_filters=knowledge_filters
                    if not member_agent.knowledge_filters and member_agent.knowledge
                    else None,
                    yield_run_response=True,
                )
                member_agent_run_response = None
                for member_agent_run_output_event in member_agent_run_response_stream:
                    # If we get the final response, we can break out of the loop
                    if isinstance(member_agent_run_output_event, TeamRunOutput) or isinstance(
                        member_agent_run_output_event, RunOutput
                    ):
                        member_agent_run_response = member_agent_run_output_event  # type: ignore
                        break

                    # Check if the run is cancelled
                    check_if_run_cancelled(member_agent_run_output_event)

                    # Yield the member event directly
                    member_agent_run_output_event.parent_run_id = (
                        member_agent_run_output_event.parent_run_id or run_response.run_id
                    )
                    yield member_agent_run_output_event
            else:
                member_agent_run_response = member_agent.run(  # type: ignore
                    input=member_agent_task if not history else history,
                    user_id=user_id,
                    # All members have the same session_id
                    session_id=session.session_id,
                    session_state=member_session_state_copy,  # Send a copy to the agent
                    images=images,
                    videos=videos,
                    audio=audio,
                    files=files,
                    stream=False,
                    debug_mode=debug_mode,
                    dependencies=dependencies,
                    add_dependencies_to_context=add_dependencies_to_context,
                    add_session_state_to_context=add_session_state_to_context,
                    metadata=metadata,
                    knowledge_filters=knowledge_filters
                    if not member_agent.knowledge_filters and member_agent.knowledge
                    else None,
                )

                check_if_run_cancelled(member_agent_run_response)  # type: ignore

                try:
                    if member_agent_run_response.content is None and (  # type: ignore
                        member_agent_run_response.tools is None or len(member_agent_run_response.tools) == 0  # type: ignore
                    ):
                        yield "No response from the member agent."
                    elif isinstance(member_agent_run_response.content, str):  # type: ignore
                        content = member_agent_run_response.content.strip()  # type: ignore
                        if len(content) > 0:
                            yield content

                        # If the content is empty but we have tool calls
                        elif member_agent_run_response.tools is not None and len(member_agent_run_response.tools) > 0:  # type: ignore
                            tool_str = ""
                            for tool in member_agent_run_response.tools:  # type: ignore
                                if tool.result:
                                    tool_str += f"{tool.result},"
                            yield tool_str.rstrip(",")

                    elif issubclass(type(member_agent_run_response.content), BaseModel):  # type: ignore
                        yield member_agent_run_response.content.model_dump_json(indent=2)  # type: ignore
                    else:
                        import json

                        yield json.dumps(member_agent_run_response.content, indent=2)  # type: ignore
                except Exception as e:
                    yield str(e)

            # Afterward, switch back to the team logger
            use_team_logger()

            _process_delegate_task_to_member(
                member_agent_run_response, member_agent, member_agent_task, member_session_state_copy
            )

        async def adelegate_task_to_member(
            member_id: str, task: str
        ) -> AsyncIterator[Union[RunOutputEvent, TeamRunOutputEvent, str]]:
            """Use this function to delegate a task to the selected team member.
            You must provide a clear and concise description of the task the member should achieve AND the expected output.

            Args:
                member_id (str): The ID of the member to delegate the task to. Use only the ID of the member, not the ID of the team followed by the ID of the member.
                task (str): A clear and concise description of the task the member should achieve.
            Returns:
                str: The result of the delegated task.
            """

            # Find the member agent using the helper function
            result = self._find_member_by_id(member_id)
            if result is None:
                yield f"Member with ID {member_id} not found in the team or any subteams. Please choose the correct member from the list of members:\n\n{self.get_members_system_message_content(indent=0)}"
                return

            _, member_agent = result
            member_agent_task, history = _setup_delegate_task_to_member(
                member_agent=member_agent, task_description=task
            )

            # Make sure for the member agent, we are using the agent logger
            use_agent_logger()

            member_session_state_copy = copy(session_state)

            if stream:
                member_agent_run_response_stream = member_agent.arun(  # type: ignore
                    input=member_agent_task if not history else history,
                    user_id=user_id,
                    # All members have the same session_id
                    session_id=session.session_id,
                    session_state=member_session_state_copy,  # Send a copy to the agent
                    images=images,
                    videos=videos,
                    audio=audio,
                    files=files,
                    stream=True,
                    stream_events=stream_events,
                    debug_mode=debug_mode,
                    dependencies=dependencies,
                    add_dependencies_to_context=add_dependencies_to_context,
                    add_session_state_to_context=add_session_state_to_context,
                    metadata=metadata,
                    knowledge_filters=knowledge_filters
                    if not member_agent.knowledge_filters and member_agent.knowledge
                    else None,
                    yield_run_response=True,
                )
                member_agent_run_response = None
                async for member_agent_run_response_event in member_agent_run_response_stream:
                    # If we get the final response, we can break out of the loop
                    if isinstance(member_agent_run_response_event, TeamRunOutput) or isinstance(
                        member_agent_run_response_event, RunOutput
                    ):
                        member_agent_run_response = member_agent_run_response_event  # type: ignore
                        break

                    # Check if the run is cancelled
                    check_if_run_cancelled(member_agent_run_response_event)

                    # Yield the member event directly
                    member_agent_run_response_event.parent_run_id = (
                        member_agent_run_response_event.parent_run_id or run_response.run_id
                    )
                    yield member_agent_run_response_event
            else:
                member_agent_run_response = await member_agent.arun(  # type: ignore
                    input=member_agent_task if not history else history,
                    user_id=user_id,
                    # All members have the same session_id
                    session_id=session.session_id,
                    session_state=member_session_state_copy,  # Send a copy to the agent
                    images=images,
                    videos=videos,
                    audio=audio,
                    files=files,
                    stream=False,
                    debug_mode=debug_mode,
                    dependencies=dependencies,
                    add_dependencies_to_context=add_dependencies_to_context,
                    add_session_state_to_context=add_session_state_to_context,
                    metadata=metadata,
                    knowledge_filters=knowledge_filters
                    if not member_agent.knowledge_filters and member_agent.knowledge
                    else None,
                )
                check_if_run_cancelled(member_agent_run_response)  # type: ignore

                try:
                    if member_agent_run_response.content is None and (  # type: ignore
                        member_agent_run_response.tools is None or len(member_agent_run_response.tools) == 0  # type: ignore
                    ):
                        yield "No response from the member agent."
                    elif isinstance(member_agent_run_response.content, str):  # type: ignore
                        if len(member_agent_run_response.content.strip()) > 0:  # type: ignore
                            yield member_agent_run_response.content  # type: ignore

                        # If the content is empty but we have tool calls
                        elif (
                            member_agent_run_response.tools is not None  # type: ignore
                            and len(member_agent_run_response.tools) > 0  # type: ignore
                        ):
                            yield ",".join([tool.result for tool in member_agent_run_response.tools if tool.result])  # type: ignore
                    elif issubclass(type(member_agent_run_response.content), BaseModel):  # type: ignore
                        yield member_agent_run_response.content.model_dump_json(indent=2)  # type: ignore
                    else:
                        import json

                        yield json.dumps(member_agent_run_response.content, indent=2)  # type: ignore
                except Exception as e:
                    yield str(e)

            # Afterward, switch back to the team logger
            use_team_logger()

            _process_delegate_task_to_member(
                member_agent_run_response, member_agent, member_agent_task, member_session_state_copy
            )

        # When the task should be delegated to all members
        def delegate_task_to_members(task: str) -> Iterator[Union[RunOutputEvent, TeamRunOutputEvent, str]]:
            """
            Use this function to delegate a task to all the member agents and return a response.
            You must provide a clear and concise description of the task the member should achieve AND the expected output.

            Args:
                task (str): A clear and concise description of the task to send to member agents.
            Returns:
                str: The result of the delegated task.
            """

            # Run all the members sequentially
            for _, member_agent in enumerate(self.members):
                member_agent_task, history = _setup_delegate_task_to_member(
                    member_agent=member_agent, task_description=task
                )

                member_session_state_copy = copy(session_state)
                if stream:
                    member_agent_run_response_stream = member_agent.run(
                        input=member_agent_task if not history else history,
                        user_id=user_id,
                        # All members have the same session_id
                        session_id=session.session_id,
                        session_state=member_session_state_copy,  # Send a copy to the agent
                        images=images,
                        videos=videos,
                        audio=audio,
                        files=files,
                        stream=True,
                        stream_events=stream_events,
                        knowledge_filters=knowledge_filters
                        if not member_agent.knowledge_filters and member_agent.knowledge
                        else None,
                        debug_mode=debug_mode,
                        dependencies=dependencies,
                        add_dependencies_to_context=add_dependencies_to_context,
                        add_session_state_to_context=add_session_state_to_context,
                        metadata=metadata,
                        yield_run_response=True,
                    )
                    member_agent_run_response = None
                    for member_agent_run_response_chunk in member_agent_run_response_stream:
                        # If we get the final response, we can break out of the loop
                        if isinstance(member_agent_run_response_chunk, TeamRunOutput) or isinstance(
                            member_agent_run_response_chunk, RunOutput
                        ):
                            member_agent_run_response = member_agent_run_response_chunk  # type: ignore
                            break

                        # Check if the run is cancelled
                        check_if_run_cancelled(member_agent_run_response_chunk)

                        # Yield the member event directly
                        member_agent_run_response_chunk.parent_run_id = (
                            member_agent_run_response_chunk.parent_run_id or run_response.run_id
                        )
                        yield member_agent_run_response_chunk

                else:
                    member_agent_run_response = member_agent.run(  # type: ignore
                        input=member_agent_task if not history else history,
                        user_id=user_id,
                        # All members have the same session_id
                        session_id=session.session_id,
                        session_state=member_session_state_copy,  # Send a copy to the agent
                        images=images,
                        videos=videos,
                        audio=audio,
                        files=files,
                        stream=False,
                        knowledge_filters=knowledge_filters
                        if not member_agent.knowledge_filters and member_agent.knowledge
                        else None,
                        debug_mode=debug_mode,
                        dependencies=dependencies,
                        add_dependencies_to_context=add_dependencies_to_context,
                        add_session_state_to_context=add_session_state_to_context,
                        metadata=metadata,
                    )

                    check_if_run_cancelled(member_agent_run_response)  # type: ignore

                    try:
                        if member_agent_run_response.content is None and (  # type: ignore
                            member_agent_run_response.tools is None or len(member_agent_run_response.tools) == 0  # type: ignore
                        ):
                            yield f"Agent {member_agent.name}: No response from the member agent."
                        elif isinstance(member_agent_run_response.content, str):  # type: ignore
                            if len(member_agent_run_response.content.strip()) > 0:  # type: ignore
                                yield f"Agent {member_agent.name}: {member_agent_run_response.content}"  # type: ignore
                            elif (
                                member_agent_run_response.tools is not None and len(member_agent_run_response.tools) > 0  # type: ignore
                            ):
                                yield f"Agent {member_agent.name}: {','.join([tool.result for tool in member_agent_run_response.tools])}"  # type: ignore
                        elif issubclass(type(member_agent_run_response.content), BaseModel):  # type: ignore
                            yield f"Agent {member_agent.name}: {member_agent_run_response.content.model_dump_json(indent=2)}"  # type: ignore
                        else:
                            import json

                            yield f"Agent {member_agent.name}: {json.dumps(member_agent_run_response.content, indent=2)}"  # type: ignore
                    except Exception as e:
                        yield f"Agent {member_agent.name}: Error - {str(e)}"

                _process_delegate_task_to_member(
                    member_agent_run_response, member_agent, member_agent_task, member_session_state_copy
                )

            # After all the member runs, switch back to the team logger
            use_team_logger()

        # When the task should be delegated to all members
        async def adelegate_task_to_members(task: str) -> AsyncIterator[Union[RunOutputEvent, TeamRunOutputEvent, str]]:
            """Use this function to delegate a task to all the member agents and return a response.
            You must provide a clear and concise description of the task to send to member agents.

            Args:
                task (str): A clear and concise description of the task to send to member agents.
            Returns:
                str: The result of the delegated task.
            """

            if stream:
                # Concurrent streaming: launch each member as a streaming worker and merge events
                done_marker = object()
                queue: "asyncio.Queue[Union[RunOutputEvent, TeamRunOutputEvent, str, object]]" = asyncio.Queue()

                async def stream_member(agent: Union[Agent, "Team"]) -> None:
                    member_agent_task, history = _setup_delegate_task_to_member(
                        member_agent=agent, task_description=task
                    )  # type: ignore
                    member_session_state_copy = copy(session_state)

                    member_stream = agent.arun(  # type: ignore
                        input=member_agent_task if not history else history,
                        user_id=user_id,
                        session_id=session.session_id,
                        session_state=member_session_state_copy,  # Send a copy to the agent
                        images=images,
                        videos=videos,
                        audio=audio,
                        files=files,
                        stream=True,
                        stream_events=stream_events,
                        debug_mode=debug_mode,
                        knowledge_filters=knowledge_filters
                        if not member_agent.knowledge_filters and member_agent.knowledge
                        else None,
                        dependencies=dependencies,
                        add_dependencies_to_context=add_dependencies_to_context,
                        add_session_state_to_context=add_session_state_to_context,
                        metadata=metadata,
                        yield_run_response=True,
                    )
                    member_agent_run_response = None
                    try:
                        async for member_agent_run_output_event in member_stream:
                            if isinstance(member_agent_run_output_event, TeamRunOutput) or isinstance(
                                member_agent_run_output_event, RunOutput
                            ):
                                member_agent_run_response = member_agent_run_output_event  # type: ignore
                                break
                            check_if_run_cancelled(member_agent_run_output_event)
                            member_agent_run_output_event.parent_run_id = (
                                member_agent_run_output_event.parent_run_id or run_response.run_id
                            )
                            await queue.put(member_agent_run_output_event)
                    finally:
                        _process_delegate_task_to_member(
                            member_agent_run_response, member_agent, member_agent_task, member_session_state_copy
                        )
                    await queue.put(done_marker)

                # Initialize and launch all members
                tasks: List[asyncio.Task[None]] = []
                for member_agent in self.members:
                    current_agent = member_agent
                    self._initialize_member(current_agent)
                    tasks.append(asyncio.create_task(stream_member(current_agent)))

                # Drain queue until all members reported done
                completed = 0
                try:
                    while completed < len(tasks):
                        item = await queue.get()
                        if item is done_marker:
                            completed += 1
                        else:
                            yield item  # type: ignore
                finally:
                    # Ensure tasks do not leak on cancellation
                    for t in tasks:
                        if not t.done():
                            t.cancel()
                    # Await cancellation to suppress warnings
                    for t in tasks:
                        with contextlib.suppress(Exception):
                            await t
            else:
                # Non-streaming concurrent run of members; collect results when done
                tasks = []
                for member_agent_index, member_agent in enumerate(self.members):
                    current_agent = member_agent
                    member_agent_task, history = _setup_delegate_task_to_member(
                        member_agent=current_agent, task_description=task
                    )

                    async def run_member_agent(agent=current_agent) -> str:
                        member_session_state_copy = copy(session_state)

                        member_agent_run_response = await agent.arun(
                            input=member_agent_task if not history else history,
                            user_id=user_id,
                            # All members have the same session_id
                            session_id=session.session_id,
                            session_state=member_session_state_copy,  # Send a copy to the agent
                            images=images,
                            videos=videos,
                            audio=audio,
                            files=files,
                            stream=False,
                            stream_events=stream_events,
                            debug_mode=debug_mode,
                            knowledge_filters=knowledge_filters
                            if not member_agent.knowledge_filters and member_agent.knowledge
                            else None,
                            dependencies=dependencies,
                            add_dependencies_to_context=add_dependencies_to_context,
                            add_session_state_to_context=add_session_state_to_context,
                            metadata=metadata,
                        )
                        check_if_run_cancelled(member_agent_run_response)

                        _process_delegate_task_to_member(
                            member_agent_run_response, member_agent, member_agent_task, member_session_state_copy
                        )

                        member_name = member_agent.name if member_agent.name else f"agent_{member_agent_index}"
                        try:
                            if member_agent_run_response.content is None and (
                                member_agent_run_response.tools is None or len(member_agent_run_response.tools) == 0
                            ):
                                return f"Agent {member_name}: No response from the member agent."
                            elif isinstance(member_agent_run_response.content, str):
                                if len(member_agent_run_response.content.strip()) > 0:
                                    return f"Agent {member_name}: {member_agent_run_response.content}"
                                elif (
                                    member_agent_run_response.tools is not None
                                    and len(member_agent_run_response.tools) > 0
                                ):
                                    return f"Agent {member_name}: {','.join([tool.result for tool in member_agent_run_response.tools])}"
                            elif issubclass(type(member_agent_run_response.content), BaseModel):
                                return f"Agent {member_name}: {member_agent_run_response.content.model_dump_json(indent=2)}"  # type: ignore
                            else:
                                import json

                                return f"Agent {member_name}: {json.dumps(member_agent_run_response.content, indent=2)}"
                        except Exception as e:
                            return f"Agent {member_name}: Error - {str(e)}"

                        return f"Agent {member_name}: No Response"

                    tasks.append(run_member_agent)  # type: ignore

                results = await asyncio.gather(*[task() for task in tasks])  # type: ignore
                for result in results:
                    yield result

            # After all the member runs, switch back to the team logger
            use_team_logger()

        if self.delegate_task_to_all_members:
            if async_mode:
                delegate_function = adelegate_task_to_members  # type: ignore
            else:
                delegate_function = delegate_task_to_members  # type: ignore

            delegate_func = Function.from_callable(delegate_function, name="delegate_task_to_members")
        else:
            if async_mode:
                delegate_function = adelegate_task_to_member  # type: ignore
            else:
                delegate_function = delegate_task_to_member  # type: ignore

            delegate_func = Function.from_callable(delegate_function, name="delegate_task_to_member")

        if self.respond_directly:
            delegate_func.stop_after_tool_call = True
            delegate_func.show_result = True

        return delegate_func

    ###########################################################################
    # Session Management
    ###########################################################################
    def _read_session(
        self, session_id: str, session_type: SessionType = SessionType.TEAM
    ) -> Optional[Union[TeamSession, WorkflowSession]]:
        """Get a Session from the database."""
        try:
            if not self.db:
                raise ValueError("Db not initialized")
            session = self.db.get_session(session_id=session_id, session_type=session_type)
            return session  # type: ignore
        except Exception as e:
            log_warning(f"Error getting session from db: {e}")
            return None

    async def _aread_session(
        self, session_id: str, session_type: SessionType = SessionType.TEAM
    ) -> Optional[Union[TeamSession, WorkflowSession]]:
        """Get a Session from the database."""
        try:
            if not self.db:
                raise ValueError("Db not initialized")
            self.db = cast(AsyncBaseDb, self.db)
            session = await self.db.get_session(session_id=session_id, session_type=session_type)
            return session  # type: ignore
        except Exception as e:
            log_warning(f"Error getting session from db: {e}")
            return None

    def _upsert_session(self, session: TeamSession) -> Optional[TeamSession]:
        """Upsert a Session into the database."""

        try:
            if not self.db:
                raise ValueError("Db not initialized")
            return self.db.upsert_session(session=session)  # type: ignore
        except Exception as e:
            log_warning(f"Error upserting session into db: {e}")
        return None

    async def _aupsert_session(self, session: TeamSession) -> Optional[TeamSession]:
        """Upsert a Session into the database."""

        try:
            if not self.db:
                raise ValueError("Db not initialized")
            return await self.db.upsert_session(session=session)  # type: ignore
        except Exception as e:
            log_warning(f"Error upserting session into db: {e}")
        return None

    def _read_or_create_session(self, session_id: str, user_id: Optional[str] = None) -> TeamSession:
        """Load the TeamSession from storage

        Returns:
            Optional[TeamSession]: The loaded TeamSession or None if not found.
        """
        from time import time

        from agno.session.team import TeamSession

        # Return existing session if we have one
        if self._cached_session is not None and self._cached_session.session_id == session_id:
            return self._cached_session

        # Try to load from database
        team_session = None
        if self.db is not None and self.parent_team_id is None and self.workflow_id is None:
            team_session = cast(TeamSession, self._read_session(session_id=session_id))

        # Create new session if none found
        if team_session is None:
            log_debug(f"Creating new TeamSession: {session_id}")
            session_data = {}
            if self.session_state is not None:
                from copy import deepcopy

                session_data["session_state"] = deepcopy(self.session_state)
            team_session = TeamSession(
                session_id=session_id,
                team_id=self.id,
                user_id=user_id,
                team_data=self._get_team_data(),
                session_data=session_data,
                metadata=self.metadata,
                created_at=int(time()),
            )

        # Cache the session if relevant
        if team_session is not None and self.cache_session:
            self._cached_session = team_session

        return team_session

    async def _aread_or_create_session(self, session_id: str, user_id: Optional[str] = None) -> TeamSession:
        """Load the TeamSession from storage

        Returns:
            Optional[TeamSession]: The loaded TeamSession or None if not found.
        """
        from time import time

        from agno.session.team import TeamSession

        # Return existing session if we have one
        if self._cached_session is not None and self._cached_session.session_id == session_id:
            return self._cached_session

        # Try to load from database
        team_session = None
        if self.db is not None and self.parent_team_id is None and self.workflow_id is None:
            if self._has_async_db():
                team_session = cast(TeamSession, await self._aread_session(session_id=session_id))
            else:
                team_session = cast(TeamSession, self._read_session(session_id=session_id))

        # Create new session if none found
        if team_session is None:
            log_debug(f"Creating new TeamSession: {session_id}")
            team_session = TeamSession(
                session_id=session_id,
                team_id=self.id,
                user_id=user_id,
                team_data=self._get_team_data(),
                session_data={},
                metadata=self.metadata,
                created_at=int(time()),
            )

        # Cache the session if relevant
        if team_session is not None and self.cache_session:
            self._cached_session = team_session

        return team_session

    def _load_session_state(self, session: TeamSession, session_state: Dict[str, Any]) -> Dict[str, Any]:
        """Load and return the stored session_state from the database, optionally merging it with the given one"""

        from agno.utils.merge_dict import merge_dictionaries

        # Get the session_state from the database and merge with proper precedence
        # At this point session_state contains: agent_defaults + run_params
        if session.session_data is not None and "session_state" in session.session_data:
            session_state_from_db = session.session_data.get("session_state")

            if (
                session_state_from_db is not None
                and isinstance(session_state_from_db, dict)
                and len(session_state_from_db) > 0
                and not self.overwrite_db_session_state
            ):
                # This preserves precedence: run_params > db_state > agent_defaults
                merged_state = session_state_from_db.copy()
                merge_dictionaries(merged_state, session_state)
                session_state.clear()
                session_state.update(merged_state)

        # Update the session_state in the session
        if session.session_data is not None:
            session.session_data["session_state"] = session_state

        return session_state

    def _update_metadata(self, session: TeamSession):
        """Update the extra_data in the session"""
        from agno.utils.merge_dict import merge_dictionaries

        # Read metadata from the database
        if session.metadata is not None:
            # If metadata is set in the agent, update the database metadata with the agent's metadata
            if self.metadata is not None:
                # Updates agent's session metadata in place
                merge_dictionaries(session.metadata, self.metadata)
            # Update the current metadata with the metadata from the database which is updated in place
            self.metadata = session.metadata

    # -*- Public convenience functions
    def get_run_output(
        self, run_id: str, session_id: Optional[str] = None
    ) -> Optional[Union[TeamRunOutput, RunOutput]]:
        """
        Get a RunOutput or TeamRunOutput from the database.  Handles cached sessions.

        Args:
            run_id (str): The run_id to load from storage.
            session_id (Optional[str]): The session_id to load from storage.
        """
        return get_run_output_util(self, run_id=run_id, session_id=session_id)

    async def aget_run_output(
        self, run_id: str, session_id: Optional[str] = None
    ) -> Optional[Union[TeamRunOutput, RunOutput]]:
        """
        Get a RunOutput or TeamRunOutput from the database.  Handles cached sessions.

        Args:
            run_id (str): The run_id to load from storage.
            session_id (Optional[str]): The session_id to load from storage.
        """
        return await aget_run_output_util(self, run_id=run_id, session_id=session_id)

    def get_last_run_output(self, session_id: Optional[str] = None) -> Optional[TeamRunOutput]:
        """
        Get the last run response from the database.

        Args:
            session_id (Optional[str]): The session_id to load from storage.

        Returns:
            RunOutput: The last run response from the database.
        """
        return cast(TeamRunOutput, get_last_run_output_util(self, session_id=session_id))

    async def aget_last_run_output(self, session_id: Optional[str] = None) -> Optional[TeamRunOutput]:
        """
        Get the last run response from the database.

        Args:
            session_id (Optional[str]): The session_id to load from storage.

        Returns:
            RunOutput: The last run response from the database.
        """
        return cast(TeamRunOutput, await aget_last_run_output_util(self, session_id=session_id))

    def get_session(
        self,
        session_id: Optional[str] = None,
    ) -> Optional[TeamSession]:
        """Load an TeamSession from database.

        Args:
            session_id: The session_id to load from storage.

        Returns:
            TeamSession: The TeamSession loaded from the database or created if it does not exist.
        """
        if not session_id and not self.session_id:
            raise Exception("No session_id provided")

        session_id_to_load = session_id or self.session_id

        # If there is a cached session, return it
        if self.cache_session and hasattr(self, "_cached_session") and self._cached_session is not None:
            if self._cached_session.session_id == session_id_to_load:
                return self._cached_session

        if self._has_async_db():
            raise ValueError("Async database not supported for get_session")

        # Load and return the session from the database
        if self.db is not None:
            loaded_session = None
            # We have a standalone team, so we are loading a TeamSession
            if self.workflow_id is None:
                loaded_session = cast(TeamSession, self._read_session(session_id=session_id_to_load))  # type: ignore
            # We have a workflow team, so we are loading a WorkflowSession
            else:
                loaded_session = cast(WorkflowSession, self._read_session(session_id=session_id_to_load))  # type: ignore

            # Cache the session if relevant
            if loaded_session is not None and self.cache_session:
                self._agent_session = loaded_session

            return loaded_session

        log_debug(f"TeamSession {session_id_to_load} not found in db")
        return None

    async def aget_session(
        self,
        session_id: Optional[str] = None,
    ) -> Optional[TeamSession]:
        """Load an TeamSession from database.

        Args:
            session_id: The session_id to load from storage.

        Returns:
            TeamSession: The TeamSession loaded from the database or created if it does not exist.
        """
        if not session_id and not self.session_id:
            raise Exception("No session_id provided")

        session_id_to_load = session_id or self.session_id

        # If there is a cached session, return it
        if self.cache_session and hasattr(self, "_cached_session") and self._cached_session is not None:
            if self._cached_session.session_id == session_id_to_load:
                return self._cached_session

        # Load and return the session from the database
        if self.db is not None:
            loaded_session = None
            # We have a standalone team, so we are loading a TeamSession
            if self.workflow_id is None:
                loaded_session = cast(TeamSession, await self._aread_session(session_id=session_id_to_load))  # type: ignore
            # We have a workflow team, so we are loading a WorkflowSession
            else:
                loaded_session = cast(WorkflowSession, await self._aread_session(session_id=session_id_to_load))  # type: ignore

            # Cache the session if relevant
            if loaded_session is not None and self.cache_session:
                self._cached_session = loaded_session

            return loaded_session

        log_debug(f"TeamSession {session_id_to_load} not found in db")
        return None

    def save_session(self, session: TeamSession) -> None:
        """
        Save the TeamSession to storage

        Args:
            session: The TeamSession to save.
        """
        if self._has_async_db():
            raise ValueError("Async database not supported for save_session")

        if self.db is not None and self.parent_team_id is None and self.workflow_id is None:
            if session.session_data is not None and "session_state" in session.session_data:
                session.session_data["session_state"].pop("current_session_id", None)  # type: ignore
                session.session_data["session_state"].pop("current_user_id", None)  # type: ignore
                session.session_data["session_state"].pop("current_run_id", None)  # type: ignore

            # scrub the member responses based on storage settings
            if session.runs is not None:
                for run in session.runs:
                    if hasattr(run, "member_responses"):
                        if not self.store_member_responses:
                            # Remove all member responses
                            run.member_responses = []
                        else:
                            # Scrub individual member responses based on their storage flags
                            self._scrub_member_responses(run.member_responses)
            self._upsert_session(session=session)
            log_debug(f"Created or updated TeamSession record: {session.session_id}")

    async def asave_session(self, session: TeamSession) -> None:
        """
        Save the TeamSession to storage

        Args:
            session: The TeamSession to save.
        """
        if self.db is not None and self.parent_team_id is None and self.workflow_id is None:
            if session.session_data is not None and "session_state" in session.session_data:
                session.session_data["session_state"].pop("current_session_id", None)  # type: ignore
                session.session_data["session_state"].pop("current_user_id", None)  # type: ignore
                session.session_data["session_state"].pop("current_run_id", None)  # type: ignore

            # scrub the member responses if not storing them
            if not self.store_member_responses and session.runs is not None:
                for run in session.runs:
                    if hasattr(run, "member_responses"):
                        run.member_responses = []

            if self._has_async_db():
                await self._aupsert_session(session=session)
            else:
                self._upsert_session(session=session)
            log_debug(f"Created or updated TeamSession record: {session.session_id}")

    def generate_session_name(self, session: TeamSession) -> str:
        """
        Generate a name for the team session

        Args:
            session: The TeamSession to generate a name for.
        Returns:
            str: The generated session name.
        """

        if self.model is None:
            raise Exception("Model not set")

        gen_session_name_prompt = "Team Conversation\n"

        # Get team session messages for generating the name
        messages_for_generating_session_name = self.get_messages_for_session()

        for message in messages_for_generating_session_name:
            gen_session_name_prompt += f"{message.role.upper()}: {message.content}\n"

        gen_session_name_prompt += "\n\nTeam Session Name: "

        system_message = Message(
            role=self.system_message_role,
            content="Please provide a suitable name for this conversation in maximum 5 words. "
            "Remember, do not exceed 5 words.",
        )
        user_message = Message(role="user", content=gen_session_name_prompt)
        generate_name_messages = [system_message, user_message]

        # Generate name
        generated_name = self.model.response(messages=generate_name_messages)
        content = generated_name.content
        if content is None:
            log_error("Generated name is None. Trying again.")
            return self.generate_session_name(session=session)
        if len(content.split()) > 15:
            log_error("Generated name is too long. Trying again.")
            return self.generate_session_name(session=session)
        return content.replace('"', "").strip()

    def set_session_name(
        self, session_id: Optional[str] = None, autogenerate: bool = False, session_name: Optional[str] = None
    ) -> TeamSession:
        """
        Set the session name and save to storage

        Args:
            session_id: The session ID to set the name for. If not provided, the current cached session ID is used.
            autogenerate: Whether to autogenerate the session name.
            session_name: The session name to set. If not provided, the session name will be autogenerated.
        Returns:
            TeamSession: The updated session.
        """
        session_id = session_id or self.session_id

        if session_id is None:
            raise Exception("Session ID is not set")

        return cast(
            TeamSession,
            set_session_name_util(self, session_id=session_id, autogenerate=autogenerate, session_name=session_name),
        )

    async def aset_session_name(
        self, session_id: Optional[str] = None, autogenerate: bool = False, session_name: Optional[str] = None
    ) -> TeamSession:
        """
        Set the session name and save to storage

        Args:
            session_id: The session ID to set the name for. If not provided, the current cached session ID is used.
            autogenerate: Whether to autogenerate the session name.
            session_name: The session name to set. If not provided, the session name will be autogenerated.
        Returns:
            TeamSession: The updated session.
        """
        session_id = session_id or self.session_id

        if session_id is None:
            raise Exception("Session ID is not set")

        return cast(
            TeamSession,
            await aset_session_name_util(
                self, session_id=session_id, autogenerate=autogenerate, session_name=session_name
            ),
        )

    def get_session_name(self, session_id: Optional[str] = None) -> str:
        """
        Get the session name for the given session ID.

        Args:
            session_id: The session ID to get the name for. If not provided, the current cached session ID is used.
        Returns:
            str: The session name.
        """
        session_id = session_id or self.session_id
        if session_id is None:
            raise Exception("Session ID is not set")
        return get_session_name_util(self, session_id=session_id)

    async def aget_session_name(self, session_id: Optional[str] = None) -> str:
        """
        Get the session name for the given session ID.

        Args:
            session_id: The session ID to get the name for. If not provided, the current cached session ID is used.
        Returns:
            str: The session name.
        """
        session_id = session_id or self.session_id
        if session_id is None:
            raise Exception("Session ID is not set")
        return await aget_session_name_util(self, session_id=session_id)

    def get_session_state(self, session_id: Optional[str] = None) -> Dict[str, Any]:
        """Get the session state for the given session ID.

        Args:
            session_id: The session ID to get the state for. If not provided, the current cached session ID is used.
        Returns:
            Dict[str, Any]: The session state.
        """
        session_id = session_id or self.session_id
        if session_id is None:
            raise Exception("Session ID is not set")
        return get_session_state_util(self, session_id=session_id)

    async def aget_session_state(self, session_id: Optional[str] = None) -> Dict[str, Any]:
        """Get the session state for the given session ID.

        Args:
            session_id: The session ID to get the state for. If not provided, the current cached session ID is used.
        Returns:
            Dict[str, Any]: The session state.
        """
        session_id = session_id or self.session_id
        if session_id is None:
            raise Exception("Session ID is not set")
        return await aget_session_state_util(self, session_id=session_id)

    def update_session_state(self, session_state_updates: Dict[str, Any], session_id: Optional[str] = None) -> str:
        """
        Update the session state for the given session ID and user ID.
        Args:
            session_state_updates: The updates to apply to the session state. Should be a dictionary of key-value pairs.
            session_id: The session ID to update. If not provided, the current cached session ID is used.
        Returns:
            dict: The updated session state.
        """
        session_id = session_id or self.session_id
        if session_id is None:
            raise Exception("Session ID is not set")
        return update_session_state_util(self, session_state_updates=session_state_updates, session_id=session_id)

    async def aupdate_session_state(
        self, session_state_updates: Dict[str, Any], session_id: Optional[str] = None
    ) -> str:
        """
        Update the session state for the given session ID and user ID.
        Args:
            session_state_updates: The updates to apply to the session state. Should be a dictionary of key-value pairs.
            session_id: The session ID to update. If not provided, the current cached session ID is used.
        Returns:
            dict: The updated session state.
        """
        session_id = session_id or self.session_id
        if session_id is None:
            raise Exception("Session ID is not set")
        return await aupdate_session_state_util(
            entity=self, session_state_updates=session_state_updates, session_id=session_id
        )

    def get_session_metrics(self, session_id: Optional[str] = None) -> Optional[Metrics]:
        """Get the session metrics for the given session ID.

        Args:
            session_id: The session ID to get the metrics for. If not provided, the current cached session ID is used.
        Returns:
            Optional[Metrics]: The session metrics.
        """
        session_id = session_id or self.session_id
        if session_id is None:
            raise Exception("Session ID is not set")

        return get_session_metrics_util(self, session_id=session_id)

    async def aget_session_metrics(self, session_id: Optional[str] = None) -> Optional[Metrics]:
        """Get the session metrics for the given session ID.

        Args:
            session_id: The session ID to get the metrics for. If not provided, the current cached session ID is used.
        Returns:
            Optional[Metrics]: The session metrics.
        """
        session_id = session_id or self.session_id
        if session_id is None:
            raise Exception("Session ID is not set")

        return await aget_session_metrics_util(self, session_id=session_id)

    def delete_session(self, session_id: str):
        """Delete the current session and save to storage"""
        if self.db is None:
            return

        self.db.delete_session(session_id=session_id)

    async def adelete_session(self, session_id: str):
        """Delete the current session and save to storage"""
        if self.db is None:
            return
        await self.db.delete_session(session_id=session_id)  # type: ignore

    def get_chat_history(self, session_id: Optional[str] = None) -> List[Message]:
        """Read the chat history from the session

        Args:
            session_id: The session ID to get the chat history for. If not provided, the current cached session ID is used.
        Returns:
            List[Message]: The chat history from the session.
        """
        session_id = session_id or self.session_id
        if session_id is None:
            raise Exception("Session ID is not set")

        return get_chat_history_util(self, session_id=session_id)

    async def aget_chat_history(self, session_id: Optional[str] = None) -> List[Message]:
        """Read the chat history from the session

        Args:
            session_id: The session ID to get the chat history for. If not provided, the current cached session ID is used.
        Returns:
            List[Message]: The chat history from the session.
        """
        session_id = session_id or self.session_id
        if session_id is None:
            raise Exception("Session ID is not set")

        return await aget_chat_history_util(self, session_id=session_id)

    def get_messages_for_session(self, session_id: Optional[str] = None) -> List[Message]:
        """Get messages for a session

        Args:
            session_id: The session ID to get the messages for. If not provided, the current cached session ID is used.
        Returns:
            List[Message]: The messages for the session.
        """
        session_id = session_id or self.session_id
        if session_id is None:
            log_warning("Session ID is not set, cannot get messages for session")
            return []

        session = self.get_session(session_id=session_id)  # type: ignore

        if session is None:
            log_warning(f"Session {session_id} not found")
            return []

        # Only filter by agent_id if this is part of a team
        return session.get_messages_from_last_n_runs(
            team_id=self.id,
        )

    async def aget_messages_for_session(self, session_id: Optional[str] = None) -> List[Message]:
        """Get messages for a session

        Args:
            session_id: The session ID to get the messages for. If not provided, the current cached session ID is used.
        Returns:
            List[Message]: The messages for the session.
        """
        session_id = session_id or self.session_id
        if session_id is None:
            log_warning("Session ID is not set, cannot get messages for session")
            return []

        session = await self.aget_session(session_id=session_id)  # type: ignore

        if session is None:
            log_warning(f"Session {session_id} not found")
            return []

        # Only filter by agent_id if this is part of a team
        return session.get_messages_from_last_n_runs(
            team_id=self.id,
        )

    def get_session_summary(self, session_id: Optional[str] = None) -> Optional[SessionSummary]:
        """Get the session summary for the given session ID and user ID.

        Args:
            session_id: The session ID to get the summary for. If not provided, the current cached session ID is used.
        Returns:
            SessionSummary: The session summary.
        """
        session_id = session_id if session_id is not None else self.session_id
        if session_id is None:
            raise ValueError("Session ID is required")

        session = self.get_session(session_id=session_id)

        if session is None:
            raise Exception(f"Session {session_id} not found")

        return session.get_session_summary()  # type: ignore

<<<<<<< HEAD
    async def aget_session_summary(self, session_id: Optional[str] = None):
        """Get the session summary for the given session ID (async version)."""
=======
    async def aget_session_summary(self, session_id: Optional[str] = None) -> Optional[SessionSummary]:
        """Get the session summary for the given session ID and user ID.

        Args:
            session_id: The session ID to get the summary for. If not provided, the current cached session ID is used.
        Returns:
            SessionSummary: The session summary.
        """
>>>>>>> 1f681efd
        session_id = session_id if session_id is not None else self.session_id
        if session_id is None:
            raise ValueError("Session ID is required")

        session = await self.aget_session(session_id=session_id)

        if session is None:
            raise Exception(f"Session {session_id} not found")

        return session.get_session_summary()  # type: ignore

    def get_user_memories(self, user_id: Optional[str] = None) -> Optional[List[UserMemory]]:
        """Get the user memories for the given user ID.

        Args:
            user_id: The user ID to get the memories for. If not provided, the current cached user ID is used.
        Returns:
            Optional[List[UserMemory]]: The user memories.
        """
        if self.memory_manager is None:
            return None
        user_id = user_id if user_id is not None else self.user_id
        if user_id is None:
            user_id = "default"

        return self.memory_manager.get_user_memories(user_id=user_id)

    async def aget_user_memories(self, user_id: Optional[str] = None) -> Optional[List[UserMemory]]:
        """Get the user memories for the given user ID.

        Args:
            user_id: The user ID to get the memories for. If not provided, the current cached user ID is used.
        Returns:
            Optional[List[UserMemory]]: The user memories.
        """
        if self.memory_manager is None:
            return None
        user_id = user_id if user_id is not None else self.user_id
        if user_id is None:
            user_id = "default"

        return await self.memory_manager.aget_user_memories(user_id=user_id)

    ###########################################################################
    # Handle images, videos and audio
    ###########################################################################

    def _add_image(self, image: Image, run_response: TeamRunOutput) -> None:
        """Add an image to both the agent's stateful storage and the current run response"""
        # Add to run response
        if run_response.images is None:
            run_response.images = []
        run_response.images.append(image)

    def _add_video(self, video: Video, run_response: TeamRunOutput) -> None:
        """Add a video to both the agent's stateful storage and the current run response"""
        # Add to run response
        if run_response.videos is None:
            run_response.videos = []
        run_response.videos.append(video)

    def _add_audio(self, audio: Audio, run_response: TeamRunOutput) -> None:
        """Add audio to both the agent's stateful storage and the current run response"""
        # Add to run response
        if run_response.audio is None:
            run_response.audio = []
        run_response.audio.append(audio)

    def _add_file(self, file: File, run_response: TeamRunOutput) -> None:
        """Add file to both the agent's stateful storage and the current run response"""
        # Add to run response
        if run_response.files is None:
            run_response.files = []
        run_response.files.append(file)

    def _update_reasoning_content_from_tool_call(
        self, run_response: TeamRunOutput, tool_name: str, tool_args: Dict[str, Any]
    ) -> Optional[ReasoningStep]:
        """Update reasoning_content based on tool calls that look like thinking or reasoning tools."""

        # Case 1: ReasoningTools.think (has title, thought, optional action and confidence)
        if tool_name.lower() == "think" and "title" in tool_args and "thought" in tool_args:
            title = tool_args["title"]
            thought = tool_args["thought"]
            action = tool_args.get("action", "")
            confidence = tool_args.get("confidence", None)

            # Create a reasoning step
            reasoning_step = ReasoningStep(
                title=title,
                reasoning=thought,
                action=action,
                next_action=NextAction.CONTINUE,
                confidence=confidence,
            )

            # Add the step to the run response
            add_reasoning_step_to_metadata(run_response, reasoning_step)

            formatted_content = f"## {title}\n{thought}\n"
            if action:
                formatted_content += f"Action: {action}\n"
            if confidence is not None:
                formatted_content += f"Confidence: {confidence}\n"
            formatted_content += "\n"

            append_to_reasoning_content(run_response, formatted_content)
            return reasoning_step

        # Case 2: ReasoningTools.analyze (has title, result, analysis, optional next_action and confidence)
        elif tool_name.lower() == "analyze" and "title" in tool_args:
            title = tool_args["title"]
            result = tool_args.get("result", "")
            analysis = tool_args.get("analysis", "")
            next_action = tool_args.get("next_action", "")
            confidence = tool_args.get("confidence", None)

            # Map string next_action to enum
            next_action_enum = NextAction.CONTINUE
            if next_action.lower() == "validate":
                next_action_enum = NextAction.VALIDATE
            elif next_action.lower() in ["final", "final_answer", "finalize"]:
                next_action_enum = NextAction.FINAL_ANSWER

            # Create a reasoning step
            reasoning_step = ReasoningStep(
                title=title,
                result=result,
                reasoning=analysis,
                next_action=next_action_enum,
                confidence=confidence,
            )

            # Add the step to the run response
            add_reasoning_step_to_metadata(run_response, reasoning_step)

            formatted_content = f"## {title}\n"
            if result:
                formatted_content += f"Result: {result}\n"
            if analysis:
                formatted_content += f"{analysis}\n"
            if next_action and next_action.lower() != "continue":
                formatted_content += f"Next Action: {next_action}\n"
            if confidence is not None:
                formatted_content += f"Confidence: {confidence}\n"
            formatted_content += "\n"

            append_to_reasoning_content(run_response, formatted_content)
            return reasoning_step

        # Case 3: ReasoningTool.think (simple format, just has 'thought')
        elif tool_name.lower() == "think" and "thought" in tool_args:
            thought = tool_args["thought"]
            reasoning_step = ReasoningStep(
                title="Thinking",
                reasoning=thought,
                confidence=None,
            )
            formatted_content = f"## Thinking\n{thought}\n\n"
            add_reasoning_step_to_metadata(run_response, reasoning_step)
            append_to_reasoning_content(run_response, formatted_content)
            return reasoning_step

        return None

    ###########################################################################
    # Knowledge
    ###########################################################################

    def add_to_knowledge(self, query: str, result: str) -> str:
        """Use this function to add information to the knowledge base for future use.

        Args:
            query: The query to add.
            result: The result of the query.

        Returns:
            str: A string indicating the status of the addition.
        """
        if self.knowledge is None:
            log_warning("Knowledge is not set, cannot add to knowledge")
            return "Knowledge is not set, cannot add to knowledge"

        if self.knowledge.vector_db is None:
            log_warning("Knowledge vector database is not set, cannot add to knowledge")
            return "Knowledge vector database is not set, cannot add to knowledge"

        document_name = query.replace(" ", "_").replace("?", "").replace("!", "").replace(".", "")
        document_content = json.dumps({"query": query, "result": result})
        log_info(f"Adding document to Knowledge: {document_name}: {document_content}")
        import asyncio

        from agno.knowledge.reader.text_reader import TextReader

        asyncio.run(
            self.knowledge.add_content_async(name=document_name, text_content=document_content, reader=TextReader())
        )
        return "Successfully added to knowledge base"

    def get_relevant_docs_from_knowledge(
        self, query: str, num_documents: Optional[int] = None, filters: Optional[Dict[str, Any]] = None, **kwargs
    ) -> Optional[List[Union[Dict[str, Any], str]]]:
        """Return a list of references from the knowledge base"""
        from agno.knowledge.document import Document

        if num_documents is None and self.knowledge is not None:
            num_documents = self.knowledge.max_results

        # Validate the filters against known valid filter keys
        if self.knowledge is not None:
            valid_filters, invalid_keys = self.knowledge.validate_filters(filters)  # type: ignore

            # Warn about invalid filter keys
            if invalid_keys:
                # type: ignore
                log_warning(f"Invalid filter keys provided: {invalid_keys}. These filters will be ignored.")
                log_info(f"Valid filter keys are: {self.knowledge.valid_metadata_filters}")  # type: ignore

                # Only use valid filters
                filters = valid_filters
                if not filters:
                    log_warning("No valid filters remain after validation. Search will proceed without filters.")

        if self.knowledge_retriever is not None and callable(self.knowledge_retriever):
            from inspect import signature

            try:
                sig = signature(self.knowledge_retriever)
                knowledge_retriever_kwargs: Dict[str, Any] = {}
                if "team" in sig.parameters:
                    knowledge_retriever_kwargs = {"team": self}
                if "filters" in sig.parameters:
                    knowledge_retriever_kwargs["filters"] = filters
                knowledge_retriever_kwargs.update({"query": query, "num_documents": num_documents, **kwargs})
                return self.knowledge_retriever(**knowledge_retriever_kwargs)
            except Exception as e:
                log_warning(f"Knowledge retriever failed: {e}")
                raise e
        try:
            if self.knowledge is None or self.knowledge.vector_db is None:
                return None

            if num_documents is None:
                num_documents = self.knowledge.max_results

            log_debug(f"Searching knowledge base with filters: {filters}")
            relevant_docs: List[Document] = self.knowledge.search(
                query=query, max_results=num_documents, filters=filters
            )

            if not relevant_docs or len(relevant_docs) == 0:
                log_debug("No relevant documents found for query")
                return None

            return [doc.to_dict() for doc in relevant_docs]
        except Exception as e:
            log_warning(f"Error searching knowledge base: {e}")
            raise e

    async def aget_relevant_docs_from_knowledge(
        self, query: str, num_documents: Optional[int] = None, filters: Optional[Dict[str, Any]] = None, **kwargs
    ) -> Optional[List[Union[Dict[str, Any], str]]]:
        """Get relevant documents from knowledge base asynchronously."""
        from agno.knowledge.document import Document

        if num_documents is None and self.knowledge is not None:
            num_documents = self.knowledge.max_results

        # Validate the filters against known valid filter keys
        if self.knowledge is not None:
            valid_filters, invalid_keys = self.knowledge.validate_filters(filters)  # type: ignore

            # Warn about invalid filter keys
            if invalid_keys:
                # type: ignore
                log_warning(f"Invalid filter keys provided: {invalid_keys}. These filters will be ignored.")
                # type: ignore
                log_info(f"Valid filter keys are: {self.knowledge.valid_metadata_filters}")

                # Only use valid filters
                filters = valid_filters
                if not filters:
                    log_warning("No valid filters remain after validation. Search will proceed without filters.")

        if self.knowledge_retriever is not None and callable(self.knowledge_retriever):
            from inspect import signature

            try:
                sig = signature(self.knowledge_retriever)
                knowledge_retriever_kwargs: Dict[str, Any] = {}
                if "team" in sig.parameters:
                    knowledge_retriever_kwargs = {"team": self}
                if "filters" in sig.parameters:
                    knowledge_retriever_kwargs["filters"] = filters
                knowledge_retriever_kwargs.update({"query": query, "num_documents": num_documents, **kwargs})
                return self.knowledge_retriever(**knowledge_retriever_kwargs)
            except Exception as e:
                log_warning(f"Knowledge retriever failed: {e}")
                raise e

        try:
            if self.knowledge is None or self.knowledge.vector_db is None:
                return None

            if num_documents is None:
                num_documents = self.knowledge.max_results

            log_debug(f"Searching knowledge base with filters: {filters}")
            relevant_docs: List[Document] = await self.knowledge.async_search(
                query=query, max_results=num_documents, filters=filters
            )

            if not relevant_docs or len(relevant_docs) == 0:
                log_debug("No relevant documents found for query")
                return None

            return [doc.to_dict() for doc in relevant_docs]
        except Exception as e:
            log_warning(f"Error searching knowledge base: {e}")
            raise e

    def _convert_documents_to_string(self, docs: List[Union[Dict[str, Any], str]]) -> str:
        if docs is None or len(docs) == 0:
            return ""

        if self.references_format == "yaml":
            import yaml

            return yaml.dump(docs)

        import json

        return json.dumps(docs, indent=2)

    def _get_effective_filters(self, knowledge_filters: Optional[Dict[str, Any]] = None) -> Optional[Dict[str, Any]]:
        """
        Determine effective filters for the team, considering:
        1. Team-level filters (self.knowledge_filters)
        2. Run-time filters (knowledge_filters)

        Priority: Run-time filters > Team filters
        """
        effective_filters = None

        # Start with team-level filters if they exist
        if self.knowledge_filters:
            effective_filters = self.knowledge_filters.copy()

        # Apply run-time filters if they exist
        if knowledge_filters:
            if effective_filters:
                effective_filters.update(knowledge_filters)
            else:
                effective_filters = knowledge_filters

        return effective_filters

    def _get_search_knowledge_base_function(
        self,
        run_response: TeamRunOutput,
        knowledge_filters: Optional[Dict[str, Any]] = None,
        async_mode: bool = False,
    ) -> Function:
        """Factory function to create a search_knowledge_base function with filters."""

        def search_knowledge_base(query: str) -> str:
            """Use this function to search the knowledge base for information about a query.

            Args:
                query: The query to search for.

            Returns:
                str: A string containing the response from the knowledge base.
            """
            # Get the relevant documents from the knowledge base, passing filters
            retrieval_timer = Timer()
            retrieval_timer.start()
            docs_from_knowledge = self.get_relevant_docs_from_knowledge(query=query, filters=knowledge_filters)
            if docs_from_knowledge is not None:
                references = MessageReferences(
                    query=query, references=docs_from_knowledge, time=round(retrieval_timer.elapsed, 4)
                )
                # Add the references to the run_response
                if run_response.references is None:
                    run_response.references = []
                run_response.references.append(references)
            retrieval_timer.stop()
            log_debug(f"Time to get references: {retrieval_timer.elapsed:.4f}s")

            if docs_from_knowledge is None:
                return "No documents found"
            return self._convert_documents_to_string(docs_from_knowledge)

        async def asearch_knowledge_base(query: str) -> str:
            """Use this function to search the knowledge base for information about a query asynchronously.

            Args:
                query: The query to search for.

            Returns:
                str: A string containing the response from the knowledge base.
            """
            retrieval_timer = Timer()
            retrieval_timer.start()
            docs_from_knowledge = await self.aget_relevant_docs_from_knowledge(query=query, filters=knowledge_filters)
            if docs_from_knowledge is not None:
                references = MessageReferences(
                    query=query, references=docs_from_knowledge, time=round(retrieval_timer.elapsed, 4)
                )
                if run_response.references is None:
                    run_response.references = []
                run_response.references.append(references)
            retrieval_timer.stop()
            log_debug(f"Time to get references: {retrieval_timer.elapsed:.4f}s")

            if docs_from_knowledge is None:
                return "No documents found"
            return self._convert_documents_to_string(docs_from_knowledge)

        if async_mode:
            search_knowledge_base_function = asearch_knowledge_base
        else:
            search_knowledge_base_function = search_knowledge_base  # type: ignore

        return Function.from_callable(search_knowledge_base_function, name="search_knowledge_base")

    def _get_search_knowledge_base_with_agentic_filters_function(
        self,
        run_response: TeamRunOutput,
        knowledge_filters: Optional[Dict[str, Any]] = None,
        async_mode: bool = False,
    ) -> Function:
        """Factory function to create a search_knowledge_base function with filters."""

        def search_knowledge_base(query: str, filters: Optional[List[KnowledgeFilter]] = None) -> str:
            """Use this function to search the knowledge base for information about a query.

            Args:
                query: The query to search for.
                filters (optional): The filters to apply to the search. This is a list of KnowledgeFilter objects.

            Returns:
                str: A string containing the response from the knowledge base.
            """
            filters_dict = {filt.key: filt.value for filt in filters} if filters else None
            search_filters = get_agentic_or_user_search_filters(filters_dict, knowledge_filters)

            # Get the relevant documents from the knowledge base, passing filters
            retrieval_timer = Timer()
            retrieval_timer.start()
            docs_from_knowledge = self.get_relevant_docs_from_knowledge(query=query, filters=search_filters)
            if docs_from_knowledge is not None:
                references = MessageReferences(
                    query=query, references=docs_from_knowledge, time=round(retrieval_timer.elapsed, 4)
                )
                # Add the references to the run_response
                if run_response.references is None:
                    run_response.references = []
                run_response.references.append(references)
            retrieval_timer.stop()
            log_debug(f"Time to get references: {retrieval_timer.elapsed:.4f}s")

            if docs_from_knowledge is None:
                return "No documents found"
            return self._convert_documents_to_string(docs_from_knowledge)

        async def asearch_knowledge_base(query: str, filters: Optional[List[KnowledgeFilter]] = None) -> str:
            """Use this function to search the knowledge base for information about a query asynchronously.

            Args:
                query: The query to search for.
                filters (optional): The filters to apply to the search. This is a list of KnowledgeFilter objects.

            Returns:
                str: A string containing the response from the knowledge base.
            """
            filters_dict = {filt.key: filt.value for filt in filters} if filters else None
            search_filters = get_agentic_or_user_search_filters(filters_dict, knowledge_filters)

            retrieval_timer = Timer()
            retrieval_timer.start()
            docs_from_knowledge = await self.aget_relevant_docs_from_knowledge(query=query, filters=search_filters)
            if docs_from_knowledge is not None:
                references = MessageReferences(
                    query=query, references=docs_from_knowledge, time=round(retrieval_timer.elapsed, 4)
                )
                if run_response.references is None:
                    run_response.references = []
                run_response.references.append(references)
            retrieval_timer.stop()
            log_debug(f"Time to get references: {retrieval_timer.elapsed:.4f}s")

            if docs_from_knowledge is None:
                return "No documents found"
            return self._convert_documents_to_string(docs_from_knowledge)

        if async_mode:
            search_knowledge_base_function = asearch_knowledge_base
        else:
            search_knowledge_base_function = search_knowledge_base  # type: ignore

        return Function.from_callable(search_knowledge_base_function, name="search_knowledge_base")

    ###########################################################################
    # Logging
    ###########################################################################

    def _get_team_data(self) -> Dict[str, Any]:
        team_data: Dict[str, Any] = {}
        if self.name is not None:
            team_data["name"] = self.name
        if self.id is not None:
            team_data["team_id"] = self.id
        if self.model is not None:
            team_data["model"] = self.model.to_dict()
        return team_data

    ###########################################################################
    # Api functions
    ###########################################################################

    def _get_telemetry_data(self) -> Dict[str, Any]:
        """Get the telemetry data for the team"""
        return {
            "team_id": self.id,
            "db_type": self.db.__class__.__name__ if self.db else None,
            "model_provider": self.model.provider if self.model else None,
            "model_name": self.model.name if self.model else None,
            "model_id": self.model.id if self.model else None,
            "parser_model": self.parser_model.to_dict() if self.parser_model else None,
            "output_model": self.output_model.to_dict() if self.output_model else None,
            "member_count": len(self.members) if self.members else 0,
            "has_knowledge": self.knowledge is not None,
            "has_tools": self.tools is not None,
        }

    def _log_team_telemetry(self, session_id: str, run_id: Optional[str] = None) -> None:
        """Send a telemetry event to the API for a created Team run"""

        self._set_telemetry()
        if not self.telemetry:
            return

        from agno.api.team import TeamRunCreate, create_team_run

        try:
            create_team_run(
                run=TeamRunCreate(session_id=session_id, run_id=run_id, data=self._get_telemetry_data()),
            )
        except Exception as e:
            log_debug(f"Could not create Team run telemetry event: {e}")

    async def _alog_team_telemetry(self, session_id: str, run_id: Optional[str] = None) -> None:
        """Send a telemetry event to the API for a created Team async run"""

        self._set_telemetry()
        if not self.telemetry:
            return

        from agno.api.team import TeamRunCreate, acreate_team_run

        try:
            await acreate_team_run(
                run=TeamRunCreate(session_id=session_id, run_id=run_id, data=self._get_telemetry_data())
            )
        except Exception as e:
            log_debug(f"Could not create Team run telemetry event: {e}")<|MERGE_RESOLUTION|>--- conflicted
+++ resolved
@@ -8181,10 +8181,6 @@
 
         return session.get_session_summary()  # type: ignore
 
-<<<<<<< HEAD
-    async def aget_session_summary(self, session_id: Optional[str] = None):
-        """Get the session summary for the given session ID (async version)."""
-=======
     async def aget_session_summary(self, session_id: Optional[str] = None) -> Optional[SessionSummary]:
         """Get the session summary for the given session ID and user ID.
 
@@ -8193,7 +8189,6 @@
         Returns:
             SessionSummary: The session summary.
         """
->>>>>>> 1f681efd
         session_id = session_id if session_id is not None else self.session_id
         if session_id is None:
             raise ValueError("Session ID is required")
