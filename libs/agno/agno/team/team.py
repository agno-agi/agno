--- conflicted
+++ resolved
@@ -3050,13 +3050,9 @@
         dependencies: Optional[Dict[str, Any]] = None,
         metadata: Optional[Dict[str, Any]] = None,
         debug_mode: Optional[bool] = None,
-<<<<<<< HEAD
-        output_schema: Optional[Type[BaseModel]] = None,
         background: Optional[bool] = None,
         websocket: Optional[Any] = None,
-=======
         output_schema: Optional[Union[Type[BaseModel], Dict[str, Any]]] = None,
->>>>>>> b45f8336
         **kwargs: Any,
     ) -> TeamRunOutput: ...
 
@@ -3086,13 +3082,9 @@
         debug_mode: Optional[bool] = None,
         yield_run_response: Optional[bool] = None,  # To be deprecated: use yield_run_output instead
         yield_run_output: bool = False,
-<<<<<<< HEAD
-        output_schema: Optional[Type[BaseModel]] = None,
         background: Optional[bool] = None,
         websocket: Optional[Any] = None,
-=======
         output_schema: Optional[Union[Type[BaseModel], Dict[str, Any]]] = None,
->>>>>>> b45f8336
         **kwargs: Any,
     ) -> AsyncIterator[Union[RunOutputEvent, TeamRunOutputEvent]]: ...
 
@@ -3121,13 +3113,9 @@
         debug_mode: Optional[bool] = None,
         yield_run_response: Optional[bool] = None,  # To be deprecated: use yield_run_output instead
         yield_run_output: bool = False,
-<<<<<<< HEAD
-        output_schema: Optional[Type[BaseModel]] = None,
         background: Optional[bool] = None,
         websocket: Optional[Any] = None,
-=======
         output_schema: Optional[Union[Type[BaseModel], Dict[str, Any]]] = None,
->>>>>>> b45f8336
         **kwargs: Any,
     ) -> Union[TeamRunOutput, AsyncIterator[Union[RunOutputEvent, TeamRunOutputEvent]]]:
         """Run the Team asynchronously and return the response.
