--- conflicted
+++ resolved
@@ -171,19 +171,9 @@
         """
         try:
             url = "https://api.cal.com/v2/bookings"
-<<<<<<< HEAD
-<<<<<<< Updated upstream
-            querystring = {"status": "upcoming", "attendeeEmail": email}
-=======
             querystring = {"status": "upcoming"}
             if email:
                 querystring["attendeeEmail"] = email
->>>>>>> Stashed changes
-=======
-            querystring = {"status": "upcoming"}
-            if email:
-                querystring["attendeeEmail"] = email
->>>>>>> ae0f4f5f
 
             response = requests.get(url, headers=self._get_headers(), params=querystring)
             if response.status_code == 200:
