from os import getenv
from typing import Literal, Optional, Union
from uuid import uuid4

from agno.agent import Agent
from agno.media import ImageArtifact
from agno.team.team import Team
from agno.tools import Toolkit
from agno.utils.log import log_debug, logger

try:
    from openai import OpenAI
    from openai.types.images_response import ImagesResponse
except ImportError:
    raise ImportError("`openai` not installed. Please install using `pip install openai`")


class DalleTools(Toolkit):
    def __init__(
        self,
        model: str = "dall-e-3",
        n: int = 1,
        size: Optional[Literal["256x256", "512x512", "1024x1024", "1792x1024", "1024x1792"]] = "1024x1024",
        quality: Literal["standard", "hd"] = "standard",
        style: Literal["vivid", "natural"] = "vivid",
        api_key: Optional[str] = None,
        **kwargs,
    ):
        super().__init__(name="dalle", **kwargs)

        self.model = model
        self.n = n
        self.size = size
        self.quality = quality
        self.style = style
        self.api_key = api_key or getenv("OPENAI_API_KEY")

        # Validations
        if model not in ["dall-e-3", "dall-e-2"]:
            raise ValueError("Invalid model. Please choose from 'dall-e-3' or 'dall-e-2'.")
        if size not in ["256x256", "512x512", "1024x1024", "1792x1024", "1024x1792"]:
            raise ValueError(
                "Invalid size. Please choose from '256x256', '512x512', '1024x1024', '1792x1024', '1024x1792'."
            )
        if quality not in ["standard", "hd"]:
            raise ValueError("Invalid quality. Please choose from 'standard' or 'hd'.")
        if not isinstance(n, int) or n <= 0:
            raise ValueError("Invalid number of images. Please provide a positive integer.")
        if model == "dall-e-3" and n > 1:
            raise ValueError("Dall-e-3 only supports a single image generation.")

        if not self.api_key:
            logger.error("OPENAI_API_KEY not set. Please set the OPENAI_API_KEY environment variable.")

        self.register(self.create_image)
        # TODO:
        # - Add support for response_format
        # - Add support for saving images
        # - Add support for editing images

    def create_image(self, agent: Union[Agent, Team], prompt: str) -> str:
        """Use this function to generate an image for a prompt.

        Args:
            prompt (str): A text description of the desired image.

        Returns:
            str: str: A message indicating if the image has been generated successfully or an error message.
        """
        if not self.api_key:
            return "Please set the OPENAI_API_KEY"

        try:
            client = OpenAI(api_key=self.api_key)
            log_debug(f"Generating image using prompt: {prompt}")
            response: ImagesResponse = client.images.generate(
                prompt=prompt,
                model=self.model,
                n=self.n,
                quality=self.quality,
                size=self.size,
                style=self.style,
            )
            log_debug("Image generated successfully")

            # Update the run response with the image URLs
            response_str = ""
<<<<<<< HEAD
            for img in response.data:  # type: ignore
                agent.add_image(
                    ImageArtifact(
                        id=str(uuid4()), url=img.url, original_prompt=prompt, revised_prompt=img.revised_prompt
                    )
                )
                response_str += f"Image has been generated at the URL {img.url}\n"
            return response_str
=======

            if response.data:
                for img in response.data:
                    if img.url:
                        agent.add_image(
                            ImageArtifact(
                                id=str(uuid4()), url=img.url, original_prompt=prompt, revised_prompt=img.revised_prompt
                            )
                        )
                        response_str += f"Image has been generated at the URL {img.url}\n"
            return response_str or "No images were generated"
>>>>>>> 4966452e
        except Exception as e:
            logger.error(f"Failed to generate image: {e}")
            return f"Error: {e}"<|MERGE_RESOLUTION|>--- conflicted
+++ resolved
@@ -85,17 +85,6 @@
 
             # Update the run response with the image URLs
             response_str = ""
-<<<<<<< HEAD
-            for img in response.data:  # type: ignore
-                agent.add_image(
-                    ImageArtifact(
-                        id=str(uuid4()), url=img.url, original_prompt=prompt, revised_prompt=img.revised_prompt
-                    )
-                )
-                response_str += f"Image has been generated at the URL {img.url}\n"
-            return response_str
-=======
-
             if response.data:
                 for img in response.data:
                     if img.url:
@@ -106,7 +95,6 @@
                         )
                         response_str += f"Image has been generated at the URL {img.url}\n"
             return response_str or "No images were generated"
->>>>>>> 4966452e
         except Exception as e:
             logger.error(f"Failed to generate image: {e}")
             return f"Error: {e}"