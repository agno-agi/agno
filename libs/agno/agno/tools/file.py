import json
from pathlib import Path
from typing import Any, List, Optional

from agno.tools import Toolkit
from agno.utils.log import log_debug, log_info, logger


class FileTools(Toolkit):
    def __init__(
        self,
        base_dir: Optional[Path] = None,
        save_files: bool = True,
        read_files: bool = True,
        list_files: bool = True,
<<<<<<< HEAD
        search_files: bool = True,
=======
        **kwargs,
>>>>>>> 6f79346d
    ):
        self.base_dir: Path = base_dir or Path.cwd()

        tools: List[Any] = []
        if save_files:
            tools.append(self.save_file)
        if read_files:
            tools.append(self.read_file)
        if list_files:
<<<<<<< HEAD
            self.register(self.list_files)
        if search_files:
            self.register(self.search_files)
=======
            tools.append(self.list_files)

        super().__init__(name="file_tools", tools=tools, **kwargs)
>>>>>>> 6f79346d

    def save_file(self, contents: str, file_name: str, overwrite: bool = True) -> str:
        """Saves the contents to a file called `file_name` and returns the file name if successful.

        :param contents: The contents to save.
        :param file_name: The name of the file to save to.
        :param overwrite: Overwrite the file if it already exists.
        :return: The file name if successful, otherwise returns an error message.
        """
        try:
            file_path = self.base_dir.joinpath(file_name)
            log_debug(f"Saving contents to {file_path}")
            if not file_path.parent.exists():
                file_path.parent.mkdir(parents=True, exist_ok=True)
            if file_path.exists() and not overwrite:
                return f"File {file_name} already exists"
<<<<<<< HEAD
            file_path.write_text(contents, encoding="utf-8")
            logger.info(f"Saved: {file_path}")
=======
            file_path.write_text(contents)
            log_info(f"Saved: {file_path}")
>>>>>>> 6f79346d
            return str(file_name)
        except Exception as e:
            logger.error(f"Error saving to file: {e}")
            return f"Error saving to file: {e}"

    def read_file(self, file_name: str) -> str:
        """Reads the contents of the file `file_name` and returns the contents if successful.

        :param file_name: The name of the file to read.
        :return: The contents of the file if successful, otherwise returns an error message.
        """
        try:
            log_info(f"Reading file: {file_name}")
            file_path = self.base_dir.joinpath(file_name)
            contents = file_path.read_text(encoding="utf-8")
            return str(contents)
        except Exception as e:
            logger.error(f"Error reading file: {e}")
            return f"Error reading file: {e}"

    def list_files(self) -> str:
        """Returns a list of files in the base directory

        :return: The contents of the file if successful, otherwise returns an error message.
        """
        try:
            log_info(f"Reading files in : {self.base_dir}")
            return json.dumps([str(file_path) for file_path in self.base_dir.iterdir()], indent=4)
        except Exception as e:
            logger.error(f"Error reading files: {e}")
            return f"Error reading files: {e}"

    def search_files(self, pattern) -> list[Path]:
        """Searches for files in the base directory that match the pattern

        :param pattern: The pattern to search for, e.g. "*.txt", "file*.csv", "**/*.py".
        :return: A list of files that match the pattern
        """
        try:
            logger.info(f"Searching files in {self.base_dir} with pattern {pattern}")
            return list(self.base_dir.glob(pattern))
        except Exception as e:
            logger.error(f"Error searching files: {e}")
            return []<|MERGE_RESOLUTION|>--- conflicted
+++ resolved
@@ -13,11 +13,8 @@
         save_files: bool = True,
         read_files: bool = True,
         list_files: bool = True,
-<<<<<<< HEAD
         search_files: bool = True,
-=======
         **kwargs,
->>>>>>> 6f79346d
     ):
         self.base_dir: Path = base_dir or Path.cwd()
 
@@ -27,15 +24,11 @@
         if read_files:
             tools.append(self.read_file)
         if list_files:
-<<<<<<< HEAD
-            self.register(self.list_files)
+            tools.append(self.list_files)
         if search_files:
             self.register(self.search_files)
-=======
-            tools.append(self.list_files)
 
         super().__init__(name="file_tools", tools=tools, **kwargs)
->>>>>>> 6f79346d
 
     def save_file(self, contents: str, file_name: str, overwrite: bool = True) -> str:
         """Saves the contents to a file called `file_name` and returns the file name if successful.
@@ -52,13 +45,8 @@
                 file_path.parent.mkdir(parents=True, exist_ok=True)
             if file_path.exists() and not overwrite:
                 return f"File {file_name} already exists"
-<<<<<<< HEAD
-            file_path.write_text(contents, encoding="utf-8")
-            logger.info(f"Saved: {file_path}")
-=======
             file_path.write_text(contents)
             log_info(f"Saved: {file_path}")
->>>>>>> 6f79346d
             return str(file_name)
         except Exception as e:
             logger.error(f"Error saving to file: {e}")
