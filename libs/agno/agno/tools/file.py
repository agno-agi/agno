import json
from pathlib import Path
from typing import Any, List, Optional, Tuple

from agno.tools import Toolkit
from agno.utils.log import log_debug, log_error


class FileTools(Toolkit):
    def __init__(
        self,
        base_dir: Optional[Path] = None,
        enable_save_file: bool = True,
        enable_read_file: bool = True,
        enable_delete_file: bool = False,
        enable_list_files: bool = True,
        enable_search_files: bool = True,
        enable_read_file_chunk: bool = True,
        enable_replace_file_chunk: bool = True,
        expose_base_directory: bool = False,
        max_file_length: int = 10000000,
        max_file_lines: int = 100000,
        line_separator: str = "\n",
        all: bool = False,
        **kwargs,
    ):
        self.base_dir: Path = base_dir or Path.cwd()
        self.base_dir = self.base_dir.resolve()

        tools: List[Any] = []
        self.max_file_length = max_file_length
        self.max_file_lines = max_file_lines
        self.line_separator = line_separator
        self.expose_base_directory = expose_base_directory
        if all or enable_save_file:
            tools.append(self.save_file)
        if all or enable_read_file:
            tools.append(self.read_file)
        if all or enable_list_files:
            tools.append(self.list_files)
        if all or enable_search_files:
            tools.append(self.search_files)
        if all or enable_delete_file:
            tools.append(self.delete_file)
        if all or enable_read_file_chunk:
            tools.append(self.read_file_chunk)
        if all or enable_replace_file_chunk:
            tools.append(self.replace_file_chunk)

        super().__init__(name="file_tools", tools=tools, **kwargs)

    def save_file(self, contents: str, file_name: str, overwrite: bool = True, encoding: str = "utf-8") -> str:
        """Saves the contents to a file called `file_name` and returns the file name if successful.

        :param contents: The contents to save.
        :param file_name: The name of the file to save to.
        :param overwrite: Overwrite the file if it already exists.
        :return: The file name if successful, otherwise returns an error message.
        """
        try:
            safe, file_path = self.check_escape(file_name)
            if not (safe):
                log_error(f"Attempted to save file: {file_name}")
                return "Error saving file"
            log_debug(f"Saving contents to {file_path}")
            if not file_path.parent.exists():
                file_path.parent.mkdir(parents=True, exist_ok=True)
            if file_path.exists() and not overwrite:
                return f"File {file_name} already exists"
<<<<<<< HEAD
            file_path.write_text(contents, encoding="utf-8")
            log_info(f"Saved: {file_path}")
=======
            file_path.write_text(contents, encoding=encoding)
            log_debug(f"Saved: {file_path}")
>>>>>>> 478f4ab2
            return str(file_name)
        except Exception as e:
            log_error(f"Error saving to file: {e}")
            return f"Error saving to file: {e}"

    def read_file_chunk(self, file_name: str, start_line: int, end_line: int, encoding: str = "utf-8") -> str:
        """Reads the contents of the file `file_name` and returns lines from start_line to end_line.

        :param file_name: The name of the file to read.
        :param start_line: Number of first line in the returned chunk
        :param end_line: Number of the last line in the returned chunk
        :param encoding: Encoding to use, default - utf-8

        :return: The contents of the selected chunk
        """
        try:
            log_debug(f"Reading file: {file_name}")
            safe, file_path = self.check_escape(file_name)
            if not (safe):
                log_error(f"Attempted to read file: {file_name}")
                return "Error reading file"
            contents = file_path.read_text(encoding=encoding)
            lines = contents.split(self.line_separator)
            return self.line_separator.join(lines[start_line : end_line + 1])
        except Exception as e:
            log_error(f"Error reading file: {e}")
            return f"Error reading file: {e}"

    def replace_file_chunk(
        self, file_name: str, start_line: int, end_line: int, chunk: str, encoding: str = "utf-8"
    ) -> str:
        """Reads the contents of the file, replaces lines
        between start_line and end_line with chunk and writes the file

        :param file_name: The name of the file to process.
        :param start_line: Number of first line in the replaced chunk
        :param end_line: Number of the last line in the replaced chunk
        :param chunk: String to be inserted instead of lines from start_line to end_line. Can have multiple lines.
        :param encoding: Encoding to use, default - utf-8

        :return: file name if successfull, error message otherwise
        """
        try:
            log_debug(f"Patching file: {file_name}")
            safe, file_path = self.check_escape(file_name)
            if not (safe):
                log_error(f"Attempted to read file: {file_name}")
                return "Error reading file"
            contents = file_path.read_text(encoding=encoding)
            lines = contents.split(self.line_separator)
            start = lines[0:start_line]
            end = lines[end_line + 1 :]
            return self.save_file(
                file_name=file_name, contents=self.line_separator.join(start + [chunk] + end), encoding=encoding
            )
        except Exception as e:
            log_error(f"Error patching file: {e}")
            return f"Error patching file: {e}"

    def read_file(self, file_name: str, encoding: str = "utf-8") -> str:
        """Reads the contents of the file `file_name` and returns the contents if successful.

        :param file_name: The name of the file to read.
        :param encoding: Encoding to use, default - utf-8
        :return: The contents of the file if successful, otherwise returns an error message.
        """
        try:
            log_debug(f"Reading file: {file_name}")
            safe, file_path = self.check_escape(file_name)
            if not (safe):
                log_error(f"Attempted to read file: {file_name}")
                return "Error reading file"
            contents = file_path.read_text(encoding=encoding)
            if len(contents) > self.max_file_length:
                return "Error reading file: file too long. Use read_file_chunk instead"
            if len(contents.split(self.line_separator)) > self.max_file_lines:
                return "Error reading file: file too long. Use read_file_chunk instead"

            return str(contents)
        except Exception as e:
            log_error(f"Error reading file: {e}")
            return f"Error reading file: {e}"

    def delete_file(self, file_name: str) -> str:
        """Deletes a file
        :param file_name: Name of the file to delete

        :return: Empty string, if operation succeeded, otherwise returns an error message
        """
        safe, path = self.check_escape(file_name)
        try:
            if safe:
                if path.is_dir():
                    path.rmdir()
                    return ""
                path.unlink()
                return ""
            else:
                log_error(f"Attempt to delete file outside {self.base_dir}: {file_name}")
                return "Incorrect file_name"
        except Exception as e:
            log_error(f"Error removing {file_name}: {e}")
            return f"Error removing file: {e}"

    def check_escape(self, relative_path: str) -> Tuple[bool, Path]:
        d = self.base_dir.joinpath(Path(relative_path)).resolve()
        if self.base_dir == d:
            return True, d
        try:
            d.relative_to(self.base_dir)
        except ValueError:
            log_error("Attempted to escape base_dir")
            return False, self.base_dir
        return True, d

    def list_files(self, **kwargs) -> str:
        """Returns a list of files in directory
        :param directory: (Optional) name of directory to list.

        :return: The contents of the file if successful, otherwise returns an error message.
        """
        directory = kwargs.get("directory", ".")
        try:
            log_debug(f"Reading files in : {self.base_dir}/{directory}")
            safe, d = self.check_escape(directory)
            if safe:
                return json.dumps([str(file_path.relative_to(self.base_dir)) for file_path in d.iterdir()], indent=4)
            else:
                return "{}"
        except Exception as e:
            log_error(f"Error reading files: {e}")
            return f"Error reading files: {e}"

    def search_files(self, pattern: str) -> str:
        """Searches for files in the base directory that match the pattern

        :param pattern: The pattern to search for, e.g. "*.txt", "file*.csv", "**/*.py".
        :return: JSON formatted list of matching file paths, or error message.
        """
        try:
            if not pattern or not pattern.strip():
                return "Error: Pattern cannot be empty"

            log_debug(f"Searching files in {self.base_dir} with pattern {pattern}")
            matching_files = list(self.base_dir.glob(pattern))
            result = None
            if self.expose_base_directory:
                file_paths = [str(file_path) for file_path in matching_files]
                result = {
                    "pattern": pattern,
                    "matches_found": len(file_paths),
                    "base_directory": str(self.base_dir),
                    "files": file_paths,
                }
            else:
                file_paths = [str(file_path.relative_to(self.base_dir)) for file_path in matching_files]

                result = {
                    "pattern": pattern,
                    "matches_found": len(file_paths),
                    "files": file_paths,
                }
            log_debug(f"Found {len(file_paths)} files matching pattern {pattern}")
            return json.dumps(result, indent=2)

        except Exception as e:
            error_msg = f"Error searching files with pattern '{pattern}': {e}"
            log_error(error_msg)
            return error_msg<|MERGE_RESOLUTION|>--- conflicted
+++ resolved
@@ -67,13 +67,8 @@
                 file_path.parent.mkdir(parents=True, exist_ok=True)
             if file_path.exists() and not overwrite:
                 return f"File {file_name} already exists"
-<<<<<<< HEAD
             file_path.write_text(contents, encoding="utf-8")
             log_info(f"Saved: {file_path}")
-=======
-            file_path.write_text(contents, encoding=encoding)
-            log_debug(f"Saved: {file_path}")
->>>>>>> 478f4ab2
             return str(file_name)
         except Exception as e:
             log_error(f"Error saving to file: {e}")
