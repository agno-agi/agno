import json
from os import getenv
from typing import List, Optional

from agno.tools import Toolkit
from agno.utils.log import logger

try:
<<<<<<< HEAD
    from firecrawl import FirecrawlApp, ScrapeOptions  # type: ignore[attr-defined]
=======
    from firecrawl import FirecrawlApp, ScrapeOptions
>>>>>>> 9d202a84
except ImportError:
    raise ImportError("`firecrawl-py` not installed. Please install using `pip install firecrawl-py`")


class CustomJSONEncoder(json.JSONEncoder):
    """Custom JSON encoder that handles non-serializable types by converting them to strings."""

    def default(self, obj):
        try:
            return super().default(obj)
        except TypeError:
            return str(obj)


class FirecrawlTools(Toolkit):
    """
    Firecrawl is a tool for scraping and crawling websites.
    Args:
        api_key (Optional[str]): The API key to use for the Firecrawl app.
        formats (Optional[List[str]]): The formats to use for the Firecrawl app.
        limit (int): The maximum number of pages to crawl.
        scrape (bool): Whether to scrape the website.
        crawl (bool): Whether to crawl the website.
        mapping (bool): Whether to map the website.
        api_url (Optional[str]): The API URL to use for the Firecrawl app.
    """

    def __init__(
        self,
        api_key: Optional[str] = None,
        formats: Optional[List[str]] = None,
        limit: int = 10,
        scrape: bool = True,
        crawl: bool = False,
        mapping: bool = False,
        api_url: Optional[str] = "https://api.firecrawl.dev",
        **kwargs,
    ):
        super().__init__(name="firecrawl_tools", **kwargs)

        self.api_key: Optional[str] = api_key or getenv("FIRECRAWL_API_KEY")
        if not self.api_key:
            logger.error("FIRECRAWL_API_KEY not set. Please set the FIRECRAWL_API_KEY environment variable.")

        self.formats: Optional[List[str]] = formats
        self.limit: int = limit
        self.app: FirecrawlApp = FirecrawlApp(api_key=self.api_key, api_url=api_url)

        # Start with scrape by default. But if crawl is set, then set scrape to False.
        if crawl:
            scrape = False
            mapping = False
        elif not scrape:
            crawl = True

        if scrape:
            self.register(self.scrape_website)
        if crawl:
            self.register(self.crawl_website)
        if mapping:
            self.register(self.map_website)

    def scrape_website(self, url: str) -> str:
        """Use this function to scrape a website using Firecrawl.

        Args:
            url (str): The URL to scrape.
        """
        params = {}
        if self.formats:
            params["formats"] = self.formats

        scrape_result = self.app.scrape_url(url, **params)
        return json.dumps(scrape_result.model_dump(), cls=CustomJSONEncoder)

    def crawl_website(self, url: str, limit: Optional[int] = None) -> str:
        """Use this function to Crawls a website using Firecrawl.

        Args:
            url (str): The URL to crawl.
            limit (int): The maximum number of pages to crawl

        Returns:
            The results of the crawling.
        """
<<<<<<< HEAD
        if url is None:
            return "No URL provided"

        limit_value = limit if limit is not None else self.limit

        scrape_opts = None
        if self.formats:
            scrape_opts = ScrapeOptions(formats=self.formats)

        crawl_result = self.app.crawl_url(
            url,
            limit=limit_value,
            scrape_options=scrape_opts,
            poll_interval=30,
        )

        return json.dumps(crawl_result.model_dump(), cls=CustomJSONEncoder)
=======
        params: Dict[str, Any] = {}
        if self.limit or limit:
            params["limit"] = self.limit or limit
        if self.formats:
            params["scrape_options"] = ScrapeOptions(formats=self.formats)  # type: ignore

        params["poll_interval"] = 30

        crawl_result = self.app.crawl_url(url, **params)
        return json.dumps(crawl_result.model_dump(), cls=CustomJSONEncoder)

    def map_website(self, url: str) -> str:
        """Use this function to Map a website using Firecrawl.

        Args:
            url (str): The URL to map.

        """
        map_result = self.app.map_url(url)
        return json.dumps(map_result.model_dump(), cls=CustomJSONEncoder)
>>>>>>> 9d202a84
<|MERGE_RESOLUTION|>--- conflicted
+++ resolved
@@ -6,11 +6,7 @@
 from agno.utils.log import logger
 
 try:
-<<<<<<< HEAD
     from firecrawl import FirecrawlApp, ScrapeOptions  # type: ignore[attr-defined]
-=======
-    from firecrawl import FirecrawlApp, ScrapeOptions
->>>>>>> 9d202a84
 except ImportError:
     raise ImportError("`firecrawl-py` not installed. Please install using `pip install firecrawl-py`")
 
@@ -96,25 +92,6 @@
         Returns:
             The results of the crawling.
         """
-<<<<<<< HEAD
-        if url is None:
-            return "No URL provided"
-
-        limit_value = limit if limit is not None else self.limit
-
-        scrape_opts = None
-        if self.formats:
-            scrape_opts = ScrapeOptions(formats=self.formats)
-
-        crawl_result = self.app.crawl_url(
-            url,
-            limit=limit_value,
-            scrape_options=scrape_opts,
-            poll_interval=30,
-        )
-
-        return json.dumps(crawl_result.model_dump(), cls=CustomJSONEncoder)
-=======
         params: Dict[str, Any] = {}
         if self.limit or limit:
             params["limit"] = self.limit or limit
@@ -134,5 +111,4 @@
 
         """
         map_result = self.app.map_url(url)
-        return json.dumps(map_result.model_dump(), cls=CustomJSONEncoder)
->>>>>>> 9d202a84
+        return json.dumps(map_result.model_dump(), cls=CustomJSONEncoder)