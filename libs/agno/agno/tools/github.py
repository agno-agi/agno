import json
import os
from typing import List, Optional

from agno.tools import Toolkit
from agno.utils.log import log_debug, logger

try:
    from github import Auth, Github, GithubException
except ImportError:
    raise ImportError("`PyGithub` not installed. Please install using `pip install pygithub`")


class GithubTools(Toolkit):
    def __init__(
        self,
        access_token: Optional[str] = None,
        base_url: Optional[str] = None,
        search_repositories: bool = True,
        list_repositories: bool = False,
        get_repository: bool = False,
        list_pull_requests: bool = False,
        get_pull_request: bool = False,
        get_pull_request_changes: bool = False,
        create_issue: bool = False,
        create_repository: bool = False,
        delete_repository: bool = False,
<<<<<<< HEAD
        get_repository_languages: bool = False,
        list_branches: bool = False,
        get_pull_request_count: bool = False,
        get_repository_stars: bool = False,
        get_pull_requests: bool = False,
        get_pull_request_comments: bool = False,
        create_pull_request_comment: bool = False,
        edit_pull_request_comment: bool = False,
        get_pull_request_with_details: bool = False,
        get_repository_with_stats: bool = False,
        list_issues: bool = False,
        get_issue: bool = False,
        comment_on_issue: bool = False,
        close_issue: bool = False,
        reopen_issue: bool = False,
        assign_issue: bool = False,
        label_issue: bool = False,
        list_issue_comments: bool = False,
        edit_issue: bool = False,
        create_pull_request: bool = False,
        create_file: bool = False,
        get_file_content: bool = False,
        update_file: bool = True,
        delete_file: bool = False,
        get_directory_content: bool = False,
        get_branch_content: bool = False,
        create_branch: bool = False,
        set_default_branch: bool = False,
        search_code: bool = False,
        search_issues_and_prs: bool = False,
        create_review_request: bool = False,
        get_pulls_by_query: bool = False,
=======
        get_repository_languages: bool = True,
        list_branches: bool = True,
        **kwargs,
>>>>>>> 21c9f2c3
    ):
        super().__init__(name="github", **kwargs)

        self.access_token = access_token or os.getenv("GITHUB_ACCESS_TOKEN")
        self.base_url = base_url

        self.g = self.authenticate()

        if search_repositories:
            self.register(self.search_repositories)
        if list_repositories:
            self.register(self.list_repositories)
        if get_repository:
            self.register(self.get_repository)
        if list_pull_requests:
            self.register(self.list_pull_requests)
        if get_pull_request:
            self.register(self.get_pull_request)
        if get_pull_request_changes:
            self.register(self.get_pull_request_changes)
        if create_issue:
            self.register(self.create_issue)
        if create_repository:
            self.register(self.create_repository)
        if delete_repository:
            self.register(self.delete_repository)
        if list_branches:
            self.register(self.list_branches)
        if get_repository_languages:
            self.register(self.get_repository_languages)
        if get_pull_request_count:
            self.register(self.get_pull_request_count)
        if get_repository_stars:
            self.register(self.get_repository_stars)
        if get_pull_requests:
            self.register(self.get_pull_requests)
        if get_pull_request_comments:
            self.register(self.get_pull_request_comments)
        if create_pull_request_comment:
            self.register(self.create_pull_request_comment)
        if edit_pull_request_comment:
            self.register(self.edit_pull_request_comment)
        if get_pull_request_with_details:
            self.register(self.get_pull_request_with_details)
        if get_repository_with_stats:
            self.register(self.get_repository_with_stats)

        if list_issues:
            self.register(self.list_issues)
        if get_issue:
            self.register(self.get_issue)
        if comment_on_issue:
            self.register(self.comment_on_issue)
        if close_issue:
            self.register(self.close_issue)
        if reopen_issue:
            self.register(self.reopen_issue)
        if assign_issue:
            self.register(self.assign_issue)
        if label_issue:
            self.register(self.label_issue)
        if list_issue_comments:
            self.register(self.list_issue_comments)
        if edit_issue:
            self.register(self.edit_issue)

        if create_pull_request:
            self.register(self.create_pull_request)
        if create_file:
            self.register(self.create_file)
        if get_file_content:
            self.register(self.get_file_content)
        if update_file:
            self.register(self.update_file)
        if delete_file:
            self.register(self.delete_file)
        if get_directory_content:
            self.register(self.get_directory_content)
        if get_branch_content:
            self.register(self.get_branch_content)
        if create_branch:
            self.register(self.create_branch)
        if set_default_branch:
            self.register(self.set_default_branch)
        if search_code:
            self.register(self.search_code)
        if search_issues_and_prs:
            self.register(self.search_issues_and_prs)
        if create_review_request:
            self.register(self.create_review_request)
        if get_pulls_by_query:
            self.register(self.get_pulls_by_query)

    def authenticate(self):
        """Authenticate with GitHub using the provided access token."""
        if not self.access_token:  # Fixes lint type error
            raise ValueError("GitHub access token is required")

        auth = Auth.Token(self.access_token)
        if self.base_url:
            log_debug(f"Authenticating with GitHub Enterprise at {self.base_url}")
            return Github(base_url=self.base_url, auth=auth)
        else:
            log_debug("Authenticating with public GitHub")
            return Github(auth=auth)

    def search_repositories(
        self,
        query: str,
        sort: str = "stars",
        order: str = "desc",
        page: int = 1,
        per_page: int = 30,
    ) -> str:
        """Search for repositories on GitHub.

        Args:
            query (str): The search query keywords.
            sort (str, optional): The field to sort results by. Can be 'stars', 'forks', or 'updated'. Defaults to 'stars'.
            order (str, optional): The order of results. Can be 'asc' or 'desc'. Defaults to 'desc'.
            page (int, optional): Page number of results to return, counting from 1. Defaults to 1.
            per_page (int, optional): Number of results per page. Max 100. Defaults to 30.
            Note: GitHub's Search API has a maximum limit of 1000 results per query.

        Returns:
            A JSON-formatted string containing a list of repositories matching the search query.
        """
        log_debug(f"Searching repositories with query: '{query}', page: {page}, per_page: {per_page}")
        try:
            # Ensure per_page doesn't exceed GitHub's max of 100
            per_page = min(per_page, 100)

            repositories = self.g.search_repositories(query=query, sort=sort, order=order)

            # Get the specified page of results
            repo_list = []
            for repo in repositories.get_page(page - 1):
                repo_info = {
                    "full_name": repo.full_name,
                    "description": repo.description,
                    "url": repo.html_url,
                    "stars": repo.stargazers_count,
                    "forks": repo.forks_count,
                    "language": repo.language,
                }
                repo_list.append(repo_info)

                if len(repo_list) >= per_page:
                    break

            return json.dumps(repo_list, indent=2)

        except GithubException as e:
            logger.error(f"Error searching repositories: {e}")
            return json.dumps({"error": str(e)})

    def list_repositories(self) -> str:
        """List all repositories for the authenticated user.

        Returns:
            A JSON-formatted string containing a list of repository names.
        """
        log_debug("Listing repositories")
        try:
            repos = self.g.get_user().get_repos()
            repo_names = [repo.full_name for repo in repos]
            return json.dumps(repo_names, indent=2)
        except GithubException as e:
            logger.error(f"Error listing repositories: {e}")
            return json.dumps({"error": str(e)})

    def create_repository(
        self,
        name: str,
        private: bool = False,
        description: Optional[str] = None,
        auto_init: bool = False,
        organization: Optional[str] = None,
    ) -> str:
        """Create a new repository on GitHub.

        Args:
            name (str): The name of the repository.
            private (bool, optional): Whether the repository is private. Defaults to False.
            description (str, optional): A short description of the repository.
            auto_init (bool, optional): Whether to initialize the repository with a README. Defaults to False.
            organization (str, optional): Name of organization to create repo in. If None, creates in user account.

        Returns:
            A JSON-formatted string containing the created repository details.
        """
        log_debug(f"Creating repository: {name}")
        try:
            description = description if description is not None else ""

            if organization:
                log_debug(f"Creating in organization: {organization}")
                org = self.g.get_organization(organization)
                repo = org.create_repo(
                    name=name,
                    private=private,
                    description=description,
                    auto_init=auto_init,
                )
            else:
                repo = self.g.get_user().create_repo(
                    name=name,
                    private=private,
                    description=description,
                    auto_init=auto_init,
                )

            repo_info = {
                "name": repo.full_name,
                "url": repo.html_url,
                "private": repo.private,
                "description": repo.description,
            }
            return json.dumps(repo_info, indent=2)
        except GithubException as e:
            logger.error(f"Error creating repository: {e}")
            return json.dumps({"error": str(e)})

    def get_repository(self, repo_name: str) -> str:
        """Get details of a specific repository.

        Args:
            repo_name (str): The full name of the repository (e.g., 'owner/repo').

        Returns:
            A JSON-formatted string containing repository details.
        """
        log_debug(f"Getting repository: {repo_name}")
        try:
            repo = self.g.get_repo(repo_name)
            repo_info = {
                "name": repo.full_name,
                "description": repo.description,
                "url": repo.html_url,
                "stars": repo.stargazers_count,
                "forks": repo.forks_count,
                "open_issues": repo.open_issues_count,
                "language": repo.language,
                "license": repo.license.name if repo.license else None,
                "default_branch": repo.default_branch,
            }
            return json.dumps(repo_info, indent=2)
        except GithubException as e:
            logger.error(f"Error getting repository: {e}")
            return json.dumps({"error": str(e)})

    def get_repository_languages(self, repo_name: str) -> str:
        """Get the languages used in a repository.

        Args:
            repo_name (str): The full name of the repository (e.g., 'owner/repo').

        Returns:
            A JSON-formatted string containing the list of languages.
        """
        log_debug(f"Getting languages for repository: {repo_name}")
        try:
            repo = self.g.get_repo(repo_name)
            languages = repo.get_languages()
            return json.dumps(languages, indent=2)
        except GithubException as e:
            logger.error(f"Error getting repository languages: {e}")
            return json.dumps({"error": str(e)})

    def list_pull_requests(self, repo_name: str, state: str = "open") -> str:
        """List pull requests for a repository.

        Args:
            repo_name (str): The full name of the repository (e.g., 'owner/repo').
            state (str, optional): The state of the PRs to list ('open', 'closed', 'all'). Defaults to 'open'.

        Returns:
            A JSON-formatted string containing a list of pull requests.
        """
        log_debug(f"Listing pull requests for repository: {repo_name} with state: {state}")
        try:
            repo = self.g.get_repo(repo_name)
            pulls = repo.get_pulls(state=state)
            pr_list = []
            for pr in pulls:
                pr_info = {
                    "number": pr.number,
                    "title": pr.title,
                    "user": pr.user.login,
                    "created_at": pr.created_at.isoformat(),
                    "state": pr.state,
                    "url": pr.html_url,
                }
                pr_list.append(pr_info)
            return json.dumps(pr_list, indent=2)
        except GithubException as e:
            logger.error(f"Error listing pull requests: {e}")
            return json.dumps({"error": str(e)})

    def get_pull_request_count(
        self,
        repo_name: str,
        state: str = "all",
        author: Optional[str] = None,
        base: Optional[str] = None,
        head: Optional[str] = None,
    ) -> str:
        """Get the count of pull requests for a repository based on query parameters.

        Args:
            repo_name (str): The full name of the repository (e.g., 'owner/repo').
            state (str, optional): The state of the PRs to count ('open', 'closed', 'all'). Defaults to 'all'.
            author (str, optional): Filter PRs by author username.
            base (str, optional): Filter PRs by base branch name.
            head (str, optional): Filter PRs by head branch name.

        Returns:
            A JSON-formatted string containing the count of pull requests.
        """
        log_debug(f"Counting pull requests for repository: {repo_name} with state: {state}")
        try:
            repo = self.g.get_repo(repo_name)
            pulls = repo.get_pulls(state=state, base=base, head=head)

            # If author is specified, filter the results
            if author:
                # If we need to filter by author and state, make sure both conditions are met
                if state != "all":
                    count = sum(1 for pr in pulls if pr.user.login == author and pr.state == state)
                else:
                    count = sum(1 for pr in pulls if pr.user.login == author)
            else:
                count = pulls.totalCount

            return json.dumps({"count": count}, indent=2)
        except GithubException as e:
            logger.error(f"Error counting pull requests: {e}")
            return json.dumps({"error": str(e)})

    def get_pull_request(self, repo_name: str, pr_number: int) -> str:
        """Get details of a specific pull request.

        Args:
            repo_name (str): The full name of the repository (e.g., 'owner/repo').
            pr_number (int): The number of the pull request.


        Returns:
            A JSON-formatted string containing pull request details.
        """
        log_debug(f"Getting pull request #{pr_number} for repository: {repo_name}")
        try:
            repo = self.g.get_repo(repo_name)
            pr = repo.get_pull(pr_number)
            pr_info = {
                "number": pr.number,
                "title": pr.title,
                "user": pr.user.login,
                "body": pr.body,
                "created_at": pr.created_at.isoformat(),
                "updated_at": pr.updated_at.isoformat(),
                "state": pr.state,
                "merged": pr.is_merged(),
                "mergeable": pr.mergeable,
                "url": pr.html_url,
            }
            return json.dumps(pr_info, indent=2)
        except GithubException as e:
            logger.error(f"Error getting pull request: {e}")
            return json.dumps({"error": str(e)})

    def get_pull_request_changes(self, repo_name: str, pr_number: int) -> str:
        """Get the changes (files modified) in a pull request.

        Args:
            repo_name (str): The full name of the repository (e.g., 'owner/repo').
            pr_number (int): The number of the pull request.

        Returns:
            A JSON-formatted string containing the list of changed files.
        """
        log_debug(f"Getting changes for pull request #{pr_number} in repository: {repo_name}")
        try:
            repo = self.g.get_repo(repo_name)
            pr = repo.get_pull(pr_number)
            files = pr.get_files()
            changes = []
            for file in files:
                file_info = {
                    "filename": file.filename,
                    "status": file.status,
                    "additions": file.additions,
                    "deletions": file.deletions,
                    "changes": file.changes,
                    "raw_url": file.raw_url,
                    "blob_url": file.blob_url,
                    "patch": file.patch,
                }
                changes.append(file_info)
            return json.dumps(changes, indent=2)
        except GithubException as e:
            logger.error(f"Error getting pull request changes: {e}")
            return json.dumps({"error": str(e)})

    def create_issue(self, repo_name: str, title: str, body: Optional[str] = None) -> str:
        """Create an issue in a repository.

        Args:
            repo_name (str): The full name of the repository (e.g., 'owner/repo').
            title (str): The title of the issue.
            body (str, optional): The body content of the issue.

        Returns:
            A JSON-formatted string containing the created issue details.
        """
        log_debug(f"Creating issue in repository: {repo_name}")
        try:
            repo = self.g.get_repo(repo_name)
            issue = repo.create_issue(title=title, body=body)
            issue_info = {
                "id": issue.id,
                "number": issue.number,
                "title": issue.title,
                "body": issue.body,
                "url": issue.html_url,
                "state": issue.state,
                "created_at": issue.created_at.isoformat(),
                "user": issue.user.login,
            }
            return json.dumps(issue_info, indent=2)
        except GithubException as e:
            logger.error(f"Error creating issue: {e}")
            return json.dumps({"error": str(e)})

    def list_issues(self, repo_name: str, state: str = "open") -> str:
        """List issues for a repository.

        Args:
            repo_name (str): The full name of the repository (e.g., 'owner/repo').
            state (str, optional): The state of issues to list ('open', 'closed', 'all'). Defaults to 'open'.

        Returns:
            A JSON-formatted string containing a list of issues.
        """
        log_debug(f"Listing issues for repository: {repo_name} with state: {state}")
        try:
            repo = self.g.get_repo(repo_name)
            issues = repo.get_issues(state=state)
            # Filter out pull requests after fetching issues
            filtered_issues = [issue for issue in issues if not issue.pull_request]
            issue_list = []
            for issue in filtered_issues:
                issue_info = {
                    "number": issue.number,
                    "title": issue.title,
                    "user": issue.user.login,
                    "created_at": issue.created_at.isoformat(),
                    "state": issue.state,
                    "url": issue.html_url,
                }
                issue_list.append(issue_info)
            return json.dumps(issue_list, indent=2)
        except GithubException as e:
            logger.error(f"Error listing issues: {e}")
            return json.dumps({"error": str(e)})

    def get_issue(self, repo_name: str, issue_number: int) -> str:
        """Get details of a specific issue.

        Args:
            repo_name (str): The full name of the repository.
            issue_number (int): The number of the issue.

        Returns:
            A JSON-formatted string containing issue details.
        """
        log_debug(f"Getting issue #{issue_number} for repository: {repo_name}")
        try:
            repo = self.g.get_repo(repo_name)
            issue = repo.get_issue(number=issue_number)
            issue_info = {
                "number": issue.number,
                "title": issue.title,
                "body": issue.body,
                "user": issue.user.login,
                "state": issue.state,
                "created_at": issue.created_at.isoformat(),
                "updated_at": issue.updated_at.isoformat(),
                "url": issue.html_url,
                "assignees": [assignee.login for assignee in issue.assignees],
                "labels": [label.name for label in issue.labels],
            }
            return json.dumps(issue_info, indent=2)
        except GithubException as e:
            logger.error(f"Error getting issue: {e}")
            return json.dumps({"error": str(e)})

    def comment_on_issue(self, repo_name: str, issue_number: int, comment_body: str) -> str:
        """Add a comment to an issue.

        Args:
            repo_name (str): The full name of the repository.
            issue_number (int): The number of the issue.
            comment_body (str): The content of the comment.

        Returns:
            A JSON-formatted string containing the comment details.
        """
        log_debug(f"Adding comment to issue #{issue_number} in repository: {repo_name}")
        try:
            repo = self.g.get_repo(repo_name)
            issue = repo.get_issue(number=issue_number)
            comment = issue.create_comment(body=comment_body)
            comment_info = {
                "id": comment.id,
                "body": comment.body,
                "user": comment.user.login,
                "created_at": comment.created_at.isoformat(),
                "url": comment.html_url,
            }
            return json.dumps(comment_info, indent=2)
        except GithubException as e:
            logger.error(f"Error commenting on issue: {e}")
            return json.dumps({"error": str(e)})

    def close_issue(self, repo_name: str, issue_number: int) -> str:
        """Close an issue.

        Args:
            repo_name (str): The full name of the repository.
            issue_number (int): The number of the issue.

        Returns:
            A JSON-formatted string confirming the issue is closed.
        """
        log_debug(f"Closing issue #{issue_number} in repository: {repo_name}")
        try:
            repo = self.g.get_repo(repo_name)
            issue = repo.get_issue(number=issue_number)
            issue.edit(state="closed")
            return json.dumps({"message": f"Issue #{issue_number} closed."}, indent=2)
        except GithubException as e:
            logger.error(f"Error closing issue: {e}")
            return json.dumps({"error": str(e)})

    def reopen_issue(self, repo_name: str, issue_number: int) -> str:
        """Reopen a closed issue.

        Args:
            repo_name (str): The full name of the repository.
            issue_number (int): The number of the issue.

        Returns:
            A JSON-formatted string confirming the issue is reopened.
        """
        log_debug(f"Reopening issue #{issue_number} in repository: {repo_name}")
        try:
            repo = self.g.get_repo(repo_name)
            issue = repo.get_issue(number=issue_number)
            issue.edit(state="open")
            return json.dumps({"message": f"Issue #{issue_number} reopened."}, indent=2)
        except GithubException as e:
            logger.error(f"Error reopening issue: {e}")
            return json.dumps({"error": str(e)})

    def assign_issue(self, repo_name: str, issue_number: int, assignees: List[str]) -> str:
        """Assign users to an issue.

        Args:
            repo_name (str): The full name of the repository.
            issue_number (int): The number of the issue.
            assignees (List[str]): A list of usernames to assign.

        Returns:
            A JSON-formatted string confirming the assignees.
        """
        log_debug(f"Assigning users to issue #{issue_number} in repository: {repo_name}")
        try:
            repo = self.g.get_repo(repo_name)
            issue = repo.get_issue(number=issue_number)
            issue.edit(assignees=assignees)
            return json.dumps({"message": f"Issue #{issue_number} assigned to {assignees}."}, indent=2)
        except GithubException as e:
            logger.error(f"Error assigning issue: {e}")
            return json.dumps({"error": str(e)})

    def label_issue(self, repo_name: str, issue_number: int, labels: List[str]) -> str:
        """Add labels to an issue.

        Args:
            repo_name (str): The full name of the repository.
            issue_number (int): The number of the issue.
            labels (List[str]): A list of label names to add.

        Returns:
            A JSON-formatted string confirming the labels.
        """
        log_debug(f"Labeling issue #{issue_number} in repository: {repo_name}")
        try:
            repo = self.g.get_repo(repo_name)
            issue = repo.get_issue(number=issue_number)
            issue.edit(labels=labels)
            return json.dumps(
                {"message": f"Labels {labels} added to issue #{issue_number}."},
                indent=2,
            )
        except GithubException as e:
            logger.error(f"Error labeling issue: {e}")
            return json.dumps({"error": str(e)})

    def list_issue_comments(self, repo_name: str, issue_number: int) -> str:
        """List comments on an issue.

        Args:
            repo_name (str): The full name of the repository.
            issue_number (int): The number of the issue.

        Returns:
            A JSON-formatted string containing a list of comments.
        """
        log_debug(f"Listing comments for issue #{issue_number} in repository: {repo_name}")
        try:
            repo = self.g.get_repo(repo_name)
            issue = repo.get_issue(number=issue_number)
            comments = issue.get_comments()
            comment_list = []
            for comment in comments:
                comment_info = {
                    "id": comment.id,
                    "user": comment.user.login,
                    "body": comment.body,
                    "created_at": comment.created_at.isoformat(),
                    "url": comment.html_url,
                }
                comment_list.append(comment_info)
            return json.dumps(comment_list, indent=2)
        except GithubException as e:
            logger.error(f"Error listing issue comments: {e}")
            return json.dumps({"error": str(e)})

    def edit_issue(
        self,
        repo_name: str,
        issue_number: int,
        title: Optional[str] = None,
        body: Optional[str] = None,
    ) -> str:
        """Edit the title or body of an issue.

        Args:
            repo_name (str): The full name of the repository.
            issue_number (int): The number of the issue.
            title (str, optional): The new title for the issue.
            body (str, optional): The new body content for the issue.

        Returns:
            A JSON-formatted string confirming the issue has been updated.
        """
        log_debug(f"Editing issue #{issue_number} in repository: {repo_name}")
        try:
            repo = self.g.get_repo(repo_name)
            issue = repo.get_issue(number=issue_number)
            issue.edit(title=title, body=body)
            return json.dumps({"message": f"Issue #{issue_number} updated."}, indent=2)
        except GithubException as e:
            logger.error(f"Error editing issue: {e}")
            return json.dumps({"error": str(e)})

    def delete_repository(self, repo_name: str) -> str:
        """Delete a repository (requires admin permissions).

            Args:
                repo_name (str): The full name of the repository to delete (e.g., 'owner/repo').

        Returns:
            A JSON-formatted string with success message or error.
        """
        log_debug(f"Deleting repository: {repo_name}")
        try:
            repo = self.g.get_repo(repo_name)
            repo.delete()
            return json.dumps({"message": f"Repository {repo_name} deleted successfully"}, indent=2)
        except GithubException as e:
            logger.error(f"Error deleting repository: {e}")
            return json.dumps({"error": str(e)})

    def list_branches(self, repo_name: str) -> str:
        """List all branches in a repository.

        Args:
            repo_name (str): Full repository name (e.g., 'owner/repo').

        Returns:
            JSON list of branch names.
        """
        try:
            repo = self.g.get_repo(repo_name)
            branches = [branch.name for branch in repo.get_branches()]
            return json.dumps(branches, indent=2)
        except GithubException as e:
            logger.error(f"Error listing branches: {e}")
            return json.dumps({"error": str(e)})

    def get_repository_stars(self, repo_name: str) -> str:
        """Get the number of stars for a repository.

        Args:
            repo_name (str): The full name of the repository (e.g., 'owner/repo').

        Returns:
            A JSON-formatted string containing the star count.
        """
        log_debug(f"Getting star count for repository: {repo_name}")
        try:
            repo = self.g.get_repo(repo_name)
            return json.dumps({"stars": repo.stargazers_count}, indent=2)
        except GithubException as e:
            logger.error(f"Error getting repository stars: {e}")
            return json.dumps({"error": str(e)})

    def get_pull_requests(
        self,
        repo_name: str,
        state: str = "open",
        sort: str = "created",
        direction: str = "desc",
        base: Optional[str] = None,
        head: Optional[str] = None,
    ) -> str:
        """Get pull requests matching query parameters.

        Args:
            repo_name (str): The full name of the repository (e.g., 'owner/repo').
            state (str, optional): State of the PRs to retrieve. Can be 'open', 'closed', or 'all'. Defaults to 'open'.
            sort (str, optional): What to sort results by. Can be 'created', 'updated', 'popularity', 'long-running'. Defaults to 'created'.
            direction (str, optional): The direction of the sort. Can be 'asc' or 'desc'. Defaults to 'desc'.
            base (str, optional): Filter pulls by base branch name. Defaults to None.
            head (str, optional): Filter pulls by head branch name. Defaults to None.

        Returns:
            A JSON-formatted string containing a list of pull requests.
        """
        log_debug(f"Getting pull requests for repository: {repo_name} with state: {state}, sort: {sort}, base: {base}")
        try:
            repo = self.g.get_repo(repo_name)
            pulls = repo.get_pulls(state=state, sort=sort, direction=direction, base=base, head=head)

            pr_list = []
            for pr in pulls:
                pr_info = {
                    "number": pr.number,
                    "title": pr.title,
                    "user": pr.user.login,
                    "created_at": pr.created_at.isoformat(),
                    "updated_at": pr.updated_at.isoformat(),
                    "state": pr.state,
                    "url": pr.html_url,
                    "base": pr.base.ref,
                    "head": pr.head.ref,
                }
                pr_list.append(pr_info)

            return json.dumps(pr_list, indent=2)
        except GithubException as e:
            logger.error(f"Error getting pull requests by query: {e}")
            return json.dumps({"error": str(e)})

    def get_pull_request_comments(self, repo_name: str, pr_number: int, include_issue_comments: bool = True) -> str:
        """Get all comments on a pull request.

        Args:
            repo_name (str): The full name of the repository (e.g., 'owner/repo').
            pr_number (int): The number of the pull request.
            include_issue_comments (bool, optional): Whether to include general PR comments. Defaults to True.

        Returns:
            A JSON-formatted string containing a list of pull request comments.
        """
        log_debug(f"Getting comments for pull request #{pr_number} in repository: {repo_name}")
        try:
            repo = self.g.get_repo(repo_name)
            pr = repo.get_pull(pr_number)

            comment_list = []

            # Get review comments (comments on specific lines of code)
            review_comments = pr.get_comments()
            for comment in review_comments:
                comment_info = {
                    "id": comment.id,
                    "body": comment.body,
                    "user": comment.user.login,
                    "created_at": comment.created_at.isoformat(),
                    "updated_at": comment.updated_at.isoformat(),
                    "path": comment.path,
                    "position": comment.position,
                    "commit_id": comment.commit_id,
                    "url": comment.html_url,
                    "type": "review_comment",
                }
                comment_list.append(comment_info)

            # Get general issue comments if requested
            if include_issue_comments:
                issue_comments = pr.get_issue_comments()
                for comment in issue_comments:
                    comment_info = {
                        "id": comment.id,
                        "body": comment.body,
                        "user": comment.user.login,
                        "created_at": comment.created_at.isoformat(),
                        "updated_at": comment.updated_at.isoformat(),
                        "url": comment.html_url,
                        "type": "issue_comment",
                    }
                    comment_list.append(comment_info)

            # Sort all comments by creation date
            comment_list.sort(key=lambda x: x["created_at"], reverse=True)

            return json.dumps(comment_list, indent=2)
        except GithubException as e:
            logger.error(f"Error getting pull request comments: {e}")
            return json.dumps({"error": str(e)})

    def create_pull_request_comment(
        self,
        repo_name: str,
        pr_number: int,
        body: str,
        commit_id: str,
        path: str,
        position: int,
    ) -> str:
        """Create a comment on a specific line of a specific file in a pull request.

        Args:
            repo_name (str): The full name of the repository (e.g., 'owner/repo').
            pr_number (int): The number of the pull request.
            body (str): The text of the comment.
            commit_id (str): The SHA of the commit to comment on.
            path (str): The relative path to the file to comment on.
            position (int): The line index in the diff to comment on.

        Returns:
            A JSON-formatted string containing the created comment details.
        """
        log_debug(f"Creating comment on pull request #{pr_number} in repository: {repo_name}")
        try:
            repo = self.g.get_repo(repo_name)
            pr = repo.get_pull(pr_number)
            comment = pr.create_comment(body, commit_id, path, position)

            comment_info = {
                "id": comment.id,
                "body": comment.body,
                "user": comment.user.login,
                "created_at": comment.created_at.isoformat(),
                "path": comment.path,
                "position": comment.position,
                "commit_id": comment.commit_id,
                "url": comment.html_url,
            }

            return json.dumps(comment_info, indent=2)
        except GithubException as e:
            logger.error(f"Error creating pull request comment: {e}")
            return json.dumps({"error": str(e)})

    def edit_pull_request_comment(self, repo_name: str, comment_id: int, body: str) -> str:
        """Edit an existing pull request comment.

        Args:
            repo_name (str): The full name of the repository (e.g., 'owner/repo').
            comment_id (int): The id of the comment to edit.
            body (str): The new text of the comment.

        Returns:
            A JSON-formatted string containing the updated comment details.
        """
        log_debug(f"Editing comment #{comment_id} in repository: {repo_name}")
        try:
            repo = self.g.get_repo(repo_name)
            comment = repo.get_pull_comment(comment_id)
            comment.edit(body)

            comment_info = {
                "id": comment.id,
                "body": comment.body,
                "user": comment.user.login,
                "updated_at": comment.updated_at.isoformat(),
                "path": comment.path,
                "position": comment.position,
                "commit_id": comment.commit_id,
                "url": comment.html_url,
            }

            return json.dumps(comment_info, indent=2)
        except GithubException as e:
            logger.error(f"Error editing pull request comment: {e}")
            return json.dumps({"error": str(e)})

    def get_pull_request_with_details(self, repo_name: str, pr_number: int) -> str:
        """Get comprehensive details of a pull request including comments, labels, and metadata.

        Args:
            repo_name (str): The full name of the repository (e.g., 'owner/repo').
            pr_number (int): The number of the pull request.

        Returns:
            A JSON-formatted string containing detailed pull request information.
        """
        log_debug(f"Getting comprehensive details for PR #{pr_number} in repository: {repo_name}")
        try:
            repo = self.g.get_repo(repo_name)
            pr = repo.get_pull(pr_number)

            # Get review comments
            review_comments = []
            for comment in pr.get_comments():
                review_comments.append(
                    {
                        "id": comment.id,
                        "body": comment.body,
                        "user": comment.user.login,
                        "created_at": comment.created_at.isoformat(),
                        "path": comment.path,
                        "position": comment.position,
                        "commit_id": comment.commit_id,
                        "url": comment.html_url,
                        "type": "review_comment",
                    }
                )

            # Get issue comments
            issue_comments = []
            for comment in pr.get_issue_comments():
                issue_comments.append(
                    {
                        "id": comment.id,
                        "body": comment.body,
                        "user": comment.user.login,
                        "created_at": comment.created_at.isoformat(),
                        "url": comment.html_url,
                        "type": "issue_comment",
                    }
                )

            # Get commit data
            commits = []
            for commit in pr.get_commits():
                commit_info = {
                    "sha": commit.sha,
                    "message": commit.commit.message,
                    "author": (commit.commit.author.name if commit.commit.author else "Unknown"),
                    "date": (commit.commit.author.date.isoformat() if commit.commit.author else None),
                    "url": commit.html_url,
                }
                commits.append(commit_info)

            # Get files changed
            files_changed = []
            for file in pr.get_files():
                file_info = {
                    "filename": file.filename,
                    "status": file.status,
                    "additions": file.additions,
                    "deletions": file.deletions,
                    "changes": file.changes,
                    "patch": file.patch,
                }
                files_changed.append(file_info)

            # Combine all comments and sort by creation date
            all_comments = review_comments + issue_comments
            all_comments.sort(key=lambda x: x["created_at"], reverse=True)

            # Get basic PR info
            pr_info = {
                "number": pr.number,
                "title": pr.title,
                "user": pr.user.login,
                "state": pr.state,
                "created_at": pr.created_at.isoformat(),
                "updated_at": pr.updated_at.isoformat(),
                "html_url": pr.html_url,
                "body": pr.body,
                "base": pr.base.ref,
                "head": pr.head.ref,
                "merged": pr.is_merged(),
                "mergeable": pr.mergeable,
                "additions": pr.additions,
                "deletions": pr.deletions,
                "changed_files": pr.changed_files,
                "labels": [label.name for label in pr.labels],
                "comments_count": {
                    "review_comments": len(review_comments),
                    "issue_comments": len(issue_comments),
                    "total": len(all_comments),
                },
                "comments": all_comments,
                "commits": commits,
                "files_changed": files_changed,
            }

            return json.dumps(pr_info, indent=2)
        except GithubException as e:
            logger.error(f"Error getting pull request details: {e}")
            return json.dumps({"error": str(e)})

    def get_repository_with_stats(self, repo_name: str) -> str:
        """Get comprehensive repository information including statistics.

        Args:
            repo_name (str): The full name of the repository (e.g., 'owner/repo').

        Returns:
            A JSON-formatted string containing detailed repository information and statistics.
        """
        log_debug(f"Getting detailed info for repository: {repo_name}")
        try:
            repo = self.g.get_repo(repo_name)

            # Helper function to safely convert values to primitive types
            def safe_value(val):
                if hasattr(val, "isoformat"):
                    return val.isoformat()
                elif isinstance(val, (int, float, bool, str)) or val is None:
                    return val
                else:
                    return str(val)

            # Get basic repo info
            repo_info = {
                "id": int(repo.id),
                "name": str(repo.name),
                "full_name": str(repo.full_name),
                "owner": str(repo.owner.login),
                "description": str(repo.description) if repo.description else None,
                "html_url": str(repo.html_url),
                "homepage": str(repo.homepage) if repo.homepage else None,
                "language": str(repo.language) if repo.language else None,
                "created_at": safe_value(repo.created_at),
                "updated_at": safe_value(repo.updated_at),
                "pushed_at": safe_value(repo.pushed_at),
                "size": int(repo.size),
                "stargazers_count": int(repo.stargazers_count),
                "watchers_count": int(repo.watchers_count),
                "forks_count": int(repo.forks_count),
                "open_issues_count": int(repo.open_issues_count),
                "default_branch": str(repo.default_branch),
                "topics": [str(topic) for topic in repo.get_topics()],
                "license": (str(repo.license.name) if repo.license and hasattr(repo.license, "name") else None),
                "private": bool(repo.private),
                "archived": bool(repo.archived),
            }

            # Get languages
            repo_info["languages"] = {str(lang): int(count) for lang, count in repo.get_languages().items()}

            # Calculate actual open issues (GitHub's count includes PRs)
            try:
                open_issues_count = 0
                for issue in repo.get_issues(state="open"):
                    if not issue.pull_request:
                        open_issues_count += 1
                repo_info["actual_open_issues"] = open_issues_count
            except Exception as e:
                log_debug(f"Error getting actual open issues: {e}")
                repo_info["actual_open_issues"] = None

            # Get open pull requests count
            try:
                open_prs = repo.get_pulls(state="open")
                repo_info["open_pr_count"] = int(open_prs.totalCount)
            except Exception as e:
                log_debug(f"Error getting open PRs count: {e}")
                repo_info["open_pr_count"] = None

            # Get recent open PRs
            try:
                open_prs_list = []
                open_prs = repo.get_pulls(state="open")

                # Use a simple for loop approach instead of trying to slice first
                count = 0
                for pr in open_prs:
                    if count >= 10:
                        break
                    try:
                        # Ensure all fields are primitives, not Mock objects
                        pr_data = {
                            "number": int(pr.number),
                            "title": str(pr.title),
                            "user": str(pr.user.login),
                            "created_at": safe_value(pr.created_at),
                            "updated_at": safe_value(pr.updated_at),
                            "url": str(pr.html_url),
                            "base": str(pr.base.ref),
                            "head": str(pr.head.ref),
                            "comment_count": int(pr.comments),
                        }
                        open_prs_list.append(pr_data)
                        count += 1
                    except Exception as e:
                        log_debug(f"Error processing individual PR: {e}")

                repo_info["recent_open_prs"] = open_prs_list
            except Exception as e:
                log_debug(f"Error getting recent open PRs: {e}")
                repo_info["recent_open_prs"] = []

            # Calculate PR metrics
            try:
                # Get a sample of PRs for statistics
                all_prs_list = []
                all_prs = repo.get_pulls(state="all", sort="created", direction="desc")

                pr_count = 0
                for pr in all_prs:
                    if pr_count >= 100:  # Limit to 100 PRs
                        break
                    all_prs_list.append(pr)
                    pr_count += 1

                # Calculate basic metrics
                merged_prs = []
                for pr in all_prs_list:
                    is_merged = pr.is_merged()
                    if is_merged:
                        merged_prs.append(pr)

                # Compute merge time for merged PRs (in hours)
                merge_times = []
                for pr in merged_prs:
                    if pr.merged_at and pr.created_at:
                        merge_time = (pr.merged_at - pr.created_at).total_seconds() / 3600
                        merge_times.append(merge_time)

                pr_metrics = {
                    "total_prs": len(all_prs_list),
                    "merged_prs": len(merged_prs),
                    "acceptance_rate": ((len(merged_prs) / len(all_prs_list) * 100) if len(all_prs_list) > 0 else 0),
                    "avg_time_to_merge": (sum(merge_times) / len(merge_times) if merge_times else None),
                }
                repo_info["pr_metrics"] = pr_metrics
            except Exception as e:
                log_debug(f"Error calculating PR metrics: {e}")
                repo_info["pr_metrics"] = None

            # Get contributors
            try:
                contributors: list[dict] = []
                for contributor in repo.get_contributors():
                    if len(contributors) >= 20:  # Limit to top 20
                        break
                    contributors.append(
                        {
                            "login": str(contributor.login),
                            "contributions": int(contributor.contributions),
                            "url": str(contributor.html_url),
                        }
                    )
                repo_info["contributors"] = contributors
            except Exception as e:
                log_debug(f"Error getting contributors: {e}")
                repo_info["contributors"] = []

            return json.dumps(repo_info, indent=2)
        except GithubException as e:
            logger.error(f"Error getting repository stats: {e}")
            return json.dumps({"error": str(e)})

    def create_pull_request(
        self,
        repo_name: str,
        title: str,
        body: str,
        head: str,
        base: str,
        draft: bool = False,
        maintainer_can_modify: bool = True,
    ) -> str:
        """Create a new pull request in a repository.

        Args:
            repo_name (str): The full name of the repository (e.g., 'owner/repo').
            title (str): The title of the pull request.
            body (str): The body text of the pull request.
            head (str): The name of the branch where your changes are implemented.
            base (str): The name of the branch you want the changes pulled into.
            draft (bool, optional): Whether the pull request is a draft. Defaults to False.
            maintainer_can_modify (bool, optional): Whether maintainers can modify the PR. Defaults to True.

        Returns:
            A JSON-formatted string containing the created pull request details.
        """
        log_debug(f"Creating pull request in repository: {repo_name}")
        try:
            repo = self.g.get_repo(repo_name)
            pr = repo.create_pull(
                title=title,
                body=body,
                head=head,
                base=base,
                draft=draft,
                maintainer_can_modify=maintainer_can_modify,
            )

            pr_info = {
                "number": pr.number,
                "title": pr.title,
                "body": pr.body,
                "user": pr.user.login,
                "state": pr.state,
                "created_at": pr.created_at.isoformat(),
                "html_url": pr.html_url,
                "base": pr.base.ref,
                "head": pr.head.ref,
                "mergeable": pr.mergeable,
            }

            return json.dumps(pr_info, indent=2)
        except GithubException as e:
            logger.error(f"Error creating pull request: {e}")
            return json.dumps({"error": str(e)})

    def create_review_request(
        self,
        repo_name: str,
        pr_number: int,
        reviewers: List[str],
        team_reviewers: Optional[List[str]] = None,
    ) -> str:
        """Create a review request for a pull request.

        Args:
            repo_name (str): The full name of the repository (e.g., 'owner/repo').
            pr_number (int): The number of the pull request.
            reviewers (List[str]): List of user logins that will be requested to review.
            team_reviewers (List[str], optional): List of team slugs that will be requested to review. Defaults to None.

        Returns:
            A JSON-formatted string with the success message or error.
        """
        log_debug(f"Creating review request for PR #{pr_number} in repository: {repo_name}")
        try:
            repo = self.g.get_repo(repo_name)
            pr = repo.get_pull(pr_number)
            pr.create_review_request(reviewers=reviewers, team_reviewers=team_reviewers or [])

            return json.dumps(
                {
                    "message": f"Review request created for PR #{pr_number}",
                    "requested_reviewers": reviewers,
                    "requested_team_reviewers": team_reviewers or [],
                },
                indent=2,
            )
        except GithubException as e:
            logger.error(f"Error creating review request: {e}")
            return json.dumps({"error": str(e)})

    def create_file(
        self,
        repo_name: str,
        path: str,
        content: str,
        message: str,
        branch: Optional[str] = None,
    ) -> str:
        """Create a new file in a repository.

        Args:
            repo_name (str): The full name of the repository (e.g., 'owner/repo').
            path (str): The path to the file in the repository.
            content (str): The content of the file.
            message (str): The commit message.
            branch (str, optional): The branch to commit to. Defaults to repository's default branch.

        Returns:
            A JSON-formatted string containing the file creation result.
        """
        log_debug(f"Creating file {path} in repository: {repo_name}")
        try:
            repo = self.g.get_repo(repo_name)

            # Convert string content to bytes
            content_bytes = content.encode("utf-8")

            # Create the file
            result = repo.create_file(path=path, message=message, content=content_bytes, branch=branch)

            # Extract relevant information
            file_info = {
                "path": result["content"].path,
                "sha": result["content"].sha,
                "url": result["content"].html_url,
                "commit": {
                    "sha": result["commit"].sha,
                    "message": result["commit"].commit.message,
                    "url": result["commit"].html_url,
                },
            }

            return json.dumps(file_info, indent=2)
        except GithubException as e:
            logger.error(f"Error creating file: {e}")
            return json.dumps({"error": str(e)})

    def get_file_content(self, repo_name: str, path: str, ref: Optional[str] = None) -> str:
        """Get the content of a file in a repository.

        Args:
            repo_name (str): The full name of the repository (e.g., 'owner/repo').
            path (str): The path to the file in the repository.
            ref (str, optional): The name of the commit/branch/tag. Defaults to the repository's default branch.

        Returns:
            A JSON-formatted string containing the file content and metadata.
        """
        log_debug(f"Getting content of file {path} in repository: {repo_name}")
        try:
            repo = self.g.get_repo(repo_name)
            file_content = repo.get_contents(path, ref=ref)

            # If it's a list (directory), raise an error
            if isinstance(file_content, list):
                return json.dumps({"error": f"{path} is a directory, not a file"})

            # Decode content
            try:
                decoded_content = file_content.decoded_content.decode("utf-8")
            except UnicodeDecodeError:
                # If we can't decode as utf-8, it's definitely a binary file
                decoded_content = "Binary file (content not displayed)"
            except Exception as e:
                # Handle any other exceptions during decoding
                log_debug(f"Error decoding file content: {e}")
                decoded_content = "Binary file (content not displayed)"

            # Make sure we don't try to display binary content even if decoding doesn't raise an error
            # Check if content looks like binary data (contains null bytes or too many non-printable chars)
            if isinstance(decoded_content, str) and (
                "\x00" in decoded_content or sum(1 for c in decoded_content[:1000] if not (32 <= ord(c) <= 126)) > 200
            ):
                decoded_content = "Binary file (content not displayed)"

            # Create response
            content_info = {
                "name": file_content.name,
                "path": file_content.path,
                "sha": file_content.sha,
                "size": file_content.size,
                "type": file_content.type,
                "url": file_content.html_url,
                "content": decoded_content,
            }

            return json.dumps(content_info, indent=2)
        except GithubException as e:
            logger.error(f"Error getting file content: {e}")
            return json.dumps({"error": str(e)})

    def update_file(
        self,
        repo_name: str,
        path: str,
        content: str,
        message: str,
        sha: str,
        branch: Optional[str] = None,
    ) -> str:
        """Update an existing file in a repository.

        Args:
            repo_name (str): The full name of the repository (e.g., 'owner/repo').
            path (str): The path to the file in the repository.
            content (str): The new content of the file.
            message (str): The commit message.
            sha (str): The blob SHA of the file being replaced.
            branch (str, optional): The branch to commit to. Defaults to repository's default branch.

        Returns:
            A JSON-formatted string containing the file update result.
        """
        log_debug(f"Updating file {path} in repository: {repo_name}")
        try:
            repo = self.g.get_repo(repo_name)

            # Convert string content to bytes
            content_bytes = content.encode("utf-8")

            # Update the file
            result = repo.update_file(
                path=path,
                message=message,
                content=content_bytes,
                sha=sha,
                branch=branch,
            )

            # Extract relevant information
            file_info = {
                "path": result["content"].path,
                "sha": result["content"].sha,
                "url": result["content"].html_url,
                "commit": {
                    "sha": result["commit"].sha,
                    "message": result["commit"].commit.message,
                    "url": result["commit"].html_url,
                },
            }

            return json.dumps(file_info, indent=2)
        except GithubException as e:
            logger.error(f"Error updating file: {e}")
            return json.dumps({"error": str(e)})

    def delete_file(
        self,
        repo_name: str,
        path: str,
        message: str,
        sha: str,
        branch: Optional[str] = None,
    ) -> str:
        """Delete a file from a repository.

        Args:
            repo_name (str): The full name of the repository (e.g., 'owner/repo').
            path (str): The path to the file in the repository.
            message (str): The commit message.
            sha (str): The blob SHA of the file being deleted.
            branch (str, optional): The branch to commit to. Defaults to repository's default branch.

        Returns:
            A JSON-formatted string containing the file deletion result.
        """
        log_debug(f"Deleting file {path} in repository: {repo_name}")
        try:
            repo = self.g.get_repo(repo_name)

            # Delete the file
            result = repo.delete_file(path=path, message=message, sha=sha, branch=branch)

            # Extract relevant information
            commit_info = {
                "message": f"File {path} deleted successfully",
                "commit": {
                    "sha": result["commit"].sha,
                    "message": result["commit"].commit.message,
                    "url": result["commit"].html_url,
                },
            }

            return json.dumps(commit_info, indent=2)
        except GithubException as e:
            logger.error(f"Error deleting file: {e}")
            return json.dumps({"error": str(e)})

    def get_directory_content(self, repo_name: str, path: str, ref: Optional[str] = None) -> str:
        """Get the contents of a directory in a repository.

        Args:
            repo_name (str): The full name of the repository (e.g., 'owner/repo').
            path (str): The path to the directory in the repository. Use empty string for root.
            ref (str, optional): The name of the commit/branch/tag. Defaults to repository's default branch.

        Returns:
            A JSON-formatted string containing a list of directory contents.
        """
        log_debug(f"Getting contents of directory {path} in repository: {repo_name}")
        try:
            repo = self.g.get_repo(repo_name)
            contents = repo.get_contents(path, ref=ref)

            # If it's not a list, it's a file not a directory
            if not isinstance(contents, list):
                return json.dumps({"error": f"{path} is a file, not a directory"})

            # Process directory contents
            items = []
            for content in contents:
                item = {
                    "name": content.name,
                    "path": content.path,
                    "type": content.type,
                    "size": content.size,
                    "sha": content.sha,
                    "url": content.html_url,
                    "download_url": content.download_url,
                }
                items.append(item)

            # Sort by type (directories first) and then by name
            items.sort(key=lambda x: (x["type"] != "dir", x["name"].lower()))

            return json.dumps(items, indent=2)
        except GithubException as e:
            logger.error(f"Error getting directory contents: {e}")
            return json.dumps({"error": str(e)})

    def get_branch_content(self, repo_name: str, branch: str = "main") -> str:
        """Get the root directory content of a specific branch.

        Args:
            repo_name (str): The full name of the repository (e.g., 'owner/repo').
            branch (str, optional): The branch name. Defaults to "main".

        Returns:
            A JSON-formatted string containing a list of branch contents.
        """
        log_debug(f"Getting contents of branch {branch} in repository: {repo_name}")
        try:
            # This is just a convenience function that uses get_directory_content with empty path
            return self.get_directory_content(repo_name=repo_name, path="", ref=branch)
        except GithubException as e:
            logger.error(f"Error getting branch contents: {e}")
            return json.dumps({"error": str(e)})

    def create_branch(self, repo_name: str, branch_name: str, source_branch: Optional[str] = None) -> str:
        """Create a new branch in a repository.

        Args:
            repo_name (str): The full name of the repository (e.g., 'owner/repo').
            branch_name (str): The name of the new branch.
            source_branch (str, optional): The source branch to create from. Defaults to repository's default branch.

        Returns:
            A JSON-formatted string containing information about the created branch.
        """
        log_debug(f"Creating branch {branch_name} in repository: {repo_name}")
        try:
            repo = self.g.get_repo(repo_name)

            # Get the source branch or default branch if not specified
            if source_branch is None:
                source_branch = repo.default_branch

            # Get the SHA of the latest commit on the source branch
            source_branch_ref = repo.get_git_ref(f"heads/{source_branch}")
            sha = source_branch_ref.object.sha

            # Create the new branch
            new_branch = repo.create_git_ref(f"refs/heads/{branch_name}", sha)

            branch_info = {
                "name": branch_name,
                "sha": new_branch.object.sha,
                "url": new_branch.url.replace("api.github.com/repos", "github.com").replace("git/refs/heads", "tree"),
            }

            return json.dumps(branch_info, indent=2)
        except GithubException as e:
            logger.error(f"Error creating branch: {e}")
            return json.dumps({"error": str(e)})

    def set_default_branch(self, repo_name: str, branch_name: str) -> str:
        """Set the default branch for a repository.

        Args:
            repo_name (str): The full name of the repository (e.g., 'owner/repo').
            branch_name (str): The name of the branch to set as default.

        Returns:
            A JSON-formatted string with success message or error.
        """
        log_debug(f"Setting default branch to {branch_name} in repository: {repo_name}")
        try:
            repo = self.g.get_repo(repo_name)

            # Check if the branch exists by looking at all branches
            branches = [branch.name for branch in repo.get_branches()]
            if branch_name not in branches:
                return json.dumps({"error": f"Branch '{branch_name}' does not exist"})

            # Set the default branch
            repo.edit(default_branch=branch_name)

            return json.dumps(
                {
                    "message": f"Default branch changed to {branch_name}",
                    "repository": repo_name,
                    "default_branch": branch_name,
                },
                indent=2,
            )
        except GithubException as e:
            logger.error(f"Error setting default branch: {e}")
            return json.dumps({"error": str(e)})

    def search_code(
        self,
        query: str,
        language: Optional[str] = None,
        repo: Optional[str] = None,
        user: Optional[str] = None,
        path: Optional[str] = None,
        filename: Optional[str] = None,
    ) -> str:
        """Search for code in GitHub repositories.

        Args:
            query (str): The search query.
            language (str, optional): Filter by language. Defaults to None.
            repo (str, optional): Filter by repository (e.g., 'owner/repo'). Defaults to None.
            user (str, optional): Filter by user or organization. Defaults to None.
            path (str, optional): Filter by file path. Defaults to None.
            filename (str, optional): Filter by filename. Defaults to None.

        Returns:
            A JSON-formatted string containing the search results.
        """
        log_debug(f"Searching code with query: {query}")
        try:
            search_query = query

            # Add filters to the query if provided
            if language:
                search_query += f" language:{language}"
            if repo:
                search_query += f" repo:{repo}"
            if user:
                search_query += f" user:{user}"
            if path:
                search_query += f" path:{path}"
            if filename:
                search_query += f" filename:{filename}"

            # Perform the search
            log_debug(f"Final search query: {search_query}")
            code_results = self.g.search_code(search_query)

            # Process results
            results = []
            for code in code_results[:50]:  # Limit to 50 results to prevent timeouts
                code_info = {
                    "repository": code.repository.full_name,
                    "path": code.path,
                    "name": code.name,
                    "sha": code.sha,
                    "html_url": code.html_url,
                    "git_url": code.git_url,
                    "score": code.score,
                }
                results.append(code_info)

            # Return search results
            return json.dumps(
                {
                    "query": search_query,
                    "total_count": code_results.totalCount,
                    "results_count": len(results),
                    "results": results,
                },
                indent=2,
            )
        except GithubException as e:
            logger.error(f"Error searching code: {e}")
            return json.dumps({"error": str(e)})

    def search_issues_and_prs(
        self,
        query: str,
        state: Optional[str] = None,
        type_filter: Optional[str] = None,
        repo: Optional[str] = None,
        user: Optional[str] = None,
        label: Optional[str] = None,
        sort: str = "created",
        order: str = "desc",
        page: int = 1,
        per_page: int = 30,
    ) -> str:
        """Search for issues and pull requests on GitHub.

        Args:
            query (str): The search query.
            state (str, optional): Filter by state ('open', 'closed'). Defaults to None.
            type_filter (str, optional): Filter by type ('issue', 'pr'). Defaults to None.
            repo (str, optional): Filter by repository (e.g., 'owner/repo'). Defaults to None.
            user (str, optional): Filter by user or organization. Defaults to None.
            label (str, optional): Filter by label. Defaults to None.
            sort (str, optional): Sort results by ('created', 'updated', 'comments'). Defaults to "created".
            order (str, optional): Sort order ('asc', 'desc'). Defaults to "desc".
            page (int, optional): Page number for pagination. Defaults to 1.
            per_page (int, optional): Number of results per page. Defaults to 30.

        Returns:
            A JSON-formatted string containing the search results.
        """
        log_debug(f"Searching issues and PRs with query: {query}")
        try:
            search_query = query

            # Add filters to the query if provided
            if state:
                search_query += f" state:{state}"
            if type_filter == "issue":
                search_query += " is:issue"
            elif type_filter == "pr":
                search_query += " is:pr"
            if repo:
                search_query += f" repo:{repo}"
            if user:
                search_query += f" user:{user}"
            if label:
                search_query += f" label:{label}"

            # Perform the search
            log_debug(f"Final search query: {search_query}")
            issue_results = self.g.search_issues(search_query, sort=sort, order=order)

            # Process results
            per_page = min(per_page, 100)  # Ensure per_page doesn't exceed 100
            results = []

            try:
                # Get the specific page of results
                page_items = issue_results.get_page(page - 1)

                for issue in page_items:
                    issue_info = {
                        "number": issue.number,
                        "title": issue.title,
                        "repository": issue.repository.full_name,
                        "state": issue.state,
                        "created_at": issue.created_at.isoformat(),
                        "updated_at": issue.updated_at.isoformat(),
                        "html_url": issue.html_url,
                        "user": issue.user.login,
                        "is_pull_request": hasattr(issue, "pull_request") and issue.pull_request is not None,
                        "comments": issue.comments,
                        "labels": [label.name for label in issue.labels],
                    }
                    results.append(issue_info)

                    if len(results) >= per_page:
                        break
            except IndexError:
                # Page is out of range
                pass

            # Return search results
            return json.dumps(
                {
                    "query": search_query,
                    "total_count": issue_results.totalCount,
                    "page": page,
                    "per_page": per_page,
                    "results_count": len(results),
                    "results": results,
                },
                indent=2,
            )
        except GithubException as e:
            logger.error(f"Error searching issues and PRs: {e}")
            return json.dumps({"error": str(e)})

    def get_pulls_by_query(
        self,
        repo_name: str,
        state: str = "open",
        sort: str = "created",
        direction: str = "desc",
        base: Optional[str] = None,
        head: Optional[str] = None,
    ) -> str:
        """Get pull requests from a repository with query parameters.

        Args:
            repo_name (str): The name of the repository in the format "owner/repo".
            state (str, optional): The state of the pull requests. Can be "open", "closed", or "all". Defaults to "open".
            sort (str, optional): The field to sort pull requests by. Can be "created", "updated", or "popularity". Defaults to "created".
            direction (str, optional): The direction of the sort. Can be "asc" or "desc". Defaults to "desc".
            base (str, optional): Filter by base branch name. Defaults to None.
            head (str, optional): Filter by head branch name. Defaults to None.

        Returns:
            A JSON-formatted string containing a list of pull requests.
        """
        log_debug(
            f"Getting pull requests from {repo_name} with query parameters: state={state}, sort={sort}, direction={direction}, base={base}, head={head}"
        )
        try:
            repo = self.g.get_repo(repo_name)
            pulls = repo.get_pulls(state=state, sort=sort, direction=direction, base=base, head=head)

            pull_list = []
            for pr in pulls:
                pull_info = {
                    "number": pr.number,
                    "title": pr.title,
                    "user": pr.user.login,
                    "state": pr.state,
                    "created_at": pr.created_at.isoformat() if pr.created_at else None,
                    "updated_at": pr.updated_at.isoformat() if pr.updated_at else None,
                    "url": pr.html_url,
                    "base": pr.base.ref,
                    "head": pr.head.ref,
                }
                pull_list.append(pull_info)

            return json.dumps(pull_list, indent=2)

        except GithubException as e:
            logger.error(f"Error getting pull requests from {repo_name}: {e}")
            return json.dumps({"error": str(e)})<|MERGE_RESOLUTION|>--- conflicted
+++ resolved
@@ -17,7 +17,7 @@
         access_token: Optional[str] = None,
         base_url: Optional[str] = None,
         search_repositories: bool = True,
-        list_repositories: bool = False,
+        list_repositories: bool = True,
         get_repository: bool = False,
         list_pull_requests: bool = False,
         get_pull_request: bool = False,
@@ -25,7 +25,6 @@
         create_issue: bool = False,
         create_repository: bool = False,
         delete_repository: bool = False,
-<<<<<<< HEAD
         get_repository_languages: bool = False,
         list_branches: bool = False,
         get_pull_request_count: bool = False,
@@ -58,11 +57,7 @@
         search_issues_and_prs: bool = False,
         create_review_request: bool = False,
         get_pulls_by_query: bool = False,
-=======
-        get_repository_languages: bool = True,
-        list_branches: bool = True,
         **kwargs,
->>>>>>> 21c9f2c3
     ):
         super().__init__(name="github", **kwargs)
 
@@ -179,13 +174,14 @@
     ) -> str:
         """Search for repositories on GitHub.
 
+        Note: GitHub's Search API has a maximum limit of 1000 results per query.
+
         Args:
             query (str): The search query keywords.
             sort (str, optional): The field to sort results by. Can be 'stars', 'forks', or 'updated'. Defaults to 'stars'.
             order (str, optional): The order of results. Can be 'asc' or 'desc'. Defaults to 'desc'.
             page (int, optional): Page number of results to return, counting from 1. Defaults to 1.
             per_page (int, optional): Number of results per page. Max 100. Defaults to 30.
-            Note: GitHub's Search API has a maximum limit of 1000 results per query.
 
         Returns:
             A JSON-formatted string containing a list of repositories matching the search query.
@@ -914,7 +910,8 @@
         try:
             repo = self.g.get_repo(repo_name)
             pr = repo.get_pull(pr_number)
-            comment = pr.create_comment(body, commit_id, path, position)
+            commit = repo.get_commit(commit_id)
+            comment = pr.create_comment(body, commit, path, position)
 
             comment_info = {
                 "id": comment.id,
@@ -946,8 +943,14 @@
         log_debug(f"Editing comment #{comment_id} in repository: {repo_name}")
         try:
             repo = self.g.get_repo(repo_name)
-            comment = repo.get_pull_comment(comment_id)
-            comment.edit(body)
+            comments = repo.get_pulls_comments()
+            comment = None
+            for comment in comments:
+                if comment.id == comment_id:
+                    comment.edit(body)
+
+            if not comment:
+                return f"Could not find comment #{comment_id} in repository: {repo_name}"
 
             comment_info = {
                 "id": comment.id,
