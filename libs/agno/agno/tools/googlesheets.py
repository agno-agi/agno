"""
Google Sheets Toolset for interacting with Sheets API

Required Environment Variables:
-----------------------------
- GOOGLE_CLIENT_ID: Google OAuth client ID
- GOOGLE_CLIENT_SECRET: Google OAuth client secret
- GOOGLE_PROJECT_ID: Google Cloud project ID
- GOOGLE_REDIRECT_URI: Google OAuth redirect URI (default: http://localhost)

How to Get These Credentials:
---------------------------
1. Go to Google Cloud Console (https://console.cloud.google.com)
2. Create a new project or select an existing one
3. Enable the Google Sheets API:
   - Go to "APIs & Services" > "Enable APIs and Services"
   - Search for "Google Sheets API"
   - Click "Enable"

4. Create OAuth 2.0 credentials:
   - Go to "APIs & Services" > "Credentials"
   - Click "Create Credentials" > "OAuth client ID"
   - Go through the OAuth consent screen setup
   - Give it a name and click "Create"
   - You'll receive:
     * Client ID (GOOGLE_CLIENT_ID)
     * Client Secret (GOOGLE_CLIENT_SECRET)
   - The Project ID (GOOGLE_PROJECT_ID) is visible in the project dropdown at the top of the page

5. Set up environment variables:
   Create a .envrc file in your project root with:
   ```
   export GOOGLE_CLIENT_ID=your_client_id_here
   export GOOGLE_CLIENT_SECRET=your_client_secret_here
   export GOOGLE_PROJECT_ID=your_project_id_here
   export GOOGLE_REDIRECT_URI=http://localhost  # Default value
   ```

Alternatively, follow the instructions in the Google Sheets API Quickstart guide:
1: Steps: https://developers.google.com/sheets/api/quickstart/python
2: Save the credentials.json file to the root of the project or update the path in the GoogleSheetsTools class

Note: The first time you run the application, it will open a browser window for OAuth authentication.
A token.json file will be created to store the authentication credentials for future use.
"""

import json
from functools import wraps
from os import getenv
from pathlib import Path
from typing import Any, List, Optional, Union

from agno.tools import Toolkit

try:
    from google.auth.transport.requests import Request
    from google.oauth2.credentials import Credentials
    from google.oauth2.service_account import Credentials as ServiceAccountCredentials
    from google_auth_oauthlib.flow import InstalledAppFlow
    from googleapiclient.discovery import Resource, build
except ImportError:
    raise ImportError(
        "`google-api-python-client` `google-auth-httplib2` `google-auth-oauthlib` not installed. Please install using `pip install google-api-python-client google-auth-httplib2 google-auth-oauthlib`"
    )


def authenticate(func):
    """Decorator to ensure authentication before executing a function."""

    @wraps(func)
    def wrapper(self, *args, **kwargs):
        if not self.creds or not self.creds.valid:
            self._auth()
        if not self.service:
            self.service = build("sheets", "v4", credentials=self.creds)
        return func(self, *args, **kwargs)

    return wrapper


class GoogleSheetsTools(Toolkit):
    # Default scopes for Google Sheets API access
    DEFAULT_SCOPES = {
        "read": "https://www.googleapis.com/auth/spreadsheets.readonly",
        "write": "https://www.googleapis.com/auth/spreadsheets",
    }

    service: Optional[Resource]

    def __init__(
        self,
        scopes: Optional[List[str]] = None,
        spreadsheet_id: Optional[str] = None,
        spreadsheet_range: Optional[str] = None,
        creds: Optional[Union[Credentials, ServiceAccountCredentials]] = None,
        creds_path: Optional[str] = None,
        token_path: Optional[str] = None,
        service_account_path: Optional[str] = None,
        oauth_port: int = 0,
        enable_read_sheet: bool = True,
        enable_create_sheet: bool = False,
        enable_update_sheet: bool = False,
        enable_create_duplicate_sheet: bool = False,
        all: bool = False,
        **kwargs,
    ):
        """Initialize GoogleSheetsTools with the specified configuration.

        Args:
            scopes (Optional[List[str]]): Custom OAuth scopes. If None, uses write scope by default.
            spreadsheet_id (Optional[str]): ID of the target spreadsheet.
            spreadsheet_range (Optional[str]): Range within the spreadsheet.
            creds (Optional[Credentials | ServiceAccountCredentials]): Pre-existing credentials.
            creds_path (Optional[str]): Path to credentials file.
            token_path (Optional[str]): Path to token file.
            service_account_path (Optional[str]): Path to a service account file.
            oauth_port (int): Port to use for OAuth authentication. Defaults to 0.
            enable_read_sheet (bool): Enable reading from a sheet.
            enable_create_sheet (bool): Enable creating a sheet.
            enable_update_sheet (bool): Enable updating a sheet.
            enable_create_duplicate_sheet (bool): Enable creating a duplicate sheet.
            all (bool): Enable all tools.
        """

        self.spreadsheet_id = spreadsheet_id
        self.spreadsheet_range = spreadsheet_range
        self.creds = creds
        self.credentials_path = creds_path
        self.token_path = token_path
        self.oauth_port = oauth_port
        self.service: Optional[Resource] = None
        self.service_account_path = service_account_path

        # Determine required scopes based on operations if no custom scopes provided
        if scopes is None:
            self.scopes = []
            if enable_read_sheet:
                self.scopes.append(self.DEFAULT_SCOPES["read"])
            if enable_create_sheet or enable_update_sheet or enable_create_duplicate_sheet:
                self.scopes.append(self.DEFAULT_SCOPES["write"])
            # Remove duplicates while preserving order
            self.scopes = list(dict.fromkeys(self.scopes))
        else:
            self.scopes = scopes
            # Validate that required scopes are present for requested operations
            if (enable_create_sheet or enable_update_sheet or enable_create_duplicate_sheet) and self.DEFAULT_SCOPES[
                "write"
            ] not in self.scopes:
                raise ValueError(f"The scope {self.DEFAULT_SCOPES['write']} is required for write operations")
            if (
                enable_read_sheet
                and self.DEFAULT_SCOPES["read"] not in self.scopes
                and self.DEFAULT_SCOPES["write"] not in self.scopes
            ):
                raise ValueError(
                    f"Either {self.DEFAULT_SCOPES['read']} or {self.DEFAULT_SCOPES['write']} is required for read operations"
                )

        tools: List[Any] = []
        if all or enable_read_sheet:
            tools.append(self.read_sheet)
        if all or enable_create_sheet:
            tools.append(self.create_sheet)
        if all or enable_update_sheet:
            tools.append(self.update_sheet)
        if all or enable_create_duplicate_sheet:
            tools.append(self.create_duplicate_sheet)

        super().__init__(name="google_sheets_tools", tools=tools, **kwargs)

    def _auth(self) -> None:
        """
        Authenticate with Google Sheets API
        """
        if self.creds and self.creds.valid:
            return

        service_account_path = self.service_account_path or getenv("GOOGLE_SERVICE_ACCOUNT_FILE")

        if service_account_path:
            self.creds = ServiceAccountCredentials.from_service_account_file(
                service_account_path,
                scopes=self.scopes,
            )
            if self.creds and self.creds.expired:
                self.creds.refresh(Request())
            return

        token_file = Path(self.token_path or "token.json")
        creds_file = Path(self.credentials_path or "credentials.json")

        if token_file.exists():
            self.creds = Credentials.from_authorized_user_file(str(token_file), self.scopes)

        if not self.creds or not self.creds.valid:
            if self.creds and self.creds.expired and self.creds.refresh_token:  # type: ignore
                self.creds.refresh(Request())
            else:
                client_config = {
                    "installed": {
                        "client_id": getenv("GOOGLE_CLIENT_ID"),
                        "client_secret": getenv("GOOGLE_CLIENT_SECRET"),
                        "project_id": getenv("GOOGLE_PROJECT_ID"),
                        "auth_uri": "https://accounts.google.com/o/oauth2/auth",
                        "token_uri": "https://oauth2.googleapis.com/token",
                        "auth_provider_x509_cert_url": "https://www.googleapis.com/oauth2/v1/certs",
                        "redirect_uris": [getenv("GOOGLE_REDIRECT_URI", "http://localhost")],
                    }
                }
                # File based authentication
                if creds_file.exists():
                    flow = InstalledAppFlow.from_client_secrets_file(str(creds_file), self.scopes)
                else:
                    flow = InstalledAppFlow.from_client_config(client_config, self.scopes)
                # Opens up a browser window for OAuth authentication
                self.creds = flow.run_local_server(port=self.oauth_port)
<<<<<<< HEAD
            token_file.write_text(self.creds.to_json(), encoding="utf-8") if self.creds else None
=======
            token_file.write_text(self.creds.to_json()) if self.creds else None  # type: ignore
>>>>>>> a7947839

    @authenticate
    def read_sheet(self, spreadsheet_id: Optional[str] = None, spreadsheet_range: Optional[str] = None) -> str:
        """
        Read values from a Google Sheet. Prioritizes instance attributes over method parameters.

        Args:
            spreadsheet_id: Fallback spreadsheet ID if instance attribute is None
            spreadsheet_range: Fallback range if instance attribute is None

        Returns:
            JSON of list of rows, where each row is a list of values
        """
        if not self.creds:
            return "Not authenticated. Call auth() first."

        # Prioritize instance attributes
        sheet_id = self.spreadsheet_id or spreadsheet_id
        sheet_range = self.spreadsheet_range or spreadsheet_range

        if not sheet_id or not sheet_range:
            return "Spreadsheet ID and range must be provided either in constructor or method call"

        try:
            result = self.service.spreadsheets().values().get(spreadsheetId=sheet_id, range=sheet_range).execute()  # type: ignore
            return json.dumps(result.get("values", []))

        except Exception as e:
            return f"Error reading Google Sheet: {e}"

    @authenticate
    def create_sheet(self, title: str) -> str:
        """
        Create a Google Sheet with a given title.

        Args:
            title: The title of the Google Sheet

        Returns:
            The ID of the created Google Sheet
        """
        if not self.creds:
            return "Not authenticated. Call auth() first."

        try:
            spreadsheet = {"properties": {"title": title}}

            spreadsheet = self.service.spreadsheets().create(body=spreadsheet, fields="spreadsheetId").execute()  # type: ignore
            spreadsheet_id = spreadsheet.get("spreadsheetId")

            return f"Spreadsheet created: https://docs.google.com/spreadsheets/d/{spreadsheet_id}"

        except Exception as e:
            return f"Error creating Google Sheet: {e}"

    @authenticate
    def update_sheet(
        self, data: List[List[Any]], spreadsheet_id: Optional[str] = None, range_name: Optional[str] = None
    ) -> str:
        """Updates a Google Sheet with the provided data.

        Note: This function can overwrite existing data in the sheet.
        User needs to ensure that the provided range correctly matches the data that needs to be updated.

        Args:
            data: The data to update the sheet with
            spreadsheet_id: The ID of the Google Sheet
            range_name: The range of the Google Sheet to update

        Returns:
            A message indicating the success or failure of the operation
        """
        if not self.creds:
            return "Not authenticated. Call auth() first."

        try:
            # Define the request body
            body = {"values": data}

            # Update the sheet
            self.service.spreadsheets().values().update(  # type: ignore
                spreadsheetId=spreadsheet_id,
                range=range_name,
                valueInputOption="RAW",
                body=body,
            ).execute()

            return f"Sheet updated successfully: {spreadsheet_id}"

        except Exception as e:
            return f"Error updating Google Sheet: {e}"

    @authenticate
    def create_duplicate_sheet(
        self, source_id: str, new_title: Optional[str] = None, copy_permissions: bool = True
    ) -> str:
        """Duplicate a Google Spreadsheet using the Google Drive API's copy feature.
        This ensures an exact duplicate including formatting and data.

        Note: Make sure your credentials include the drive scope 'https://www.googleapis.com/auth/drive'

        Args:
            source_id: The ID of the source spreadsheet.
            new_title: Optional new title for the duplicated spreadsheet. If not provided, the source title will be used.
            copy_permissions: Whether to copy the permissions from the source spreadsheet. Defaults to True.

        Returns:
            A link to the duplicated spreadsheet.
        """
        if not self.creds:
            return "Not authenticated. Call auth() first."

        if not self.service:
            return "Service not initialized"

        try:
            # Ensure the drive scope is included
            if "https://www.googleapis.com/auth/drive" not in self.scopes:
                self.scopes.append("https://www.googleapis.com/auth/drive")
                self._auth()  # Re-authenticate with updated scopes

            drive_service = build("drive", "v3", credentials=self.creds)

            # Use new_title if provided, otherwise fetch the title from the source spreadsheet
            if not new_title:
                source_sheet = self.service.spreadsheets().get(spreadsheetId=source_id).execute()
                new_title = source_sheet["properties"]["title"]

            body = {"name": new_title}
            new_file = drive_service.files().copy(fileId=source_id, body=body).execute()
            new_spreadsheet_id = new_file.get("id")

            # Copy permissions if requested
            if copy_permissions:
                # Get permissions from source file
                source_permissions = (
                    drive_service.permissions()
                    .list(fileId=source_id, fields="permissions(emailAddress,role,type)")
                    .execute()
                    .get("permissions", [])
                )

                # Apply each permission to the new file
                for permission in source_permissions:
                    # Skip the owner permission as it can't be transferred
                    if permission.get("role") == "owner":
                        continue

                    drive_service.permissions().create(
                        fileId=new_spreadsheet_id,
                        body={
                            "role": permission.get("role"),
                            "type": permission.get("type"),
                            "emailAddress": permission.get("emailAddress"),
                        },
                    ).execute()

            return f"Spreadsheet duplicated successfully: https://docs.google.com/spreadsheets/d/{new_spreadsheet_id}"
        except Exception as e:
            return f"Error duplicating spreadsheet via Drive API: {e}"<|MERGE_RESOLUTION|>--- conflicted
+++ resolved
@@ -214,11 +214,7 @@
                     flow = InstalledAppFlow.from_client_config(client_config, self.scopes)
                 # Opens up a browser window for OAuth authentication
                 self.creds = flow.run_local_server(port=self.oauth_port)
-<<<<<<< HEAD
             token_file.write_text(self.creds.to_json(), encoding="utf-8") if self.creds else None
-=======
-            token_file.write_text(self.creds.to_json()) if self.creds else None  # type: ignore
->>>>>>> a7947839
 
     @authenticate
     def read_sheet(self, spreadsheet_id: Optional[str] = None, spreadsheet_range: Optional[str] = None) -> str:
