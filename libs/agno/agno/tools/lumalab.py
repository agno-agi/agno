import time
import uuid
from os import getenv
from typing import Any, Dict, Literal, Optional, TypedDict

from agno.agent import Agent
<<<<<<< HEAD
from agno.agent.media import VideoArtifact
=======
from agno.run.media import Video
>>>>>>> 28f85545
from agno.tools import Toolkit
from agno.utils.log import logger

try:
    from lumaai import LumaAI  # type: ignore
except ImportError:
    raise ImportError("`lumaai` not installed. Please install using `pip install lumaai`")


# Define types for keyframe structure
class KeyframeImage(TypedDict):
    type: Literal["image"]
    url: str


Keyframes = Dict[str, KeyframeImage]


class LumaLabTools(Toolkit):
    def __init__(
        self,
        api_key: Optional[str] = None,
        wait_for_completion: bool = True,
        poll_interval: int = 3,
        max_wait_time: int = 300,  # 5 minutes
    ):
        super().__init__(name="luma_lab")

        self.wait_for_completion = wait_for_completion
        self.poll_interval = poll_interval
        self.max_wait_time = max_wait_time
        self.api_key = api_key or getenv("LUMAAI_API_KEY")

        if not self.api_key:
            logger.error("LUMAAI_API_KEY not set. Please set the LUMAAI_API_KEY environment variable.")

        self.client = LumaAI(auth_token=self.api_key)
        self.register(self.generate_video)
        self.register(self.image_to_video)

    def image_to_video(
        self,
        agent: Agent,
        prompt: str,
        start_image_url: str,
        end_image_url: Optional[str] = None,
        loop: bool = False,
        aspect_ratio: Literal["1:1", "16:9", "9:16", "4:3", "3:4", "21:9", "9:21"] = "16:9",
    ) -> str:
        """Generate a video from one or two images with a prompt.

        Args:
            agent: The agent instance
            prompt: Text description of the desired video
            start_image_url: URL of the starting image
            end_image_url: Optional URL of the ending image
            loop: Whether the video should loop
            aspect_ratio: Aspect ratio of the output video

        Returns:
            str: Status message or error
        """

        try:
            # Construct keyframes
            keyframes: Dict[str, Dict[str, str]] = {"frame0": {"type": "image", "url": start_image_url}}

            # Add end image if provided
            if end_image_url:
                keyframes["frame1"] = {"type": "image", "url": end_image_url}

            # Create generation with keyframes
            generation = self.client.generations.create(
                prompt=prompt,
                loop=loop,
                aspect_ratio=aspect_ratio,
                keyframes=keyframes,  # type: ignore
            )

            video_id = str(uuid.uuid4())

            if not self.wait_for_completion:
                return "Async generation unsupported"

            # Poll for completion
            seconds_waited = 0
            while seconds_waited < self.max_wait_time:
                if not generation or not generation.id:
                    return "Failed to get generation ID"

                generation = self.client.generations.get(generation.id)

                if generation.state == "completed" and generation.assets:
                    video_url = generation.assets.video
                    if video_url:
                        agent.add_video(VideoArtifact(id=video_id, url=video_url, eta="completed"))
                        return f"Video generated successfully: {video_url}"
                elif generation.state == "failed":
                    return f"Generation failed: {generation.failure_reason}"

                logger.info(f"Generation in progress... State: {generation.state}")
                time.sleep(self.poll_interval)
                seconds_waited += self.poll_interval

            return f"Video generation timed out after {self.max_wait_time} seconds"

        except Exception as e:
            logger.error(f"Failed to generate video: {e}")
            return f"Error: {e}"

    def generate_video(
        self,
        agent: Agent,
        prompt: str,
        loop: bool = False,
        aspect_ratio: Literal["1:1", "16:9", "9:16", "4:3", "3:4", "21:9", "9:21"] = "16:9",
        keyframes: Optional[Dict[str, Dict[str, str]]] = None,
    ) -> str:
        """Use this function to generate a video given a prompt."""

        try:
            generation_params: Dict[str, Any] = {
                "prompt": prompt,
                "loop": loop,
                "aspect_ratio": aspect_ratio,
            }

            if keyframes is not None:
                generation_params["keyframes"] = keyframes

            generation = self.client.generations.create(**generation_params)  # type: ignore

            video_id = str(uuid.uuid4())
            if not self.wait_for_completion:
                return "Async generation unsupported"

            # Poll for completion
            seconds_waited = 0
            while seconds_waited < self.max_wait_time:
                if not generation or not generation.id:
                    return "Failed to get generation ID"

                generation = self.client.generations.get(generation.id)

                if generation.state == "completed" and generation.assets:
                    video_url = generation.assets.video
                    if video_url:
                        agent.add_video(VideoArtifact(id=video_id, url=video_url, state="completed"))
                        return f"Video generated successfully: {video_url}"
                elif generation.state == "failed":
                    return f"Generation failed: {generation.failure_reason}"

                logger.info(f"Generation in progress... State: {generation.state}")
                time.sleep(self.poll_interval)
                seconds_waited += self.poll_interval

            return f"Video generation timed out after {self.max_wait_time} seconds"

        except Exception as e:
            logger.error(f"Failed to generate video: {e}")
            return f"Error: {e}"<|MERGE_RESOLUTION|>--- conflicted
+++ resolved
@@ -4,11 +4,7 @@
 from typing import Any, Dict, Literal, Optional, TypedDict
 
 from agno.agent import Agent
-<<<<<<< HEAD
-from agno.agent.media import VideoArtifact
-=======
-from agno.run.media import Video
->>>>>>> 28f85545
+from agno.media import VideoArtifact
 from agno.tools import Toolkit
 from agno.utils.log import logger
 
