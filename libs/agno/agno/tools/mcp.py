import asyncio
import weakref
from contextlib import AsyncExitStack
from dataclasses import asdict, dataclass
from datetime import timedelta
from types import TracebackType
from typing import Any, Dict, List, Literal, Optional, Union

from agno.tools import Toolkit
from agno.tools.function import Function
<<<<<<< HEAD
from agno.utils.log import log_debug, log_error, log_warning
=======
from agno.utils.log import log_debug, log_info, log_warning, logger
>>>>>>> 123e0fa4
from agno.utils.mcp import get_entrypoint_for_tool

try:
    from mcp import ClientSession, StdioServerParameters
    from mcp.client.sse import sse_client
    from mcp.client.stdio import get_default_environment, stdio_client
    from mcp.client.streamable_http import streamablehttp_client
except (ImportError, ModuleNotFoundError):
    raise ImportError("`mcp` not installed. Please install using `pip install mcp`")


def _prepare_command(command: str) -> list[str]:
    """Sanitize a command and split it into parts before using it to run a MCP server."""
    from shlex import split

    # Block dangerous characters
    if any(char in command for char in ["&", "|", ";", "`", "$", "(", ")"]):
        raise ValueError("MCP command can't contain shell metacharacters")

    parts = split(command)
    if not parts:
        raise ValueError("MCP command can't be empty")

    # Only allow specific executables
    ALLOWED_COMMANDS = {
        # Python
        "python",
        "python3",
        "uv",
        "uvx",
        "pipx",
        # Node
        "node",
        "npm",
        "npx",
        "yarn",
        "pnpm",
        "bun",
        # Other runtimes
        "deno",
        "java",
        "ruby",
        "docker",
    }

    executable = parts[0].split("/")[-1]
    if executable not in ALLOWED_COMMANDS:
        raise ValueError(f"MCP command needs to use one of the following executables: {ALLOWED_COMMANDS}")

    return parts


@dataclass
class SSEClientParams:
    """Parameters for SSE client connection."""

    url: str
    headers: Optional[Dict[str, Any]] = None
    timeout: Optional[float] = 5
    sse_read_timeout: Optional[float] = 60 * 5


@dataclass
class StreamableHTTPClientParams:
    """Parameters for Streamable HTTP client connection."""

    url: str
    headers: Optional[Dict[str, Any]] = None
    timeout: Optional[timedelta] = timedelta(seconds=30)
    sse_read_timeout: Optional[timedelta] = timedelta(seconds=60 * 5)
    terminate_on_close: Optional[bool] = None


class MCPTools(Toolkit):
    """
    A toolkit for integrating Model Context Protocol (MCP) servers with Agno agents.
    This allows agents to access tools, resources, and prompts exposed by MCP servers.

    Can be used in three ways:
    1. Direct initialization with a ClientSession
    2. As an async context manager with StdioServerParameters
    3. As an async context manager with SSE or Streamable HTTP client parameters
    """

    def __init__(
        self,
        command: Optional[str] = None,
        *,
        url: Optional[str] = None,
        env: Optional[dict[str, str]] = None,
        transport: Literal["stdio", "sse", "streamable-http"] = "stdio",
        server_params: Optional[Union[StdioServerParameters, SSEClientParams, StreamableHTTPClientParams]] = None,
        session: Optional[ClientSession] = None,
        timeout_seconds: int = 10,
        client=None,
        include_tools: Optional[list[str]] = None,
        exclude_tools: Optional[list[str]] = None,
        **kwargs,
    ):
        """
        Initialize the MCP toolkit.

        Args:
            session: An initialized MCP ClientSession connected to an MCP server
            server_params: Parameters for creating a new session
            command: The command to run to start the server. Should be used in conjunction with env.
            url: The URL endpoint for SSE or Streamable HTTP connection when transport is "sse" or "streamable-http".
            env: The environment variables to pass to the server. Should be used in conjunction with command.
            client: The underlying MCP client (optional, used to prevent garbage collection)
            timeout_seconds: Read timeout in seconds for the MCP client
            include_tools: Optional list of tool names to include (if None, includes all)
            exclude_tools: Optional list of tool names to exclude (if None, excludes none)
            transport: The transport protocol to use, either "stdio" or "sse" or "streamable-http"
        """
        super().__init__(name="MCPTools", **kwargs)

        if transport == "sse":
            log_info("SSE as a standalone transport is deprecated. Please use Streamable HTTP instead.")

        # Set these after `__init__` to bypass the `_check_tools_filters`
        # because tools are not available until `initialize()` is called.
        self.include_tools = include_tools
        self.exclude_tools = exclude_tools

        if session is None and server_params is None:
            if transport == "sse" and url is None:
                raise ValueError("One of 'url' or 'server_params' parameters must be provided when using SSE transport")
            if transport == "stdio" and command is None:
                raise ValueError(
                    "One of 'command' or 'server_params' parameters must be provided when using stdio transport"
                )
            if transport == "streamable-http" and url is None:
                raise ValueError(
                    "One of 'url' or 'server_params' parameters must be provided when using Streamable HTTP transport"
                )

        # Ensure the received server_params are valid for the given transport
        if server_params is not None:
            if transport == "sse":
                if not isinstance(server_params, SSEClientParams):
                    raise ValueError(
                        "If using the SSE transport, server_params must be an instance of SSEClientParams."
                    )
            elif transport == "stdio":
                if not isinstance(server_params, StdioServerParameters):
                    raise ValueError(
                        "If using the stdio transport, server_params must be an instance of StdioServerParameters."
                    )
            elif transport == "streamable-http":
                if not isinstance(server_params, StreamableHTTPClientParams):
                    raise ValueError(
                        "If using the streamable-http transport, server_params must be an instance of StreamableHTTPClientParams."
                    )

        self.timeout_seconds = timeout_seconds
        self.session: Optional[ClientSession] = session
        self.server_params: Optional[Union[StdioServerParameters, SSEClientParams, StreamableHTTPClientParams]] = (
            server_params
        )
        self.transport = transport
        self.url = url

        # Merge provided env with system env
        if env is not None:
            env = {
                **get_default_environment(),
                **env,
            }
        else:
            env = get_default_environment()

        if command is not None and transport not in ["sse", "streamable-http"]:
            parts = _prepare_command(command)
            cmd = parts[0]
            arguments = parts[1:] if len(parts) > 1 else []
            self.server_params = StdioServerParameters(command=cmd, args=arguments, env=env)

        self._client = client
        self._context = None
        self._session_context = None
        self._initialized = False
        self._connection_task = None

        def cleanup():
            """Cancel active connections"""
            if self._connection_task and not self._connection_task.done():
                self._connection_task.cancel()

        # Setup cleanup logic before the instance is garbage collected
        self._cleanup_finalizer = weakref.finalize(self, cleanup)

    async def connect(self):
        """Initialize a MCPTools instance and connect to the contextual MCP server"""
        if self._initialized:
            return

        await self._connect()

    def _start_connection(self):
        """Ensure there are no active connections and setup a new one"""
        if self._connection_task is None or self._connection_task.done():
            self._connection_task = asyncio.create_task(self._connect())  # type: ignore

    async def _connect(self) -> None:
        """Connects to the MCP server and initializes the tools"""
        if self._initialized:
            return

        if self.session is not None:
            await self.initialize()
            return

        if not hasattr(self, "_active_contexts"):
            self._active_contexts: list[Any] = []

        # Create a new studio session
        if self.transport == "sse":
            sse_params = asdict(self.server_params) if self.server_params is not None else {}  # type: ignore
            if "url" not in sse_params:
                sse_params["url"] = self.url
            self._context = sse_client(**sse_params)  # type: ignore
            client_timeout = min(self.timeout_seconds, sse_params.get("timeout", self.timeout_seconds))

        # Create a new streamable HTTP session
        elif self.transport == "streamable-http":
            streamable_http_params = asdict(self.server_params) if self.server_params is not None else {}  # type: ignore
            if "url" not in streamable_http_params:
                streamable_http_params["url"] = self.url
            self._context = streamablehttp_client(**streamable_http_params)  # type: ignore
            params_timeout = streamable_http_params.get("timeout", self.timeout_seconds)
            if isinstance(params_timeout, timedelta):
                params_timeout = int(params_timeout.total_seconds())
            client_timeout = min(self.timeout_seconds, params_timeout)

        else:
            if self.server_params is None:
                raise ValueError("server_params must be provided when using stdio transport.")
            self._context = stdio_client(self.server_params)  # type: ignore
            client_timeout = self.timeout_seconds

        session_params = await self._context.__aenter__()  # type: ignore
        self._active_contexts.append(self._context)
        read, write = session_params[0:2]

        self._session_context = ClientSession(read, write, read_timeout_seconds=timedelta(seconds=client_timeout))  # type: ignore
        self.session = await self._session_context.__aenter__()  # type: ignore
        self._active_contexts.append(self._session_context)

        # Initialize with the new session
        await self.initialize()

    async def close(self) -> None:
        """Close the MCP connection and clean up resources"""
        if self._session_context is not None:
            await self._session_context.__aexit__(None, None, None)
            self.session = None
            self._session_context = None

        if self._context is not None:
            await self._context.__aexit__(None, None, None)
            self._context = None

        self._initialized = False

    async def __aenter__(self) -> "MCPTools":
        await self._connect()
        return self

    async def __aexit__(self, _exc_type, _exc_val, _exc_tb):
        """Exit the async context manager."""
        if self._session_context is not None:
            await self._session_context.__aexit__(_exc_type, _exc_val, _exc_tb)
            self.session = None
            self._session_context = None

        if self._context is not None:
            await self._context.__aexit__(_exc_type, _exc_val, _exc_tb)
            self._context = None

        self._initialized = False

    async def initialize(self) -> None:
        """Initialize the MCP toolkit by getting available tools from the MCP server"""
        if self._initialized:
            return

        try:
            if self.session is None:
                raise ValueError("Failed to establish session connection")

            # Initialize the session if not already initialized
            await self.session.initialize()

            # Get the list of tools from the MCP server
            available_tools = await self.session.list_tools()

            self._check_tools_filters(
                available_tools=[tool.name for tool in available_tools.tools],
                include_tools=self.include_tools,
                exclude_tools=self.exclude_tools,
            )

            # Filter tools based on include/exclude lists
            filtered_tools = []
            for tool in available_tools.tools:
                if self.exclude_tools and tool.name in self.exclude_tools:
                    continue
                if self.include_tools is None or tool.name in self.include_tools:
                    filtered_tools.append(tool)

            # Register the tools with the toolkit
            for tool in filtered_tools:
                try:
                    # Get an entrypoint for the tool
                    entrypoint = get_entrypoint_for_tool(tool, self.session)
                    # Create a Function for the tool
                    f = Function(
                        name=tool.name,
                        description=tool.description,
                        parameters=tool.inputSchema,
                        entrypoint=entrypoint,
                        # Set skip_entrypoint_processing to True to avoid processing the entrypoint
                        skip_entrypoint_processing=True,
                    )

                    # Register the Function with the toolkit
                    self.functions[f.name] = f
                    log_debug(f"Function: {f.name} registered with {self.name}")
                except Exception as e:
                    log_error(f"Failed to register tool {tool.name}: {e}")

            log_debug(f"{self.name} initialized with {len(filtered_tools)} tools")
            self._initialized = True

        except Exception as e:
            log_error(f"Failed to get MCP tools: {e}")
            raise


class MultiMCPTools(Toolkit):
    """
    A toolkit for integrating multiple Model Context Protocol (MCP) servers with Agno agents.
    This allows agents to access tools, resources, and prompts exposed by MCP servers.

    Can be used in three ways:
    1. Direct initialization with a ClientSession
    2. As an async context manager with StdioServerParameters
    3. As an async context manager with SSE or Streamable HTTP endpoints
    """

    def __init__(
        self,
        commands: Optional[List[str]] = None,
        urls: Optional[List[str]] = None,
        urls_transports: Optional[List[Literal["sse", "streamable-http"]]] = None,
        *,
        env: Optional[dict[str, str]] = None,
        server_params_list: Optional[
            list[Union[SSEClientParams, StdioServerParameters, StreamableHTTPClientParams]]
        ] = None,
        timeout_seconds: int = 5,
        client=None,
        include_tools: Optional[list[str]] = None,
        exclude_tools: Optional[list[str]] = None,
        allow_partial_failure: bool = False,
        **kwargs,
    ):
        """
        Initialize the MCP toolkit.

        Args:
            commands: List of commands to run to start the servers. Should be used in conjunction with env.
            urls: List of URLs for SSE and/or Streamable HTTP endpoints.
            urls_transports: List of transports to use for the given URLs.
            server_params_list: List of StdioServerParameters or SSEClientParams or StreamableHTTPClientParams for creating new sessions.
            env: The environment variables to pass to the servers. Should be used in conjunction with commands.
            client: The underlying MCP client (optional, used to prevent garbage collection).
            timeout_seconds: Timeout in seconds for managing timeouts for Client Session if Agent or Tool doesn't respond.
            include_tools: Optional list of tool names to include (if None, includes all).
            exclude_tools: Optional list of tool names to exclude (if None, excludes none).
            allow_partial_failure: If True, allows toolkit to initialize even if some MCP servers fail to connect. If False, any failure will raise an exception.
        """
        super().__init__(name="MultiMCPTools", **kwargs)

        if urls_transports is not None:
            if "sse" in urls_transports:
                log_info("SSE as a standalone transport is deprecated. Please use Streamable HTTP instead.")

        if urls is not None:
            if urls_transports is None:
                log_warning(
                    "The default transport 'streamable-http' will be used. You can explicitly set the transports by providing the urls_transports parameter."
                )
            else:
                if len(urls) != len(urls_transports):
                    raise ValueError("urls and urls_transports must be of the same length")

        # Set these after `__init__` to bypass the `_check_tools_filters`
        # beacuse tools are not available until `initialize()` is called.
        self.include_tools = include_tools
        self.exclude_tools = exclude_tools

        if server_params_list is None and commands is None and urls is None:
            raise ValueError("Either server_params_list or commands or urls must be provided")

        self.server_params_list: List[Union[SSEClientParams, StdioServerParameters, StreamableHTTPClientParams]] = (
            server_params_list or []
        )
        self.timeout_seconds = timeout_seconds
        self.commands: Optional[List[str]] = commands
        self.urls: Optional[List[str]] = urls
        # Merge provided env with system env
        if env is not None:
            env = {
                **get_default_environment(),
                **env,
            }
        else:
            env = get_default_environment()

        if commands is not None:
            for command in commands:
                parts = _prepare_command(command)
                cmd = parts[0]
                arguments = parts[1:] if len(parts) > 1 else []
                self.server_params_list.append(StdioServerParameters(command=cmd, args=arguments, env=env))

        if urls is not None:
            if urls_transports is not None:
                for url, transport in zip(urls, urls_transports):
                    if transport == "streamable-http":
                        self.server_params_list.append(StreamableHTTPClientParams(url=url))
                    else:
                        self.server_params_list.append(SSEClientParams(url=url))
            else:
                for url in urls:
                    self.server_params_list.append(StreamableHTTPClientParams(url=url))

        self._async_exit_stack = AsyncExitStack()
<<<<<<< HEAD
        self._successful_connections = 0
=======
        self._initialized = False
        self._connection_task = None
        self._active_contexts: list[Any] = []
        self._used_as_context_manager = False

>>>>>>> 123e0fa4
        self._client = client
        self._initialized = False
        self.allow_partial_failure = allow_partial_failure

<<<<<<< HEAD
    async def __aenter__(self) -> "MultiMCPTools":
        """Enter the async context manager."""
        server_connection_errors = []

        for server_params in self.server_params_list:
            try:
                # Handle stdio connections
                if isinstance(server_params, StdioServerParameters):
                    stdio_transport = await self._async_exit_stack.enter_async_context(stdio_client(server_params))
                    read, write = stdio_transport
                    session = await self._async_exit_stack.enter_async_context(
                        ClientSession(read, write, read_timeout_seconds=timedelta(seconds=self.timeout_seconds))
                    )
                    await self.initialize(session)
                    self._successful_connections += 1

                # Handle SSE connections
                elif isinstance(server_params, SSEClientParams):
                    client_connection = await self._async_exit_stack.enter_async_context(
                        sse_client(**asdict(server_params))
                    )
                    read, write = client_connection
                    session = await self._async_exit_stack.enter_async_context(ClientSession(read, write))
                    await self.initialize(session)
                    self._successful_connections += 1

                # Handle Streamable HTTP connections
                elif isinstance(server_params, StreamableHTTPClientParams):
                    client_connection = await self._async_exit_stack.enter_async_context(
                        streamablehttp_client(**asdict(server_params))
                    )
                    read, write = client_connection[0:2]
                    session = await self._async_exit_stack.enter_async_context(ClientSession(read, write))
                    await self.initialize(session)
                    self._successful_connections += 1

            except Exception as e:
                if not self.allow_partial_failure:
                    raise ValueError(f"MCP connection failed: {e}")

                log_error(f"Failed to initialize MCP server with params {server_params}: {e}")
                server_connection_errors.append(str(e))
                continue

        if self._successful_connections == 0 and server_connection_errors:
            raise ValueError(f"All MCP connections failed: {server_connection_errors}")

        if not self._initialized and self._successful_connections > 0:
            self._initialized = True
=======
        def cleanup():
            """Cancel active connections"""
            if self._connection_task and not self._connection_task.done():
                self._connection_task.cancel()

        # Setup cleanup logic before the instance is garbage collected
        self._cleanup_finalizer = weakref.finalize(self, cleanup)

    async def connect(self):
        """Initialize a MultiMCPTools instance and connect to the MCP servers"""
        if self._initialized:
            return

        await self._connect()

    @classmethod
    async def create_and_connect(
        cls,
        commands: Optional[List[str]] = None,
        urls: Optional[List[str]] = None,
        urls_transports: Optional[List[Literal["sse", "streamable-http"]]] = None,
        *,
        env: Optional[dict[str, str]] = None,
        server_params_list: Optional[
            List[Union[SSEClientParams, StdioServerParameters, StreamableHTTPClientParams]]
        ] = None,
        timeout_seconds: int = 5,
        client=None,
        include_tools: Optional[list[str]] = None,
        exclude_tools: Optional[list[str]] = None,
        **kwargs,
    ) -> "MultiMCPTools":
        """Initialize a MultiMCPTools instance and connect to the MCP servers"""
        instance = cls(
            commands=commands,
            urls=urls,
            urls_transports=urls_transports,
            env=env,
            server_params_list=server_params_list,
            timeout_seconds=timeout_seconds,
            client=client,
            include_tools=include_tools,
            exclude_tools=exclude_tools,
            **kwargs,
        )

        await instance._connect()
        return instance

    def _start_connection(self):
        """Ensure there are no active connections and setup a new one"""
        if self._connection_task is None or self._connection_task.done():
            self._connection_task = asyncio.create_task(self._connect())  # type: ignore

    async def _connect(self) -> None:
        """Connects to the MCP servers and initializes the tools"""
        if self._initialized:
            return

        for server_params in self.server_params_list:
            # Handle stdio connections
            if isinstance(server_params, StdioServerParameters):
                stdio_transport = await self._async_exit_stack.enter_async_context(stdio_client(server_params))
                self._active_contexts.append(stdio_transport)
                read, write = stdio_transport
                session = await self._async_exit_stack.enter_async_context(
                    ClientSession(read, write, read_timeout_seconds=timedelta(seconds=self.timeout_seconds))
                )
                self._active_contexts.append(session)
                await self.initialize(session)
            # Handle SSE connections
            elif isinstance(server_params, SSEClientParams):
                client_connection = await self._async_exit_stack.enter_async_context(
                    sse_client(**asdict(server_params))
                )
                self._active_contexts.append(client_connection)
                read, write = client_connection
                session = await self._async_exit_stack.enter_async_context(ClientSession(read, write))
                self._active_contexts.append(session)
                await self.initialize(session)
            # Handle Streamable HTTP connections
            elif isinstance(server_params, StreamableHTTPClientParams):
                client_connection = await self._async_exit_stack.enter_async_context(
                    streamablehttp_client(**asdict(server_params))
                )
                self._active_contexts.append(client_connection)
                read, write = client_connection[0:2]
                session = await self._async_exit_stack.enter_async_context(ClientSession(read, write))
                self._active_contexts.append(session)
                await self.initialize(session)
>>>>>>> 123e0fa4

        self._initialized = True

    async def close(self) -> None:
        """Close the MCP connections and clean up resources"""
        await self._async_exit_stack.aclose()
        self._initialized = False

    async def __aenter__(self) -> "MultiMCPTools":
        """Enter the async context manager."""
        await self._connect()
        return self

    async def __aexit__(
        self,
        exc_type: Union[type[BaseException], None],
        exc_val: Union[BaseException, None],
        exc_tb: Union[TracebackType, None],
    ):
        """Exit the async context manager."""
        await self._async_exit_stack.aclose()
        self._initialized = False
        self._successful_connections = 0

    async def initialize(self, session: ClientSession) -> None:
        """Initialize the MCP toolkit by getting available tools from the MCP server"""

        try:
            # Initialize the session if not already initialized
            await session.initialize()

            # Get the list of tools from the MCP server
            available_tools = await session.list_tools()

            # Filter tools based on include/exclude lists
            filtered_tools = []
            for tool in available_tools.tools:
                if self.exclude_tools and tool.name in self.exclude_tools:
                    continue
                if self.include_tools is None or tool.name in self.include_tools:
                    filtered_tools.append(tool)

            # Register the tools with the toolkit
            for tool in filtered_tools:
                try:
                    # Get an entrypoint for the tool
                    entrypoint = get_entrypoint_for_tool(tool, session)

                    # Create a Function for the tool
                    f = Function(
                        name=tool.name,
                        description=tool.description,
                        parameters=tool.inputSchema,
                        entrypoint=entrypoint,
                        # Set skip_entrypoint_processing to True to avoid processing the entrypoint
                        skip_entrypoint_processing=True,
                    )

                    # Register the Function with the toolkit
                    self.functions[f.name] = f
                    log_debug(f"Function: {f.name} registered with {self.name}")
                except Exception as e:
                    log_error(f"Failed to register tool {tool.name}: {e}")

            log_debug(f"{self.name} initialized with {len(filtered_tools)} tools from one MCP server")
            self._initialized = True
        except Exception as e:
            log_error(f"Failed to get MCP tools: {e}")
            raise<|MERGE_RESOLUTION|>--- conflicted
+++ resolved
@@ -8,11 +8,7 @@
 
 from agno.tools import Toolkit
 from agno.tools.function import Function
-<<<<<<< HEAD
-from agno.utils.log import log_debug, log_error, log_warning
-=======
-from agno.utils.log import log_debug, log_info, log_warning, logger
->>>>>>> 123e0fa4
+from agno.utils.log import log_debug, log_error, log_info, log_warning
 from agno.utils.mcp import get_entrypoint_for_tool
 
 try:
@@ -452,70 +448,17 @@
                     self.server_params_list.append(StreamableHTTPClientParams(url=url))
 
         self._async_exit_stack = AsyncExitStack()
-<<<<<<< HEAD
         self._successful_connections = 0
-=======
+
         self._initialized = False
         self._connection_task = None
         self._active_contexts: list[Any] = []
         self._used_as_context_manager = False
 
->>>>>>> 123e0fa4
         self._client = client
         self._initialized = False
         self.allow_partial_failure = allow_partial_failure
 
-<<<<<<< HEAD
-    async def __aenter__(self) -> "MultiMCPTools":
-        """Enter the async context manager."""
-        server_connection_errors = []
-
-        for server_params in self.server_params_list:
-            try:
-                # Handle stdio connections
-                if isinstance(server_params, StdioServerParameters):
-                    stdio_transport = await self._async_exit_stack.enter_async_context(stdio_client(server_params))
-                    read, write = stdio_transport
-                    session = await self._async_exit_stack.enter_async_context(
-                        ClientSession(read, write, read_timeout_seconds=timedelta(seconds=self.timeout_seconds))
-                    )
-                    await self.initialize(session)
-                    self._successful_connections += 1
-
-                # Handle SSE connections
-                elif isinstance(server_params, SSEClientParams):
-                    client_connection = await self._async_exit_stack.enter_async_context(
-                        sse_client(**asdict(server_params))
-                    )
-                    read, write = client_connection
-                    session = await self._async_exit_stack.enter_async_context(ClientSession(read, write))
-                    await self.initialize(session)
-                    self._successful_connections += 1
-
-                # Handle Streamable HTTP connections
-                elif isinstance(server_params, StreamableHTTPClientParams):
-                    client_connection = await self._async_exit_stack.enter_async_context(
-                        streamablehttp_client(**asdict(server_params))
-                    )
-                    read, write = client_connection[0:2]
-                    session = await self._async_exit_stack.enter_async_context(ClientSession(read, write))
-                    await self.initialize(session)
-                    self._successful_connections += 1
-
-            except Exception as e:
-                if not self.allow_partial_failure:
-                    raise ValueError(f"MCP connection failed: {e}")
-
-                log_error(f"Failed to initialize MCP server with params {server_params}: {e}")
-                server_connection_errors.append(str(e))
-                continue
-
-        if self._successful_connections == 0 and server_connection_errors:
-            raise ValueError(f"All MCP connections failed: {server_connection_errors}")
-
-        if not self._initialized and self._successful_connections > 0:
-            self._initialized = True
-=======
         def cleanup():
             """Cancel active connections"""
             if self._connection_task and not self._connection_task.done():
@@ -575,40 +518,53 @@
         if self._initialized:
             return
 
+        server_connection_errors = []
+
         for server_params in self.server_params_list:
-            # Handle stdio connections
-            if isinstance(server_params, StdioServerParameters):
-                stdio_transport = await self._async_exit_stack.enter_async_context(stdio_client(server_params))
-                self._active_contexts.append(stdio_transport)
-                read, write = stdio_transport
-                session = await self._async_exit_stack.enter_async_context(
-                    ClientSession(read, write, read_timeout_seconds=timedelta(seconds=self.timeout_seconds))
-                )
-                self._active_contexts.append(session)
-                await self.initialize(session)
-            # Handle SSE connections
-            elif isinstance(server_params, SSEClientParams):
-                client_connection = await self._async_exit_stack.enter_async_context(
-                    sse_client(**asdict(server_params))
-                )
-                self._active_contexts.append(client_connection)
-                read, write = client_connection
-                session = await self._async_exit_stack.enter_async_context(ClientSession(read, write))
-                self._active_contexts.append(session)
-                await self.initialize(session)
-            # Handle Streamable HTTP connections
-            elif isinstance(server_params, StreamableHTTPClientParams):
-                client_connection = await self._async_exit_stack.enter_async_context(
-                    streamablehttp_client(**asdict(server_params))
-                )
-                self._active_contexts.append(client_connection)
-                read, write = client_connection[0:2]
-                session = await self._async_exit_stack.enter_async_context(ClientSession(read, write))
-                self._active_contexts.append(session)
-                await self.initialize(session)
->>>>>>> 123e0fa4
-
-        self._initialized = True
+            try:
+                # Handle stdio connections
+                if isinstance(server_params, StdioServerParameters):
+                    stdio_transport = await self._async_exit_stack.enter_async_context(stdio_client(server_params))
+                    read, write = stdio_transport
+                    session = await self._async_exit_stack.enter_async_context(
+                        ClientSession(read, write, read_timeout_seconds=timedelta(seconds=self.timeout_seconds))
+                    )
+                    await self.initialize(session)
+                    self._successful_connections += 1
+
+                # Handle SSE connections
+                elif isinstance(server_params, SSEClientParams):
+                    client_connection = await self._async_exit_stack.enter_async_context(
+                        sse_client(**asdict(server_params))
+                    )
+                    read, write = client_connection
+                    session = await self._async_exit_stack.enter_async_context(ClientSession(read, write))
+                    await self.initialize(session)
+                    self._successful_connections += 1
+
+                # Handle Streamable HTTP connections
+                elif isinstance(server_params, StreamableHTTPClientParams):
+                    client_connection = await self._async_exit_stack.enter_async_context(
+                        streamablehttp_client(**asdict(server_params))
+                    )
+                    read, write = client_connection[0:2]
+                    session = await self._async_exit_stack.enter_async_context(ClientSession(read, write))
+                    await self.initialize(session)
+                    self._successful_connections += 1
+
+            except Exception as e:
+                if not self.allow_partial_failure:
+                    raise ValueError(f"MCP connection failed: {e}")
+
+                log_error(f"Failed to initialize MCP server with params {server_params}: {e}")
+                server_connection_errors.append(str(e))
+                continue
+
+        if self._successful_connections == 0 and server_connection_errors:
+            raise ValueError(f"All MCP connections failed: {server_connection_errors}")
+
+        if not self._initialized and self._successful_connections > 0:
+            self._initialized = True
 
     async def close(self) -> None:
         """Close the MCP connections and clean up resources"""
