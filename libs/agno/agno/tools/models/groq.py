import base64
import os
from os import getenv
from typing import Optional
from uuid import uuid4

from agno.agent import Agent
from agno.media import AudioArtifact
from agno.tools import Toolkit
from agno.utils.log import log_debug, log_error

try:
    from groq import Groq as GroqClient
except (ModuleNotFoundError, ImportError):
    raise ImportError("`groq` not installed. Please install using `pip install groq`")


class GroqTools(Toolkit):
    """Tools for interacting with Groq API"""

    def __init__(
        self,
        api_key: Optional[str] = None,
        transcription_model: str = "whisper-large-v3",
        translation_model: str = "whisper-large-v3",
        tts_model: str = "playai-tts",
        tts_voice: str = "Chip-PlayAI",
        **kwargs,
    ):
        super().__init__(
            name="groq_tools", tools=[self.transcribe_audio, self.translate_audio, self.generate_speech], **kwargs
        )

        self.api_key = api_key or getenv("GROQ_API_KEY")
        if not self.api_key:
            raise ValueError("GROQ_API_KEY not set. Please set the GROQ_API_KEY environment variable.")

        self.client = GroqClient(api_key=self.api_key)
        self.transcription_model = transcription_model
        self.translation_model = translation_model
        self.tts_model = tts_model
        self.tts_voice = tts_voice
        self.tts_format = "wav"

    def transcribe_audio(self, audio_source: str) -> str:
        """Transcribe audio file or URL using Groq's Whisper API.
        Args:
            audio_source: Path to the local audio file or a publicly accessible URL to the audio.
        Returns:
            str: Transcribed text
        """
        log_debug(f"Transcribing audio from {audio_source} using Groq model {self.transcription_model}")
        try:
            # Check if the audio source as a local file or a URL
            if not os.path.exists(audio_source):
                log_debug(f"Audio source '{audio_source}' not found locally, attempting as URL.")
                transcription_text = self.client.audio.transcriptions.create(
                    url=audio_source,
                    model=self.transcription_model,
                    response_format="text",
                )
            else:
                log_debug(f"Transcribing local file: {audio_source}")
                with open(audio_source, "rb") as audio_file:
                    transcription_text = self.client.audio.transcriptions.create(
                        file=(os.path.basename(audio_source), audio_file.read()),
                        model=self.transcription_model,
                        response_format="text",
                    )
            log_debug(f"Transcript Generated: {transcription_text}")
<<<<<<< HEAD
            return transcription_text  # type: ignore
=======
            return str(transcription_text)
>>>>>>> 4966452e

        except Exception as e:
            log_error(f"Failed to transcribe audio source '{audio_source}' with Groq: {str(e)}")
            return f"Failed to transcribe audio source '{audio_source}' with Groq: {str(e)}"

    def translate_audio(self, audio_source: str) -> str:
        """Translate audio file or URL to English using Groq's Whisper API.
        Args:
            audio_source: Path to the local audio file or a publicly accessible URL to the audio.
        Returns:
            str: Translated English text
        """
        log_debug(f"Translating audio from {audio_source} to English using Groq model {self.translation_model}")
        try:
            if not os.path.exists(audio_source):
                log_debug(f"Audio source '{audio_source}' not found locally.")
                translation = self.client.audio.translations.create(
                    url=audio_source,
                    model=self.translation_model,
                    response_format="text",
                )
            else:
                log_debug(f"Translating local file: {audio_source}")
                with open(audio_source, "rb") as audio_file:
                    translation = self.client.audio.translations.create(
                        file=(os.path.basename(audio_source), audio_file.read()),
                        model=self.translation_model,
                        response_format="text",
                    )
            log_debug(f"Groq Translation: {translation}")
<<<<<<< HEAD
            return translation  # type: ignore
=======
            return str(translation)
>>>>>>> 4966452e

        except Exception as e:
            log_error(f"Failed to translate audio source '{audio_source}' with Groq: {str(e)}")
            return f"Failed to translate audio source '{audio_source}' with Groq: {str(e)}"

    def generate_speech(
        self,
        agent: Agent,
        text_input: str,
    ) -> str:
        """Generate speech from text using Groq's Text-to-Speech API.
        Adds the generated audio as an AudioArtifact to the agent.

        Args:
            text_input: The text to synthesize into speech.
        Returns:
            str: A success message with the audio artifact ID or an error message.
        """
        log_debug(
            f"Generating speech for text: '{text_input[:50]}...' using Groq model {self.tts_model}, voice {self.tts_voice}"
        )

        try:
            response = self.client.audio.speech.create(
                model=self.tts_model,
                voice=self.tts_voice,
                input=text_input,
                response_format="wav",
            )

            log_debug(f"Groq TTS Response: {response}")

            audio_data: bytes = response.read()
            base64_encoded_audio = base64.b64encode(audio_data).decode("utf-8")

            media_id = str(uuid4())
            agent.add_audio(
                AudioArtifact(
                    id=media_id,
                    base64_audio=base64_encoded_audio,
                    mime_type="audio/wav",
                )
            )
            log_debug(f"Successfully generated speech artifact with ID: {media_id}")
            return f"Speech generated successfully with ID: {media_id}"

        except Exception as e:
            log_error(f"Failed to generate speech with Groq: {str(e)}")
            return f"Failed to generate speech with Groq: {str(e)}"<|MERGE_RESOLUTION|>--- conflicted
+++ resolved
@@ -68,11 +68,7 @@
                         response_format="text",
                     )
             log_debug(f"Transcript Generated: {transcription_text}")
-<<<<<<< HEAD
-            return transcription_text  # type: ignore
-=======
             return str(transcription_text)
->>>>>>> 4966452e
 
         except Exception as e:
             log_error(f"Failed to transcribe audio source '{audio_source}' with Groq: {str(e)}")
@@ -103,11 +99,7 @@
                         response_format="text",
                     )
             log_debug(f"Groq Translation: {translation}")
-<<<<<<< HEAD
-            return translation  # type: ignore
-=======
             return str(translation)
->>>>>>> 4966452e
 
         except Exception as e:
             log_error(f"Failed to translate audio source '{audio_source}' with Groq: {str(e)}")
