--- conflicted
+++ resolved
@@ -13,11 +13,8 @@
         self,
         email: str = "your_email@example.com",
         max_results: Optional[int] = None,
-<<<<<<< HEAD
         results_expanded: bool = False,
-=======
         **kwargs,
->>>>>>> 14476da7
     ):
         super().__init__(name="pubmed", **kwargs)
         self.max_results: Optional[int] = max_results
@@ -132,23 +129,19 @@
         
         return articles
 
-    def search_pubmed(self, query: str) -> str:
+    def search_pubmed(self, query: str, max_results: Optional[int] = 10) -> str:
         """Use this function to search PubMed for articles.
 
         Args:
             query (str): The search query.
+            max_results (int): The maximum number of results to return (default 10).
 
         Returns:
             str: A JSON string containing the search results.
         """
         try:
-<<<<<<< HEAD
-            logger.debug(f"Searching PubMed for: {query}")
-            ids = self.fetch_pubmed_ids(query, self.max_results or 10, self.email)
-=======
             log_debug(f"Searching PubMed for: {query}")
             ids = self.fetch_pubmed_ids(query, self.max_results or max_results, self.email)
->>>>>>> 14476da7
             details_root = self.fetch_details(ids)
             articles = self.parse_details(details_root)
             
