--- conflicted
+++ resolved
@@ -172,15 +172,9 @@
                     article_text = (
                         f"Title: {article.get('Title')}\n"
                         f"Published: {article.get('Published')}\n"
-<<<<<<< HEAD
-                        f"Summary: {article.get('Summary')[:200]}..."
-                        if len(article.get("Summary", "")) > 200
-                        else f"Summary: {article.get('Summary')}"
-=======
                         f"Summary: {summary[:200]}..."
                         if len(summary) > 200
                         else f"Summary: {summary}"
->>>>>>> 751be6a1
                     )
                 results.append(article_text)
 
