--- conflicted
+++ resolved
@@ -43,12 +43,9 @@
         self.functions: Dict[str, Function] = OrderedDict()
         self.instructions: Optional[str] = instructions
         self.add_instructions: bool = add_instructions
-<<<<<<< HEAD
-        self.requires_confirmation_tools: Optional[list[str]] = requires_confirmation_tools
-=======
-        self.stop_after_tool_call_tools = stop_after_tool_call_tools or []
-        self.show_result_tools = show_result_tools or []
->>>>>>> 16e9f7ad
+        self.requires_confirmation_tools: Optional[list[str]] = requires_confirmation_tools or []
+        self.stop_after_tool_call_tools: Optional[list[str]] = stop_after_tool_call_tools or []
+        self.show_result_tools: Optional[list[str]] = show_result_tools or []
 
         self._check_tools_filters(
             available_tools=[tool.__name__ for tool in tools], include_tools=include_tools, exclude_tools=exclude_tools
@@ -113,10 +110,6 @@
             if self.exclude_tools is not None and tool_name in self.exclude_tools:
                 return
 
-            requires_confirmation = False
-            if self.requires_confirmation_tools is not None and tool_name in self.requires_confirmation_tools:
-                requires_confirmation = True
-
             f = Function(
                 name=tool_name,
                 entrypoint=function,
@@ -124,12 +117,9 @@
                 cache_results=self.cache_results,
                 cache_dir=self.cache_dir,
                 cache_ttl=self.cache_ttl,
-<<<<<<< HEAD
-                requires_confirmation=requires_confirmation,
-=======
+                requires_confirmation=tool_name in self.requires_confirmation_tools,
                 stop_after_tool_call=tool_name in self.stop_after_tool_call_tools,
                 show_result=tool_name in self.show_result_tools,
->>>>>>> 16e9f7ad
             )
             self.functions[f.name] = f
             log_debug(f"Function: {f.name} registered with {self.name}")
