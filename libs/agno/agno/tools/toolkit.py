--- conflicted
+++ resolved
@@ -1,9 +1,5 @@
 from collections import OrderedDict
-<<<<<<< HEAD
-from typing import Any, Callable, Dict, Optional, List
-=======
 from typing import Any, Callable, Dict, List, Optional
->>>>>>> 21e74316
 
 from agno.tools.function import Function
 from agno.utils.log import log_debug, logger
