from typing import Any, Dict, List, Optional

from agno.media import Audio, Image
from agno.models.message import Citations
from agno.models.response import ToolExecution
from agno.reasoning.step import ReasoningStep
from agno.run.agent import (
    MemoryUpdateCompletedEvent,
    MemoryUpdateStartedEvent,
    OutputModelResponseCompletedEvent,
    OutputModelResponseStartedEvent,
    ParserModelResponseCompletedEvent,
    ParserModelResponseStartedEvent,
    ReasoningCompletedEvent,
    ReasoningStartedEvent,
    ReasoningStepEvent,
    RunCancelledEvent,
    RunCompletedEvent,
    RunContentEvent,
    RunContinuedEvent,
    RunErrorEvent,
    RunOutput,
    RunPausedEvent,
    RunStartedEvent,
    ToolCallCompletedEvent,
    ToolCallStartedEvent,
)
from agno.run.team import MemoryUpdateCompletedEvent as TeamMemoryUpdateCompletedEvent
from agno.run.team import MemoryUpdateStartedEvent as TeamMemoryUpdateStartedEvent
from agno.run.team import OutputModelResponseCompletedEvent as TeamOutputModelResponseCompletedEvent
from agno.run.team import OutputModelResponseStartedEvent as TeamOutputModelResponseStartedEvent
from agno.run.team import ParserModelResponseCompletedEvent as TeamParserModelResponseCompletedEvent
from agno.run.team import ParserModelResponseStartedEvent as TeamParserModelResponseStartedEvent
from agno.run.team import ReasoningCompletedEvent as TeamReasoningCompletedEvent
from agno.run.team import ReasoningStartedEvent as TeamReasoningStartedEvent
from agno.run.team import ReasoningStepEvent as TeamReasoningStepEvent
from agno.run.team import RunCancelledEvent as TeamRunCancelledEvent
from agno.run.team import RunCompletedEvent as TeamRunCompletedEvent
from agno.run.team import RunContentEvent as TeamRunContentEvent
from agno.run.team import RunErrorEvent as TeamRunErrorEvent
from agno.run.team import RunStartedEvent as TeamRunStartedEvent
from agno.run.team import TeamRunOutput
from agno.run.team import ToolCallCompletedEvent as TeamToolCallCompletedEvent
from agno.run.team import ToolCallStartedEvent as TeamToolCallStartedEvent


def create_team_run_started_event(from_run_response: TeamRunOutput) -> TeamRunStartedEvent:
    return TeamRunStartedEvent(
        session_id=from_run_response.session_id,
        team_id=from_run_response.team_id,  # type: ignore
        team_name=from_run_response.team_name,  # type: ignore
        run_id=from_run_response.run_id,
        model=from_run_response.model,  # type: ignore
        model_provider=from_run_response.model_provider,  # type: ignore
    )


def create_run_started_event(from_run_response: RunOutput) -> RunStartedEvent:
    return RunStartedEvent(
        session_id=from_run_response.session_id,
        agent_id=from_run_response.agent_id,  # type: ignore
        agent_name=from_run_response.agent_name,  # type: ignore
        run_id=from_run_response.run_id,
        model=from_run_response.model,  # type: ignore
        model_provider=from_run_response.model_provider,  # type: ignore
    )


def create_team_run_completed_event(from_run_response: TeamRunOutput) -> TeamRunCompletedEvent:
    return TeamRunCompletedEvent(
        session_id=from_run_response.session_id,
        team_id=from_run_response.team_id,  # type: ignore
        team_name=from_run_response.team_name,  # type: ignore
        run_id=from_run_response.run_id,
        content=from_run_response.content,  # type: ignore
        content_type=from_run_response.content_type,  # type: ignore
        reasoning_content=from_run_response.reasoning_content,  # type: ignore
        citations=from_run_response.citations,  # type: ignore
        model_provider_data=from_run_response.model_provider_data,  # type: ignore
        images=from_run_response.images,  # type: ignore
        videos=from_run_response.videos,  # type: ignore
        audio=from_run_response.audio,  # type: ignore
        response_audio=from_run_response.response_audio,  # type: ignore
        references=from_run_response.references,  # type: ignore
        additional_input=from_run_response.additional_input,  # type: ignore
        reasoning_steps=from_run_response.reasoning_steps,  # type: ignore
        reasoning_messages=from_run_response.reasoning_messages,  # type: ignore
        member_responses=from_run_response.member_responses,  # type: ignore
        metadata=from_run_response.metadata,  # type: ignore
        metrics=from_run_response.metrics,  # type: ignore
    )


def create_run_completed_event(from_run_response: RunOutput) -> RunCompletedEvent:
    return RunCompletedEvent(
        session_id=from_run_response.session_id,
        agent_id=from_run_response.agent_id,  # type: ignore
        agent_name=from_run_response.agent_name,  # type: ignore
        run_id=from_run_response.run_id,
        content=from_run_response.content,  # type: ignore
        content_type=from_run_response.content_type,  # type: ignore
        reasoning_content=from_run_response.reasoning_content,  # type: ignore
        citations=from_run_response.citations,  # type: ignore
        model_provider_data=from_run_response.model_provider_data,  # type: ignore
        images=from_run_response.images,  # type: ignore
        videos=from_run_response.videos,  # type: ignore
        audio=from_run_response.audio,  # type: ignore
        response_audio=from_run_response.response_audio,  # type: ignore
        references=from_run_response.references,  # type: ignore
        additional_input=from_run_response.additional_input,  # type: ignore
        reasoning_steps=from_run_response.reasoning_steps,  # type: ignore
        reasoning_messages=from_run_response.reasoning_messages,  # type: ignore
        metadata=from_run_response.metadata,  # type: ignore
        metrics=from_run_response.metrics,  # type: ignore
    )


def create_run_paused_event(
    from_run_response: RunOutput, tools: Optional[List[ToolExecution]] = None
) -> RunPausedEvent:
    return RunPausedEvent(
        session_id=from_run_response.session_id,
        agent_id=from_run_response.agent_id,  # type: ignore
        agent_name=from_run_response.agent_name,  # type: ignore
        run_id=from_run_response.run_id,
        tools=tools,
        content=from_run_response.content,
    )


def create_run_continued_event(from_run_response: RunOutput) -> RunContinuedEvent:
    return RunContinuedEvent(
        session_id=from_run_response.session_id,
        agent_id=from_run_response.agent_id,  # type: ignore
        agent_name=from_run_response.agent_name,  # type: ignore
        run_id=from_run_response.run_id,
    )


def create_team_run_error_event(from_run_response: TeamRunOutput, error: str) -> TeamRunErrorEvent:
    return TeamRunErrorEvent(
        session_id=from_run_response.session_id,
        team_id=from_run_response.team_id,  # type: ignore
        team_name=from_run_response.team_name,  # type: ignore
        run_id=from_run_response.run_id,
        content=error,
    )


def create_run_error_event(from_run_response: RunOutput, error: str) -> RunErrorEvent:
    return RunErrorEvent(
        session_id=from_run_response.session_id,
        agent_id=from_run_response.agent_id,  # type: ignore
        agent_name=from_run_response.agent_name,  # type: ignore
        run_id=from_run_response.run_id,
        content=error,
    )


def create_team_run_cancelled_event(from_run_response: TeamRunOutput, reason: str) -> TeamRunCancelledEvent:
    return TeamRunCancelledEvent(
        session_id=from_run_response.session_id,
        team_id=from_run_response.team_id,  # type: ignore
        team_name=from_run_response.team_name,  # type: ignore
        run_id=from_run_response.run_id,
        reason=reason,
    )


def create_run_cancelled_event(from_run_response: RunOutput, reason: str) -> RunCancelledEvent:
    return RunCancelledEvent(
        session_id=from_run_response.session_id,
        agent_id=from_run_response.agent_id,  # type: ignore
        agent_name=from_run_response.agent_name,  # type: ignore
        run_id=from_run_response.run_id,
        reason=reason,
    )


def create_memory_update_started_event(from_run_response: RunOutput) -> MemoryUpdateStartedEvent:
    return MemoryUpdateStartedEvent(
        session_id=from_run_response.session_id,
        agent_id=from_run_response.agent_id,  # type: ignore
        agent_name=from_run_response.agent_name,  # type: ignore
        run_id=from_run_response.run_id,
    )


def create_team_memory_update_started_event(from_run_response: TeamRunOutput) -> TeamMemoryUpdateStartedEvent:
    return TeamMemoryUpdateStartedEvent(
        session_id=from_run_response.session_id,
        team_id=from_run_response.team_id,  # type: ignore
        team_name=from_run_response.team_name,  # type: ignore
        run_id=from_run_response.run_id,
    )


def create_memory_update_completed_event(from_run_response: RunOutput) -> MemoryUpdateCompletedEvent:
    return MemoryUpdateCompletedEvent(
        session_id=from_run_response.session_id,
        agent_id=from_run_response.agent_id,  # type: ignore
        agent_name=from_run_response.agent_name,  # type: ignore
        run_id=from_run_response.run_id,
    )


def create_team_memory_update_completed_event(from_run_response: TeamRunOutput) -> TeamMemoryUpdateCompletedEvent:
    return TeamMemoryUpdateCompletedEvent(
        session_id=from_run_response.session_id,
        team_id=from_run_response.team_id,  # type: ignore
        team_name=from_run_response.team_name,  # type: ignore
        run_id=from_run_response.run_id,
    )


def create_reasoning_started_event(from_run_response: RunOutput) -> ReasoningStartedEvent:
    return ReasoningStartedEvent(
        session_id=from_run_response.session_id,
        agent_id=from_run_response.agent_id,  # type: ignore
        agent_name=from_run_response.agent_name,  # type: ignore
        run_id=from_run_response.run_id,
    )


def create_team_reasoning_started_event(from_run_response: TeamRunOutput) -> TeamReasoningStartedEvent:
    return TeamReasoningStartedEvent(
        session_id=from_run_response.session_id,
        team_id=from_run_response.team_id,  # type: ignore
        team_name=from_run_response.team_name,  # type: ignore
        run_id=from_run_response.run_id,
    )


def create_reasoning_step_event(
    from_run_response: RunOutput, reasoning_step: ReasoningStep, reasoning_content: str
) -> ReasoningStepEvent:
    return ReasoningStepEvent(
        session_id=from_run_response.session_id,
        agent_id=from_run_response.agent_id,  # type: ignore
        agent_name=from_run_response.agent_name,  # type: ignore
        run_id=from_run_response.run_id,
        content=reasoning_step,
        content_type=reasoning_step.__class__.__name__,
        reasoning_content=reasoning_content,
    )


def create_team_reasoning_step_event(
    from_run_response: TeamRunOutput, reasoning_step: ReasoningStep, reasoning_content: str
) -> TeamReasoningStepEvent:
    return TeamReasoningStepEvent(
        session_id=from_run_response.session_id,
        team_id=from_run_response.team_id,  # type: ignore
        team_name=from_run_response.team_name,  # type: ignore
        run_id=from_run_response.run_id,
        content=reasoning_step,
        content_type=reasoning_step.__class__.__name__,
        reasoning_content=reasoning_content,
    )


def create_reasoning_completed_event(
    from_run_response: RunOutput, content: Optional[Any] = None, content_type: Optional[str] = None
) -> ReasoningCompletedEvent:
    return ReasoningCompletedEvent(
        session_id=from_run_response.session_id,
        agent_id=from_run_response.agent_id,  # type: ignore
        agent_name=from_run_response.agent_name,  # type: ignore
        run_id=from_run_response.run_id,
        content=content,
        content_type=content_type or "str",
    )


def create_team_reasoning_completed_event(
    from_run_response: TeamRunOutput, content: Optional[Any] = None, content_type: Optional[str] = None
) -> TeamReasoningCompletedEvent:
    return TeamReasoningCompletedEvent(
        session_id=from_run_response.session_id,
        team_id=from_run_response.team_id,  # type: ignore
        team_name=from_run_response.team_name,  # type: ignore
        run_id=from_run_response.run_id,
        content=content,
        content_type=content_type or "str",
    )


def create_tool_call_started_event(from_run_response: RunOutput, tool: ToolExecution) -> ToolCallStartedEvent:
    return ToolCallStartedEvent(
        session_id=from_run_response.session_id,
        agent_id=from_run_response.agent_id,  # type: ignore
        agent_name=from_run_response.agent_name,  # type: ignore
        run_id=from_run_response.run_id,
        tool=tool,
    )


def create_team_tool_call_started_event(
    from_run_response: TeamRunOutput, tool: ToolExecution
) -> TeamToolCallStartedEvent:
    return TeamToolCallStartedEvent(
        session_id=from_run_response.session_id,
        team_id=from_run_response.team_id,  # type: ignore
        team_name=from_run_response.team_name,  # type: ignore
        run_id=from_run_response.run_id,
        tool=tool,
    )


def create_tool_call_completed_event(
    from_run_response: RunOutput, tool: ToolExecution, content: Optional[Any] = None
) -> ToolCallCompletedEvent:
    return ToolCallCompletedEvent(
        session_id=from_run_response.session_id,
        agent_id=from_run_response.agent_id,  # type: ignore
        agent_name=from_run_response.agent_name,  # type: ignore
        run_id=from_run_response.run_id,
        tool=tool,
        content=content,
        images=from_run_response.images,
        videos=from_run_response.videos,
        audio=from_run_response.audio,
    )


def create_team_tool_call_completed_event(
    from_run_response: TeamRunOutput, tool: ToolExecution, content: Optional[Any] = None
) -> TeamToolCallCompletedEvent:
    return TeamToolCallCompletedEvent(
        session_id=from_run_response.session_id,
        team_id=from_run_response.team_id,  # type: ignore
        team_name=from_run_response.team_name,  # type: ignore
        run_id=from_run_response.run_id,
        tool=tool,
        content=content,
        images=from_run_response.images,
        videos=from_run_response.videos,
        audio=from_run_response.audio,
    )


def create_run_output_content_event(
    from_run_response: RunOutput,
    content: Optional[Any] = None,
    content_type: Optional[str] = None,
    reasoning_content: Optional[str] = None,
    redacted_reasoning_content: Optional[str] = None,
<<<<<<< HEAD
    provider_data: Optional[Dict[str, Any]] = None,
=======
    model_provider_data: Optional[Dict[str, Any]] = None,
>>>>>>> b86a74a2
    citations: Optional[Citations] = None,
    response_audio: Optional[Audio] = None,
    image: Optional[Image] = None,
) -> RunContentEvent:
    thinking_combined = (reasoning_content or "") + (redacted_reasoning_content or "")

    return RunContentEvent(
        session_id=from_run_response.session_id,
        agent_id=from_run_response.agent_id,  # type: ignore
        agent_name=from_run_response.agent_name,  # type: ignore
        run_id=from_run_response.run_id,
        content=content,
        content_type=content_type or "str",
        reasoning_content=thinking_combined,
        citations=citations,
        response_audio=response_audio,
        image=image,
        references=from_run_response.references,
        additional_input=from_run_response.additional_input,
        reasoning_steps=from_run_response.reasoning_steps,
        reasoning_messages=from_run_response.reasoning_messages,
<<<<<<< HEAD
        provider_data=provider_data,
=======
        model_provider_data=model_provider_data,
>>>>>>> b86a74a2
    )


def create_team_run_output_content_event(
    from_run_response: TeamRunOutput,
    content: Optional[Any] = None,
    content_type: Optional[str] = None,
    reasoning_content: Optional[str] = None,
    redacted_reasoning_content: Optional[str] = None,
    citations: Optional[Citations] = None,
    model_provider_data: Optional[Dict[str, Any]] = None,
    response_audio: Optional[Audio] = None,
    image: Optional[Image] = None,
) -> TeamRunContentEvent:
    thinking_combined = (reasoning_content or "") + (redacted_reasoning_content or "")

    return TeamRunContentEvent(
        session_id=from_run_response.session_id,
        team_id=from_run_response.team_id,  # type: ignore
        team_name=from_run_response.team_name,  # type: ignore
        run_id=from_run_response.run_id,
        content=content,
        content_type=content_type or "str",
        reasoning_content=thinking_combined,
        citations=citations,
        model_provider_data=model_provider_data,
        response_audio=response_audio,
        image=image,
        references=from_run_response.references,  # type: ignore
        additional_input=from_run_response.additional_input,  # type: ignore
        reasoning_steps=from_run_response.reasoning_steps,  # type: ignore
        reasoning_messages=from_run_response.reasoning_messages,  # type: ignore
    )


def create_parser_model_response_started_event(
    from_run_response: RunOutput,
) -> ParserModelResponseStartedEvent:
    return ParserModelResponseStartedEvent(
        session_id=from_run_response.session_id,
        agent_id=from_run_response.agent_id,  # type: ignore
        agent_name=from_run_response.agent_name,  # type: ignore
        run_id=from_run_response.run_id,
    )


def create_parser_model_response_completed_event(
    from_run_response: RunOutput,
) -> ParserModelResponseCompletedEvent:
    return ParserModelResponseCompletedEvent(
        session_id=from_run_response.session_id,
        agent_id=from_run_response.agent_id,  # type: ignore
        agent_name=from_run_response.agent_name,  # type: ignore
        run_id=from_run_response.run_id,
    )


def create_team_parser_model_response_started_event(
    from_run_response: TeamRunOutput,
) -> TeamParserModelResponseStartedEvent:
    return TeamParserModelResponseStartedEvent(
        session_id=from_run_response.session_id,
        team_id=from_run_response.team_id,  # type: ignore
        team_name=from_run_response.team_name,  # type: ignore
        run_id=from_run_response.run_id,
    )


def create_team_parser_model_response_completed_event(
    from_run_response: TeamRunOutput,
) -> TeamParserModelResponseCompletedEvent:
    return TeamParserModelResponseCompletedEvent(
        session_id=from_run_response.session_id,
        team_id=from_run_response.team_id,  # type: ignore
        team_name=from_run_response.team_name,  # type: ignore
        run_id=from_run_response.run_id,
    )


def create_output_model_response_started_event(from_run_response: RunOutput) -> OutputModelResponseStartedEvent:
    return OutputModelResponseStartedEvent(
        session_id=from_run_response.session_id,
        agent_id=from_run_response.agent_id,  # type: ignore
        agent_name=from_run_response.agent_name,  # type: ignore
        run_id=from_run_response.run_id,
    )


def create_output_model_response_completed_event(from_run_response: RunOutput) -> OutputModelResponseCompletedEvent:
    return OutputModelResponseCompletedEvent(
        session_id=from_run_response.session_id,
        agent_id=from_run_response.agent_id,  # type: ignore
        agent_name=from_run_response.agent_name,  # type: ignore
        run_id=from_run_response.run_id,
    )


def create_team_output_model_response_started_event(
    from_run_response: TeamRunOutput,
) -> TeamOutputModelResponseStartedEvent:
    return TeamOutputModelResponseStartedEvent(
        session_id=from_run_response.session_id,
        team_id=from_run_response.team_id,  # type: ignore
        team_name=from_run_response.team_name,  # type: ignore
        run_id=from_run_response.run_id,
    )


def create_team_output_model_response_completed_event(
    from_run_response: TeamRunOutput,
) -> TeamOutputModelResponseCompletedEvent:
    return TeamOutputModelResponseCompletedEvent(
        session_id=from_run_response.session_id,
        team_id=from_run_response.team_id,  # type: ignore
        team_name=from_run_response.team_name,  # type: ignore
        run_id=from_run_response.run_id,
    )<|MERGE_RESOLUTION|>--- conflicted
+++ resolved
@@ -345,11 +345,7 @@
     content_type: Optional[str] = None,
     reasoning_content: Optional[str] = None,
     redacted_reasoning_content: Optional[str] = None,
-<<<<<<< HEAD
-    provider_data: Optional[Dict[str, Any]] = None,
-=======
     model_provider_data: Optional[Dict[str, Any]] = None,
->>>>>>> b86a74a2
     citations: Optional[Citations] = None,
     response_audio: Optional[Audio] = None,
     image: Optional[Image] = None,
@@ -371,11 +367,7 @@
         additional_input=from_run_response.additional_input,
         reasoning_steps=from_run_response.reasoning_steps,
         reasoning_messages=from_run_response.reasoning_messages,
-<<<<<<< HEAD
-        provider_data=provider_data,
-=======
         model_provider_data=model_provider_data,
->>>>>>> b86a74a2
     )
 
 
