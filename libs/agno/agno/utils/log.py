--- conflicted
+++ resolved
@@ -65,14 +65,11 @@
 
 
 def build_logger(logger_name: str, source_type: Optional[str] = None) -> Any:
-<<<<<<< HEAD
-=======
     # If a logger with the name "agno.{source_type}" is already set, we want to use that one
     _logger = logging.getLogger(f"agno.{logger_name}")
     if _logger.handlers or _logger.level != logging.NOTSET:
         return _logger
 
->>>>>>> 5a561b99
     # Set the custom logger class as the default for this logger
     logging.setLoggerClass(AgnoLogger)
 
