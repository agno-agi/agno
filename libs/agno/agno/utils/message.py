from typing import Dict, List, Optional, Union

from pydantic import BaseModel

from pydantic import BaseModel

from agno.models.message import Message


<<<<<<< HEAD
def get_text_from_message(message: Union[List, Dict, str, Message, BaseModel]) -> str:
=======
def get_text_from_message(message: Optional[Union[List, Dict, str, Message, BaseModel]]) -> str:
>>>>>>> 17b1aa74
    """Return the user texts from the message"""

    if isinstance(message, str):
        return message
    if isinstance(message, BaseModel):
        return message.model_dump_json(indent=2, exclude_none=True)
    if isinstance(message, list):
        text_messages = []
        if len(message) == 0:
            return ""

        if "type" in message[0]:
            for m in message:
                m_type = m.get("type")
                if m_type is not None and isinstance(m_type, str):
                    m_value = m.get(m_type)
                    if m_value is not None and isinstance(m_value, str):
                        if m_type == "text":
                            text_messages.append(m_value)
                        # if m_type == "image_url":
                        #     text_messages.append(f"Image: {m_value}")
                        # else:
                        #     text_messages.append(f"{m_type}: {m_value}")
        elif "role" in message[0]:
            for m in message:
                m_role = m.get("role")
                if m_role is not None and isinstance(m_role, str):
                    m_content = m.get("content")
                    if m_content is not None and isinstance(m_content, str):
                        if m_role == "user":
                            text_messages.append(m_content)
        if len(text_messages) > 0:
            return "\n".join(text_messages)
    if isinstance(message, dict):
        if "content" in message:
            return get_text_from_message(message["content"])
    if isinstance(message, Message) and message.content is not None:
        return get_text_from_message(message.content)
    return ""<|MERGE_RESOLUTION|>--- conflicted
+++ resolved
@@ -7,11 +7,7 @@
 from agno.models.message import Message
 
 
-<<<<<<< HEAD
-def get_text_from_message(message: Union[List, Dict, str, Message, BaseModel]) -> str:
-=======
 def get_text_from_message(message: Optional[Union[List, Dict, str, Message, BaseModel]]) -> str:
->>>>>>> 17b1aa74
     """Return the user texts from the message"""
 
     if isinstance(message, str):
