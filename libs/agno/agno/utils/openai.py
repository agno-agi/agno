from pathlib import Path
from typing import Any, Dict, List, Optional, Sequence, Union

from agno.media import Audio, Image
from agno.models.message import Message
from agno.utils.log import logger


def add_audio_to_message(message: Message, audio: Sequence[Audio]) -> Dict[str, Any]:
    """
    Add audio to a message for the model. By default, we use the OpenAI audio format but other Models
    can override this method to use a different audio format.

    Args:
        message: The message for the Model
        audio: Pre-formatted audio data like {
                    "content": encoded_string,
                    "format": "wav"
                }

    Returns:
        Message content with audio added in the format expected by the model
    """
    if len(audio) == 0:
        return message

    # Create a default message content with text
    message_content_with_audio: List[Dict[str, Any]] = [{"type": "text", "text": message.content}]

    for audio_snippet in audio:
        # The audio is raw data
        if audio_snippet.content:
            import base64

            encoded_string = base64.b64encode(audio_snippet.content).decode("utf-8")
            audio_format = audio_snippet.format
            if not audio_format:
                audio_format = "wav"

            # Create a message with audio
            message_content_with_audio.append(
                {
                    "type": "input_audio",
                    "input_audio": {
                        "data": encoded_string,
<<<<<<< HEAD
                        "format": audio_snippet.format or "wav",
=======
                        "format": audio_format,
                    },
                },
            )
        if audio_snippet.url:
            # The audio is a URL
            import base64

            audio_bytes = audio_snippet.audio_url_content
            if audio_bytes is not None:
                encoded_string = base64.b64encode(audio_bytes).decode("utf-8")
                audio_format = audio_snippet.format
                if not audio_format:
                    audio_format = audio_snippet.url.split(".")[-1]
                message_content_with_audio.append(
                    {
                        "type": "input_audio",
                        "input_audio": {
                            "data": encoded_string,
                            "format": audio_format,
                        },
                    },
                )

        if audio_snippet.filepath:
            # The audio is a file path
            import base64

            path = Path(audio_snippet.filepath) if isinstance(audio_snippet.filepath, str) else audio_snippet.filepath
            if path.exists() and path.is_file():
                with open(audio_snippet.filepath, "rb") as audio_file:
                    encoded_string = base64.b64encode(audio_file.read()).decode("utf-8")

            message_content_with_audio.append(
                {
                    "type": "input_audio",
                    "input_audio": {
                        "data": encoded_string,
                        "format": audio_snippet.format,
>>>>>>> 299827b1
                    },
                },
            )

    return message_content_with_audio


def _process_bytes_image(image: bytes) -> Dict[str, Any]:
    """Process bytes image data."""
    import base64

    base64_image = base64.b64encode(image).decode("utf-8")
    image_url = f"data:image/jpeg;base64,{base64_image}"
    return {"type": "image_url", "image_url": {"url": image_url}}


def _process_image_path(image_path: Union[Path, str]) -> Dict[str, Any]:
    """Process image ( file path)."""
    # Process local file image
    import base64
    import mimetypes

    path = image_path if isinstance(image_path, Path) else Path(image_path)
    if not path.exists():
        raise FileNotFoundError(f"Image file not found: {image_path}")

    mime_type = mimetypes.guess_type(image_path)[0] or "image/jpeg"
    with open(path, "rb") as image_file:
        base64_image = base64.b64encode(image_file.read()).decode("utf-8")
        image_url = f"data:{mime_type};base64,{base64_image}"
        return {"type": "image_url", "image_url": {"url": image_url}}


def _process_image_url(image_url: str) -> Dict[str, Any]:
    """Process image (base64 or URL)."""

    if image_url.startswith("data:image") or image_url.startswith(("http://", "https://")):
        return {"type": "image_url", "image_url": {"url": image_url}}
    else:
        raise ValueError("Image URL must start with 'data:image' or 'http(s)://'.")


def _process_image(image: Image) -> Optional[Dict[str, Any]]:
    """Process an image based on the format."""

    if image.url is not None:
        image_payload = _process_image_url(image.url)

    elif image.filepath is not None:
        image_payload = _process_image_path(image.filepath)

    elif image.content is not None:
        image_payload = _process_bytes_image(image.content)

    else:
        logger.warning(f"Unsupported image type: {type(image)}")
        return None

    if image.detail:
        image_payload["image_url"]["detail"] = image.detail

    return image_payload


def add_images_to_message(message: Message, images: Sequence[Image]) -> Dict[str, Any]:
    """
    Add images to a message for the model. By default, we use the OpenAI image format but other Models
    can override this method to use a different image format.

    Args:
        message: The message for the Model
        images: Sequence of images in various formats:
            - str: base64 encoded image, URL, or file path
            - Dict: pre-formatted image data
            - bytes: raw image data

    Returns:
        Message content with images added in the format expected by the model
    """
    # If no images are provided, return the message as is
    if len(images) == 0:
        return message

    # Ignore non-string message content
    # because we assume that the images/audio are already added to the message
    if not isinstance(message.content, str):
        return message

    # Create a default message content with text
    message_content_with_image: List[Dict[str, Any]] = [{"type": "text", "text": message.content}]

    # Add images to the message content
    for image in images:
        try:
            image_data = _process_image(image)
            if image_data:
                message_content_with_image.append(image_data)
        except Exception as e:
            logger.error(f"Failed to process image: {str(e)}")
            continue

    return message_content_with_image<|MERGE_RESOLUTION|>--- conflicted
+++ resolved
@@ -43,9 +43,6 @@
                     "type": "input_audio",
                     "input_audio": {
                         "data": encoded_string,
-<<<<<<< HEAD
-                        "format": audio_snippet.format or "wav",
-=======
                         "format": audio_format,
                     },
                 },
@@ -78,6 +75,10 @@
             if path.exists() and path.is_file():
                 with open(audio_snippet.filepath, "rb") as audio_file:
                     encoded_string = base64.b64encode(audio_file.read()).decode("utf-8")
+            
+            audio_format = audio_snippet.format
+            if not audio_format:
+                audio_format = path.suffix.lstrip(".")
 
             message_content_with_audio.append(
                 {
@@ -85,7 +86,6 @@
                     "input_audio": {
                         "data": encoded_string,
                         "format": audio_snippet.format,
->>>>>>> 299827b1
                     },
                 },
             )
