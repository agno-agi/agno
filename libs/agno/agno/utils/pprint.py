--- conflicted
+++ resolved
@@ -75,22 +75,13 @@
                 ):
                     if isinstance(resp.content, BaseModel):
                         try:
-<<<<<<< HEAD
-                            json_content = JSON(resp.content.model_dump_json(exclude_none=True), indent=2)  # type: ignore
-=======
                             JSON(resp.content.model_dump_json(exclude_none=True), indent=2)  # type: ignore
->>>>>>> c33fb931
                         except Exception as e:
                             logger.warning(f"Failed to convert response to Markdown: {e}")
                     else:
                         if isinstance(streaming_response_content, JSON):
-<<<<<<< HEAD
-                            streaming_response_content = streaming_response_content.text + "\n"
-                        streaming_response_content += resp.content
-=======
                             streaming_response_content = streaming_response_content.text + "\n"  # type: ignore
                         streaming_response_content += resp.content  # type: ignore
->>>>>>> c33fb931
 
                 formatted_response = Markdown(streaming_response_content) if markdown else streaming_response_content  # type: ignore
                 table = Table(box=ROUNDED, border_style="blue", show_header=False)
