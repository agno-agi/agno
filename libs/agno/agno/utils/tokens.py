--- conflicted
+++ resolved
@@ -570,30 +570,12 @@
     return tokens
 
 
-<<<<<<< HEAD
-def _count_message_tokens(
-    message: Message,
-    model_id: str = "gpt-4o",
-    tokens_per_message: int = 3,
-    tokens_per_name: int = 1,
-    compress_tool_results: bool = False,
-) -> int:
-    tokens = tokens_per_message
-
-    # Count role tokens
-    if message.role:
-        tokens += count_text_tokens(message.role, model_id)
-
-    # Count content tokens (supports compressed content for context compression)
-    content = message.get_content(use_compressed_content=compress_tool_results)
-=======
 def _count_message_tokens(message: Message, model_id: str = "gpt-4o") -> int:
     tokens = 0
     text_parts: List[str] = []
 
-    # Collect content text
+    # Collect content text (always use compressed content for token counting accuracy)
     content = message.get_content(use_compressed_content=True)
->>>>>>> d02ec8dc
     if content:
         if isinstance(content, str):
             text_parts.append(content)
@@ -654,13 +636,7 @@
     messages: List[Message],
     tools: Optional[List[Union[Function, Dict[str, Any]]]] = None,
     model_id: str = "gpt-4o",
-<<<<<<< HEAD
-    tool_choice: Optional[Union[str, Dict[str, Any]]] = None,
-    response_format: Optional[Union[Dict, Type]] = None,
-    compress_tool_results: bool = False,
-=======
     output_schema: Optional[Union[Dict, Type["BaseModel"]]] = None,
->>>>>>> d02ec8dc
 ) -> int:
     total = 0
     model_id = model_id.lower()
@@ -668,15 +644,7 @@
     # Count message tokens
     if messages:
         for msg in messages:
-<<<<<<< HEAD
-            total += _count_message_tokens(msg, model_id, tokens_per_message, tokens_per_name, compress_tool_results)
-
-    # Add 3 tokens for reply priming: <|start|>assistant<|message|>
-    # Every completion is primed with these tokens regardless of content
-    total += 3
-=======
             total += _count_message_tokens(msg, model_id)
->>>>>>> d02ec8dc
 
     # Add tool tokens
     if tools:
