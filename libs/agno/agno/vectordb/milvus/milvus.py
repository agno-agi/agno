--- conflicted
+++ resolved
@@ -425,34 +425,7 @@
             expr = " and ".join(kv_list)
         else:
             expr = ""
-<<<<<<< HEAD
         return expr
 
-    async def async_create(self) -> None:
-        raise NotImplementedError(f"Async not supported on {self.__class__.__name__}.")
-
-    async def async_doc_exists(self, document: Document) -> bool:
-        raise NotImplementedError(f"Async not supported on {self.__class__.__name__}.")
-
-    async def async_insert(self, documents: List[Document], filters: Optional[Dict[str, Any]] = None) -> None:
-        raise NotImplementedError(f"Async not supported on {self.__class__.__name__}.")
-
-    async def async_upsert(self, documents: List[Document], filters: Optional[Dict[str, Any]] = None) -> None:
-        raise NotImplementedError(f"Async not supported on {self.__class__.__name__}.")
-
-    async def async_search(
-        self, query: str, limit: int = 5, filters: Optional[Dict[str, Any]] = None
-    ) -> List[Document]:
-        raise NotImplementedError(f"Async not supported on {self.__class__.__name__}.")
-
-    async def async_drop(self) -> None:
-        raise NotImplementedError(f"Async not supported on {self.__class__.__name__}.")
-
-    async def async_exists(self) -> bool:
-        raise NotImplementedError(f"Async not supported on {self.__class__.__name__}.")
-
-    async def async_name_exists(self) -> bool:
-        raise NotImplementedError(f"Async not supported on {self.__class__.__name__}.")
-=======
-        return expr
->>>>>>> 4f20ff4d
+    def async_name_exists(self, name: str) -> bool:
+        raise NotImplementedError(f"Async not supported on {self.__class__.__name__}.")