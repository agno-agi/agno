import asyncio
from math import sqrt
from typing import Any, Dict, List, Optional, Union, cast

try:
    from sqlalchemy.dialects import postgresql
    from sqlalchemy.engine import Engine, create_engine
    from sqlalchemy.inspection import inspect
    from sqlalchemy.orm import Session, scoped_session, sessionmaker
    from sqlalchemy.schema import Column, Index, MetaData, Table
    from sqlalchemy.sql.expression import bindparam, desc, func, select, text
    from sqlalchemy.types import DateTime, String
except ImportError:
    raise ImportError("`sqlalchemy` not installed. Please install using `pip install sqlalchemy psycopg`")

try:
    from pgvector.sqlalchemy import Vector
except ImportError:
    raise ImportError("`pgvector` not installed. Please install using `pip install pgvector`")

from agno.knowledge.document import Document
from agno.knowledge.embedder import Embedder
from agno.reranker.base import Reranker
from agno.utils.log import log_debug, log_info, logger
from agno.utils.string import safe_content_hash
from agno.vectordb.base import VectorDb
from agno.vectordb.distance import Distance
from agno.vectordb.pgvector.index import HNSW, Ivfflat
from agno.vectordb.search import SearchType


class PgVector(VectorDb):
    """
    PgVector class for managing vector operations with PostgreSQL and pgvector.

    This class provides methods for creating, inserting, searching, and managing
    vector data in a PostgreSQL database using the pgvector extension.
    """

    def __init__(
        self,
        table_name: str,
        schema: str = "ai",
        db_url: Optional[str] = None,
        db_engine: Optional[Engine] = None,
        embedder: Optional[Embedder] = None,
        search_type: SearchType = SearchType.vector,
        vector_index: Union[Ivfflat, HNSW] = HNSW(),
        distance: Distance = Distance.cosine,
        prefix_match: bool = False,
        vector_score_weight: float = 0.5,
        content_language: str = "english",
        schema_version: int = 1,
        auto_upgrade_schema: bool = False,
        reranker: Optional[Reranker] = None,
    ):
        """
        Initialize the PgVector instance.

        Args:
            table_name (str): Name of the table to store vector data.
            schema (str): Database schema name.
            db_url (Optional[str]): Database connection URL.
            db_engine (Optional[Engine]): SQLAlchemy database engine.
            embedder (Optional[Embedder]): Embedder instance for creating embeddings.
            search_type (SearchType): Type of search to perform.
            vector_index (Union[Ivfflat, HNSW]): Vector index configuration.
            distance (Distance): Distance metric for vector comparisons.
            prefix_match (bool): Enable prefix matching for full-text search.
            vector_score_weight (float): Weight for vector similarity in hybrid search.
            content_language (str): Language for full-text search.
            schema_version (int): Version of the database schema.
            auto_upgrade_schema (bool): Automatically upgrade schema if True.
        """
        if not table_name:
            raise ValueError("Table name must be provided.")

        if db_engine is None and db_url is None:
            raise ValueError("Either 'db_url' or 'db_engine' must be provided.")

        if db_engine is None:
            if db_url is None:
                raise ValueError("Must provide 'db_url' if 'db_engine' is None.")
            try:
                db_engine = create_engine(db_url)
            except Exception as e:
                logger.error(f"Failed to create engine from 'db_url': {e}")
                raise

        # Database settings
        self.table_name: str = table_name
        self.schema: str = schema
        self.db_url: Optional[str] = db_url
        self.db_engine: Engine = db_engine
        self.metadata: MetaData = MetaData(schema=self.schema)

        # Embedder for embedding the document contents
        if embedder is None:
            from agno.knowledge.embedder.openai import OpenAIEmbedder

            embedder = OpenAIEmbedder()
            log_info("Embedder not provided, using OpenAIEmbedder as default.")
        self.embedder: Embedder = embedder
        self.dimensions: Optional[int] = self.embedder.dimensions

        if self.dimensions is None:
            raise ValueError("Embedder.dimensions must be set.")

        # Search type
        self.search_type: SearchType = search_type
        # Distance metric
        self.distance: Distance = distance
        # Index for the table
        self.vector_index: Union[Ivfflat, HNSW] = vector_index
        # Enable prefix matching for full-text search
        self.prefix_match: bool = prefix_match
        # Weight for the vector similarity score in hybrid search
        self.vector_score_weight: float = vector_score_weight
        # Content language for full-text search
        self.content_language: str = content_language

        # Table schema version
        self.schema_version: int = schema_version
        # Automatically upgrade schema if True
        self.auto_upgrade_schema: bool = auto_upgrade_schema

        # Reranker instance
        self.reranker: Optional[Reranker] = reranker

        # Database session
        self.Session: scoped_session = scoped_session(sessionmaker(bind=self.db_engine))
        # Database table
        self.table: Table = self.get_table()
        log_debug(f"Initialized PgVector with table '{self.schema}.{self.table_name}'")

    def get_table_v1(self) -> Table:
        """
        Get the SQLAlchemy Table object for schema version 1.

        Returns:
            Table: SQLAlchemy Table object representing the database table.
        """
        if self.dimensions is None:
            raise ValueError("Embedder dimensions are not set.")
        table = Table(
            self.table_name,
            self.metadata,
            Column("id", String, primary_key=True),
            Column("name", String),
            Column("meta_data", postgresql.JSONB, server_default=text("'{}'::jsonb")),
            Column("filters", postgresql.JSONB, server_default=text("'{}'::jsonb"), nullable=True),
            Column("content", postgresql.TEXT),
            Column("embedding", Vector(self.dimensions)),
            Column("usage", postgresql.JSONB),
            Column("created_at", DateTime(timezone=True), server_default=func.now()),
            Column("updated_at", DateTime(timezone=True), onupdate=func.now()),
            Column("content_hash", String),
            Column("content_id", String),
            extend_existing=True,
        )

        # Add indexes
        Index(f"idx_{self.table_name}_id", table.c.id)
        Index(f"idx_{self.table_name}_name", table.c.name)
        Index(f"idx_{self.table_name}_content_hash", table.c.content_hash)
        Index(f"idx_{self.table_name}_content_id", table.c.content_id)
        return table

    def get_table(self) -> Table:
        """
        Get the SQLAlchemy Table object based on the current schema version.

        Returns:
            Table: SQLAlchemy Table object representing the database table.
        """
        if self.schema_version == 1:
            return self.get_table_v1()
        else:
            raise NotImplementedError(f"Unsupported schema version: {self.schema_version}")

    def table_exists(self) -> bool:
        """
        Check if the table exists in the database.

        Returns:
            bool: True if the table exists, False otherwise.
        """
        log_debug(f"Checking if table '{self.table.fullname}' exists.")
        try:
            return inspect(self.db_engine).has_table(self.table_name, schema=self.schema)
        except Exception as e:
            logger.error(f"Error checking if table exists: {e}")
            return False

    def create(self) -> None:
        """
        Create the table if it does not exist.
        """
        if not self.table_exists():
            with self.Session() as sess, sess.begin():
                log_debug("Creating extension: vector")
                sess.execute(text("CREATE EXTENSION IF NOT EXISTS vector;"))
                if self.schema is not None:
                    log_debug(f"Creating schema: {self.schema}")
                    sess.execute(text(f"CREATE SCHEMA IF NOT EXISTS {self.schema};"))
            log_debug(f"Creating table: {self.table_name}")
            self.table.create(self.db_engine)

    async def async_create(self) -> None:
        """Create the table asynchronously by running in a thread."""
        await asyncio.to_thread(self.create)

    def _record_exists(self, column, value) -> bool:
        """
        Check if a record with the given column value exists in the table.

        Args:
            column: The column to check.
            value: The value to search for.

        Returns:
            bool: True if the record exists, False otherwise.
        """
        try:
            with self.Session() as sess, sess.begin():
                stmt = select(1).where(column == value).limit(1)
                result = sess.execute(stmt).first()
                return result is not None
        except Exception as e:
            logger.error(f"Error checking if record exists: {e}")
            return False

    def doc_exists(self, document: Document) -> bool:
        """
        Check if a document with the same content hash exists in the table.

        Args:
            document (Document): The document to check.

        Returns:
            bool: True if the document exists, False otherwise.
        """
        content_hash = safe_content_hash(document.content)
        return self._record_exists(self.table.c.content_hash, content_hash)

    async def async_doc_exists(self, document: Document) -> bool:
        """Check if document exists asynchronously by running in a thread."""
        return await asyncio.to_thread(self.doc_exists, document)

    def name_exists(self, name: str) -> bool:
        """
        Check if a document with the given name exists in the table.

        Args:
            name (str): The name to check.

        Returns:
            bool: True if a document with the name exists, False otherwise.
        """
        return self._record_exists(self.table.c.name, name)

    async def async_name_exists(self, name: str) -> bool:
        """Check if name exists asynchronously by running in a thread."""
        return await asyncio.to_thread(self.name_exists, name)

    def id_exists(self, id: str) -> bool:
        """
        Check if a document with the given ID exists in the table.

        Args:
            id (str): The ID to check.

        Returns:
            bool: True if a document with the ID exists, False otherwise.
        """
        return self._record_exists(self.table.c.id, id)

    def content_hash_exists(self, content_hash: str) -> bool:
        """
        Check if a document with the given content hash exists in the table.
        """
        return self._record_exists(self.table.c.content_hash, content_hash)

    def _clean_content(self, content: str) -> str:
        """
        Clean the content by replacing null characters.

        Args:
            content (str): The content to clean.

        Returns:
            str: The cleaned content.
        """
        return content.replace("\x00", "\ufffd")

    def insert(
        self,
        content_hash: str,
        documents: List[Document],
        filters: Optional[Dict[str, Any]] = None,
        batch_size: int = 100,
    ) -> None:
        """
        Insert documents into the database.

        Args:
            content_hash (str): The content hash to insert.
            documents (List[Document]): List of documents to insert.
            filters (Optional[Dict[str, Any]]): Filters to apply to the documents.
            batch_size (int): Number of documents to insert in each batch.
        """
        try:
            with self.Session() as sess:
                for i in range(0, len(documents), batch_size):
                    batch_docs = documents[i : i + batch_size]
                    log_debug(f"Processing batch starting at index {i}, size: {len(batch_docs)}")
                    try:
                        # Prepare documents for insertion
                        batch_records = []
                        for doc in batch_docs:
                            try:
                                doc.embed(embedder=self.embedder)
                                cleaned_content = self._clean_content(doc.content)
<<<<<<< HEAD
                                record_id = doc.id or content_hash
=======
                                content_hash = safe_content_hash(doc.content)
                                _id = doc.id or content_hash
>>>>>>> c33fb931

                                meta_data = doc.meta_data or {}
                                if filters:
                                    meta_data.update(filters)

                                record = {
                                    "id": record_id,
                                    "name": doc.name,
                                    "meta_data": doc.meta_data,
                                    "filters": filters,
                                    "content": cleaned_content,
                                    "embedding": doc.embedding,
                                    "usage": doc.usage,
                                    "content_hash": content_hash,
                                    "content_id": doc.content_id,
                                }
                                batch_records.append(record)
                            except Exception as e:
                                logger.error(f"Error processing document '{doc.name}': {e}")

                        # Insert the batch of records
                        insert_stmt = postgresql.insert(self.table)
                        sess.execute(insert_stmt, batch_records)
                        sess.commit()  # Commit batch independently
                        log_info(f"Inserted batch of {len(batch_records)} documents.")
                    except Exception as e:
                        logger.error(f"Error with batch starting at index {i}: {e}")
                        sess.rollback()  # Rollback the current batch if there's an error
                        raise
        except Exception as e:
            logger.error(f"Error inserting documents: {e}")
            raise

    async def async_insert(
        self, content_hash: str, documents: List[Document], filters: Optional[Dict[str, Any]] = None
    ) -> None:
        """Insert documents asynchronously by running in a thread."""
        await asyncio.to_thread(self.insert, content_hash, documents, filters)

    def upsert_available(self) -> bool:
        """
        Check if upsert operation is available.

        Returns:
            bool: Always returns True for PgVector.
        """
        return True

    def upsert(
        self,
        content_hash: str,
        documents: List[Document],
        filters: Optional[Dict[str, Any]] = None,
        batch_size: int = 100,
    ) -> None:
        """
        Upsert documents by content hash.
        First delete all documents with the same content hash.
        Then upsert the new documents.
        """
        try:
            if self.content_hash_exists(content_hash):
                self._delete_by_content_hash(content_hash)
            self._upsert(content_hash, documents, filters, batch_size)
        except Exception as e:
            logger.error(f"Error upserting documents by content hash: {e}")
            raise

    def _upsert(
        self,
        content_hash: str,
        documents: List[Document],
        filters: Optional[Dict[str, Any]] = None,
        batch_size: int = 100,
    ) -> None:
        """
        Upsert (insert or update) documents in the database.

        Args:
            documents (List[Document]): List of documents to upsert.
            filters (Optional[Dict[str, Any]]): Filters to apply to the documents.
            batch_size (int): Number of documents to upsert in each batch.
        """
        try:
            with self.Session() as sess:
                for i in range(0, len(documents), batch_size):
                    batch_docs = documents[i : i + batch_size]
                    log_info(f"Processing batch starting at index {i}, size: {len(batch_docs)}")
                    try:
                        # Prepare documents for upserting
                        batch_records = []
                        for doc in batch_docs:
                            try:
                                doc.embed(embedder=self.embedder)
                                cleaned_content = self._clean_content(doc.content)
<<<<<<< HEAD
                                record_id = md5(cleaned_content.encode()).hexdigest()
=======
                                content_hash = safe_content_hash(doc.content)
>>>>>>> c33fb931

                                meta_data = doc.meta_data or {}
                                if filters:
                                    meta_data.update(filters)

                                record = {
                                    "id": record_id,  # use record_id as a reproducible id to avoid duplicates while upsert
                                    "name": doc.name,
                                    "meta_data": doc.meta_data,
                                    "filters": filters,
                                    "content": cleaned_content,
                                    "embedding": doc.embedding,
                                    "usage": doc.usage,
                                    "content_hash": content_hash,
                                    "content_id": doc.content_id,
                                }
                                batch_records.append(record)
                            except Exception as e:
                                logger.error(f"Error processing document '{doc.name}': {e}")

                        # Upsert the batch of records
                        insert_stmt = postgresql.insert(self.table).values(batch_records)
                        upsert_stmt = insert_stmt.on_conflict_do_update(
                            index_elements=["id"],
                            set_={
                                "name": insert_stmt.excluded.name,
                                "meta_data": insert_stmt.excluded.meta_data,
                                "filters": insert_stmt.excluded.filters,
                                "content": insert_stmt.excluded.content,
                                "embedding": insert_stmt.excluded.embedding,
                                "usage": insert_stmt.excluded.usage,
                                "content_hash": insert_stmt.excluded.content_hash,
                                "content_id": insert_stmt.excluded.content_id,
                            },
                        )
                        sess.execute(upsert_stmt)
                        sess.commit()  # Commit batch independently
                        log_info(f"Upserted batch of {len(batch_records)} documents.")
                    except Exception as e:
                        logger.error(f"Error with batch starting at index {i}: {e}")
                        sess.rollback()  # Rollback the current batch if there's an error
                        raise
        except Exception as e:
            logger.error(f"Error upserting documents: {e}")
            raise

    async def async_upsert(self, documents: List[Document], filters: Optional[Dict[str, Any]] = None) -> None:
        """Upsert documents asynchronously by running in a thread."""
        await asyncio.to_thread(self.upsert, documents, filters)

    def search(self, query: str, limit: int = 5, filters: Optional[Dict[str, Any]] = None) -> List[Document]:
        """
        Perform a search based on the configured search type.

        Args:
            query (str): The search query.
            limit (int): Maximum number of results to return.
            filters (Optional[Dict[str, Any]]): Filters to apply to the search.

        Returns:
            List[Document]: List of matching documents.
        """
        if self.search_type == SearchType.vector:
            return self.vector_search(query=query, limit=limit, filters=filters)
        elif self.search_type == SearchType.keyword:
            return self.keyword_search(query=query, limit=limit, filters=filters)
        elif self.search_type == SearchType.hybrid:
            return self.hybrid_search(query=query, limit=limit, filters=filters)
        else:
            logger.error(f"Invalid search type '{self.search_type}'.")
            return []

    async def async_search(
        self, query: str, limit: int = 5, filters: Optional[Dict[str, Any]] = None
    ) -> List[Document]:
        """Search asynchronously by running in a thread."""
        return await asyncio.to_thread(self.search, query, limit, filters)

    def vector_search(self, query: str, limit: int = 5, filters: Optional[Dict[str, Any]] = None) -> List[Document]:
        """
        Perform a vector similarity search.

        Args:
            query (str): The search query.
            limit (int): Maximum number of results to return.
            filters (Optional[Dict[str, Any]]): Filters to apply to the search.

        Returns:
            List[Document]: List of matching documents.
        """
        try:
            # Get the embedding for the query string
            query_embedding = self.embedder.get_embedding(query)
            if query_embedding is None:
                logger.error(f"Error getting embedding for Query: {query}")
                return []

            # Define the columns to select
            columns = [
                self.table.c.id,
                self.table.c.name,
                self.table.c.meta_data,
                self.table.c.content,
                self.table.c.embedding,
                self.table.c.usage,
            ]

            # Build the base statement
            stmt = select(*columns)

            # Apply filters if provided
            if filters is not None:
                stmt = stmt.where(self.table.c.meta_data.contains(filters))

            # Order the results based on the distance metric
            if self.distance == Distance.l2:
                stmt = stmt.order_by(self.table.c.embedding.l2_distance(query_embedding))
            elif self.distance == Distance.cosine:
                stmt = stmt.order_by(self.table.c.embedding.cosine_distance(query_embedding))
            elif self.distance == Distance.max_inner_product:
                stmt = stmt.order_by(self.table.c.embedding.max_inner_product(query_embedding))
            else:
                logger.error(f"Unknown distance metric: {self.distance}")
                return []

            # Limit the number of results
            stmt = stmt.limit(limit)

            # Log the query for debugging
            log_debug(f"Vector search query: {stmt}")

            # Execute the query
            try:
                with self.Session() as sess, sess.begin():
                    if self.vector_index is not None:
                        if isinstance(self.vector_index, Ivfflat):
                            sess.execute(text(f"SET LOCAL ivfflat.probes = {self.vector_index.probes}"))
                        elif isinstance(self.vector_index, HNSW):
                            sess.execute(text(f"SET LOCAL hnsw.ef_search = {self.vector_index.ef_search}"))
                    results = sess.execute(stmt).fetchall()
            except Exception as e:
                logger.error(f"Error performing semantic search: {e}")
                logger.error("Table might not exist, creating for future use")
                self.create()
                return []

            # Process the results and convert to Document objects
            search_results: List[Document] = []
            for result in results:
                search_results.append(
                    Document(
                        id=result.id,
                        name=result.name,
                        meta_data=result.meta_data,
                        content=result.content,
                        embedder=self.embedder,
                        embedding=result.embedding,
                        usage=result.usage,
                    )
                )

            if self.reranker:
                search_results = self.reranker.rerank(query=query, documents=search_results)

            log_info(f"Found {len(search_results)} documents")
            return search_results
        except Exception as e:
            logger.error(f"Error during vector search: {e}")
            return []

    def enable_prefix_matching(self, query: str) -> str:
        """
        Preprocess the query for prefix matching.

        Args:
            query (str): The original query.

        Returns:
            str: The processed query with prefix matching enabled.
        """
        # Append '*' to each word for prefix matching
        words = query.strip().split()
        processed_words = [word + "*" for word in words]
        return " ".join(processed_words)

    def keyword_search(self, query: str, limit: int = 5, filters: Optional[Dict[str, Any]] = None) -> List[Document]:
        """
        Perform a keyword search on the 'content' column.

        Args:
            query (str): The search query.
            limit (int): Maximum number of results to return.
            filters (Optional[Dict[str, Any]]): Filters to apply to the search.

        Returns:
            List[Document]: List of matching documents.
        """
        try:
            # Define the columns to select
            columns = [
                self.table.c.id,
                self.table.c.name,
                self.table.c.meta_data,
                self.table.c.content,
                self.table.c.embedding,
                self.table.c.usage,
            ]

            # Build the base statement
            stmt = select(*columns)

            # Build the text search vector
            ts_vector = func.to_tsvector(self.content_language, self.table.c.content)
            # Create the ts_query using websearch_to_tsquery with parameter binding
            processed_query = self.enable_prefix_matching(query) if self.prefix_match else query
            ts_query = func.websearch_to_tsquery(self.content_language, bindparam("query", value=processed_query))
            # Compute the text rank
            text_rank = func.ts_rank_cd(ts_vector, ts_query)

            # Apply filters if provided
            if filters is not None:
                # Use the contains() method for JSONB columns to check if the filters column contains the specified filters
                stmt = stmt.where(self.table.c.meta_data.contains(filters))

            # Order by the relevance rank
            stmt = stmt.order_by(text_rank.desc())

            # Limit the number of results
            stmt = stmt.limit(limit)

            # Log the query for debugging
            log_debug(f"Keyword search query: {stmt}")

            # Execute the query
            try:
                with self.Session() as sess, sess.begin():
                    results = sess.execute(stmt).fetchall()
            except Exception as e:
                logger.error(f"Error performing keyword search: {e}")
                logger.error("Table might not exist, creating for future use")
                self.create()
                return []

            # Process the results and convert to Document objects
            search_results: List[Document] = []
            for result in results:
                search_results.append(
                    Document(
                        id=result.id,
                        name=result.name,
                        meta_data=result.meta_data,
                        content=result.content,
                        embedder=self.embedder,
                        embedding=result.embedding,
                        usage=result.usage,
                    )
                )

            log_info(f"Found {len(search_results)} documents")
            return search_results
        except Exception as e:
            logger.error(f"Error during keyword search: {e}")
            return []

    def hybrid_search(
        self,
        query: str,
        limit: int = 5,
        filters: Optional[Dict[str, Any]] = None,
    ) -> List[Document]:
        """
        Perform a hybrid search combining vector similarity and full-text search.

        Args:
            query (str): The search query.
            limit (int): Maximum number of results to return.
            filters (Optional[Dict[str, Any]]): Filters to apply to the search.

        Returns:
            List[Document]: List of matching documents.
        """
        try:
            # Get the embedding for the query string
            query_embedding = self.embedder.get_embedding(query)
            if query_embedding is None:
                logger.error(f"Error getting embedding for Query: {query}")
                return []

            # Define the columns to select
            columns = [
                self.table.c.id,
                self.table.c.name,
                self.table.c.meta_data,
                self.table.c.content,
                self.table.c.embedding,
                self.table.c.usage,
            ]

            # Build the text search vector
            ts_vector = func.to_tsvector(self.content_language, self.table.c.content)
            # Create the ts_query using websearch_to_tsquery with parameter binding
            processed_query = self.enable_prefix_matching(query) if self.prefix_match else query
            ts_query = func.websearch_to_tsquery(self.content_language, bindparam("query", value=processed_query))
            # Compute the text rank
            text_rank = func.ts_rank_cd(ts_vector, ts_query)

            # Compute the vector similarity score
            if self.distance == Distance.l2:
                # For L2 distance, smaller distances are better
                vector_distance = self.table.c.embedding.l2_distance(query_embedding)
                # Invert and normalize the distance to get a similarity score between 0 and 1
                vector_score = 1 / (1 + vector_distance)
            elif self.distance == Distance.cosine:
                # For cosine distance, smaller distances are better
                vector_distance = self.table.c.embedding.cosine_distance(query_embedding)
                vector_score = 1 / (1 + vector_distance)
            elif self.distance == Distance.max_inner_product:
                # For inner product, higher values are better
                # Assume embeddings are normalized, so inner product ranges from -1 to 1
                raw_vector_score = self.table.c.embedding.max_inner_product(query_embedding)
                # Normalize to range [0, 1]
                vector_score = (raw_vector_score + 1) / 2
            else:
                logger.error(f"Unknown distance metric: {self.distance}")
                return []

            # Apply weights to control the influence of each score
            # Validate the vector_weight parameter
            if not 0 <= self.vector_score_weight <= 1:
                raise ValueError("vector_score_weight must be between 0 and 1")
            text_rank_weight = 1 - self.vector_score_weight  # weight for text rank

            # Combine the scores into a hybrid score
            hybrid_score = (self.vector_score_weight * vector_score) + (text_rank_weight * text_rank)

            # Build the base statement, including the hybrid score
            stmt = select(*columns, hybrid_score.label("hybrid_score"))

            # Add the full-text search condition
            # stmt = stmt.where(ts_vector.op("@@")(ts_query))

            # Apply filters if provided
            if filters is not None:
                stmt = stmt.where(self.table.c.meta_data.contains(filters))

            # Order the results by the hybrid score in descending order
            stmt = stmt.order_by(desc("hybrid_score"))

            # Limit the number of results
            stmt = stmt.limit(limit)

            # Log the query for debugging
            log_debug(f"Hybrid search query: {stmt}")

            # Execute the query
            try:
                with self.Session() as sess, sess.begin():
                    if self.vector_index is not None:
                        if isinstance(self.vector_index, Ivfflat):
                            sess.execute(text(f"SET LOCAL ivfflat.probes = {self.vector_index.probes}"))
                        elif isinstance(self.vector_index, HNSW):
                            sess.execute(text(f"SET LOCAL hnsw.ef_search = {self.vector_index.ef_search}"))
                    results = sess.execute(stmt).fetchall()
            except Exception as e:
                logger.error(f"Error performing hybrid search: {e}")
                return []

            # Process the results and convert to Document objects
            search_results: List[Document] = []
            for result in results:
                search_results.append(
                    Document(
                        id=result.id,
                        name=result.name,
                        meta_data=result.meta_data,
                        content=result.content,
                        embedder=self.embedder,
                        embedding=result.embedding,
                        usage=result.usage,
                    )
                )

            log_info(f"Found {len(search_results)} documents")
            return search_results
        except Exception as e:
            logger.error(f"Error during hybrid search: {e}")
            return []

    def drop(self) -> None:
        """
        Drop the table from the database.
        """
        if self.table_exists():
            try:
                log_debug(f"Dropping table '{self.table.fullname}'.")
                self.table.drop(self.db_engine)
                log_info(f"Table '{self.table.fullname}' dropped successfully.")
            except Exception as e:
                logger.error(f"Error dropping table '{self.table.fullname}': {e}")
                raise
        else:
            log_info(f"Table '{self.table.fullname}' does not exist.")

    async def async_drop(self) -> None:
        """Drop the table asynchronously by running in a thread."""
        await asyncio.to_thread(self.drop)

    def exists(self) -> bool:
        """
        Check if the table exists in the database.

        Returns:
            bool: True if the table exists, False otherwise.
        """
        return self.table_exists()

    async def async_exists(self) -> bool:
        """Check if table exists asynchronously by running in a thread."""
        return await asyncio.to_thread(self.exists)

    def get_count(self) -> int:
        """
        Get the number of records in the table.

        Returns:
            int: The number of records in the table.
        """
        try:
            with self.Session() as sess, sess.begin():
                stmt = select(func.count(self.table.c.name)).select_from(self.table)
                result = sess.execute(stmt).scalar()
                return int(result) if result is not None else 0
        except Exception as e:
            logger.error(f"Error getting count from table '{self.table.fullname}': {e}")
            return 0

    def optimize(self, force_recreate: bool = False) -> None:
        """
        Optimize the vector database by creating or recreating necessary indexes.

        Args:
            force_recreate (bool): If True, existing indexes will be dropped and recreated.
        """
        log_debug("==== Optimizing Vector DB ====")
        self._create_vector_index(force_recreate=force_recreate)
        self._create_gin_index(force_recreate=force_recreate)
        log_debug("==== Optimized Vector DB ====")

    def _index_exists(self, index_name: str) -> bool:
        """
        Check if an index with the given name exists.

        Args:
            index_name (str): The name of the index to check.

        Returns:
            bool: True if the index exists, False otherwise.
        """
        inspector = inspect(self.db_engine)
        indexes = inspector.get_indexes(self.table.name, schema=self.schema)
        return any(idx["name"] == index_name for idx in indexes)

    def _drop_index(self, index_name: str) -> None:
        """
        Drop the index with the given name.

        Args:
            index_name (str): The name of the index to drop.
        """
        try:
            with self.Session() as sess, sess.begin():
                drop_index_sql = f'DROP INDEX IF EXISTS "{self.schema}"."{index_name}";'
                sess.execute(text(drop_index_sql))
        except Exception as e:
            logger.error(f"Error dropping index '{index_name}': {e}")
            raise

    def _create_vector_index(self, force_recreate: bool = False) -> None:
        """
        Create or recreate the vector index.

        Args:
            force_recreate (bool): If True, existing index will be dropped and recreated.
        """
        if self.vector_index is None:
            log_debug("No vector index specified, skipping vector index optimization.")
            return

        # Generate index name if not provided
        if self.vector_index.name is None:
            index_type = "ivfflat" if isinstance(self.vector_index, Ivfflat) else "hnsw"
            self.vector_index.name = f"{self.table_name}_{index_type}_index"

        # Determine index distance operator
        index_distance = {
            Distance.l2: "vector_l2_ops",
            Distance.max_inner_product: "vector_ip_ops",
            Distance.cosine: "vector_cosine_ops",
        }.get(self.distance, "vector_cosine_ops")

        # Get the fully qualified table name
        table_fullname = self.table.fullname  # includes schema if any

        # Check if vector index already exists
        vector_index_exists = self._index_exists(self.vector_index.name)

        if vector_index_exists:
            log_info(f"Vector index '{self.vector_index.name}' already exists.")
            if force_recreate:
                log_info(f"Force recreating vector index '{self.vector_index.name}'. Dropping existing index.")
                self._drop_index(self.vector_index.name)
            else:
                log_info(f"Skipping vector index creation as index '{self.vector_index.name}' already exists.")
                return

        # Proceed to create the vector index
        try:
            with self.Session() as sess, sess.begin():
                # Set configuration parameters
                if self.vector_index.configuration:
                    log_debug(f"Setting configuration: {self.vector_index.configuration}")
                    for key, value in self.vector_index.configuration.items():
                        sess.execute(text(f"SET {key} = :value;"), {"value": value})

                if isinstance(self.vector_index, Ivfflat):
                    self._create_ivfflat_index(sess, table_fullname, index_distance)
                elif isinstance(self.vector_index, HNSW):
                    self._create_hnsw_index(sess, table_fullname, index_distance)
                else:
                    logger.error(f"Unknown index type: {type(self.vector_index)}")
                    return
        except Exception as e:
            logger.error(f"Error creating vector index '{self.vector_index.name}': {e}")
            raise

    def _create_ivfflat_index(self, sess: Session, table_fullname: str, index_distance: str) -> None:
        """
        Create an IVFFlat index.

        Args:
            sess (Session): SQLAlchemy session.
            table_fullname (str): Fully qualified table name.
            index_distance (str): Distance metric for the index.
        """
        # Cast index to Ivfflat for type hinting
        self.vector_index = cast(Ivfflat, self.vector_index)

        # Determine number of lists
        num_lists = self.vector_index.lists
        if self.vector_index.dynamic_lists:
            total_records = self.get_count()
            log_debug(f"Number of records: {total_records}")
            if total_records < 1000000:
                num_lists = max(int(total_records / 1000), 1)  # Ensure at least one list
            else:
                num_lists = max(int(sqrt(total_records)), 1)

        # Set ivfflat.probes
        sess.execute(text("SET ivfflat.probes = :probes;"), {"probes": self.vector_index.probes})

        log_debug(
            f"Creating Ivfflat index '{self.vector_index.name}' on table '{table_fullname}' with "
            f"lists: {num_lists}, probes: {self.vector_index.probes}, "
            f"and distance metric: {index_distance}"
        )

        # Create index
        create_index_sql = text(
            f'CREATE INDEX "{self.vector_index.name}" ON {table_fullname} '
            f"USING ivfflat (embedding {index_distance}) "
            f"WITH (lists = :num_lists);"
        )
        sess.execute(create_index_sql, {"num_lists": num_lists})

    def _create_hnsw_index(self, sess: Session, table_fullname: str, index_distance: str) -> None:
        """
        Create an HNSW index.

        Args:
            sess (Session): SQLAlchemy session.
            table_fullname (str): Fully qualified table name.
            index_distance (str): Distance metric for the index.
        """
        # Cast index to HNSW for type hinting
        self.vector_index = cast(HNSW, self.vector_index)

        log_debug(
            f"Creating HNSW index '{self.vector_index.name}' on table '{table_fullname}' with "
            f"m: {self.vector_index.m}, ef_construction: {self.vector_index.ef_construction}, "
            f"and distance metric: {index_distance}"
        )

        # Create index
        create_index_sql = text(
            f'CREATE INDEX "{self.vector_index.name}" ON {table_fullname} '
            f"USING hnsw (embedding {index_distance}) "
            f"WITH (m = :m, ef_construction = :ef_construction);"
        )
        sess.execute(create_index_sql, {"m": self.vector_index.m, "ef_construction": self.vector_index.ef_construction})

    def _create_gin_index(self, force_recreate: bool = False) -> None:
        """
        Create or recreate the GIN index for full-text search.

        Args:
            force_recreate (bool): If True, existing index will be dropped and recreated.
        """
        gin_index_name = f"{self.table_name}_content_gin_index"

        gin_index_exists = self._index_exists(gin_index_name)

        if gin_index_exists:
            log_info(f"GIN index '{gin_index_name}' already exists.")
            if force_recreate:
                log_info(f"Force recreating GIN index '{gin_index_name}'. Dropping existing index.")
                self._drop_index(gin_index_name)
            else:
                log_info(f"Skipping GIN index creation as index '{gin_index_name}' already exists.")
                return

        # Proceed to create GIN index
        try:
            with self.Session() as sess, sess.begin():
                log_debug(f"Creating GIN index '{gin_index_name}' on table '{self.table.fullname}'.")
                # Create index
                create_gin_index_sql = text(
                    f'CREATE INDEX "{gin_index_name}" ON {self.table.fullname} '
                    f"USING GIN (to_tsvector({self.content_language}, content));"
                )
                sess.execute(create_gin_index_sql)
        except Exception as e:
            logger.error(f"Error creating GIN index '{gin_index_name}': {e}")
            raise

    def delete(self) -> bool:
        """
        Delete all records from the table.

        Returns:
            bool: True if deletion was successful, False otherwise.
        """
        from sqlalchemy import delete

        try:
            with self.Session() as sess:
                sess.execute(delete(self.table))
                sess.commit()
                log_info(f"Deleted all records from table '{self.table.fullname}'.")
                return True
        except Exception as e:
            logger.error(f"Error deleting rows from table '{self.table.fullname}': {e}")
            sess.rollback()
            return False

    def delete_by_id(self, id: str) -> bool:
        """
        Delete content by ID.
        """
        try:
            with self.Session() as sess, sess.begin():
                stmt = self.table.delete().where(self.table.c.id == id)
                sess.execute(stmt)
                sess.commit()
                log_info(f"Deleted records with id '{id}' from table '{self.table.fullname}'.")
                return True
        except Exception as e:
            logger.error(f"Error deleting rows from table '{self.table.fullname}': {e}")
            sess.rollback()
            return False

    def delete_by_name(self, name: str) -> bool:
        """
        Delete content by name.
        """
        try:
            with self.Session() as sess, sess.begin():
                stmt = self.table.delete().where(self.table.c.name == name)
                sess.execute(stmt)
                sess.commit()
                log_info(f"Deleted records with name '{name}' from table '{self.table.fullname}'.")
                return True
        except Exception as e:
            logger.error(f"Error deleting rows from table '{self.table.fullname}': {e}")
            sess.rollback()
            return False

    def delete_by_metadata(self, metadata: Dict[str, Any]) -> bool:
        """
        Delete content by metadata.
        """
        try:
            with self.Session() as sess, sess.begin():
                stmt = self.table.delete().where(self.table.c.meta_data.contains(metadata))
                sess.execute(stmt)
                sess.commit()
                log_info(f"Deleted records with metadata '{metadata}' from table '{self.table.fullname}'.")
                return True
        except Exception as e:
            logger.error(f"Error deleting rows from table '{self.table.fullname}': {e}")
            sess.rollback()
            return False

    def delete_by_content_id(self, content_id: str) -> bool:
        """
        Delete content by content ID.
        """
        try:
            with self.Session() as sess, sess.begin():
                stmt = self.table.delete().where(self.table.c.content_id == content_id)
                sess.execute(stmt)
                sess.commit()
                log_info(f"Deleted records with content ID '{content_id}' from table '{self.table.fullname}'.")
                return True
        except Exception as e:
            logger.error(f"Error deleting rows from table '{self.table.fullname}': {e}")
            sess.rollback()
            return False

    def _delete_by_content_hash(self, content_hash: str) -> bool:
        """
        Delete content by content hash.
        """
        try:
            with self.Session() as sess, sess.begin():
                stmt = self.table.delete().where(self.table.c.content_hash == content_hash)
                sess.execute(stmt)
                sess.commit()
                log_info(f"Deleted records with content hash '{content_hash}' from table '{self.table.fullname}'.")
                return True
        except Exception as e:
            logger.error(f"Error deleting rows from table '{self.table.fullname}': {e}")
            sess.rollback()
            return False

    def __deepcopy__(self, memo):
        """
        Create a deep copy of the PgVector instance, handling unpickleable attributes.

        Args:
            memo (dict): A dictionary of objects already copied during the current copying pass.

        Returns:
            PgVector: A deep-copied instance of PgVector.
        """
        from copy import deepcopy

        # Create a new instance without calling __init__
        cls = self.__class__
        copied_obj = cls.__new__(cls)
        memo[id(self)] = copied_obj

        # Deep copy attributes
        for k, v in self.__dict__.items():
            if k in {"metadata", "table"}:
                continue
            # Reuse db_engine and Session without copying
            elif k in {"db_engine", "Session", "embedder"}:
                setattr(copied_obj, k, v)
            else:
                setattr(copied_obj, k, deepcopy(v, memo))

        # Recreate metadata and table for the copied instance
        copied_obj.metadata = MetaData(schema=copied_obj.schema)
        copied_obj.table = copied_obj.get_table()

        return copied_obj<|MERGE_RESOLUTION|>--- conflicted
+++ resolved
@@ -1,6 +1,7 @@
 import asyncio
 from math import sqrt
 from typing import Any, Dict, List, Optional, Union, cast
+from hashlib import md5
 
 try:
     from sqlalchemy.dialects import postgresql
@@ -321,12 +322,10 @@
                             try:
                                 doc.embed(embedder=self.embedder)
                                 cleaned_content = self._clean_content(doc.content)
-<<<<<<< HEAD
                                 record_id = doc.id or content_hash
-=======
+
                                 content_hash = safe_content_hash(doc.content)
                                 _id = doc.id or content_hash
->>>>>>> c33fb931
 
                                 meta_data = doc.meta_data or {}
                                 if filters:
@@ -422,11 +421,10 @@
                             try:
                                 doc.embed(embedder=self.embedder)
                                 cleaned_content = self._clean_content(doc.content)
-<<<<<<< HEAD
+
                                 record_id = md5(cleaned_content.encode()).hexdigest()
-=======
+
                                 content_hash = safe_content_hash(doc.content)
->>>>>>> c33fb931
 
                                 meta_data = doc.meta_data or {}
                                 if filters:
