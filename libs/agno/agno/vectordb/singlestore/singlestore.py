import json
from hashlib import md5
from typing import Any, Dict, List, Optional

try:
    from sqlalchemy.dialects import mysql
    from sqlalchemy.engine import Engine, create_engine
    from sqlalchemy.inspection import inspect
    from sqlalchemy.orm import Session, sessionmaker
    from sqlalchemy.schema import Column, MetaData, Table
    from sqlalchemy.sql.expression import func, select, text
    from sqlalchemy.types import DateTime
except ImportError:
    raise ImportError("`sqlalchemy` not installed")

from agno.knowledge.document import Document
from agno.knowledge.embedder import Embedder
from agno.reranker.base import Reranker

# from agno.vectordb.singlestore.index import Ivfflat, HNSWFlat
from agno.utils.log import log_debug, log_info, logger
from agno.vectordb.base import VectorDb
from agno.vectordb.distance import Distance


class SingleStore(VectorDb):
    def __init__(
        self,
        collection: str,
        schema: Optional[str] = "ai",
        db_url: Optional[str] = None,
        db_engine: Optional[Engine] = None,
        embedder: Optional[Embedder] = None,
        distance: Distance = Distance.cosine,
        reranker: Optional[Reranker] = None,
        # index: Optional[Union[Ivfflat, HNSW]] = HNSW(),
    ):
        _engine: Optional[Engine] = db_engine
        if _engine is None and db_url is not None:
            _engine = create_engine(db_url)

        if _engine is None:
            raise ValueError("Must provide either db_url or db_engine")

        self.collection: str = collection
        self.schema: Optional[str] = schema
        self.db_url: Optional[str] = db_url
        self.db_engine: Engine = _engine
        self.metadata: MetaData = MetaData(schema=self.schema)

        if embedder is None:
            from agno.knowledge.embedder.openai import OpenAIEmbedder

            embedder = OpenAIEmbedder()
            log_info("Embedder not provided, using OpenAIEmbedder as default.")
        self.embedder: Embedder = embedder
        self.dimensions: Optional[int] = self.embedder.dimensions

        self.distance: Distance = distance
        # self.index: Optional[Union[Ivfflat, HNSW]] = index
        self.Session: sessionmaker[Session] = sessionmaker(bind=self.db_engine)
        self.reranker: Optional[Reranker] = reranker
        self.table: Table = self.get_table()

    def get_table(self) -> Table:
        """
        Define the table structure.

        Returns:
            Table: SQLAlchemy Table object.
        """
        return Table(
            self.collection,
            self.metadata,
            Column("id", mysql.TEXT),
            Column("name", mysql.TEXT),
            Column("meta_data", mysql.TEXT),
            Column("content", mysql.TEXT),
            Column("embedding", mysql.TEXT),  # Placeholder for the vector column
            Column("usage", mysql.TEXT),
            Column("created_at", DateTime(timezone=True), server_default=text("now()")),
            Column("updated_at", DateTime(timezone=True), onupdate=text("now()")),
            Column("content_hash", mysql.TEXT),
            Column("content_id", mysql.TEXT),
            extend_existing=True,
        )

    def create(self) -> None:
        """
        Create the table if it does not exist.
        """
        if not self.table_exists():
            log_info(f"Creating table: {self.collection}")
            with self.db_engine.connect() as connection:
                connection.execute(
                    text(f"""
                    CREATE TABLE IF NOT EXISTS {self.schema}.{self.collection} (
                        id TEXT,
                        name TEXT,
                        meta_data TEXT,
                        content TEXT,
                        embedding VECTOR({self.dimensions}) NOT NULL,
                        `usage` TEXT,
                        created_at TIMESTAMP DEFAULT CURRENT_TIMESTAMP,
                        updated_at TIMESTAMP DEFAULT CURRENT_TIMESTAMP ON UPDATE CURRENT_TIMESTAMP,
                        content_hash TEXT,
                        content_id TEXT
                    );
                    """)
                )
            # Call optimize to create indexes
            self.optimize()

    def table_exists(self) -> bool:
        """
        Check if the table exists.

        Returns:
            bool: True if the table exists, False otherwise.
        """
        log_debug(f"Checking if table exists: {self.table.name}")
        try:
            return inspect(self.db_engine).has_table(self.table.name, schema=self.schema)
        except Exception as e:
            logger.error(e)
            return False

    def doc_exists(self, document: Document) -> bool:
        """
        Validating if the document exists or not

        Args:
            document (Document): Document to validate
        """
        columns = [self.table.c.name, self.table.c.content_hash]
        with self.Session.begin() as sess:
            cleaned_content = document.content.replace("\x00", "\ufffd")
            stmt = select(*columns).where(self.table.c.content_hash == md5(cleaned_content.encode()).hexdigest())
            result = sess.execute(stmt).first()
            return result is not None

    def name_exists(self, name: str) -> bool:
        """
        Validate if a row with this name exists or not

        Args:
            name (str): Name to check
        """
        with self.Session.begin() as sess:
            stmt = select(self.table.c.name).where(self.table.c.name == name)
            result = sess.execute(stmt).first()
            return result is not None

    def id_exists(self, id: str) -> bool:
        """
        Validate if a row with this id exists or not

        Args:
            id (str): Id to check
        """
        with self.Session.begin() as sess:
            stmt = select(self.table.c.id).where(self.table.c.id == id)
            result = sess.execute(stmt).first()
            return result is not None

    def insert(self, documents: List[Document], filters: Optional[Dict[str, Any]] = None, batch_size: int = 10) -> None:
        """
        Insert documents into the table.

        Args:
            documents (List[Document]): List of documents to insert.
            filters (Optional[Dict[str, Any]]): Optional filters for the insert.
            batch_size (int): Number of documents to insert in each batch.
        """
        with self.Session.begin() as sess:
            counter = 0
            for document in documents:
                document.embed(embedder=self.embedder)
                cleaned_content = document.content.replace("\x00", "\ufffd")
                content_hash = md5(cleaned_content.encode()).hexdigest()
                _id = document.id or content_hash

                meta_data_json = json.dumps(document.meta_data)
                usage_json = json.dumps(document.usage)

                # Convert embedding list to SingleStore VECTOR format
                embeddings = f"[{','.join(map(str, document.embedding))}]" if document.embedding else None

                stmt = mysql.insert(self.table).values(
                    id=_id,
                    name=document.name,
                    meta_data=meta_data_json,
                    content=cleaned_content,
                    embedding=embeddings,
                    usage=usage_json,
                    content_hash=content_hash,
                    content_id=document.content_id,
                )
                sess.execute(stmt)
                counter += 1
                log_debug(f"Inserted document: {document.name} ({document.meta_data})")

            sess.commit()
            log_debug(f"Committed {counter} documents")

    def upsert_available(self) -> bool:
        """Indicate that upsert functionality is available."""
        return True

    def upsert(self, documents: List[Document], filters: Optional[Dict[str, Any]] = None, batch_size: int = 20) -> None:
        """
        Upsert (insert or update) documents in the table.

        Args:
            documents (List[Document]): List of documents to upsert.
            filters (Optional[Dict[str, Any]]): Optional filters for the upsert.
            batch_size (int): Number of documents to upsert in each batch.
        """
        with self.Session.begin() as sess:
            counter = 0
            for document in documents:
                document.embed(embedder=self.embedder)
                cleaned_content = document.content.replace("\x00", "\ufffd")
                content_hash = md5(cleaned_content.encode()).hexdigest()
                _id = document.id or content_hash

                meta_data_json = json.dumps(document.meta_data)
                usage_json = json.dumps(document.usage)

                # Convert embedding list to SingleStore VECTOR format
                embeddings = f"[{','.join(map(str, document.embedding))}]" if document.embedding else None
                stmt = (
                    mysql.insert(self.table)
                    .values(
                        id=_id,
                        name=document.name,
                        meta_data=meta_data_json,
                        content=cleaned_content,
                        embedding=embeddings,
                        usage=usage_json,
                        content_hash=content_hash,
                        content_id=document.content_id,
                    )
                    .on_duplicate_key_update(
                        name=document.name,
                        meta_data=meta_data_json,
                        content=cleaned_content,
                        embedding=embeddings,
                        usage=usage_json,
                        content_hash=content_hash,
                        content_id=document.content_id,
                    )
                )
                sess.execute(stmt)
                counter += 1
                log_debug(f"Upserted document: {document.name} ({document.meta_data})")

            sess.commit()
            log_debug(f"Committed {counter} documents")

    def search(self, query: str, limit: int = 5, filters: Optional[Dict[str, Any]] = None) -> List[Document]:
        """
        Search for documents based on a query and optional filters.

        Args:
            query (str): The search query.
            limit (int): The maximum number of results to return.
            filters (Optional[Dict[str, Any]]): Optional filters for the search.

        Returns:
            List[Document]: List of documents that match the query.
        """
        query_embedding = self.embedder.get_embedding(query)
        if query_embedding is None:
            logger.error(f"Error getting embedding for Query: {query}")
            return []

        columns = [
            self.table.c.name,
            self.table.c.meta_data,
            self.table.c.content,
            self.table.c.embedding,
            self.table.c.usage,
            self.table.c.content_id,
        ]

        stmt = select(*columns)

        # if filters is not None:
        #     for key, value in filters.items():
        #         if hasattr(self.table.c, key):
        #             stmt = stmt.where(getattr(self.table.c, key) == value)

        if self.distance == Distance.l2:
            stmt = stmt.order_by(self.table.c.embedding.max_inner_product(query_embedding))
        if self.distance == Distance.cosine:
            embeddings = json.dumps(query_embedding)
            dot_product_expr = func.dot_product(self.table.c.embedding, text(":embedding"))
            stmt = stmt.order_by(dot_product_expr.desc())
            stmt = stmt.params(embedding=embeddings)
            # stmt = stmt.order_by(self.table.c.embedding.cosine_distance(query_embedding))
        if self.distance == Distance.max_inner_product:
            stmt = stmt.order_by(self.table.c.embedding.max_inner_product(query_embedding))

        stmt = stmt.limit(limit=limit)
        log_debug(f"Query: {stmt}")

        # Get neighbors
        # This will only work if embedding column is created with `vector` data type.
        with self.Session.begin() as sess:
            sess.execute(text("SET vector_type_project_format = JSON"))
            neighbors = sess.execute(stmt).fetchall() or []
            #         if self.index is not None:
            #             if isinstance(self.index, Ivfflat):
            #                 # Assuming 'nprobe' is a relevant parameter to be set for the session
            #                 # Update the session settings based on the Ivfflat index configuration
            #                 sess.execute(text(f"SET SESSION nprobe = {self.index.nprobe}"))
            #             elif isinstance(self.index, HNSWFlat):
            #                 # Assuming 'ef_search' is a relevant parameter to be set for the session
            #                 # Update the session settings based on the HNSW index configuration
            #                 sess.execute(text(f"SET SESSION ef_search = {self.index.ef_search}"))

        # Build search results
        search_results: List[Document] = []
        for neighbor in neighbors:
            meta_data_dict = json.loads(neighbor.meta_data) if neighbor.meta_data else {}
            usage_dict = json.loads(neighbor.usage) if neighbor.usage else {}

            # Convert SingleStore VECTOR type to list
            embedding_list = []
            if neighbor.embedding:
                try:
                    embedding_list = json.loads(neighbor.embedding)
                except Exception as e:
                    logger.error(f"Error extracting vector: {e}")
                    embedding_list = []

            search_results.append(
                Document(
                    name=neighbor.name,
                    meta_data=meta_data_dict,
                    content=neighbor.content,
                    embedder=self.embedder,
                    embedding=embedding_list,
                    usage=usage_dict,
                )
            )

        if self.reranker:
            search_results = self.reranker.rerank(query=query, documents=search_results)

        return search_results

    def drop(self) -> None:
        """
        Delete the table.
        """
        if self.table_exists():
            log_debug(f"Deleting table: {self.collection}")
            self.table.drop(self.db_engine)

    def exists(self) -> bool:
        """
        Check if the table exists.

        Returns:
            bool: True if the table exists, False otherwise.
        """
        return self.table_exists()

    def get_count(self) -> int:
        """
        Get the count of rows in the table.

        Returns:
            int: The count of rows.
        """
        with self.Session.begin() as sess:
            stmt = select(func.count(self.table.c.name)).select_from(self.table)
            result = sess.execute(stmt).scalar()
            if result is not None:
                return int(result)
            return 0

    def optimize(self) -> None:
        pass

    def delete(self) -> bool:
        """
        Clear all rows from the table.

        Returns:
            bool: True if the table was cleared, False otherwise.
        """
        from sqlalchemy import delete

        with self.Session.begin() as sess:
            stmt = delete(self.table)
            sess.execute(stmt)
            return True

    def delete_by_id(self, id: str) -> bool:
        """
        Delete a document by its ID.
        """
        from sqlalchemy import delete

        try:
            with self.Session.begin() as sess:
                stmt = delete(self.table).where(self.table.c.id == id)
                result = sess.execute(stmt)
                log_info(f"Deleted {result.rowcount} records with ID {id} from table '{self.table.name}'.")
                return result.rowcount > 0
        except Exception as e:
            logger.error(f"Error deleting document with ID {id}: {e}")
            return False

    def delete_by_content_id(self, content_id: str) -> bool:
        """
        Delete a document by its content ID.
        """
        from sqlalchemy import delete

        try:
            with self.Session.begin() as sess:
                stmt = delete(self.table).where(self.table.c.content_id == content_id)
                result = sess.execute(stmt)
<<<<<<< HEAD
                log_info(f"Deleted {result.rowcount} records with content_id {content_id} from table '{self.table.name}'.")
=======
                log_info(
                    f"Deleted {result.rowcount} records with content_id {content_id} from table '{self.table.name}'."
                )
>>>>>>> cc80aae1
                return result.rowcount > 0
        except Exception as e:
            logger.error(f"Error deleting document with content_id {content_id}: {e}")
            return False

    def delete_by_name(self, name: str) -> bool:
        """
        Delete a document by its name.
        """
        from sqlalchemy import delete

        try:
            with self.Session.begin() as sess:
                stmt = delete(self.table).where(self.table.c.name == name)
                result = sess.execute(stmt)
                log_info(f"Deleted {result.rowcount} records with name '{name}' from table '{self.table.name}'.")
                return result.rowcount > 0
        except Exception as e:
            logger.error(f"Error deleting document with name {name}: {e}")
            return False

    def delete_by_metadata(self, metadata: Dict[str, Any]) -> bool:
        """
        Delete documents by metadata.
        """
        from sqlalchemy import delete

        try:
            with self.Session.begin() as sess:
                # Convert metadata to JSON string for comparison
                metadata_json = json.dumps(metadata, sort_keys=True)
                stmt = delete(self.table).where(self.table.c.meta_data == metadata_json)
                result = sess.execute(stmt)
                log_info(f"Deleted {result.rowcount} records with metadata {metadata} from table '{self.table.name}'.")
                return result.rowcount > 0
        except Exception as e:
            logger.error(f"Error deleting documents with metadata {metadata}: {e}")
            return False

    async def async_create(self) -> None:
        raise NotImplementedError(f"Async not supported on {self.__class__.__name__}.")

    async def async_doc_exists(self, document: Document) -> bool:
        raise NotImplementedError(f"Async not supported on {self.__class__.__name__}.")

    async def async_insert(self, documents: List[Document], filters: Optional[Dict[str, Any]] = None) -> None:
        raise NotImplementedError(f"Async not supported on {self.__class__.__name__}.")

    async def async_upsert(self, documents: List[Document], filters: Optional[Dict[str, Any]] = None) -> None:
        raise NotImplementedError(f"Async not supported on {self.__class__.__name__}.")

    async def async_search(
        self, query: str, limit: int = 5, filters: Optional[Dict[str, Any]] = None
    ) -> List[Document]:
        raise NotImplementedError(f"Async not supported on {self.__class__.__name__}.")

    async def async_drop(self) -> None:
        raise NotImplementedError(f"Async not supported on {self.__class__.__name__}.")

    async def async_exists(self) -> bool:
        raise NotImplementedError(f"Async not supported on {self.__class__.__name__}.")

    async def async_name_exists(self, name: str) -> bool:
        raise NotImplementedError(f"Async not supported on {self.__class__.__name__}.")<|MERGE_RESOLUTION|>--- conflicted
+++ resolved
@@ -425,13 +425,9 @@
             with self.Session.begin() as sess:
                 stmt = delete(self.table).where(self.table.c.content_id == content_id)
                 result = sess.execute(stmt)
-<<<<<<< HEAD
-                log_info(f"Deleted {result.rowcount} records with content_id {content_id} from table '{self.table.name}'.")
-=======
                 log_info(
                     f"Deleted {result.rowcount} records with content_id {content_id} from table '{self.table.name}'."
                 )
->>>>>>> cc80aae1
                 return result.rowcount > 0
         except Exception as e:
             logger.error(f"Error deleting document with content_id {content_id}: {e}")
