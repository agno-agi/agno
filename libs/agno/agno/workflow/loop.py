import inspect
from dataclasses import dataclass
<<<<<<< HEAD
from typing import Any, AsyncIterator, Awaitable, Callable, Dict, Iterator, List, Optional, Union
=======
from typing import AsyncIterator, Awaitable, Callable, Dict, Iterator, List, Optional, Union
from uuid import uuid4
>>>>>>> e981ab87

from agno.run.response import RunOutputEvent
from agno.run.team import TeamRunOutputEvent
from agno.run.workflow import (
    LoopExecutionCompletedEvent,
    LoopExecutionStartedEvent,
    LoopIterationCompletedEvent,
    LoopIterationStartedEvent,
    WorkflowRunOutput,
    WorkflowRunOutputEvent,
)
from agno.utils.log import log_debug, logger
from agno.workflow.step import Step
from agno.workflow.types import StepInput, StepOutput, StepType

WorkflowSteps = List[
    Union[
        Callable[
            [StepInput], Union[StepOutput, Awaitable[StepOutput], Iterator[StepOutput], AsyncIterator[StepOutput]]
        ],
        Step,
        "Steps",  # type: ignore # noqa: F821
        "Loop",  # type: ignore # noqa: F821
        "Parallel",  # type: ignore # noqa: F821
        "Condition",  # type: ignore # noqa: F821
        "Router",  # type: ignore # noqa: F821
    ]
]


@dataclass
class Loop:
    """A loop of steps that execute in order"""

    steps: WorkflowSteps

    name: Optional[str] = None
    description: Optional[str] = None

    max_iterations: int = 3  # Default to 3
    end_condition: Optional[Callable[[List[StepOutput]], bool]] = None

    def __init__(
        self,
        steps: WorkflowSteps,
        name: Optional[str] = None,
        description: Optional[str] = None,
        max_iterations: int = 3,
        end_condition: Optional[Callable[[List[StepOutput]], bool]] = None,
    ):
        self.steps = steps
        self.name = name
        self.description = description
        self.max_iterations = max_iterations
        self.end_condition = end_condition

    def _prepare_steps(self):
        """Prepare the steps for execution - mirrors workflow logic"""
        from agno.agent.agent import Agent
        from agno.team.team import Team
        from agno.workflow.condition import Condition
        from agno.workflow.parallel import Parallel
        from agno.workflow.router import Router
        from agno.workflow.step import Step
        from agno.workflow.steps import Steps

        prepared_steps: WorkflowSteps = []
        for step in self.steps:
            if callable(step) and hasattr(step, "__name__"):
                prepared_steps.append(Step(name=step.__name__, description="User-defined callable step", executor=step))
            elif isinstance(step, Agent):
                prepared_steps.append(Step(name=step.name, description=step.description, agent=step))
            elif isinstance(step, Team):
                prepared_steps.append(Step(name=step.name, description=step.description, team=step))
            elif isinstance(step, (Step, Steps, Loop, Parallel, Condition, Router)):
                prepared_steps.append(step)
            else:
                raise ValueError(f"Invalid step type: {type(step).__name__}")

        self.steps = prepared_steps

    def _update_step_input_from_outputs(
        self,
        step_input: StepInput,
        step_outputs: Union[StepOutput, List[StepOutput]],
        loop_step_outputs: Optional[Dict[str, StepOutput]] = None,
    ) -> StepInput:
        """Helper to update step input from step outputs (handles both single and multiple outputs)"""
        current_images = step_input.images or []
        current_videos = step_input.videos or []
        current_audio = step_input.audio or []

        if isinstance(step_outputs, list):
            all_images = sum([out.images or [] for out in step_outputs], [])
            all_videos = sum([out.videos or [] for out in step_outputs], [])
            all_audio = sum([out.audio or [] for out in step_outputs], [])

            # Use the last output's content for chaining
            previous_step_content = step_outputs[-1].content if step_outputs else None
        else:
            # Single output
            all_images = step_outputs.images or []
            all_videos = step_outputs.videos or []
            all_audio = step_outputs.audio or []
            previous_step_content = step_outputs.content

        updated_previous_step_outputs = {}
        if step_input.previous_step_outputs:
            updated_previous_step_outputs.update(step_input.previous_step_outputs)
        if loop_step_outputs:
            updated_previous_step_outputs.update(loop_step_outputs)

        return StepInput(
            input=step_input.input,
            previous_step_content=previous_step_content,
            previous_step_outputs=updated_previous_step_outputs,
            additional_data=step_input.additional_data,
            images=current_images + all_images,
            videos=current_videos + all_videos,
            audio=current_audio + all_audio,
        )

    def execute(
        self,
        step_input: StepInput,
        session_id: Optional[str] = None,
        user_id: Optional[str] = None,
        workflow_run_response: Optional[WorkflowRunOutput] = None,
        store_executor_responses: bool = True,
<<<<<<< HEAD
        session_state: Optional[Dict[str, Any]] = None,
    ) -> List[StepOutput]:
=======
    ) -> StepOutput:
>>>>>>> e981ab87
        """Execute loop steps with iteration control - mirrors workflow execution logic"""
        # Use workflow logger for loop orchestration
        log_debug(f"Loop Start: {self.name}", center=True, symbol="=")

        # Prepare steps first
        self._prepare_steps()

        all_results = []
        iteration = 0

        while iteration < self.max_iterations:
            # Execute all steps in this iteration - mirroring workflow logic
            iteration_results: List[StepOutput] = []
            current_step_input = step_input
            loop_step_outputs = {}  # Track outputs within this loop iteration

            for i, step in enumerate(self.steps):
                step_output = step.execute(
                    current_step_input,
                    session_id=session_id,
                    user_id=user_id,
                    workflow_run_response=workflow_run_response,
                    store_executor_responses=store_executor_responses,
                    session_state=session_state,
                )  # type: ignore[union-attr]

                # Handle both single StepOutput and List[StepOutput] (from Loop/Condition steps)
                if isinstance(step_output, list):
                    # This is a step that returns multiple outputs (Loop, Condition etc.)
                    iteration_results.extend(step_output)
                    if step_output:  # Add last output to loop tracking
                        step_name = getattr(step, "name", f"step_{i + 1}")
                        loop_step_outputs[step_name] = step_output[-1]

                        if any(output.stop for output in step_output):
                            logger.info(f"Early termination requested by step {step_name}")
                            break
                else:
                    # Single StepOutput
                    iteration_results.append(step_output)
                    step_name = getattr(step, "name", f"step_{i + 1}")
                    loop_step_outputs[step_name] = step_output

                    if step_output.stop:
                        logger.info(f"Early termination requested by step {step_name}")
                        break

                # Update step input for next step
                current_step_input = self._update_step_input_from_outputs(
                    current_step_input, step_output, loop_step_outputs
                )

            all_results.append(iteration_results)
            iteration += 1

            # Check end condition
            if self.end_condition and callable(self.end_condition):
                try:
                    should_break = self.end_condition(iteration_results)
                    if should_break:
                        break
                except Exception as e:
                    logger.warning(f"End condition evaluation failed: {e}")
                    # Continue with loop if end condition fails

        log_debug(f"Loop End: {self.name} ({iteration} iterations)", center=True, symbol="=")

        # Return flattened results from all iterations
        flattened_results = []
        for iteration_results in all_results:
            flattened_results.extend(iteration_results)

        return StepOutput(
            step_name=self.name,
            step_id=str(uuid4()),
            step_type=StepType.LOOP,
            content=f"Loop {self.name} completed {iteration} iterations with {len(flattened_results)} total steps",
            success=all(result.success for result in flattened_results) if flattened_results else True,
            steps=flattened_results,
        )

    def execute_stream(
        self,
        step_input: StepInput,
        session_id: Optional[str] = None,
        user_id: Optional[str] = None,
        stream_intermediate_steps: bool = False,
        workflow_run_response: Optional[WorkflowRunOutput] = None,
        step_index: Optional[Union[int, tuple]] = None,
        store_executor_responses: bool = True,
<<<<<<< HEAD
        session_state: Optional[Dict[str, Any]] = None,
    ) -> Iterator[Union[WorkflowRunResponseEvent, StepOutput]]:
=======
        parent_step_id: Optional[str] = None,
    ) -> Iterator[Union[WorkflowRunOutputEvent, StepOutput]]:
>>>>>>> e981ab87
        """Execute loop steps with streaming support - mirrors workflow execution logic"""
        log_debug(f"Loop Start: {self.name}", center=True, symbol="=")

        # Prepare steps first
        self._prepare_steps()

        loop_step_id = str(uuid4())

        if stream_intermediate_steps and workflow_run_response:
            # Yield loop started event
            yield LoopExecutionStartedEvent(
                run_id=workflow_run_response.run_id or "",
                workflow_name=workflow_run_response.workflow_name or "",
                workflow_id=workflow_run_response.workflow_id or "",
                session_id=workflow_run_response.session_id or "",
                step_name=self.name,
                step_index=step_index,
                max_iterations=self.max_iterations,
                step_id=loop_step_id,
                parent_step_id=parent_step_id,
            )

        all_results = []
        iteration = 0
        early_termination = False

        while iteration < self.max_iterations:
            log_debug(f"Loop iteration {iteration + 1}/{self.max_iterations}")

            if stream_intermediate_steps and workflow_run_response:
                # Yield iteration started event
                yield LoopIterationStartedEvent(
                    run_id=workflow_run_response.run_id or "",
                    workflow_name=workflow_run_response.workflow_name or "",
                    workflow_id=workflow_run_response.workflow_id or "",
                    session_id=workflow_run_response.session_id or "",
                    step_name=self.name,
                    step_index=step_index,
                    iteration=iteration + 1,
                    max_iterations=self.max_iterations,
                    step_id=loop_step_id,
                    parent_step_id=parent_step_id,
                )

            # Execute all steps in this iteration - mirroring workflow logic
            iteration_results = []
            current_step_input = step_input
            loop_step_outputs = {}

            for i, step in enumerate(self.steps):
                step_outputs_for_iteration = []

                # Loop children always get sequential sub-indices: parent_index.1, parent_index.2, etc.
                if step_index is None or isinstance(step_index, int):
                    # Loop is a main step
                    composite_step_index = (step_index if step_index is not None else 0, i)
                else:
                    # Loop is a nested step - extend the tuple
                    composite_step_index = step_index + (i,)

                # Stream step execution
                for event in step.execute_stream(  # type: ignore[union-attr]
                    current_step_input,
                    session_id=session_id,
                    user_id=user_id,
                    stream_intermediate_steps=stream_intermediate_steps,
                    workflow_run_response=workflow_run_response,
                    step_index=composite_step_index,
                    store_executor_responses=store_executor_responses,
<<<<<<< HEAD
                    session_state=session_state,
=======
                    parent_step_id=loop_step_id,
>>>>>>> e981ab87
                ):
                    if isinstance(event, StepOutput):
                        step_outputs_for_iteration.append(event)
                        iteration_results.append(event)
                    else:
                        # Yield other events (streaming content, step events, etc.)
                        yield event

                # Update loop_step_outputs with this step's output
                if step_outputs_for_iteration:
                    step_name = getattr(step, "name", f"step_{i + 1}")
                    if len(step_outputs_for_iteration) == 1:
                        loop_step_outputs[step_name] = step_outputs_for_iteration[0]

                        if step_outputs_for_iteration[0].stop:
                            logger.info(f"Early termination requested by step {step_name}")
                            early_termination = True
                            break  # Break out of step loop

                        current_step_input = self._update_step_input_from_outputs(
                            current_step_input, step_outputs_for_iteration[0], loop_step_outputs
                        )
                    else:
                        # Use last output
                        loop_step_outputs[step_name] = step_outputs_for_iteration[-1]

                        if any(output.stop for output in step_outputs_for_iteration):
                            logger.info(f"Early termination requested by step {step_name}")
                            early_termination = True
                            break  # Break out of step loop

                        current_step_input = self._update_step_input_from_outputs(
                            current_step_input, step_outputs_for_iteration, loop_step_outputs
                        )

            all_results.append(iteration_results)

            # Check end condition
            should_continue = True
            if self.end_condition and callable(self.end_condition):
                try:
                    should_break = self.end_condition(iteration_results)
                    should_continue = not should_break
                    log_debug(f"End condition returned: {should_break}, should_continue: {should_continue}")
                except Exception as e:
                    logger.warning(f"End condition evaluation failed: {e}")

            if early_termination:
                should_continue = False
                log_debug(f"Loop ending early due to step termination request at iteration {iteration}")

            if stream_intermediate_steps and workflow_run_response:
                # Yield iteration completed event
                yield LoopIterationCompletedEvent(
                    run_id=workflow_run_response.run_id or "",
                    workflow_name=workflow_run_response.workflow_name or "",
                    workflow_id=workflow_run_response.workflow_id or "",
                    session_id=workflow_run_response.session_id or "",
                    step_name=self.name,
                    step_index=step_index,
                    iteration=iteration + 1,
                    max_iterations=self.max_iterations,
                    iteration_results=iteration_results,
                    should_continue=should_continue,
                    step_id=loop_step_id,
                    parent_step_id=parent_step_id,
                )

            iteration += 1

            if not should_continue:
                log_debug(f"Loop ending early due to end_condition at iteration {iteration}")
                break

        log_debug(f"Loop End: {self.name} ({iteration} iterations)", center=True, symbol="=")

        if stream_intermediate_steps and workflow_run_response:
            # Yield loop completed event
            yield LoopExecutionCompletedEvent(
                run_id=workflow_run_response.run_id or "",
                workflow_name=workflow_run_response.workflow_name or "",
                workflow_id=workflow_run_response.workflow_id or "",
                session_id=workflow_run_response.session_id or "",
                step_name=self.name,
                step_index=step_index,
                total_iterations=iteration,
                max_iterations=self.max_iterations,
                all_results=all_results,
                step_id=loop_step_id,
                parent_step_id=parent_step_id,
            )

        flattened_results = []
        for iteration_results in all_results:
            flattened_results.extend(iteration_results)

        yield StepOutput(
            step_name=self.name,
            step_id=loop_step_id,
            step_type=StepType.LOOP,
            content=f"Loop {self.name} completed {iteration} iterations with {len(flattened_results)} total steps",
            success=all(result.success for result in flattened_results) if flattened_results else True,
            steps=flattened_results,
        )

    async def aexecute(
        self,
        step_input: StepInput,
        session_id: Optional[str] = None,
        user_id: Optional[str] = None,
        workflow_run_response: Optional[WorkflowRunOutput] = None,
        store_executor_responses: bool = True,
<<<<<<< HEAD
        session_state: Optional[Dict[str, Any]] = None,
    ) -> List[StepOutput]:
=======
    ) -> StepOutput:
>>>>>>> e981ab87
        """Execute loop steps asynchronously with iteration control - mirrors workflow execution logic"""
        # Use workflow logger for async loop orchestration
        log_debug(f"Loop Start: {self.name}", center=True, symbol="=")

        loop_step_id = str(uuid4())

        # Prepare steps first
        self._prepare_steps()

        all_results = []
        iteration = 0

        while iteration < self.max_iterations:
            # Execute all steps in this iteration - mirroring workflow logic
            iteration_results: List[StepOutput] = []
            current_step_input = step_input
            loop_step_outputs = {}  # Track outputs within this loop iteration

            for i, step in enumerate(self.steps):
                step_output = await step.aexecute(
                    current_step_input,
                    session_id=session_id,
                    user_id=user_id,
                    workflow_run_response=workflow_run_response,
                    store_executor_responses=store_executor_responses,
                    session_state=session_state,
                )  # type: ignore[union-attr]

                # Handle both single StepOutput and List[StepOutput] (from Loop/Condition steps)
                if isinstance(step_output, list):
                    # This is a step that returns multiple outputs (Loop, Condition etc.)
                    iteration_results.extend(step_output)
                    if step_output:  # Add last output to loop tracking
                        step_name = getattr(step, "name", f"step_{i + 1}")
                        loop_step_outputs[step_name] = step_output[-1]

                        if any(output.stop for output in step_output):
                            logger.info(f"Early termination requested by step {step_name}")
                            break
                else:
                    # Single StepOutput
                    iteration_results.append(step_output)
                    step_name = getattr(step, "name", f"step_{i + 1}")
                    loop_step_outputs[step_name] = step_output

                    if step_output.stop:
                        logger.info(f"Early termination requested by step {step_name}")
                        break

                # Update step input for next step
                current_step_input = self._update_step_input_from_outputs(
                    current_step_input, step_output, loop_step_outputs
                )

            all_results.append(iteration_results)
            iteration += 1

            # Check end condition
            if self.end_condition and callable(self.end_condition):
                try:
                    if inspect.iscoroutinefunction(self.end_condition):
                        should_break = await self.end_condition(iteration_results)
                    else:
                        should_break = self.end_condition(iteration_results)
                    if should_break:
                        break
                except Exception as e:
                    logger.warning(f"End condition evaluation failed: {e}")

        # Use workflow logger for async loop completion
        log_debug(f"Async Loop End: {self.name} ({iteration} iterations)", center=True, symbol="=")

        # Return flattened results from all iterations
        flattened_results = []
        for iteration_results in all_results:
            flattened_results.extend(iteration_results)

        return StepOutput(
            step_name=self.name,
            step_id=loop_step_id,
            step_type=StepType.LOOP,
            content=f"Loop {self.name} completed {iteration} iterations with {len(flattened_results)} total steps",
            success=all(result.success for result in flattened_results) if flattened_results else True,
            steps=flattened_results,
        )

    async def aexecute_stream(
        self,
        step_input: StepInput,
        session_id: Optional[str] = None,
        user_id: Optional[str] = None,
        stream_intermediate_steps: bool = False,
        workflow_run_response: Optional[WorkflowRunOutput] = None,
        step_index: Optional[Union[int, tuple]] = None,
        store_executor_responses: bool = True,
<<<<<<< HEAD
        session_state: Optional[Dict[str, Any]] = None,
    ) -> AsyncIterator[Union[WorkflowRunResponseEvent, TeamRunResponseEvent, RunResponseEvent, StepOutput]]:
=======
        parent_step_id: Optional[str] = None,
    ) -> AsyncIterator[Union[WorkflowRunOutputEvent, TeamRunOutputEvent, RunOutputEvent, StepOutput]]:
>>>>>>> e981ab87
        """Execute loop steps with async streaming support - mirrors workflow execution logic"""
        log_debug(f"Loop Start: {self.name}", center=True, symbol="=")

        loop_step_id = str(uuid4())

        # Prepare steps first
        self._prepare_steps()

        if stream_intermediate_steps and workflow_run_response:
            # Yield loop started event
            yield LoopExecutionStartedEvent(
                run_id=workflow_run_response.run_id or "",
                workflow_name=workflow_run_response.workflow_name or "",
                workflow_id=workflow_run_response.workflow_id or "",
                session_id=workflow_run_response.session_id or "",
                step_name=self.name,
                step_index=step_index,
                max_iterations=self.max_iterations,
                step_id=loop_step_id,
                parent_step_id=parent_step_id,
            )

        all_results = []
        iteration = 0
        early_termination = False

        while iteration < self.max_iterations:
            log_debug(f"Async loop iteration {iteration + 1}/{self.max_iterations}")

            if stream_intermediate_steps and workflow_run_response:
                # Yield iteration started event
                yield LoopIterationStartedEvent(
                    run_id=workflow_run_response.run_id or "",
                    workflow_name=workflow_run_response.workflow_name or "",
                    workflow_id=workflow_run_response.workflow_id or "",
                    session_id=workflow_run_response.session_id or "",
                    step_name=self.name,
                    step_index=step_index,
                    iteration=iteration + 1,
                    max_iterations=self.max_iterations,
                    step_id=loop_step_id,
                    parent_step_id=parent_step_id,
                )

            # Execute all steps in this iteration - mirroring workflow logic
            iteration_results = []
            current_step_input = step_input
            loop_step_outputs = {}  # Track outputs within this loop iteration

            for i, step in enumerate(self.steps):
                step_outputs_for_iteration = []

                # Loop children always get sequential sub-indices: parent_index.1, parent_index.2, etc.
                if step_index is None or isinstance(step_index, int):
                    # Loop is a main step
                    composite_step_index = (step_index if step_index is not None else 0, i)
                else:
                    # Loop is a nested step - extend the tuple
                    composite_step_index = step_index + (i,)

                # Stream step execution - mirroring workflow logic
                async for event in step.aexecute_stream(  # type: ignore[union-attr]
                    current_step_input,
                    session_id=session_id,
                    user_id=user_id,
                    stream_intermediate_steps=stream_intermediate_steps,
                    workflow_run_response=workflow_run_response,
                    step_index=composite_step_index,
                    store_executor_responses=store_executor_responses,
<<<<<<< HEAD
                    session_state=session_state,
=======
                    parent_step_id=loop_step_id,
>>>>>>> e981ab87
                ):
                    if isinstance(event, StepOutput):
                        step_outputs_for_iteration.append(event)
                        iteration_results.append(event)
                    else:
                        # Yield other events (streaming content, step events, etc.)
                        yield event

                # Update loop_step_outputs with this step's output
                if step_outputs_for_iteration:
                    step_name = getattr(step, "name", f"step_{i + 1}")
                    if len(step_outputs_for_iteration) == 1:
                        loop_step_outputs[step_name] = step_outputs_for_iteration[0]

                        if step_outputs_for_iteration[0].stop:
                            logger.info(f"Early termination requested by step {step_name}")
                            early_termination = True
                            break  # Break out of step loop

                        current_step_input = self._update_step_input_from_outputs(
                            current_step_input, step_outputs_for_iteration[0], loop_step_outputs
                        )
                    else:
                        # Use last output
                        loop_step_outputs[step_name] = step_outputs_for_iteration[-1]

                        if any(output.stop for output in step_outputs_for_iteration):
                            logger.info(f"Early termination requested by step {step_name}")
                            early_termination = True
                            break  # Break out of step loop

                        current_step_input = self._update_step_input_from_outputs(
                            current_step_input, step_outputs_for_iteration, loop_step_outputs
                        )

            all_results.append(iteration_results)

            # Check end condition
            should_continue = True
            if self.end_condition and callable(self.end_condition):
                try:
                    if inspect.iscoroutinefunction(self.end_condition):
                        should_break = await self.end_condition(iteration_results)
                    else:
                        should_break = self.end_condition(iteration_results)
                    should_continue = not should_break
                    log_debug(f"End condition returned: {should_break}, should_continue: {should_continue}")
                except Exception as e:
                    logger.warning(f"End condition evaluation failed: {e}")

            if early_termination:
                should_continue = False
                log_debug(f"Loop ending early due to step termination request at iteration {iteration}")

            if stream_intermediate_steps and workflow_run_response:
                # Yield iteration completed event
                yield LoopIterationCompletedEvent(
                    run_id=workflow_run_response.run_id or "",
                    workflow_name=workflow_run_response.workflow_name or "",
                    workflow_id=workflow_run_response.workflow_id or "",
                    session_id=workflow_run_response.session_id or "",
                    step_name=self.name,
                    step_index=step_index,
                    iteration=iteration + 1,
                    max_iterations=self.max_iterations,
                    iteration_results=iteration_results,
                    should_continue=should_continue,
                    step_id=loop_step_id,
                    parent_step_id=parent_step_id,
                )

            iteration += 1

            if not should_continue:
                log_debug(f"Loop ending early due to end_condition at iteration {iteration}")
                break

        log_debug(f"Loop End: {self.name} ({iteration} iterations)", center=True, symbol="=")

        if stream_intermediate_steps and workflow_run_response:
            # Yield loop completed event
            yield LoopExecutionCompletedEvent(
                run_id=workflow_run_response.run_id or "",
                workflow_name=workflow_run_response.workflow_name or "",
                workflow_id=workflow_run_response.workflow_id or "",
                session_id=workflow_run_response.session_id or "",
                step_name=self.name,
                step_index=step_index,
                total_iterations=iteration,
                max_iterations=self.max_iterations,
                all_results=all_results,
                step_id=loop_step_id,
                parent_step_id=parent_step_id,
            )

        flattened_results = []
        for iteration_results in all_results:
            flattened_results.extend(iteration_results)

        yield StepOutput(
            step_name=self.name,
            step_id=loop_step_id,
            step_type=StepType.LOOP,
            content=f"Loop {self.name} completed {iteration} iterations with {len(flattened_results)} total steps",
            success=all(result.success for result in flattened_results) if flattened_results else True,
            steps=flattened_results,
        )<|MERGE_RESOLUTION|>--- conflicted
+++ resolved
@@ -1,11 +1,7 @@
 import inspect
 from dataclasses import dataclass
-<<<<<<< HEAD
 from typing import Any, AsyncIterator, Awaitable, Callable, Dict, Iterator, List, Optional, Union
-=======
-from typing import AsyncIterator, Awaitable, Callable, Dict, Iterator, List, Optional, Union
 from uuid import uuid4
->>>>>>> e981ab87
 
 from agno.run.response import RunOutputEvent
 from agno.run.team import TeamRunOutputEvent
@@ -135,12 +131,8 @@
         user_id: Optional[str] = None,
         workflow_run_response: Optional[WorkflowRunOutput] = None,
         store_executor_responses: bool = True,
-<<<<<<< HEAD
         session_state: Optional[Dict[str, Any]] = None,
-    ) -> List[StepOutput]:
-=======
     ) -> StepOutput:
->>>>>>> e981ab87
         """Execute loop steps with iteration control - mirrors workflow execution logic"""
         # Use workflow logger for loop orchestration
         log_debug(f"Loop Start: {self.name}", center=True, symbol="=")
@@ -231,13 +223,9 @@
         workflow_run_response: Optional[WorkflowRunOutput] = None,
         step_index: Optional[Union[int, tuple]] = None,
         store_executor_responses: bool = True,
-<<<<<<< HEAD
         session_state: Optional[Dict[str, Any]] = None,
-    ) -> Iterator[Union[WorkflowRunResponseEvent, StepOutput]]:
-=======
         parent_step_id: Optional[str] = None,
     ) -> Iterator[Union[WorkflowRunOutputEvent, StepOutput]]:
->>>>>>> e981ab87
         """Execute loop steps with streaming support - mirrors workflow execution logic"""
         log_debug(f"Loop Start: {self.name}", center=True, symbol="=")
 
@@ -307,11 +295,8 @@
                     workflow_run_response=workflow_run_response,
                     step_index=composite_step_index,
                     store_executor_responses=store_executor_responses,
-<<<<<<< HEAD
                     session_state=session_state,
-=======
                     parent_step_id=loop_step_id,
->>>>>>> e981ab87
                 ):
                     if isinstance(event, StepOutput):
                         step_outputs_for_iteration.append(event)
@@ -424,12 +409,8 @@
         user_id: Optional[str] = None,
         workflow_run_response: Optional[WorkflowRunOutput] = None,
         store_executor_responses: bool = True,
-<<<<<<< HEAD
         session_state: Optional[Dict[str, Any]] = None,
-    ) -> List[StepOutput]:
-=======
     ) -> StepOutput:
->>>>>>> e981ab87
         """Execute loop steps asynchronously with iteration control - mirrors workflow execution logic"""
         # Use workflow logger for async loop orchestration
         log_debug(f"Loop Start: {self.name}", center=True, symbol="=")
@@ -523,15 +504,11 @@
         user_id: Optional[str] = None,
         stream_intermediate_steps: bool = False,
         workflow_run_response: Optional[WorkflowRunOutput] = None,
-        step_index: Optional[Union[int, tuple]] = None,
+        step_index: Optional[Union[int, tuple]] = None, 
         store_executor_responses: bool = True,
-<<<<<<< HEAD
         session_state: Optional[Dict[str, Any]] = None,
-    ) -> AsyncIterator[Union[WorkflowRunResponseEvent, TeamRunResponseEvent, RunResponseEvent, StepOutput]]:
-=======
         parent_step_id: Optional[str] = None,
     ) -> AsyncIterator[Union[WorkflowRunOutputEvent, TeamRunOutputEvent, RunOutputEvent, StepOutput]]:
->>>>>>> e981ab87
         """Execute loop steps with async streaming support - mirrors workflow execution logic"""
         log_debug(f"Loop Start: {self.name}", center=True, symbol="=")
 
@@ -601,11 +578,8 @@
                     workflow_run_response=workflow_run_response,
                     step_index=composite_step_index,
                     store_executor_responses=store_executor_responses,
-<<<<<<< HEAD
                     session_state=session_state,
-=======
                     parent_step_id=loop_step_id,
->>>>>>> e981ab87
                 ):
                     if isinstance(event, StepOutput):
                         step_outputs_for_iteration.append(event)
