--- conflicted
+++ resolved
@@ -221,12 +221,8 @@
         workflow_run_response: Optional[WorkflowRunOutput] = None,
         step_index: Optional[Union[int, tuple]] = None,
         store_executor_responses: bool = True,
-<<<<<<< HEAD
+        parent_step_id: Optional[str] = None,
     ) -> Iterator[Union[WorkflowRunOutputEvent, StepOutput]]:
-=======
-        parent_step_id: Optional[str] = None,
-    ) -> Iterator[Union[WorkflowRunResponseEvent, StepOutput]]:
->>>>>>> 7e718322
         """Execute loop steps with streaming support - mirrors workflow execution logic"""
         log_debug(f"Loop Start: {self.name}", center=True, symbol="=")
 
@@ -504,12 +500,8 @@
         workflow_run_response: Optional[WorkflowRunOutput] = None,
         step_index: Optional[Union[int, tuple]] = None,
         store_executor_responses: bool = True,
-<<<<<<< HEAD
+        parent_step_id: Optional[str] = None,
     ) -> AsyncIterator[Union[WorkflowRunOutputEvent, TeamRunOutputEvent, RunOutputEvent, StepOutput]]:
-=======
-        parent_step_id: Optional[str] = None,
-    ) -> AsyncIterator[Union[WorkflowRunResponseEvent, TeamRunResponseEvent, RunResponseEvent, StepOutput]]:
->>>>>>> 7e718322
         """Execute loop steps with async streaming support - mirrors workflow execution logic"""
         log_debug(f"Loop Start: {self.name}", center=True, symbol="=")
 
