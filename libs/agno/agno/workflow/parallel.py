import asyncio
from concurrent.futures import ThreadPoolExecutor, as_completed
from dataclasses import dataclass
<<<<<<< HEAD
from typing import Any, AsyncIterator, Awaitable, Callable, Dict, Iterator, List, Optional, Union
=======
from typing import AsyncIterator, Awaitable, Callable, Iterator, List, Optional, Union
from uuid import uuid4
>>>>>>> e981ab87

from agno.models.metrics import Metrics
from agno.run.response import RunOutputEvent
from agno.run.team import TeamRunOutputEvent
from agno.run.workflow import (
    ParallelExecutionCompletedEvent,
    ParallelExecutionStartedEvent,
    WorkflowRunOutput,
    WorkflowRunOutputEvent,
)
from agno.utils.log import log_debug, logger
from agno.workflow.condition import Condition
from agno.workflow.step import Step
<<<<<<< HEAD
from agno.workflow.types import StepInput, StepOutput
=======
from agno.workflow.steps import Steps
from agno.workflow.types import StepInput, StepOutput, StepType
>>>>>>> e981ab87

WorkflowSteps = List[
    Union[
        Callable[
            [StepInput], Union[StepOutput, Awaitable[StepOutput], Iterator[StepOutput], AsyncIterator[StepOutput]]
        ],
        Step,
        "Steps",  # type: ignore # noqa: F821
        "Loop",  # type: ignore # noqa: F821
        "Parallel",  # type: ignore # noqa: F821
        "Condition",  # type: ignore # noqa: F821
        "Router",  # type: ignore # noqa: F821
    ]
]


@dataclass
class Parallel:
    """A list of steps that execute in parallel"""

    steps: WorkflowSteps

    name: Optional[str] = None
    description: Optional[str] = None

    def __init__(
        self,
        *steps: WorkflowSteps,
        name: Optional[str] = None,
        description: Optional[str] = None,
    ):
        self.steps = list(steps)
        self.name = name
        self.description = description

    def _prepare_steps(self):
        """Prepare the steps for execution - mirrors workflow logic"""
        from agno.agent.agent import Agent
        from agno.team.team import Team
        from agno.workflow.loop import Loop
        from agno.workflow.router import Router
        from agno.workflow.step import Step
        from agno.workflow.steps import Steps

        prepared_steps: WorkflowSteps = []
        for step in self.steps:
            if callable(step) and hasattr(step, "__name__"):
                prepared_steps.append(Step(name=step.__name__, description="User-defined callable step", executor=step))
            elif isinstance(step, Agent):
                prepared_steps.append(Step(name=step.name, description=step.description, agent=step))
            elif isinstance(step, Team):
                prepared_steps.append(Step(name=step.name, description=step.description, team=step))
            elif isinstance(step, (Step, Steps, Loop, Parallel, Condition, Router)):
                prepared_steps.append(step)
            else:
                raise ValueError(f"Invalid step type: {type(step).__name__}")

        self.steps = prepared_steps

    def _aggregate_results(self, step_outputs: List[StepOutput]) -> StepOutput:
        """Aggregate multiple step outputs into a single StepOutput"""
        if not step_outputs:
            return StepOutput(
                step_name=self.name or "Parallel",
                step_id=str(uuid4()),
                step_type="Parallel",
                content="No parallel steps executed",
                steps=[],
            )

        if len(step_outputs) == 1:
            # Single result, but still create a Parallel container
            single_result = step_outputs[0]
            aggregated_metrics = self._extract_metrics_from_response(step_outputs)

            return StepOutput(
                step_name=self.name or "Parallel",
                step_id=str(uuid4()),
                step_type=StepType.PARALLEL,
                content=f"Parallel {self.name or 'execution'} completed with 1 result",
                executor_name=self.name or "Parallel",
                images=single_result.images,
                videos=single_result.videos,
                audio=single_result.audio,
                metrics=aggregated_metrics,
                success=single_result.success,
                error=single_result.error,
                stop=single_result.stop,
                steps=step_outputs,  # This is the key addition
            )

        early_termination_requested = any(output.stop for output in step_outputs if hasattr(output, "stop"))

        # Multiple results - aggregate them
        aggregated_content = f"Parallel {self.name or 'execution'} completed with {len(step_outputs)} results"

        # Combine all media from parallel steps
        all_images = []
        all_videos = []
        all_audio = []
        has_any_failure = False

        for result in step_outputs:
            all_images.extend(result.images or [])
            all_videos.extend(result.videos or [])
            all_audio.extend(result.audio or [])
            if result.success is False:
                has_any_failure = True

        # Extract metrics using the dedicated method
        aggregated_metrics = self._extract_metrics_from_response(step_outputs)

        return StepOutput(
            step_name=self.name or "Parallel",
            step_id=str(uuid4()),
            step_type=StepType.PARALLEL,
            executor_type="parallel",
            executor_name=self.name or "Parallel",
            content=aggregated_content,
            images=all_images if all_images else None,
            videos=all_videos if all_videos else None,
            audio=all_audio if all_audio else None,
            success=not has_any_failure,
            stop=early_termination_requested,
            metrics=aggregated_metrics,
            steps=step_outputs,
        )

    def _extract_metrics_from_response(self, step_outputs: List[StepOutput]) -> Optional[Metrics]:
        """Extract and aggregate metrics from parallel step outputs"""
        if not step_outputs:
            return None

        # Aggregate metrics from all parallel step outputs
        total_metrics = Metrics()

        for result in step_outputs:
            if result.metrics:
                total_metrics = total_metrics + result.metrics

        # If no metrics were found, return None
        if (
            total_metrics.input_tokens == 0
            and total_metrics.output_tokens == 0
            and total_metrics.total_tokens == 0
            and total_metrics.duration is None
        ):
            return None

        return total_metrics

    def _build_aggregated_content(self, step_outputs: List[StepOutput]) -> str:
        """Build aggregated content from multiple step outputs"""
        aggregated = "## Parallel Execution Results\n\n"

        for i, output in enumerate(step_outputs):
            step_name = output.step_name or f"Step {i + 1}"
            content = output.content or ""

            # Add status indicator
            if output.success is False:
                status_icon = "❌ FAILURE:"
            else:
                status_icon = "✅ SUCCESS:"

            aggregated += f"### {status_icon} {step_name}\n"
            if content and str(content).strip():
                aggregated += f"{content}\n\n"
            else:
                aggregated += "*(No content)*\n\n"

        return aggregated.strip()

    def execute(
        self,
        step_input: StepInput,
        session_id: Optional[str] = None,
        user_id: Optional[str] = None,
        workflow_run_response: Optional[WorkflowRunOutput] = None,
        store_executor_responses: bool = True,
        session_state: Optional[Dict[str, Any]] = None,
    ) -> StepOutput:
        """Execute all steps in parallel and return aggregated result"""
        # Use workflow logger for parallel orchestration
        log_debug(f"Parallel Start: {self.name} ({len(self.steps)} steps)", center=True, symbol="=")

        self._prepare_steps()

        def execute_step_with_index(step_with_index):
            """Execute a single step and preserve its original index"""
            index, step = step_with_index
            try:
                result = step.execute(
                    step_input,
                    session_id=session_id,
                    user_id=user_id,
                    workflow_run_response=workflow_run_response,
                    store_executor_responses=store_executor_responses,
                    session_state=session_state,
                )  # type: ignore[union-attr]
                return (index, result)
            except Exception as e:
                step_name = getattr(step, "name", f"step_{index}")
                logger.error(f"Parallel step {step_name} failed: {e}")
                return (
                    index,
                    StepOutput(
                        step_name=step_name, content=f"Step {step_name} failed: {str(e)}", success=False, error=str(e)
                    ),
                )

        # Use index to preserve order
        indexed_steps = list(enumerate(self.steps))

        with ThreadPoolExecutor(max_workers=len(self.steps)) as executor:
            # Submit all tasks with their original indices
            future_to_index = {
                executor.submit(execute_step_with_index, indexed_step): indexed_step[0]
                for indexed_step in indexed_steps
            }

            # Collect results
            results_with_indices = []
            for future in as_completed(future_to_index):
                try:
                    index, result = future.result()
                    results_with_indices.append((index, result))
                    step_name = getattr(self.steps[index], "name", f"step_{index}")
                    log_debug(f"Parallel step {step_name} completed")
                except Exception as e:
                    index = future_to_index[future]
                    step_name = getattr(self.steps[index], "name", f"step_{index}")
                    logger.error(f"Parallel step {step_name} failed: {e}")
                    results_with_indices.append(
                        (
                            index,
                            StepOutput(
                                step_name=step_name,
                                content=f"Step {step_name} failed: {str(e)}",
                                success=False,
                                error=str(e),
                            ),
                        )
                    )

        # Sort by original index to preserve order
        results_with_indices.sort(key=lambda x: x[0])
        results = [result for _, result in results_with_indices]

        # Flatten results - handle steps that return List[StepOutput] (like Condition/Loop)
        flattened_results: List[StepOutput] = []
        for result in results:
            if isinstance(result, list):
                flattened_results.extend(result)
            else:
                flattened_results.append(result)

        # Aggregate all results into a single StepOutput
        aggregated_result = self._aggregate_results(flattened_results)

        # Use workflow logger for parallel completion
        log_debug(f"Parallel End: {self.name} ({len(self.steps)} steps)", center=True, symbol="=")

        return aggregated_result

    def execute_stream(
        self,
        step_input: StepInput,
        session_id: Optional[str] = None,
        user_id: Optional[str] = None,
        stream_intermediate_steps: bool = False,
        workflow_run_response: Optional[WorkflowRunOutput] = None,
        step_index: Optional[Union[int, tuple]] = None,
        store_executor_responses: bool = True,
<<<<<<< HEAD
        session_state: Optional[Dict[str, Any]] = None,
    ) -> Iterator[Union[WorkflowRunResponseEvent, StepOutput]]:
=======
        parent_step_id: Optional[str] = None,
    ) -> Iterator[Union[WorkflowRunOutputEvent, StepOutput]]:
>>>>>>> e981ab87
        """Execute all steps in parallel with streaming support"""
        log_debug(f"Parallel Start: {self.name} ({len(self.steps)} steps)", center=True, symbol="=")

        parallel_step_id = str(uuid4())

        self._prepare_steps()

        if stream_intermediate_steps and workflow_run_response:
            # Yield parallel step started event
            yield ParallelExecutionStartedEvent(
                run_id=workflow_run_response.run_id or "",
                workflow_name=workflow_run_response.workflow_name or "",
                workflow_id=workflow_run_response.workflow_id or "",
                session_id=workflow_run_response.session_id or "",
                step_name=self.name,
                step_index=step_index,
                parallel_step_count=len(self.steps),
                step_id=parallel_step_id,
                parent_step_id=parent_step_id,
            )

        def execute_step_stream_with_index(step_with_index):
            """Execute a single step with streaming and preserve its original index"""
            index, step = step_with_index
            try:
                events = []

                # If step_index is None or integer (main step): create (step_index, sub_index)
                # If step_index is tuple (child step): all parallel sub-steps get same index
                if step_index is None or isinstance(step_index, int):
                    # Parallel is a main step - sub-steps get sequential numbers: 1.1, 1.2, 1.3
                    sub_step_index = (step_index if step_index is not None else 0, index)
                else:
                    # Parallel is a child step - all sub-steps get the same parent number: 1.1, 1.1, 1.1
                    sub_step_index = step_index

                # All workflow step types have execute_stream() method
                for event in step.execute_stream(  # type: ignore[union-attr]
                    step_input,
                    session_id=session_id,
                    user_id=user_id,
                    stream_intermediate_steps=stream_intermediate_steps,
                    workflow_run_response=workflow_run_response,
                    step_index=sub_step_index,
                    store_executor_responses=store_executor_responses,
<<<<<<< HEAD
                    session_state=session_state,
=======
                    parent_step_id=parallel_step_id,
>>>>>>> e981ab87
                ):
                    events.append(event)
                return (index, events)
            except Exception as e:
                step_name = getattr(step, "name", f"step_{index}")
                logger.error(f"Parallel step {step_name} streaming failed: {e}")
                return (
                    index,
                    [
                        StepOutput(
                            step_name=step_name,
                            content=f"Step {step_name} failed: {str(e)}",
                            success=False,
                            error=str(e),
                        )
                    ],
                )

        # Use index to preserve order
        indexed_steps = list(enumerate(self.steps))
        all_events_with_indices = []
        step_results = []

        with ThreadPoolExecutor(max_workers=len(self.steps)) as executor:
            # Submit all tasks with their original indices
            future_to_index = {
                executor.submit(execute_step_stream_with_index, indexed_step): indexed_step[0]
                for indexed_step in indexed_steps
            }

            # Collect results as they complete
            for future in as_completed(future_to_index):
                try:
                    index, events = future.result()
                    all_events_with_indices.append((index, events))

                    # Extract StepOutput from events for the final result
                    step_outputs = [event for event in events if isinstance(event, StepOutput)]
                    if step_outputs:
                        step_results.extend(step_outputs)

                    step_name = getattr(self.steps[index], "name", f"step_{index}")
                    log_debug(f"Parallel step {step_name} streaming completed")
                except Exception as e:
                    index = future_to_index[future]
                    step_name = getattr(self.steps[index], "name", f"step_{index}")
                    logger.error(f"Parallel step {step_name} streaming failed: {e}")
                    error_event = StepOutput(
                        step_name=step_name,
                        content=f"Step {step_name} failed: {str(e)}",
                        success=False,
                        error=str(e),
                    )
                    all_events_with_indices.append((index, [error_event]))
                    step_results.append(error_event)

        # Sort events by original index to preserve order
        all_events_with_indices.sort(key=lambda x: x[0])

        # Yield all collected streaming events in order (but not final StepOutputs)
        for _, events in all_events_with_indices:
            for event in events:
                # Only yield non-StepOutput events during streaming to avoid duplication
                if not isinstance(event, StepOutput):
                    yield event

        # Flatten step_results - handle steps that return List[StepOutput] (like Condition/Loop)
        flattened_step_results: List[StepOutput] = []
        for result in step_results:
            if isinstance(result, list):
                flattened_step_results.extend(result)
            else:
                flattened_step_results.append(result)

        # Create aggregated result from all step outputs
        aggregated_result = self._aggregate_results(flattened_step_results)

        # Yield the final aggregated StepOutput
        yield aggregated_result

        log_debug(f"Parallel End: {self.name} ({len(self.steps)} steps)", center=True, symbol="=")

        if stream_intermediate_steps and workflow_run_response:
            # Yield parallel step completed event
            yield ParallelExecutionCompletedEvent(
                run_id=workflow_run_response.run_id or "",
                workflow_name=workflow_run_response.workflow_name or "",
                workflow_id=workflow_run_response.workflow_id or "",
                session_id=workflow_run_response.session_id or "",
                step_name=self.name,
                step_index=step_index,
                parallel_step_count=len(self.steps),
                step_results=[aggregated_result],  # Now single aggregated result
                step_id=parallel_step_id,
                parent_step_id=parent_step_id,
            )

    async def aexecute(
        self,
        step_input: StepInput,
        session_id: Optional[str] = None,
        user_id: Optional[str] = None,
        workflow_run_response: Optional[WorkflowRunOutput] = None,
        store_executor_responses: bool = True,
        session_state: Optional[Dict[str, Any]] = None,
    ) -> StepOutput:
        """Execute all steps in parallel using asyncio and return aggregated result"""
        # Use workflow logger for async parallel orchestration
        log_debug(f"Parallel Start: {self.name} ({len(self.steps)} steps)", center=True, symbol="=")

        self._prepare_steps()

        async def execute_step_async_with_index(step_with_index):
            """Execute a single step asynchronously and preserve its original index"""
            index, step = step_with_index
            try:
                result = await step.aexecute(
                    step_input,
                    session_id=session_id,
                    user_id=user_id,
                    workflow_run_response=workflow_run_response,
                    store_executor_responses=store_executor_responses,
                    session_state=session_state,
                )  # type: ignore[union-attr]
                return (index, result)
            except Exception as e:
                step_name = getattr(step, "name", f"step_{index}")
                logger.error(f"Parallel step {step_name} failed: {e}")
                return (
                    index,
                    StepOutput(
                        step_name=step_name,
                        content=f"Step {step_name} failed: {str(e)}",
                        success=False,
                        error=str(e),
                    ),
                )

        # Use index to preserve order
        indexed_steps = list(enumerate(self.steps))

        # Create tasks for all steps with their indices
        tasks = [execute_step_async_with_index(indexed_step) for indexed_step in indexed_steps]

        # Execute all tasks concurrently
        results_with_indices = await asyncio.gather(*tasks, return_exceptions=True)

        # Process results and handle exceptions, preserving order
        processed_results_with_indices = []
        for i, result in enumerate(results_with_indices):
            if isinstance(result, Exception):
                step_name = getattr(self.steps[i], "name", f"step_{i}")
                logger.error(f"Parallel step {step_name} failed: {result}")
                processed_results_with_indices.append(
                    (
                        i,
                        StepOutput(
                            step_name=step_name,
                            content=f"Step {step_name} failed: {str(result)}",
                            success=False,
                            error=str(result),
                        ),
                    )
                )
            else:
                index, step_result = result  # type: ignore[misc]
                processed_results_with_indices.append((index, step_result))
                step_name = getattr(self.steps[index], "name", f"step_{index}")
                log_debug(f"Parallel step {step_name} completed")

        # Sort by original index to preserve order
        processed_results_with_indices.sort(key=lambda x: x[0])
        results = [result for _, result in processed_results_with_indices]

        # Flatten results - handle steps that return List[StepOutput] (like Condition/Loop)
        flattened_results: List[StepOutput] = []
        for result in results:
            if isinstance(result, list):
                flattened_results.extend(result)
            else:
                flattened_results.append(result)

        # Aggregate all results into a single StepOutput
        aggregated_result = self._aggregate_results(flattened_results)

        # Use workflow logger for async parallel completion
        log_debug(f"Parallel End: {self.name} ({len(self.steps)} steps)", center=True, symbol="=")

        return aggregated_result

    async def aexecute_stream(
        self,
        step_input: StepInput,
        session_id: Optional[str] = None,
        user_id: Optional[str] = None,
        stream_intermediate_steps: bool = False,
        workflow_run_response: Optional[WorkflowRunOutput] = None,
        step_index: Optional[Union[int, tuple]] = None,
        store_executor_responses: bool = True,
<<<<<<< HEAD
        session_state: Optional[Dict[str, Any]] = None,
    ) -> AsyncIterator[Union[WorkflowRunResponseEvent, TeamRunResponseEvent, RunResponseEvent, StepOutput]]:
=======
        parent_step_id: Optional[str] = None,
    ) -> AsyncIterator[Union[WorkflowRunOutputEvent, TeamRunOutputEvent, RunOutputEvent, StepOutput]]:
>>>>>>> e981ab87
        """Execute all steps in parallel with async streaming support"""
        log_debug(f"Parallel Start: {self.name} ({len(self.steps)} steps)", center=True, symbol="=")

        parallel_step_id = str(uuid4())

        self._prepare_steps()

        if stream_intermediate_steps and workflow_run_response:
            # Yield parallel step started event
            yield ParallelExecutionStartedEvent(
                run_id=workflow_run_response.run_id or "",
                workflow_name=workflow_run_response.workflow_name or "",
                workflow_id=workflow_run_response.workflow_id or "",
                session_id=workflow_run_response.session_id or "",
                step_name=self.name,
                step_index=step_index,
                parallel_step_count=len(self.steps),
                step_id=parallel_step_id,
                parent_step_id=parent_step_id,
            )

        async def execute_step_stream_async_with_index(step_with_index):
            """Execute a single step with async streaming and preserve its original index"""
            index, step = step_with_index
            try:
                events = []

                # If step_index is None or integer (main step): create (step_index, sub_index)
                # If step_index is tuple (child step): all parallel sub-steps get same index
                if step_index is None or isinstance(step_index, int):
                    # Parallel is a main step - sub-steps get sequential numbers: 1.1, 1.2, 1.3
                    sub_step_index = (step_index if step_index is not None else 0, index)
                else:
                    # Parallel is a child step - all sub-steps get the same parent number: 1.1, 1.1, 1.1
                    sub_step_index = step_index

                # All workflow step types have aexecute_stream() method
                async for event in step.aexecute_stream(
                    step_input,
                    session_id=session_id,
                    user_id=user_id,
                    stream_intermediate_steps=stream_intermediate_steps,
                    workflow_run_response=workflow_run_response,
                    step_index=sub_step_index,
                    store_executor_responses=store_executor_responses,
<<<<<<< HEAD
                    session_state=session_state,
=======
                    parent_step_id=parallel_step_id,
>>>>>>> e981ab87
                ):  # type: ignore[union-attr]
                    events.append(event)
                return (index, events)
            except Exception as e:
                step_name = getattr(step, "name", f"step_{index}")
                logger.error(f"Parallel step {step_name} async streaming failed: {e}")
                return (
                    index,
                    [
                        StepOutput(
                            step_name=step_name,
                            content=f"Step {step_name} failed: {str(e)}",
                            success=False,
                            error=str(e),
                        )
                    ],
                )

        # Use index to preserve order
        indexed_steps = list(enumerate(self.steps))
        all_events_with_indices = []
        step_results = []

        # Create tasks for all steps with their indices
        tasks = [execute_step_stream_async_with_index(indexed_step) for indexed_step in indexed_steps]

        # Execute all tasks concurrently
        results_with_indices = await asyncio.gather(*tasks, return_exceptions=True)

        # Process results and handle exceptions, preserving order
        for i, result in enumerate(results_with_indices):
            if isinstance(result, Exception):
                step_name = getattr(self.steps[i], "name", f"step_{i}")
                logger.error(f"Parallel step {step_name} async streaming failed: {result}")
                error_event = StepOutput(
                    step_name=step_name,
                    content=f"Step {step_name} failed: {str(result)}",
                    success=False,
                    error=str(result),
                )
                all_events_with_indices.append((i, [error_event]))
                step_results.append(error_event)
            else:
                index, events = result  # type: ignore[misc]
                all_events_with_indices.append((index, events))

                # Extract StepOutput from events for the final result
                step_outputs = [event for event in events if isinstance(event, StepOutput)]
                if step_outputs:
                    step_results.extend(step_outputs)

                step_name = getattr(self.steps[index], "name", f"step_{index}")
                log_debug(f"Parallel step {step_name} async streaming completed")

        # Sort events by original index to preserve order
        all_events_with_indices.sort(key=lambda x: x[0])

        # Yield all collected streaming events in order (but not final StepOutputs)
        for _, events in all_events_with_indices:
            for event in events:
                # Only yield non-StepOutput events during streaming to avoid duplication
                if not isinstance(event, StepOutput):
                    yield event

        # Flatten step_results - handle steps that return List[StepOutput] (like Condition/Loop)
        flattened_step_results: List[StepOutput] = []
        for result in step_results:
            if isinstance(result, list):
                flattened_step_results.extend(result)
            else:
                flattened_step_results.append(result)

        # Create aggregated result from all step outputs
        aggregated_result = self._aggregate_results(flattened_step_results)

        # Yield the final aggregated StepOutput
        yield aggregated_result

        log_debug(f"Parallel End: {self.name} ({len(self.steps)} steps)", center=True, symbol="=")

        if stream_intermediate_steps and workflow_run_response:
            # Yield parallel step completed event
            yield ParallelExecutionCompletedEvent(
                run_id=workflow_run_response.run_id or "",
                workflow_name=workflow_run_response.workflow_name or "",
                workflow_id=workflow_run_response.workflow_id or "",
                session_id=workflow_run_response.session_id or "",
                step_name=self.name,
                step_index=step_index,
                parallel_step_count=len(self.steps),
                step_results=[aggregated_result],  # Now single aggregated result
                step_id=parallel_step_id,
                parent_step_id=parent_step_id,
            )<|MERGE_RESOLUTION|>--- conflicted
+++ resolved
@@ -1,12 +1,8 @@
 import asyncio
 from concurrent.futures import ThreadPoolExecutor, as_completed
 from dataclasses import dataclass
-<<<<<<< HEAD
 from typing import Any, AsyncIterator, Awaitable, Callable, Dict, Iterator, List, Optional, Union
-=======
-from typing import AsyncIterator, Awaitable, Callable, Iterator, List, Optional, Union
 from uuid import uuid4
->>>>>>> e981ab87
 
 from agno.models.metrics import Metrics
 from agno.run.response import RunOutputEvent
@@ -20,12 +16,7 @@
 from agno.utils.log import log_debug, logger
 from agno.workflow.condition import Condition
 from agno.workflow.step import Step
-<<<<<<< HEAD
-from agno.workflow.types import StepInput, StepOutput
-=======
-from agno.workflow.steps import Steps
 from agno.workflow.types import StepInput, StepOutput, StepType
->>>>>>> e981ab87
 
 WorkflowSteps = List[
     Union[
@@ -216,9 +207,9 @@
 
         def execute_step_with_index(step_with_index):
             """Execute a single step and preserve its original index"""
-            index, step = step_with_index
+            idx, step = step_with_index
             try:
-                result = step.execute(
+                step_result = step.execute(
                     step_input,
                     session_id=session_id,
                     user_id=user_id,
@@ -226,14 +217,14 @@
                     store_executor_responses=store_executor_responses,
                     session_state=session_state,
                 )  # type: ignore[union-attr]
-                return (index, result)
-            except Exception as e:
-                step_name = getattr(step, "name", f"step_{index}")
-                logger.error(f"Parallel step {step_name} failed: {e}")
+                return idx, step_result
+            except Exception as exc:
+                parallel_step_name = getattr(step, "name", f"step_{idx}")
+                logger.error(f"Parallel step {parallel_step_name} failed: {exc}")
                 return (
-                    index,
+                    idx,
                     StepOutput(
-                        step_name=step_name, content=f"Step {step_name} failed: {str(e)}", success=False, error=str(e)
+                        step_name=parallel_step_name, content=f"Step {parallel_step_name} failed: {str(exc)}", success=False, error=str(exc)
                     ),
                 )
 
@@ -300,13 +291,9 @@
         workflow_run_response: Optional[WorkflowRunOutput] = None,
         step_index: Optional[Union[int, tuple]] = None,
         store_executor_responses: bool = True,
-<<<<<<< HEAD
         session_state: Optional[Dict[str, Any]] = None,
-    ) -> Iterator[Union[WorkflowRunResponseEvent, StepOutput]]:
-=======
         parent_step_id: Optional[str] = None,
     ) -> Iterator[Union[WorkflowRunOutputEvent, StepOutput]]:
->>>>>>> e981ab87
         """Execute all steps in parallel with streaming support"""
         log_debug(f"Parallel Start: {self.name} ({len(self.steps)} steps)", center=True, symbol="=")
 
@@ -330,15 +317,15 @@
 
         def execute_step_stream_with_index(step_with_index):
             """Execute a single step with streaming and preserve its original index"""
-            index, step = step_with_index
+            idx, step = step_with_index
             try:
-                events = []
+                step_events = []
 
                 # If step_index is None or integer (main step): create (step_index, sub_index)
                 # If step_index is tuple (child step): all parallel sub-steps get same index
                 if step_index is None or isinstance(step_index, int):
                     # Parallel is a main step - sub-steps get sequential numbers: 1.1, 1.2, 1.3
-                    sub_step_index = (step_index if step_index is not None else 0, index)
+                    sub_step_index = (step_index if step_index is not None else 0, idx)
                 else:
                     # Parallel is a child step - all sub-steps get the same parent number: 1.1, 1.1, 1.1
                     sub_step_index = step_index
@@ -352,25 +339,22 @@
                     workflow_run_response=workflow_run_response,
                     step_index=sub_step_index,
                     store_executor_responses=store_executor_responses,
-<<<<<<< HEAD
                     session_state=session_state,
-=======
                     parent_step_id=parallel_step_id,
->>>>>>> e981ab87
                 ):
-                    events.append(event)
-                return (index, events)
-            except Exception as e:
-                step_name = getattr(step, "name", f"step_{index}")
-                logger.error(f"Parallel step {step_name} streaming failed: {e}")
+                    step_events.append(event)
+                return idx, step_events
+            except Exception as exc:
+                parallel_step_name = getattr(step, "name", f"step_{idx}")
+                logger.error(f"Parallel step {parallel_step_name} streaming failed: {exc}")
                 return (
-                    index,
+                    idx,
                     [
                         StepOutput(
-                            step_name=step_name,
-                            content=f"Step {step_name} failed: {str(e)}",
+                            step_name=parallel_step_name,
+                            content=f"Step {parallel_step_name} failed: {str(exc)}",
                             success=False,
-                            error=str(e),
+                            error=str(exc),
                         )
                     ],
                 )
@@ -471,9 +455,9 @@
 
         async def execute_step_async_with_index(step_with_index):
             """Execute a single step asynchronously and preserve its original index"""
-            index, step = step_with_index
+            idx, step = step_with_index
             try:
-                result = await step.aexecute(
+                inner_step_result = await step.aexecute(
                     step_input,
                     session_id=session_id,
                     user_id=user_id,
@@ -481,17 +465,17 @@
                     store_executor_responses=store_executor_responses,
                     session_state=session_state,
                 )  # type: ignore[union-attr]
-                return (index, result)
-            except Exception as e:
-                step_name = getattr(step, "name", f"step_{index}")
-                logger.error(f"Parallel step {step_name} failed: {e}")
+                return idx, inner_step_result
+            except Exception as exc:
+                parallel_step_name = getattr(step, "name", f"step_{idx}")
+                logger.error(f"Parallel step {parallel_step_name} failed: {exc}")
                 return (
-                    index,
+                    idx,
                     StepOutput(
-                        step_name=step_name,
-                        content=f"Step {step_name} failed: {str(e)}",
+                        step_name=parallel_step_name,
+                        content=f"Step {parallel_step_name} failed: {str(exc)}",
                         success=False,
-                        error=str(e),
+                        error=str(exc),
                     ),
                 )
 
@@ -556,13 +540,9 @@
         workflow_run_response: Optional[WorkflowRunOutput] = None,
         step_index: Optional[Union[int, tuple]] = None,
         store_executor_responses: bool = True,
-<<<<<<< HEAD
         session_state: Optional[Dict[str, Any]] = None,
-    ) -> AsyncIterator[Union[WorkflowRunResponseEvent, TeamRunResponseEvent, RunResponseEvent, StepOutput]]:
-=======
         parent_step_id: Optional[str] = None,
     ) -> AsyncIterator[Union[WorkflowRunOutputEvent, TeamRunOutputEvent, RunOutputEvent, StepOutput]]:
->>>>>>> e981ab87
         """Execute all steps in parallel with async streaming support"""
         log_debug(f"Parallel Start: {self.name} ({len(self.steps)} steps)", center=True, symbol="=")
 
@@ -586,9 +566,9 @@
 
         async def execute_step_stream_async_with_index(step_with_index):
             """Execute a single step with async streaming and preserve its original index"""
-            index, step = step_with_index
+            idx, step = step_with_index
             try:
-                events = []
+                step_events = []
 
                 # If step_index is None or integer (main step): create (step_index, sub_index)
                 # If step_index is tuple (child step): all parallel sub-steps get same index
@@ -608,23 +588,20 @@
                     workflow_run_response=workflow_run_response,
                     step_index=sub_step_index,
                     store_executor_responses=store_executor_responses,
-<<<<<<< HEAD
                     session_state=session_state,
-=======
                     parent_step_id=parallel_step_id,
->>>>>>> e981ab87
                 ):  # type: ignore[union-attr]
-                    events.append(event)
-                return (index, events)
+                    step_events.append(event)
+                return idx, step_events
             except Exception as e:
-                step_name = getattr(step, "name", f"step_{index}")
-                logger.error(f"Parallel step {step_name} async streaming failed: {e}")
+                parallel_step_name = getattr(step, "name", f"step_{idx}")
+                logger.error(f"Parallel step {parallel_step_name} async streaming failed: {e}")
                 return (
-                    index,
+                    idx,
                     [
                         StepOutput(
-                            step_name=step_name,
-                            content=f"Step {step_name} failed: {str(e)}",
+                            step_name=parallel_step_name,
+                            content=f"Step {parallel_step_name} failed: {str(e)}",
                             success=False,
                             error=str(e),
                         )
