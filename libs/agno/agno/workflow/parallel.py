import asyncio
from concurrent.futures import ThreadPoolExecutor, as_completed
from copy import deepcopy
from dataclasses import dataclass
from typing import Any, AsyncIterator, Awaitable, Callable, Dict, Iterator, List, Optional, Union
from uuid import uuid4

from agno.models.metrics import Metrics
from agno.run.agent import RunOutputEvent
from agno.run.team import TeamRunOutputEvent
from agno.run.workflow import (
    ParallelExecutionCompletedEvent,
    ParallelExecutionStartedEvent,
    WorkflowRunOutput,
    WorkflowRunOutputEvent,
)
from agno.session.workflow import WorkflowSession
from agno.utils.log import log_debug, logger
from agno.utils.merge_dict import merge_parallel_session_states
from agno.workflow.condition import Condition
from agno.workflow.step import Step
from agno.workflow.types import StepInput, StepOutput, StepType

WorkflowSteps = List[
    Union[
        Callable[
            [StepInput], Union[StepOutput, Awaitable[StepOutput], Iterator[StepOutput], AsyncIterator[StepOutput]]
        ],
        Step,
        "Steps",  # type: ignore # noqa: F821
        "Loop",  # type: ignore # noqa: F821
        "Parallel",  # type: ignore # noqa: F821
        "Condition",  # type: ignore # noqa: F821
        "Router",  # type: ignore # noqa: F821
    ]
]


@dataclass
class Parallel:
    """A list of steps that execute in parallel"""

    steps: WorkflowSteps

    name: Optional[str] = None
    description: Optional[str] = None

    def __init__(
        self,
        *steps: WorkflowSteps,
        name: Optional[str] = None,
        description: Optional[str] = None,
    ):
        self.steps = list(steps)
        self.name = name
        self.description = description

    def _prepare_steps(self):
        """Prepare the steps for execution - mirrors workflow logic"""
        from agno.agent.agent import Agent
        from agno.team.team import Team
        from agno.workflow.loop import Loop
        from agno.workflow.router import Router
        from agno.workflow.step import Step
        from agno.workflow.steps import Steps

        prepared_steps: WorkflowSteps = []
        for step in self.steps:
            if callable(step) and hasattr(step, "__name__"):
                prepared_steps.append(Step(name=step.__name__, description="User-defined callable step", executor=step))
            elif isinstance(step, Agent):
                prepared_steps.append(Step(name=step.name, description=step.description, agent=step))
            elif isinstance(step, Team):
                prepared_steps.append(Step(name=step.name, description=step.description, team=step))
            elif isinstance(step, (Step, Steps, Loop, Parallel, Condition, Router)):
                prepared_steps.append(step)
            else:
                raise ValueError(f"Invalid step type: {type(step).__name__}")

        self.steps = prepared_steps

    def _aggregate_results(self, step_outputs: List[StepOutput]) -> StepOutput:
        """Aggregate multiple step outputs into a single StepOutput"""
        if not step_outputs:
            return StepOutput(
                step_name=self.name or "Parallel",
                step_id=str(uuid4()),
                step_type="Parallel",
                content="No parallel steps executed",
                steps=[],
            )

        if len(step_outputs) == 1:
            # Single result, but still create a Parallel container
            single_result = step_outputs[0]
            aggregated_metrics = self._extract_metrics_from_response(step_outputs)

            return StepOutput(
                step_name=self.name or "Parallel",
                step_id=str(uuid4()),
                step_type=StepType.PARALLEL,
                content=f"Parallel {self.name or 'execution'} completed with 1 result",
                executor_name=self.name or "Parallel",
                images=single_result.images,
                videos=single_result.videos,
                audio=single_result.audio,
                metrics=aggregated_metrics,
                success=single_result.success,
                error=single_result.error,
                stop=single_result.stop,
                steps=step_outputs,  # This is the key addition
            )

        early_termination_requested = any(output.stop for output in step_outputs if hasattr(output, "stop"))

        # Multiple results - aggregate them
        aggregated_content = f"Parallel {self.name or 'execution'} completed with {len(step_outputs)} results"

        # Combine all media from parallel steps
        all_images = []
        all_videos = []
        all_audio = []
        has_any_failure = False

        for result in step_outputs:
            all_images.extend(result.images or [])
            all_videos.extend(result.videos or [])
            all_audio.extend(result.audio or [])
            if result.success is False:
                has_any_failure = True

        # Extract metrics using the dedicated method
        aggregated_metrics = self._extract_metrics_from_response(step_outputs)

        return StepOutput(
            step_name=self.name or "Parallel",
            step_id=str(uuid4()),
            step_type=StepType.PARALLEL,
            executor_type="parallel",
            executor_name=self.name or "Parallel",
            content=aggregated_content,
            images=all_images if all_images else None,
            videos=all_videos if all_videos else None,
            audio=all_audio if all_audio else None,
            success=not has_any_failure,
            stop=early_termination_requested,
            metrics=aggregated_metrics,
            steps=step_outputs,
        )

    def _extract_metrics_from_response(self, step_outputs: List[StepOutput]) -> Optional[Metrics]:
        """Extract and aggregate metrics from parallel step outputs"""
        if not step_outputs:
            return None

        # Aggregate metrics from all parallel step outputs
        total_metrics = Metrics()

        for result in step_outputs:
            if result.metrics:
                total_metrics = total_metrics + result.metrics

        # If no metrics were found, return None
        if (
            total_metrics.input_tokens == 0
            and total_metrics.output_tokens == 0
            and total_metrics.total_tokens == 0
            and total_metrics.duration is None
        ):
            return None

        return total_metrics

    def _build_aggregated_content(self, step_outputs: List[StepOutput]) -> str:
        """Build aggregated content from multiple step outputs"""
        aggregated = "## Parallel Execution Results\n\n"

        for i, output in enumerate(step_outputs):
            step_name = output.step_name or f"Step {i + 1}"
            content = output.content or ""

            # Add status indicator
            if output.success is False:
                status_icon = "❌ FAILURE:"
            else:
                status_icon = "✅ SUCCESS:"

            aggregated += f"### {status_icon} {step_name}\n"
            if content and str(content).strip():
                aggregated += f"{content}\n\n"
            else:
                aggregated += "*(No content)*\n\n"

        return aggregated.strip()

    def execute(
        self,
        step_input: StepInput,
        session_id: Optional[str] = None,
        user_id: Optional[str] = None,
        workflow_run_response: Optional[WorkflowRunOutput] = None,
        store_executor_outputs: bool = True,
        session_state: Optional[Dict[str, Any]] = None,
        workflow_session: Optional[WorkflowSession] = None,
        add_workflow_history_to_steps: Optional[bool] = False,
        num_history_runs: int = 3,
    ) -> StepOutput:
        """Execute all steps in parallel and return aggregated result"""
        # Use workflow logger for parallel orchestration
        log_debug(f"Parallel Start: {self.name} ({len(self.steps)} steps)", center=True, symbol="=")

        self._prepare_steps()

        # Create individual session_state copies for each step to prevent race conditions
        session_state_copies = []
        for _ in range(len(self.steps)):
            if session_state is not None:
                session_state_copies.append(deepcopy(session_state))
            else:
                session_state_copies.append({})

        def execute_step_with_index(step_with_index):
            """Execute a single step and preserve its original index"""
            idx, step = step_with_index
            # Use the individual session_state copy for this step
            step_session_state = session_state_copies[idx]

            try:
                step_result = step.execute(
                    step_input,
                    session_id=session_id,
                    user_id=user_id,
                    workflow_run_response=workflow_run_response,
                    store_executor_outputs=store_executor_outputs,
<<<<<<< HEAD
                    session_state=session_state,
                    workflow_session=workflow_session,
                    add_workflow_history_to_steps=add_workflow_history_to_steps,
                    num_history_runs=num_history_runs,
=======
                    session_state=step_session_state,
>>>>>>> 02af061b
                )  # type: ignore[union-attr]
                return idx, step_result, step_session_state
            except Exception as exc:
                parallel_step_name = getattr(step, "name", f"step_{idx}")
                logger.error(f"Parallel step {parallel_step_name} failed: {exc}")
                return (
                    idx,
                    StepOutput(
                        step_name=parallel_step_name,
                        content=f"Step {parallel_step_name} failed: {str(exc)}",
                        success=False,
                        error=str(exc),
                    ),
                    step_session_state,
                )

        # Use index to preserve order
        indexed_steps = list(enumerate(self.steps))

        with ThreadPoolExecutor(max_workers=len(self.steps)) as executor:
            # Submit all tasks with their original indices
            future_to_index = {
                executor.submit(execute_step_with_index, indexed_step): indexed_step[0]
                for indexed_step in indexed_steps
            }

            # Collect results and modified session_state copies
            results_with_indices = []
            modified_session_states = []
            for future in as_completed(future_to_index):
                try:
                    index, result, modified_session_state = future.result()
                    results_with_indices.append((index, result))
                    modified_session_states.append(modified_session_state)
                    step_name = getattr(self.steps[index], "name", f"step_{index}")
                    log_debug(f"Parallel step {step_name} completed")
                except Exception as e:
                    index = future_to_index[future]
                    step_name = getattr(self.steps[index], "name", f"step_{index}")
                    logger.error(f"Parallel step {step_name} failed: {e}")
                    results_with_indices.append(
                        (
                            index,
                            StepOutput(
                                step_name=step_name,
                                content=f"Step {step_name} failed: {str(e)}",
                                success=False,
                                error=str(e),
                            ),
                        )
                    )

        if session_state is not None:
            merge_parallel_session_states(session_state, modified_session_states)

        # Sort by original index to preserve order
        results_with_indices.sort(key=lambda x: x[0])
        results = [result for _, result in results_with_indices]

        # Flatten results - handle steps that return List[StepOutput] (like Condition/Loop)
        flattened_results: List[StepOutput] = []
        for result in results:
            if isinstance(result, list):
                flattened_results.extend(result)
            else:
                flattened_results.append(result)

        # Aggregate all results into a single StepOutput
        aggregated_result = self._aggregate_results(flattened_results)

        # Use workflow logger for parallel completion
        log_debug(f"Parallel End: {self.name} ({len(self.steps)} steps)", center=True, symbol="=")

        return aggregated_result

    def execute_stream(
        self,
        step_input: StepInput,
        session_id: Optional[str] = None,
        user_id: Optional[str] = None,
        stream_intermediate_steps: bool = False,
        workflow_run_response: Optional[WorkflowRunOutput] = None,
        step_index: Optional[Union[int, tuple]] = None,
        store_executor_outputs: bool = True,
        session_state: Optional[Dict[str, Any]] = None,
        parent_step_id: Optional[str] = None,
        workflow_session: Optional[WorkflowSession] = None,
        add_workflow_history_to_steps: Optional[bool] = False,
        num_history_runs: int = 3,
    ) -> Iterator[Union[WorkflowRunOutputEvent, StepOutput]]:
        """Execute all steps in parallel with streaming support"""
        log_debug(f"Parallel Start: {self.name} ({len(self.steps)} steps)", center=True, symbol="=")

        parallel_step_id = str(uuid4())

        self._prepare_steps()

        # Create individual session_state copies for each step to prevent race conditions
        session_state_copies = []
        for _ in range(len(self.steps)):
            if session_state is not None:
                session_state_copies.append(deepcopy(session_state))
            else:
                session_state_copies.append({})

        if stream_intermediate_steps and workflow_run_response:
            # Yield parallel step started event
            yield ParallelExecutionStartedEvent(
                run_id=workflow_run_response.run_id or "",
                workflow_name=workflow_run_response.workflow_name or "",
                workflow_id=workflow_run_response.workflow_id or "",
                session_id=workflow_run_response.session_id or "",
                step_name=self.name,
                step_index=step_index,
                parallel_step_count=len(self.steps),
                step_id=parallel_step_id,
                parent_step_id=parent_step_id,
            )

        import queue

        event_queue = queue.Queue()  # type: ignore
        step_results = []
        modified_session_states = []

        def execute_step_stream_with_index(step_with_index):
            """Execute a single step with streaming and put events in queue immediately"""
            idx, step = step_with_index
            # Use the individual session_state copy for this step
            step_session_state = session_state_copies[idx]

            try:
                step_outputs = []

                # If step_index is None or integer (main step): create (step_index, sub_index)
                # If step_index is tuple (child step): all parallel sub-steps get same index
                if step_index is None or isinstance(step_index, int):
                    # Parallel is a main step - sub-steps get sequential numbers: 1.1, 1.2, 1.3
                    sub_step_index = (step_index if step_index is not None else 0, idx)
                else:
                    # Parallel is a child step - all sub-steps get the same parent number: 1.1, 1.1, 1.1
                    sub_step_index = step_index

                # All workflow step types have execute_stream() method
                for event in step.execute_stream(  # type: ignore[union-attr]
                    step_input,
                    session_id=session_id,
                    user_id=user_id,
                    stream_intermediate_steps=stream_intermediate_steps,
                    workflow_run_response=workflow_run_response,
                    step_index=sub_step_index,
                    store_executor_outputs=store_executor_outputs,
                    session_state=step_session_state,
                    parent_step_id=parallel_step_id,
                    workflow_session=workflow_session,
                    add_workflow_history_to_steps=add_workflow_history_to_steps,
                    num_history_runs=num_history_runs,
                ):
                    # Put event immediately in queue
                    event_queue.put(("event", idx, event))
                    if isinstance(event, StepOutput):
                        step_outputs.append(event)

                # Signal completion for this step
                event_queue.put(("complete", idx, step_outputs, step_session_state))
                return idx, step_outputs, step_session_state
            except Exception as exc:
                parallel_step_name = getattr(step, "name", f"step_{idx}")
                logger.error(f"Parallel step {parallel_step_name} streaming failed: {exc}")
                error_event = StepOutput(
                    step_name=parallel_step_name,
                    content=f"Step {parallel_step_name} failed: {str(exc)}",
                    success=False,
                    error=str(exc),
                )
                event_queue.put(("event", idx, error_event))
                event_queue.put(("complete", idx, [error_event], step_session_state))
                return idx, [error_event], step_session_state

        # Submit all parallel tasks
        indexed_steps = list(enumerate(self.steps))

        with ThreadPoolExecutor(max_workers=len(self.steps)) as executor:
            # Submit all tasks
            futures = [executor.submit(execute_step_stream_with_index, indexed_step) for indexed_step in indexed_steps]

            # Process events from queue as they arrive
            completed_steps = 0
            total_steps = len(self.steps)

            while completed_steps < total_steps:
                try:
                    message_type, step_idx, *data = event_queue.get(timeout=1.0)

                    if message_type == "event":
                        event = data[0]
                        # Yield events immediately as they arrive (except StepOutputs)
                        if not isinstance(event, StepOutput):
                            yield event

                    elif message_type == "complete":
                        step_outputs, step_session_state = data
                        step_results.extend(step_outputs)
                        modified_session_states.append(step_session_state)
                        completed_steps += 1

                        step_name = getattr(self.steps[step_idx], "name", f"step_{step_idx}")
                        log_debug(f"Parallel step {step_name} streaming completed")

                except queue.Empty:
                    for i, future in enumerate(futures):
                        if future.done() and future.exception():
                            logger.error(f"Parallel step {i} failed: {future.exception()}")
                            if completed_steps < total_steps:
                                completed_steps += 1
                except Exception as e:
                    logger.error(f"Error processing parallel step events: {e}")
                    completed_steps += 1

            for future in futures:
                try:
                    future.result()
                except Exception as e:
                    logger.error(f"Future completion error: {e}")

        # Merge all session_state changes back into the original session_state
        if session_state is not None:
            merge_parallel_session_states(session_state, modified_session_states)

        # Flatten step_results - handle steps that return List[StepOutput] (like Condition/Loop)
        flattened_step_results: List[StepOutput] = []
        for result in step_results:
            if isinstance(result, list):
                flattened_step_results.extend(result)
            else:
                flattened_step_results.append(result)

        # Create aggregated result from all step outputs
        aggregated_result = self._aggregate_results(flattened_step_results)

        # Yield the final aggregated StepOutput
        yield aggregated_result

        log_debug(f"Parallel End: {self.name} ({len(self.steps)} steps)", center=True, symbol="=")

        if stream_intermediate_steps and workflow_run_response:
            # Yield parallel step completed event
            yield ParallelExecutionCompletedEvent(
                run_id=workflow_run_response.run_id or "",
                workflow_name=workflow_run_response.workflow_name or "",
                workflow_id=workflow_run_response.workflow_id or "",
                session_id=workflow_run_response.session_id or "",
                step_name=self.name,
                step_index=step_index,
                parallel_step_count=len(self.steps),
                step_results=flattened_step_results,
                step_id=parallel_step_id,
                parent_step_id=parent_step_id,
            )

    async def aexecute(
        self,
        step_input: StepInput,
        session_id: Optional[str] = None,
        user_id: Optional[str] = None,
        workflow_run_response: Optional[WorkflowRunOutput] = None,
        store_executor_outputs: bool = True,
        session_state: Optional[Dict[str, Any]] = None,
        workflow_session: Optional[WorkflowSession] = None,
        add_workflow_history_to_steps: Optional[bool] = False,
        num_history_runs: int = 3,
    ) -> StepOutput:
        """Execute all steps in parallel using asyncio and return aggregated result"""
        # Use workflow logger for async parallel orchestration
        log_debug(f"Parallel Start: {self.name} ({len(self.steps)} steps)", center=True, symbol="=")

        self._prepare_steps()

        # Create individual session_state copies for each step to prevent race conditions
        session_state_copies = []
        for _ in range(len(self.steps)):
            if session_state is not None:
                session_state_copies.append(deepcopy(session_state))
            else:
                session_state_copies.append({})

        async def execute_step_async_with_index(step_with_index):
            """Execute a single step asynchronously and preserve its original index"""
            idx, step = step_with_index
            # Use the individual session_state copy for this step
            step_session_state = session_state_copies[idx]

            try:
                inner_step_result = await step.aexecute(
                    step_input,
                    session_id=session_id,
                    user_id=user_id,
                    workflow_run_response=workflow_run_response,
                    store_executor_outputs=store_executor_outputs,
<<<<<<< HEAD
                    session_state=session_state,
                    workflow_session=workflow_session,
                    add_workflow_history_to_steps=add_workflow_history_to_steps,
                    num_history_runs=num_history_runs,
=======
                    session_state=step_session_state,
>>>>>>> 02af061b
                )  # type: ignore[union-attr]
                return idx, inner_step_result, step_session_state
            except Exception as exc:
                parallel_step_name = getattr(step, "name", f"step_{idx}")
                logger.error(f"Parallel step {parallel_step_name} failed: {exc}")
                return (
                    idx,
                    StepOutput(
                        step_name=parallel_step_name,
                        content=f"Step {parallel_step_name} failed: {str(exc)}",
                        success=False,
                        error=str(exc),
                    ),
                    step_session_state,
                )

        # Use index to preserve order
        indexed_steps = list(enumerate(self.steps))

        # Create tasks for all steps with their indices
        tasks = [execute_step_async_with_index(indexed_step) for indexed_step in indexed_steps]

        # Execute all tasks concurrently
        results_with_indices = await asyncio.gather(*tasks, return_exceptions=True)

        # Process results and handle exceptions, preserving order
        processed_results_with_indices = []
        modified_session_states = []
        for i, result in enumerate(results_with_indices):
            if isinstance(result, Exception):
                step_name = getattr(self.steps[i], "name", f"step_{i}")
                logger.error(f"Parallel step {step_name} failed: {result}")
                processed_results_with_indices.append(
                    (
                        i,
                        StepOutput(
                            step_name=step_name,
                            content=f"Step {step_name} failed: {str(result)}",
                            success=False,
                            error=str(result),
                        ),
                    )
                )
                # Still collect the session state copy for failed steps
                modified_session_states.append(session_state_copies[i])
            else:
                index, step_result, modified_session_state = result  # type: ignore[misc]
                processed_results_with_indices.append((index, step_result))
                modified_session_states.append(modified_session_state)
                step_name = getattr(self.steps[index], "name", f"step_{index}")
                log_debug(f"Parallel step {step_name} completed")

        # Smart merge all session_state changes back into the original session_state
        if session_state is not None:
            merge_parallel_session_states(session_state, modified_session_states)

        # Sort by original index to preserve order
        processed_results_with_indices.sort(key=lambda x: x[0])
        results = [result for _, result in processed_results_with_indices]

        # Flatten results - handle steps that return List[StepOutput] (like Condition/Loop)
        flattened_results: List[StepOutput] = []
        for result in results:
            if isinstance(result, list):
                flattened_results.extend(result)
            else:
                flattened_results.append(result)

        # Aggregate all results into a single StepOutput
        aggregated_result = self._aggregate_results(flattened_results)

        # Use workflow logger for async parallel completion
        log_debug(f"Parallel End: {self.name} ({len(self.steps)} steps)", center=True, symbol="=")

        return aggregated_result

    async def aexecute_stream(
        self,
        step_input: StepInput,
        session_id: Optional[str] = None,
        user_id: Optional[str] = None,
        stream_intermediate_steps: bool = False,
        workflow_run_response: Optional[WorkflowRunOutput] = None,
        step_index: Optional[Union[int, tuple]] = None,
        store_executor_outputs: bool = True,
        session_state: Optional[Dict[str, Any]] = None,
        parent_step_id: Optional[str] = None,
        workflow_session: Optional[WorkflowSession] = None,
        add_workflow_history_to_steps: Optional[bool] = False,
        num_history_runs: int = 3,
    ) -> AsyncIterator[Union[WorkflowRunOutputEvent, TeamRunOutputEvent, RunOutputEvent, StepOutput]]:
        """Execute all steps in parallel with async streaming support"""
        log_debug(f"Parallel Start: {self.name} ({len(self.steps)} steps)", center=True, symbol="=")

        parallel_step_id = str(uuid4())

        self._prepare_steps()

        # Create individual session_state copies for each step to prevent race conditions
        session_state_copies = []
        for _ in range(len(self.steps)):
            if session_state is not None:
                session_state_copies.append(deepcopy(session_state))
            else:
                session_state_copies.append({})

        if stream_intermediate_steps and workflow_run_response:
            # Yield parallel step started event
            yield ParallelExecutionStartedEvent(
                run_id=workflow_run_response.run_id or "",
                workflow_name=workflow_run_response.workflow_name or "",
                workflow_id=workflow_run_response.workflow_id or "",
                session_id=workflow_run_response.session_id or "",
                step_name=self.name,
                step_index=step_index,
                parallel_step_count=len(self.steps),
                step_id=parallel_step_id,
                parent_step_id=parent_step_id,
            )

        import asyncio

        event_queue = asyncio.Queue()  # type: ignore
        step_results = []
        modified_session_states = []

        async def execute_step_stream_async_with_index(step_with_index):
            """Execute a single step with async streaming and yield events immediately"""
            idx, step = step_with_index
            # Use the individual session_state copy for this step
            step_session_state = session_state_copies[idx]

            try:
                step_outputs = []

                # If step_index is None or integer (main step): create (step_index, sub_index)
                # If step_index is tuple (child step): all parallel sub-steps get same index
                if step_index is None or isinstance(step_index, int):
                    # Parallel is a main step - sub-steps get sequential numbers: 1.1, 1.2, 1.3
                    sub_step_index = (step_index if step_index is not None else 0, idx)
                else:
                    # Parallel is a child step - all sub-steps get the same parent number: 1.1, 1.1, 1.1
                    sub_step_index = step_index

                # All workflow step types have aexecute_stream() method
                async for event in step.aexecute_stream(
                    step_input,
                    session_id=session_id,
                    user_id=user_id,
                    stream_intermediate_steps=stream_intermediate_steps,
                    workflow_run_response=workflow_run_response,
                    step_index=sub_step_index,
                    store_executor_outputs=store_executor_outputs,
                    session_state=step_session_state,
                    parent_step_id=parallel_step_id,
                    workflow_session=workflow_session,
                    add_workflow_history_to_steps=add_workflow_history_to_steps,
                    num_history_runs=num_history_runs,
                ):  # type: ignore[union-attr]
                    # Yield events immediately to the queue
                    await event_queue.put(("event", idx, event))
                    if isinstance(event, StepOutput):
                        step_outputs.append(event)

                # Signal completion for this step
                await event_queue.put(("complete", idx, step_outputs, step_session_state))
                return idx, step_outputs, step_session_state
            except Exception as e:
                parallel_step_name = getattr(step, "name", f"step_{idx}")
                logger.error(f"Parallel step {parallel_step_name} async streaming failed: {e}")
                error_event = StepOutput(
                    step_name=parallel_step_name,
                    content=f"Step {parallel_step_name} failed: {str(e)}",
                    success=False,
                    error=str(e),
                )
                await event_queue.put(("event", idx, error_event))
                await event_queue.put(("complete", idx, [error_event], step_session_state))
                return idx, [error_event], step_session_state

        # Start all parallel tasks
        indexed_steps = list(enumerate(self.steps))
        tasks = [
            asyncio.create_task(execute_step_stream_async_with_index(indexed_step)) for indexed_step in indexed_steps
        ]

        # Process events as they arrive and track completion
        completed_steps = 0
        total_steps = len(self.steps)

        while completed_steps < total_steps:
            try:
                message_type, step_idx, *data = await event_queue.get()

                if message_type == "event":
                    event = data[0]
                    if not isinstance(event, StepOutput):
                        yield event

                elif message_type == "complete":
                    step_outputs, step_session_state = data
                    step_results.extend(step_outputs)
                    modified_session_states.append(step_session_state)
                    completed_steps += 1

                    step_name = getattr(self.steps[step_idx], "name", f"step_{step_idx}")
                    log_debug(f"Parallel step {step_name} async streaming completed")

            except Exception as e:
                logger.error(f"Error processing parallel step events: {e}")
                completed_steps += 1

        await asyncio.gather(*tasks, return_exceptions=True)

        # Merge all session_state changes back into the original session_state
        if session_state is not None:
            merge_parallel_session_states(session_state, modified_session_states)

        # Flatten step_results - handle steps that return List[StepOutput] (like Condition/Loop)
        flattened_step_results: List[StepOutput] = []
        for result in step_results:
            if isinstance(result, list):
                flattened_step_results.extend(result)
            else:
                flattened_step_results.append(result)

        # Create aggregated result from all step outputs
        aggregated_result = self._aggregate_results(flattened_step_results)

        # Yield the final aggregated StepOutput
        yield aggregated_result

        log_debug(f"Parallel End: {self.name} ({len(self.steps)} steps)", center=True, symbol="=")

        if stream_intermediate_steps and workflow_run_response:
            # Yield parallel step completed event
            yield ParallelExecutionCompletedEvent(
                run_id=workflow_run_response.run_id or "",
                workflow_name=workflow_run_response.workflow_name or "",
                workflow_id=workflow_run_response.workflow_id or "",
                session_id=workflow_run_response.session_id or "",
                step_name=self.name,
                step_index=step_index,
                parallel_step_count=len(self.steps),
                step_results=flattened_step_results,
                step_id=parallel_step_id,
                parent_step_id=parent_step_id,
            )<|MERGE_RESOLUTION|>--- conflicted
+++ resolved
@@ -232,14 +232,10 @@
                     user_id=user_id,
                     workflow_run_response=workflow_run_response,
                     store_executor_outputs=store_executor_outputs,
-<<<<<<< HEAD
-                    session_state=session_state,
                     workflow_session=workflow_session,
                     add_workflow_history_to_steps=add_workflow_history_to_steps,
                     num_history_runs=num_history_runs,
-=======
                     session_state=step_session_state,
->>>>>>> 02af061b
                 )  # type: ignore[union-attr]
                 return idx, step_result, step_session_state
             except Exception as exc:
@@ -539,14 +535,10 @@
                     user_id=user_id,
                     workflow_run_response=workflow_run_response,
                     store_executor_outputs=store_executor_outputs,
-<<<<<<< HEAD
-                    session_state=session_state,
                     workflow_session=workflow_session,
                     add_workflow_history_to_steps=add_workflow_history_to_steps,
                     num_history_runs=num_history_runs,
-=======
                     session_state=step_session_state,
->>>>>>> 02af061b
                 )  # type: ignore[union-attr]
                 return idx, inner_step_result, step_session_state
             except Exception as exc:
