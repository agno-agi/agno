--- conflicted
+++ resolved
@@ -290,12 +290,8 @@
         workflow_run_response: Optional[WorkflowRunOutput] = None,
         step_index: Optional[Union[int, tuple]] = None,
         store_executor_responses: bool = True,
-<<<<<<< HEAD
+        parent_step_id: Optional[str] = None,
     ) -> Iterator[Union[WorkflowRunOutputEvent, StepOutput]]:
-=======
-        parent_step_id: Optional[str] = None,
-    ) -> Iterator[Union[WorkflowRunResponseEvent, StepOutput]]:
->>>>>>> 7e718322
         """Execute all steps in parallel with streaming support"""
         log_debug(f"Parallel Start: {self.name} ({len(self.steps)} steps)", center=True, symbol="=")
 
@@ -539,12 +535,8 @@
         workflow_run_response: Optional[WorkflowRunOutput] = None,
         step_index: Optional[Union[int, tuple]] = None,
         store_executor_responses: bool = True,
-<<<<<<< HEAD
+        parent_step_id: Optional[str] = None,
     ) -> AsyncIterator[Union[WorkflowRunOutputEvent, TeamRunOutputEvent, RunOutputEvent, StepOutput]]:
-=======
-        parent_step_id: Optional[str] = None,
-    ) -> AsyncIterator[Union[WorkflowRunResponseEvent, TeamRunResponseEvent, RunResponseEvent, StepOutput]]:
->>>>>>> 7e718322
         """Execute all steps in parallel with async streaming support"""
         log_debug(f"Parallel Start: {self.name} ({len(self.steps)} steps)", center=True, symbol="=")
 
