--- conflicted
+++ resolved
@@ -1,11 +1,7 @@
 import inspect
 from dataclasses import dataclass
-<<<<<<< HEAD
 from typing import Any, AsyncIterator, Awaitable, Callable, Dict, Iterator, List, Optional, Union
-=======
-from typing import AsyncIterator, Awaitable, Callable, Dict, Iterator, List, Optional, Union
 from uuid import uuid4
->>>>>>> e981ab87
 
 from agno.run.response import RunOutputEvent
 from agno.run.team import TeamRunOutputEvent
@@ -151,12 +147,8 @@
         step_input: StepInput,
         session_id: Optional[str] = None,
         user_id: Optional[str] = None,
-<<<<<<< HEAD
-        workflow_run_response: Optional[WorkflowRunResponse] = None,
+        workflow_run_response: Optional[WorkflowRunOutput] = None,
         session_state: Optional[Dict[str, Any]] = None,
-=======
-        workflow_run_response: Optional[WorkflowRunOutput] = None,
->>>>>>> e981ab87
         store_executor_responses: bool = True,
     ) -> StepOutput:
         """Execute the router and its selected steps with sequential chaining"""
@@ -311,11 +303,8 @@
                     workflow_run_response=workflow_run_response,
                     step_index=step_index,
                     store_executor_responses=store_executor_responses,
-<<<<<<< HEAD
                     session_state=session_state,
-=======
                     parent_step_id=router_step_id,
->>>>>>> e981ab87
                 ):
                     if isinstance(event, StepOutput):
                         step_outputs_for_step.append(event)
@@ -394,14 +383,10 @@
         step_input: StepInput,
         session_id: Optional[str] = None,
         user_id: Optional[str] = None,
-<<<<<<< HEAD
-        workflow_run_response: Optional[WorkflowRunResponse] = None,
+        workflow_run_response: Optional[WorkflowRunOutput] = None,
         session_state: Optional[Dict[str, Any]] = None,
-=======
-        workflow_run_response: Optional[WorkflowRunOutput] = None,
->>>>>>> e981ab87
         store_executor_responses: bool = True,
-    ) -> List[StepOutput]:
+    ) -> StepOutput:
         """Async execute the router and its selected steps with sequential chaining"""
         log_debug(f"Router Start: {self.name}", center=True, symbol="-")
 
@@ -559,11 +544,8 @@
                     workflow_run_response=workflow_run_response,
                     step_index=step_index,
                     store_executor_responses=store_executor_responses,
-<<<<<<< HEAD
                     session_state=session_state,
-=======
                     parent_step_id=router_step_id,
->>>>>>> e981ab87
                 ):
                     if isinstance(event, StepOutput):
                         step_outputs_for_step.append(event)
