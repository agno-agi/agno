import inspect
from copy import copy
from dataclasses import dataclass
from typing import Any, AsyncIterator, Awaitable, Callable, Dict, Iterator, List, Optional, Union
from uuid import uuid4

from pydantic import BaseModel

from agno.agent import Agent
from agno.media import Audio, Image, Video
from agno.models.metrics import Metrics
from agno.run.agent import RunOutput
from agno.run.team import TeamRunOutput
from agno.run.workflow import (
    StepCompletedEvent,
    StepStartedEvent,
    WorkflowRunOutput,
    WorkflowRunOutputEvent,
)
from agno.session.workflow import WorkflowSession
from agno.team import Team
from agno.utils.log import log_debug, logger, use_agent_logger, use_team_logger, use_workflow_logger
from agno.utils.merge_dict import merge_dictionaries
from agno.workflow.types import StepInput, StepOutput, StepType

StepExecutor = Callable[
    [StepInput],
    Union[
        StepOutput,
        Iterator[StepOutput],
        Iterator[Any],
        Awaitable[StepOutput],
        Awaitable[Any],
        AsyncIterator[StepOutput],
        AsyncIterator[Any],
    ],
]


@dataclass
class Step:
    """A single unit of work in a workflow pipeline"""

    name: Optional[str] = None

    # Executor options - only one should be provided
    agent: Optional[Agent] = None
    team: Optional[Team] = None
    executor: Optional[StepExecutor] = None

    step_id: Optional[str] = None
    description: Optional[str] = None

    # Step configuration
    max_retries: int = 3
    timeout_seconds: Optional[int] = None

    skip_on_failure: bool = False

    # Input validation mode
    # If False, only warn about missing inputs
    strict_input_validation: bool = False

    add_workflow_history: Optional[bool] = None
    num_history_runs: int = 3

    _retry_count: int = 0

    def __init__(
        self,
        name: Optional[str] = None,
        agent: Optional[Agent] = None,
        team: Optional[Team] = None,
        executor: Optional[StepExecutor] = None,
        step_id: Optional[str] = None,
        description: Optional[str] = None,
        max_retries: int = 3,
        timeout_seconds: Optional[int] = None,
        skip_on_failure: bool = False,
        strict_input_validation: bool = False,
        add_workflow_history: Optional[bool] = None,
        num_history_runs: int = 3,
    ):
        # Auto-detect name for function executors if not provided
        if name is None and executor is not None:
            name = getattr(executor, "__name__", None)

        self.name = name
        self.agent = agent
        self.team = team
        self.executor = executor

        # Validate executor configuration
        self._validate_executor_config()

        self.step_id = step_id
        self.description = description
        self.max_retries = max_retries
        self.timeout_seconds = timeout_seconds
        self.skip_on_failure = skip_on_failure
        self.strict_input_validation = strict_input_validation
        self.add_workflow_history = add_workflow_history
        self.num_history_runs = num_history_runs
        self.step_id = step_id

        if step_id is None:
            self.step_id = str(uuid4())

        # Set the active executor
        self._set_active_executor()

    @property
    def executor_name(self) -> str:
        """Get the name of the current executor"""
        if hasattr(self.active_executor, "name"):
            return self.active_executor.name or "unnamed_executor"
        elif self._executor_type == "function":
            return getattr(self.active_executor, "__name__", "anonymous_function")
        else:
            return f"{self._executor_type}_executor"

    @property
    def executor_type(self) -> str:
        """Get the type of the current executor"""
        return self._executor_type

    def _validate_executor_config(self):
        """Validate that only one executor type is provided"""
        executor_count = sum(
            [
                self.agent is not None,
                self.team is not None,
                self.executor is not None,
            ]
        )

        if executor_count == 0:
            raise ValueError(f"Step '{self.name}' must have one executor: agent=, team=, or executor=")

        if executor_count > 1:
            provided_executors = []
            if self.agent is not None:
                provided_executors.append("agent")
            if self.team is not None:
                provided_executors.append("team")
            if self.executor is not None:
                provided_executors.append("executor")

            raise ValueError(
                f"Step '{self.name}' can only have one executor type. "
                f"Provided: {', '.join(provided_executors)}. "
                f"Please use only one of: agent=, team=, or executor="
            )

    def _set_active_executor(self) -> None:
        """Set the active executor based on what was provided"""
        if self.agent is not None:
            self.active_executor = self.agent  # type: ignore[assignment]
            self._executor_type = "agent"
        elif self.team is not None:
            self.active_executor = self.team  # type: ignore[assignment]
            self._executor_type = "team"
        elif self.executor is not None:
            self.active_executor = self.executor  # type: ignore[assignment]
            self._executor_type = "function"
        else:
            raise ValueError("No executor configured")

    def _extract_metrics_from_response(self, response: Union[RunOutput, TeamRunOutput]) -> Optional[Metrics]:
        """Extract metrics from agent or team response"""
        if hasattr(response, "metrics") and response.metrics:
            return response.metrics
        return None

    def _call_custom_function(
        self,
        func: Callable,
        step_input: StepInput,
        session_state: Optional[Dict[str, Any]] = None,
    ) -> Any:
        """Call custom function with session_state support if the function accepts it"""
        if session_state is not None and self._function_has_session_state_param():
            return func(step_input, session_state)
        else:
            return func(step_input)

    async def _acall_custom_function(
        self,
        func: Callable,
        step_input: StepInput,
        session_state: Optional[Dict[str, Any]] = None,
    ) -> Any:
        """Call custom async function with session_state support if the function accepts it"""
        import inspect

        if inspect.isasyncgenfunction(func):
            if session_state is not None and self._function_has_session_state_param():
                return func(step_input, session_state)
            else:
                return func(step_input)
        else:
            if session_state is not None and self._function_has_session_state_param():
                return await func(step_input, session_state)
            else:
                return await func(step_input)

    def execute(
        self,
        step_input: StepInput,
        session_id: Optional[str] = None,
        user_id: Optional[str] = None,
        workflow_run_response: Optional["WorkflowRunOutput"] = None,
        session_state: Optional[Dict[str, Any]] = None,
        store_executor_outputs: bool = True,
        workflow_session: Optional[WorkflowSession] = None,
        add_workflow_history_to_steps: Optional[bool] = False,
        num_history_runs: int = 3,
    ) -> StepOutput:
        """Execute the step with StepInput, returning final StepOutput (non-streaming)"""
        log_debug(f"Executing step: {self.name}")

        if step_input.previous_step_outputs:
            step_input.previous_step_content = step_input.get_last_step_content()

        if workflow_session:
            step_input.workflow_session = workflow_session
        session_state_copy = copy(session_state) if session_state is not None else {}

        # Execute with retries
        for attempt in range(self.max_retries + 1):
            try:
                response: Union[RunOutput, TeamRunOutput, StepOutput]
                if self._executor_type == "function":
                    if inspect.iscoroutinefunction(self.active_executor) or inspect.isasyncgenfunction(
                        self.active_executor
                    ):
                        raise ValueError("Cannot use async function with synchronous execution")
                    if inspect.isgeneratorfunction(self.active_executor):
                        content = ""
                        final_response = None
                        try:
                            for chunk in self._call_custom_function(
                                self.active_executor, step_input, session_state_copy
                            ):  # type: ignore
                                if (
                                    hasattr(chunk, "content")
                                    and chunk.content is not None
                                    and isinstance(chunk.content, str)
                                ):
                                    content += chunk.content
                                else:
                                    content += str(chunk)
                                if isinstance(chunk, StepOutput):
                                    final_response = chunk

                        except StopIteration as e:
                            if hasattr(e, "value") and isinstance(e.value, StepOutput):
                                final_response = e.value

                        # Merge session_state changes back
                        if session_state is not None:
                            merge_dictionaries(session_state, session_state_copy)

                        if final_response is not None:
                            response = final_response
                        else:
                            response = StepOutput(content=content)
                    else:
                        # Execute function with signature inspection for session_state support
                        result = self._call_custom_function(self.active_executor, step_input, session_state_copy)  # type: ignore

                        # Merge session_state changes back
                        if session_state is not None:
                            merge_dictionaries(session_state, session_state_copy)

                        # If function returns StepOutput, use it directly
                        if isinstance(result, StepOutput):
                            response = result
                        else:
                            response = StepOutput(content=str(result))
                else:
                    # For agents and teams, prepare message with context
                    message = self._prepare_message(
                        step_input.input,
                        step_input.previous_step_outputs,
                    )

                    # Execute agent or team with media
                    if self._executor_type in ["agent", "team"]:
                        # Switch to appropriate logger based on executor type
                        if self._executor_type == "agent":
                            use_agent_logger()
                        elif self._executor_type == "team":
                            use_team_logger()

                        images = (
                            self._convert_image_artifacts_to_images(step_input.images) if step_input.images else None
                        )
                        videos = (
                            self._convert_video_artifacts_to_videos(step_input.videos) if step_input.videos else None
                        )
                        audios = self._convert_audio_artifacts_to_audio(step_input.audio) if step_input.audio else None

                        kwargs: Dict[str, Any] = {}
                        if isinstance(self.active_executor, Team):
                            kwargs["store_member_responses"] = True

                        num_history_runs = self.num_history_runs if self.num_history_runs else num_history_runs

                        use_history = (
                            self.add_workflow_history
                            if self.add_workflow_history is not None
                            else add_workflow_history_to_steps
                        )

                        final_message = message
                        if use_history and workflow_session:
                            history_messages = workflow_session.get_workflow_history_context(num_runs=num_history_runs)
                            if history_messages:
                                final_message = f"{history_messages}{message}"

                        response = self.active_executor.run(  # type: ignore
                            input=final_message,  # type: ignore
                            images=images,
                            videos=videos,
                            audio=audios,
                            files=step_input.files,
                            session_id=session_id,
                            user_id=user_id,
                            session_state=session_state_copy,  # Send a copy to the executor
                            **kwargs,
                        )

                        if session_state is not None:
                            # Update workflow session state
                            merge_dictionaries(session_state, session_state_copy)  # type: ignore

                        if store_executor_outputs and workflow_run_response is not None:
                            self._store_executor_response(workflow_run_response, response)  # type: ignore

                        # Switch back to workflow logger after execution
                        use_workflow_logger()
                    else:
                        raise ValueError(f"Unsupported executor type: {self._executor_type}")

                # Create StepOutput from response
                step_output = self._process_step_output(response)  # type: ignore

                return step_output

            except Exception as e:
                self.retry_count = attempt + 1
                logger.warning(f"Step {self.name} failed (attempt {attempt + 1}): {e}")

                if attempt == self.max_retries:
                    if self.skip_on_failure:
                        log_debug(f"Step {self.name} failed but continuing due to skip_on_failure=True")
                        # Create empty StepOutput for skipped step
                        return StepOutput(content=f"Step {self.name} failed but skipped", success=False, error=str(e))
                    else:
                        raise e

        return StepOutput(content=f"Step {self.name} failed but skipped", success=False)

    def _function_has_session_state_param(self) -> bool:
        """Check if the custom function has a session_state parameter"""
        if self._executor_type != "function":
            return False

        try:
            from inspect import signature

            sig = signature(self.active_executor)  # type: ignore
            return "session_state" in sig.parameters
        except Exception:
            return False

    def _enrich_event_with_context(
        self,
        event: Any,
        workflow_run_response: Optional["WorkflowRunOutput"] = None,
        step_index: Optional[Union[int, tuple]] = None,
    ) -> Any:
        """Enrich event with step and workflow context information"""
        if workflow_run_response is None:
            return event

        if hasattr(event, "workflow_id"):
            event.workflow_id = workflow_run_response.workflow_id
        if hasattr(event, "workflow_run_id"):
            event.workflow_run_id = workflow_run_response.run_id
        if hasattr(event, "step_id"):
            event.step_id = self.step_id
        if hasattr(event, "step_name") and self.name is not None:
            if getattr(event, "step_name", None) is None:
                event.step_name = self.name
        # Only set step_index if it's not already set (preserve parallel.py's tuples)
        if hasattr(event, "step_index") and step_index is not None:
            if event.step_index is None:
                event.step_index = step_index

        return event

    def execute_stream(
        self,
        step_input: StepInput,
        session_id: Optional[str] = None,
        user_id: Optional[str] = None,
        stream_intermediate_steps: bool = False,
        stream_executor_events: bool = True,
        workflow_run_response: Optional["WorkflowRunOutput"] = None,
        session_state: Optional[Dict[str, Any]] = None,
        step_index: Optional[Union[int, tuple]] = None,
        store_executor_outputs: bool = True,
        parent_step_id: Optional[str] = None,
        workflow_session: Optional["WorkflowSession"] = None,
        add_workflow_history_to_steps: Optional[bool] = False,
        num_history_runs: int = 3,
    ) -> Iterator[Union[WorkflowRunOutputEvent, StepOutput]]:
        """Execute the step with event-driven streaming support"""

        if step_input.previous_step_outputs:
            step_input.previous_step_content = step_input.get_last_step_content()

        if workflow_session:
            step_input.workflow_session = workflow_session
        # Create session_state copy once to avoid duplication
        session_state_copy = copy(session_state) if session_state is not None else {}

        # Emit StepStartedEvent
        if stream_intermediate_steps and workflow_run_response:
            yield StepStartedEvent(
                run_id=workflow_run_response.run_id or "",
                workflow_name=workflow_run_response.workflow_name or "",
                workflow_id=workflow_run_response.workflow_id or "",
                session_id=workflow_run_response.session_id or "",
                step_name=self.name,
                step_index=step_index,
                step_id=self.step_id,
                parent_step_id=parent_step_id,
            )

        # Execute with retries and streaming
        for attempt in range(self.max_retries + 1):
            try:
                log_debug(f"Step {self.name} streaming attempt {attempt + 1}/{self.max_retries + 1}")
                final_response = None

                if self._executor_type == "function":
                    log_debug(f"Executing function executor for step: {self.name}")

                    if inspect.iscoroutinefunction(self.active_executor) or inspect.isasyncgenfunction(
                        self.active_executor
                    ):
                        raise ValueError("Cannot use async function with synchronous execution")

                    if inspect.isgeneratorfunction(self.active_executor):
                        log_debug("Function returned iterable, streaming events")
                        content = ""
                        try:
                            iterator = self._call_custom_function(self.active_executor, step_input, session_state_copy)  # type: ignore
                            for event in iterator:  # type: ignore
                                if (
                                    hasattr(event, "content")
                                    and event.content is not None
                                    and isinstance(event.content, str)
                                ):
                                    content += event.content
                                else:
                                    content += str(event)
                                if isinstance(event, StepOutput):
                                    final_response = event
                                    break
                                else:
                                    # Enrich event with workflow context before yielding
                                    enriched_event = self._enrich_event_with_context(
                                        event, workflow_run_response, step_index
                                    )
                                    # Only yield executor events if stream_executor_events is True
                                    if stream_executor_events:
                                        yield enriched_event  # type: ignore[misc]

                            # Merge session_state changes back
                            if session_state is not None:
                                merge_dictionaries(session_state, session_state_copy)

                            if not final_response:
                                final_response = StepOutput(content=content)
                        except StopIteration as e:
                            if hasattr(e, "value") and isinstance(e.value, StepOutput):
                                final_response = e.value

                    else:
                        result = self._call_custom_function(self.active_executor, step_input, session_state_copy)  # type: ignore

                        # Merge session_state changes back
                        if session_state is not None:
                            merge_dictionaries(session_state, session_state_copy)

                        if isinstance(result, StepOutput):
                            final_response = result
                        else:
                            final_response = StepOutput(content=str(result))
                        log_debug("Function returned non-iterable, created StepOutput")
                else:
                    # For agents and teams, prepare message with context
                    message = self._prepare_message(
                        step_input.input,
                        step_input.previous_step_outputs,
                    )

                    if self._executor_type in ["agent", "team"]:
                        # Switch to appropriate logger based on executor type
                        if self._executor_type == "agent":
                            use_agent_logger()
                        elif self._executor_type == "team":
                            use_team_logger()

                        images = (
                            self._convert_image_artifacts_to_images(step_input.images) if step_input.images else None
                        )
                        videos = (
                            self._convert_video_artifacts_to_videos(step_input.videos) if step_input.videos else None
                        )
                        audios = self._convert_audio_artifacts_to_audio(step_input.audio) if step_input.audio else None

                        kwargs: Dict[str, Any] = {}
                        if isinstance(self.active_executor, Team):
                            kwargs["store_member_responses"] = True

                        num_history_runs = self.num_history_runs if self.num_history_runs else num_history_runs

                        use_history = (
                            self.add_workflow_history
                            if self.add_workflow_history is not None
                            else add_workflow_history_to_steps
                        )

                        final_message = message
                        if use_history and workflow_session:
                            history_messages = workflow_session.get_workflow_history_context(num_runs=num_history_runs)
                            if history_messages:
                                final_message = f"{history_messages}{message}"

                        response_stream = self.active_executor.run(  # type: ignore[call-overload, misc]
                            input=final_message,
                            images=images,
                            videos=videos,
                            audio=audios,
                            files=step_input.files,
                            session_id=session_id,
                            user_id=user_id,
                            session_state=session_state_copy,  # Send a copy to the executor
                            stream=True,
                            stream_intermediate_steps=stream_intermediate_steps,
                            yield_run_response=True,
                            **kwargs,
                        )

                        active_executor_run_response = None
                        for event in response_stream:
                            if isinstance(event, RunOutput) or isinstance(event, TeamRunOutput):
                                active_executor_run_response = event
                                break
                            enriched_event = self._enrich_event_with_context(event, workflow_run_response, step_index)
<<<<<<< HEAD
                            yield enriched_event  # type: ignore[misc]
=======
                            # Only yield executor events if stream_executor_events is True
                            if stream_executor_events:
                                yield enriched_event  # type: ignore[misc]
>>>>>>> ecc82b36

                        if session_state is not None:
                            # Update workflow session state
                            merge_dictionaries(session_state, session_state_copy)  # type: ignore

                        if store_executor_outputs and workflow_run_response is not None:
                            self._store_executor_response(workflow_run_response, active_executor_run_response)  # type: ignore

                        final_response = active_executor_run_response  # type: ignore

                    else:
                        raise ValueError(f"Unsupported executor type: {self._executor_type}")

                # If we didn't get a final response, create one
                if final_response is None:
                    final_response = StepOutput(content="")
                    log_debug("Created empty StepOutput as fallback")

                # Switch back to workflow logger after execution
                use_workflow_logger()

                # Yield the step output
                final_response = self._process_step_output(final_response)
                yield final_response

                # Emit StepCompletedEvent
                if stream_intermediate_steps and workflow_run_response:
                    yield StepCompletedEvent(
                        run_id=workflow_run_response.run_id or "",
                        workflow_name=workflow_run_response.workflow_name or "",
                        workflow_id=workflow_run_response.workflow_id or "",
                        session_id=workflow_run_response.session_id or "",
                        step_name=self.name,
                        step_index=step_index,
                        content=final_response.content,
                        step_response=final_response,
                        parent_step_id=parent_step_id,
                    )

                return
            except Exception as e:
                self.retry_count = attempt + 1
                logger.warning(f"Step {self.name} failed (attempt {attempt + 1}): {e}")

                if attempt == self.max_retries:
                    if self.skip_on_failure:
                        log_debug(f"Step {self.name} failed but continuing due to skip_on_failure=True")
                        # Create empty StepOutput for skipped step
                        step_output = StepOutput(
                            content=f"Step {self.name} failed but skipped", success=False, error=str(e)
                        )
                        yield step_output
                        return
                    else:
                        raise e

        return

    async def aexecute(
        self,
        step_input: StepInput,
        session_id: Optional[str] = None,
        user_id: Optional[str] = None,
        workflow_run_response: Optional["WorkflowRunOutput"] = None,
        session_state: Optional[Dict[str, Any]] = None,
        store_executor_outputs: bool = True,
        workflow_session: Optional["WorkflowSession"] = None,
        add_workflow_history_to_steps: Optional[bool] = False,
        num_history_runs: int = 3,
    ) -> StepOutput:
        """Execute the step with StepInput, returning final StepOutput (non-streaming)"""
        logger.info(f"Executing async step (non-streaming): {self.name}")
        log_debug(f"Executor type: {self._executor_type}")

        if step_input.previous_step_outputs:
            step_input.previous_step_content = step_input.get_last_step_content()

        if workflow_session:
            step_input.workflow_session = workflow_session
        # Create session_state copy once to avoid duplication
        session_state_copy = copy(session_state) if session_state is not None else {}

        # Execute with retries
        for attempt in range(self.max_retries + 1):
            try:
                if self._executor_type == "function":
                    import inspect

                    if inspect.isgeneratorfunction(self.active_executor) or inspect.isasyncgenfunction(
                        self.active_executor
                    ):
                        content = ""
                        final_response = None
                        try:
                            if inspect.isgeneratorfunction(self.active_executor):
                                iterator = self._call_custom_function(
                                    self.active_executor, step_input, session_state_copy
                                )  # type: ignore
                                for chunk in iterator:  # type: ignore
                                    if (
                                        hasattr(chunk, "content")
                                        and chunk.content is not None
                                        and isinstance(chunk.content, str)
                                    ):
                                        content += chunk.content
                                    else:
                                        content += str(chunk)
                                    if isinstance(chunk, StepOutput):
                                        final_response = chunk
                            else:
                                if inspect.isasyncgenfunction(self.active_executor):
                                    iterator = await self._acall_custom_function(
                                        self.active_executor, step_input, session_state_copy
                                    )  # type: ignore
                                    async for chunk in iterator:  # type: ignore
                                        if (
                                            hasattr(chunk, "content")
                                            and chunk.content is not None
                                            and isinstance(chunk.content, str)
                                        ):
                                            content += chunk.content
                                        else:
                                            content += str(chunk)
                                        if isinstance(chunk, StepOutput):
                                            final_response = chunk

                        except StopIteration as e:
                            if hasattr(e, "value") and isinstance(e.value, StepOutput):
                                final_response = e.value

                        # Merge session_state changes back
                        if session_state is not None:
                            merge_dictionaries(session_state, session_state_copy)

                        if final_response is not None:
                            response = final_response
                        else:
                            response = StepOutput(content=content)
                    else:
                        if inspect.iscoroutinefunction(self.active_executor):
                            result = await self._acall_custom_function(
                                self.active_executor, step_input, session_state_copy
                            )  # type: ignore
                        else:
                            result = self._call_custom_function(self.active_executor, step_input, session_state_copy)  # type: ignore

                        # Merge session_state changes back
                        if session_state is not None:
                            merge_dictionaries(session_state, session_state_copy)

                        # If function returns StepOutput, use it directly
                        if isinstance(result, StepOutput):
                            response = result
                        else:
                            response = StepOutput(content=str(result))

                else:
                    # For agents and teams, prepare message with context
                    message = self._prepare_message(
                        step_input.input,
                        step_input.previous_step_outputs,
                    )

                    # Execute agent or team with media
                    if self._executor_type in ["agent", "team"]:
                        # Switch to appropriate logger based on executor type
                        if self._executor_type == "agent":
                            use_agent_logger()
                        elif self._executor_type == "team":
                            use_team_logger()

                        images = (
                            self._convert_image_artifacts_to_images(step_input.images) if step_input.images else None
                        )
                        videos = (
                            self._convert_video_artifacts_to_videos(step_input.videos) if step_input.videos else None
                        )
                        audios = self._convert_audio_artifacts_to_audio(step_input.audio) if step_input.audio else None

                        kwargs: Dict[str, Any] = {}
                        if isinstance(self.active_executor, Team):
                            kwargs["store_member_responses"] = True

                        num_history_runs = self.num_history_runs if self.num_history_runs else num_history_runs

                        use_history = (
                            self.add_workflow_history
                            if self.add_workflow_history is not None
                            else add_workflow_history_to_steps
                        )

                        final_message = message
                        if use_history and workflow_session:
                            history_messages = workflow_session.get_workflow_history_context(num_runs=num_history_runs)
                            if history_messages:
                                final_message = f"{history_messages}{message}"

                        response = await self.active_executor.arun(  # type: ignore
                            input=final_message,  # type: ignore
                            images=images,
                            videos=videos,
                            audio=audios,
                            files=step_input.files,
                            session_id=session_id,
                            user_id=user_id,
                            session_state=session_state_copy,
                            **kwargs,
                        )

                        if session_state is not None:
                            # Update workflow session state
                            merge_dictionaries(session_state, session_state_copy)  # type: ignore

                        if store_executor_outputs and workflow_run_response is not None:
                            self._store_executor_response(workflow_run_response, response)  # type: ignore

                        # Switch back to workflow logger after execution
                        use_workflow_logger()
                    else:
                        raise ValueError(f"Unsupported executor type: {self._executor_type}")

                # Create StepOutput from response
                step_output = self._process_step_output(response)  # type: ignore

                return step_output

            except Exception as e:
                self.retry_count = attempt + 1
                logger.warning(f"Step {self.name} failed (attempt {attempt + 1}): {e}")

                if attempt == self.max_retries:
                    if self.skip_on_failure:
                        log_debug(f"Step {self.name} failed but continuing due to skip_on_failure=True")
                        # Create empty StepOutput for skipped step
                        return StepOutput(content=f"Step {self.name} failed but skipped", success=False, error=str(e))
                    else:
                        raise e

        return StepOutput(content=f"Step {self.name} failed but skipped", success=False)

    async def aexecute_stream(
        self,
        step_input: StepInput,
        session_id: Optional[str] = None,
        user_id: Optional[str] = None,
        stream_intermediate_steps: bool = False,
        stream_executor_events: bool = True,
        workflow_run_response: Optional["WorkflowRunOutput"] = None,
        session_state: Optional[Dict[str, Any]] = None,
        step_index: Optional[Union[int, tuple]] = None,
        store_executor_outputs: bool = True,
        parent_step_id: Optional[str] = None,
        workflow_session: Optional["WorkflowSession"] = None,
        add_workflow_history_to_steps: Optional[bool] = False,
        num_history_runs: int = 3,
    ) -> AsyncIterator[Union[WorkflowRunOutputEvent, StepOutput]]:
        """Execute the step with event-driven streaming support"""

        if step_input.previous_step_outputs:
            step_input.previous_step_content = step_input.get_last_step_content()

        if workflow_session:
            step_input.workflow_session = workflow_session

        # Create session_state copy once to avoid duplication
        session_state_copy = copy(session_state) if session_state is not None else {}

        if stream_intermediate_steps and workflow_run_response:
            # Emit StepStartedEvent
            yield StepStartedEvent(
                run_id=workflow_run_response.run_id or "",
                workflow_name=workflow_run_response.workflow_name or "",
                workflow_id=workflow_run_response.workflow_id or "",
                session_id=workflow_run_response.session_id or "",
                step_name=self.name,
                step_index=step_index,
                step_id=self.step_id,
                parent_step_id=parent_step_id,
            )

        # Execute with retries and streaming
        for attempt in range(self.max_retries + 1):
            try:
                log_debug(f"Async step {self.name} streaming attempt {attempt + 1}/{self.max_retries + 1}")
                final_response = None

                if self._executor_type == "function":
                    log_debug(f"Executing async function executor for step: {self.name}")
                    import inspect

                    # Check if the function is an async generator
                    if inspect.isasyncgenfunction(self.active_executor):
                        content = ""
                        # It's an async generator - iterate over it
                        iterator = await self._acall_custom_function(
                            self.active_executor, step_input, session_state_copy
                        )  # type: ignore
                        async for event in iterator:  # type: ignore
                            if (
                                hasattr(event, "content")
                                and event.content is not None
                                and isinstance(event.content, str)
                            ):
                                content += event.content
                            else:
                                content += str(event)
                            if isinstance(event, StepOutput):
                                final_response = event
                                break
                            else:
                                # Enrich event with workflow context before yielding
                                enriched_event = self._enrich_event_with_context(
                                    event, workflow_run_response, step_index
                                )
                                # Only yield executor events if stream_executor_events is True
                                if stream_executor_events:
                                    yield enriched_event  # type: ignore[misc]
                        if not final_response:
                            final_response = StepOutput(content=content)
                    elif inspect.iscoroutinefunction(self.active_executor):
                        # It's a regular async function - await it
                        result = await self._acall_custom_function(self.active_executor, step_input, session_state_copy)  # type: ignore
                        if isinstance(result, StepOutput):
                            final_response = result
                        else:
                            final_response = StepOutput(content=str(result))
                    elif inspect.isgeneratorfunction(self.active_executor):
                        content = ""
                        # It's a regular generator function - iterate over it
                        iterator = self._call_custom_function(self.active_executor, step_input, session_state_copy)  # type: ignore
                        for event in iterator:  # type: ignore
                            if (
                                hasattr(event, "content")
                                and event.content is not None
                                and isinstance(event.content, str)
                            ):
                                content += event.content
                            else:
                                content += str(event)
                            if isinstance(event, StepOutput):
                                final_response = event
                                break
                            else:
                                # Enrich event with workflow context before yielding
                                enriched_event = self._enrich_event_with_context(
                                    event, workflow_run_response, step_index
                                )
                                # Only yield executor events if stream_executor_events is True
                                if stream_executor_events:
                                    yield enriched_event  # type: ignore[misc]
                        if not final_response:
                            final_response = StepOutput(content=content)
                    else:
                        # It's a regular function - call it directly
                        result = self._call_custom_function(self.active_executor, step_input, session_state_copy)  # type: ignore
                        if isinstance(result, StepOutput):
                            final_response = result
                        else:
                            final_response = StepOutput(content=str(result))

                    # Merge session_state changes back
                    if session_state is not None:
                        merge_dictionaries(session_state, session_state_copy)
                else:
                    # For agents and teams, prepare message with context
                    message = self._prepare_message(
                        step_input.input,
                        step_input.previous_step_outputs,
                    )

                    if self._executor_type in ["agent", "team"]:
                        # Switch to appropriate logger based on executor type
                        if self._executor_type == "agent":
                            use_agent_logger()
                        elif self._executor_type == "team":
                            use_team_logger()

                        images = (
                            self._convert_image_artifacts_to_images(step_input.images) if step_input.images else None
                        )
                        videos = (
                            self._convert_video_artifacts_to_videos(step_input.videos) if step_input.videos else None
                        )
                        audios = self._convert_audio_artifacts_to_audio(step_input.audio) if step_input.audio else None

                        kwargs: Dict[str, Any] = {}
                        if isinstance(self.active_executor, Team):
                            kwargs["store_member_responses"] = True

                        num_history_runs = self.num_history_runs if self.num_history_runs else num_history_runs

                        use_history = (
                            self.add_workflow_history
                            if self.add_workflow_history is not None
                            else add_workflow_history_to_steps
                        )

                        final_message = message
                        if use_history and workflow_session:
                            history_messages = workflow_session.get_workflow_history_context(num_runs=num_history_runs)
                            if history_messages:
                                final_message = f"{history_messages}{message}"

                        response_stream = self.active_executor.arun(  # type: ignore
                            input=final_message,
                            images=images,
                            videos=videos,
                            audio=audios,
                            files=step_input.files,
                            session_id=session_id,
                            user_id=user_id,
                            session_state=session_state_copy,
                            stream=True,
                            stream_intermediate_steps=stream_intermediate_steps,
                            yield_run_response=True,
                            **kwargs,
                        )

                        active_executor_run_response = None
                        async for event in response_stream:
                            if isinstance(event, RunOutput) or isinstance(event, TeamRunOutput):
                                active_executor_run_response = event
                                break
                            enriched_event = self._enrich_event_with_context(event, workflow_run_response, step_index)
<<<<<<< HEAD
                            yield enriched_event  # type: ignore[misc]
=======
                            # Only yield executor events if stream_executor_events is True
                            if stream_executor_events:
                                yield enriched_event  # type: ignore[misc]
>>>>>>> ecc82b36

                        if session_state is not None:
                            # Update workflow session state
                            merge_dictionaries(session_state, session_state_copy)  # type: ignore

                        if store_executor_outputs and workflow_run_response is not None:
                            self._store_executor_response(workflow_run_response, active_executor_run_response)  # type: ignore

                        final_response = active_executor_run_response  # type: ignore
                    else:
                        raise ValueError(f"Unsupported executor type: {self._executor_type}")

                # If we didn't get a final response, create one
                if final_response is None:
                    final_response = StepOutput(content="")

                # Switch back to workflow logger after execution
                use_workflow_logger()

                # Yield the final response
                final_response = self._process_step_output(final_response)
                yield final_response

                if stream_intermediate_steps and workflow_run_response:
                    # Emit StepCompletedEvent
                    yield StepCompletedEvent(
                        run_id=workflow_run_response.run_id or "",
                        workflow_name=workflow_run_response.workflow_name or "",
                        workflow_id=workflow_run_response.workflow_id or "",
                        session_id=workflow_run_response.session_id or "",
                        step_name=self.name,
                        step_index=step_index,
                        step_id=self.step_id,
                        content=final_response.content,
                        step_response=final_response,
                        parent_step_id=parent_step_id,
                    )
                return

            except Exception as e:
                self.retry_count = attempt + 1
                logger.warning(f"Step {self.name} failed (attempt {attempt + 1}): {e}")

                if attempt == self.max_retries:
                    if self.skip_on_failure:
                        log_debug(f"Step {self.name} failed but continuing due to skip_on_failure=True")
                        # Create empty StepOutput for skipped step
                        step_output = StepOutput(
                            content=f"Step {self.name} failed but skipped", success=False, error=str(e)
                        )
                        yield step_output
                    else:
                        raise e

        return

    def _store_executor_response(
        self, workflow_run_response: "WorkflowRunOutput", executor_run_response: Union[RunOutput, TeamRunOutput]
    ) -> None:
        """Store agent/team responses in step_executor_runs if enabled"""
        if self._executor_type in ["agent", "team"]:
            # propogate the workflow run id as parent run id to the executor response
            executor_run_response.parent_run_id = workflow_run_response.run_id
            executor_run_response.workflow_step_id = self.step_id

            # Get the raw response from the step's active executor
            raw_response = executor_run_response
            if raw_response and isinstance(raw_response, (RunOutput, TeamRunOutput)):
                if workflow_run_response.step_executor_runs is None:
                    workflow_run_response.step_executor_runs = []

                raw_response.workflow_step_id = self.step_id
                # Add the primary executor run
                workflow_run_response.step_executor_runs.append(raw_response)

                # Add direct member agent runs (in case of a team we force store_member_responses=True here)
                if isinstance(raw_response, TeamRunOutput) and getattr(
                    self.active_executor, "store_member_responses", False
                ):
                    for mr in raw_response.member_responses or []:
                        if isinstance(mr, RunOutput):
                            workflow_run_response.step_executor_runs.append(mr)

    def _get_deepest_content_from_step_output(self, step_output: "StepOutput") -> Optional[str]:
        """
        Extract the deepest content from a step output, handling nested structures like Steps, Router, Loop, etc.

        For container steps (Steps, Router, Loop, etc.), this will recursively find the content from the
        last actual step rather than using the generic container message.
        """
        # If this step has nested steps (like Steps, Condition, Router, Loop, etc.)
        if hasattr(step_output, "steps") and step_output.steps and len(step_output.steps) > 0:
            # Recursively get content from the last nested step
            return self._get_deepest_content_from_step_output(step_output.steps[-1])

        # For regular steps, return their content
        return step_output.content  # type: ignore

    def _prepare_message(
        self,
        message: Optional[Union[str, Dict[str, Any], List[Any], BaseModel]],
        previous_step_outputs: Optional[Dict[str, StepOutput]] = None,
    ) -> Optional[Union[str, List[Any], Dict[str, Any], BaseModel]]:
        """Prepare the primary input by combining message and previous step outputs"""

        if previous_step_outputs and self._executor_type in ["agent", "team"]:
            last_output = list(previous_step_outputs.values())[-1] if previous_step_outputs else None
            if last_output:
                deepest_content = self._get_deepest_content_from_step_output(last_output)
                if deepest_content:
                    return deepest_content

        # If no previous step outputs, return the original message unchanged
        return message

    def _process_step_output(self, response: Union[RunOutput, TeamRunOutput, StepOutput]) -> StepOutput:
        """Create StepOutput from execution response"""
        if isinstance(response, StepOutput):
            response.step_name = self.name or "unnamed_step"
            response.step_id = self.step_id
            response.step_type = StepType.STEP
            response.executor_type = self._executor_type
            response.executor_name = self.executor_name
            return response

        # Extract media from response
        images = getattr(response, "images", None)
        videos = getattr(response, "videos", None)
        audio = getattr(response, "audio", None)

        # Extract metrics from response
        metrics = self._extract_metrics_from_response(response)

        return StepOutput(
            step_name=self.name or "unnamed_step",
            step_id=self.step_id,
            step_type=StepType.STEP,
            executor_type=self._executor_type,
            executor_name=self.executor_name,
            content=response.content,
            step_run_id=getattr(response, "run_id", None),
            images=images,
            videos=videos,
            audio=audio,
            metrics=metrics,
        )

    def _convert_function_result_to_response(self, result: Any) -> RunOutput:
        """Convert function execution result to RunOutput"""
        if isinstance(result, RunOutput):
            return result
        elif isinstance(result, str):
            return RunOutput(content=result)
        elif isinstance(result, dict):
            # If it's a dict, try to extract content
            content = result.get("content", str(result))
            return RunOutput(content=content)
        else:
            # Convert any other type to string
            return RunOutput(content=str(result))

    def _convert_audio_artifacts_to_audio(self, audio_artifacts: List[Audio]) -> List[Audio]:
        """Convert AudioArtifact objects to Audio objects"""
        audios = []
        for audio_artifact in audio_artifacts:
            if audio_artifact.url:
                audios.append(Audio(url=audio_artifact.url))
            elif audio_artifact.content:
                audios.append(Audio(content=audio_artifact.content))
            else:
                logger.warning(f"Skipping AudioArtifact with no URL or content: {audio_artifact}")
                continue
        return audios

    def _convert_image_artifacts_to_images(self, image_artifacts: List[Image]) -> List[Image]:
        """
        Convert ImageArtifact objects to Image objects with proper content handling.

        Args:
            image_artifacts: List of ImageArtifact objects to convert

        Returns:
            List of Image objects ready for agent processing
        """
        import base64

        images = []
        for i, img_artifact in enumerate(image_artifacts):
            # Create Image object with proper data from ImageArtifact
            if img_artifact.url:
                images.append(Image(url=img_artifact.url))

            elif img_artifact.content:
                # Handle the case where content is base64-encoded bytes from OpenAI tools
                try:
                    # Try to decode as base64 first (for images from OpenAI tools)
                    if isinstance(img_artifact.content, bytes):
                        # Decode bytes to string, then decode base64 to get actual image bytes
                        base64_str: str = img_artifact.content.decode("utf-8")
                        actual_image_bytes = base64.b64decode(base64_str)
                    else:
                        # If it's already actual image bytes
                        actual_image_bytes = img_artifact.content

                    # Create Image object with proper format
                    image_kwargs = {"content": actual_image_bytes}
                    if img_artifact.mime_type:
                        # Convert mime_type to format (e.g., "image/png" -> "png")
                        if "/" in img_artifact.mime_type:
                            format_from_mime = img_artifact.mime_type.split("/")[-1]
                            image_kwargs["format"] = format_from_mime  # type: ignore[assignment]

                    images.append(Image(**image_kwargs))

                except Exception as e:
                    logger.error(f"Failed to process image content: {e}")
                    # Skip this image if we can't process it
                    continue

            else:
                # Skip images that have neither URL nor content
                logger.warning(f"Skipping ImageArtifact {i} with no URL or content: {img_artifact}")
                continue

        return images

    def _convert_video_artifacts_to_videos(self, video_artifacts: List[Video]) -> List[Video]:
        """
        Convert VideoArtifact objects to Video objects with proper content handling.

        Args:
            video_artifacts: List of VideoArtifact objects to convert

        Returns:
            List of Video objects ready for agent processing
        """
        videos = []
        for i, video_artifact in enumerate(video_artifacts):
            # Create Video object with proper data from VideoArtifact
            if video_artifact.url:
                videos.append(Video(url=video_artifact.url))

            elif video_artifact.content:
                videos.append(Video(content=video_artifact.content))

            else:
                # Skip videos that have neither URL nor content
                logger.warning(f"Skipping VideoArtifact {i} with no URL or content: {video_artifact}")
                continue

        return videos<|MERGE_RESOLUTION|>--- conflicted
+++ resolved
@@ -563,13 +563,10 @@
                                 active_executor_run_response = event
                                 break
                             enriched_event = self._enrich_event_with_context(event, workflow_run_response, step_index)
-<<<<<<< HEAD
                             yield enriched_event  # type: ignore[misc]
-=======
                             # Only yield executor events if stream_executor_events is True
                             if stream_executor_events:
                                 yield enriched_event  # type: ignore[misc]
->>>>>>> ecc82b36
 
                         if session_state is not None:
                             # Update workflow session state
@@ -994,13 +991,10 @@
                                 active_executor_run_response = event
                                 break
                             enriched_event = self._enrich_event_with_context(event, workflow_run_response, step_index)
-<<<<<<< HEAD
                             yield enriched_event  # type: ignore[misc]
-=======
                             # Only yield executor events if stream_executor_events is True
                             if stream_executor_events:
                                 yield enriched_event  # type: ignore[misc]
->>>>>>> ecc82b36
 
                         if session_state is not None:
                             # Update workflow session state
