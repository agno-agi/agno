--- conflicted
+++ resolved
@@ -330,6 +330,8 @@
                 log_debug(f"Loop ending early due to end_condition at iteration {iteration}")
                 break
 
+        log_debug(f"Loop End: {self.name} ({iteration} iterations)", center=True, symbol="=")
+
         if stream_intermediate_steps:
             # Yield loop completed event
             yield LoopExecutionCompletedEvent(
@@ -344,30 +346,6 @@
                 all_results=all_results,
             )
 
-<<<<<<< HEAD
-            iteration += 1
-
-            if not should_continue:
-                log_debug(f"Loop ending early due to end_condition at iteration {iteration}")
-                break
-
-        log_debug(f"Loop End: {self.name} ({iteration} iterations)", center=True, symbol="=")
-
-        # Yield loop completed event
-        yield LoopExecutionCompletedEvent(
-            run_id=workflow_run_response.run_id or "",
-            workflow_name=workflow_run_response.workflow_name or "",
-            workflow_id=workflow_run_response.workflow_id or "",
-            session_id=workflow_run_response.session_id or "",
-            step_name=self.name,
-            step_index=step_index,
-            total_iterations=iteration,
-            max_iterations=self.max_iterations,
-            all_results=all_results,
-        )
-
-=======
->>>>>>> 74fda0be
         for iteration_results in all_results:
             for step_output in iteration_results:
                 yield step_output
@@ -586,6 +564,8 @@
                 log_debug(f"Loop ending early due to end_condition at iteration {iteration}")
                 break
 
+        log_debug(f"Loop End: {self.name} ({iteration} iterations)", center=True, symbol="=")
+
         if stream_intermediate_steps:
             # Yield loop completed event
             yield LoopExecutionCompletedEvent(
@@ -600,30 +580,6 @@
                 all_results=all_results,
             )
 
-<<<<<<< HEAD
-            iteration += 1
-
-            if not should_continue:
-                log_debug(f"Loop ending early due to end_condition at iteration {iteration}")
-                break
-
-        log_debug(f"Loop End: {self.name} ({iteration} iterations)", center=True, symbol="=")
-
-        # Yield loop completed event
-        yield LoopExecutionCompletedEvent(
-            run_id=workflow_run_response.run_id or "",
-            workflow_name=workflow_run_response.workflow_name or "",
-            workflow_id=workflow_run_response.workflow_id or "",
-            session_id=workflow_run_response.session_id or "",
-            step_name=self.name,
-            step_index=step_index,
-            total_iterations=iteration,
-            max_iterations=self.max_iterations,
-            all_results=all_results,
-        )
-
-=======
->>>>>>> 74fda0be
         for iteration_results in all_results:
             for step_output in iteration_results:
                 yield step_output