import asyncio
from concurrent.futures import ThreadPoolExecutor, as_completed
from dataclasses import dataclass
from typing import Any, AsyncIterator, Awaitable, Callable, Dict, Iterator, List, Optional, Union

from agno.run.response import RunResponseEvent
from agno.run.team import TeamRunResponseEvent
from agno.run.v2.workflow import (
    ParallelExecutionCompletedEvent,
    ParallelExecutionStartedEvent,
    WorkflowRunResponse,
    WorkflowRunResponseEvent,
)
from agno.utils.log import log_debug, logger
from agno.workflow.v2.condition import Condition
from agno.workflow.v2.step import Step
from agno.workflow.v2.steps import Steps
from agno.workflow.v2.types import StepInput, StepOutput

WorkflowSteps = List[
    Union[
        Callable[
            [StepInput], Union[StepOutput, Awaitable[StepOutput], Iterator[StepOutput], AsyncIterator[StepOutput]]
        ],
        Step,
        "Steps",  # noqa: F821
        "Loop",  # noqa: F821
        "Parallel",  # noqa: F821
        "Condition",  # noqa: F821
        "Router",  # noqa: F821
    ]
]


@dataclass
class Parallel:
    """A list of steps that execute in parallel"""

    steps: WorkflowSteps

    name: Optional[str] = None
    description: Optional[str] = None

    def __init__(
        self,
        *steps: WorkflowSteps,
        name: Optional[str] = None,
        description: Optional[str] = None,
    ):
        self.steps = list(steps)
        self.name = name
        self.description = description

    def _prepare_steps(self):
        """Prepare the steps for execution - mirrors workflow logic"""
        from agno.agent.agent import Agent
        from agno.team.team import Team
        from agno.workflow.v2.condition import Condition
        from agno.workflow.v2.loop import Loop
        from agno.workflow.v2.router import Router
        from agno.workflow.v2.step import Step

        prepared_steps = []
        for step in self.steps:
            if isinstance(step, Callable):
                prepared_steps.append(Step(name=step.__name__, description="User-defined callable step", executor=step))
            elif isinstance(step, Agent):
                prepared_steps.append(Step(name=step.name, description=step.description, agent=step))
            elif isinstance(step, Team):
                prepared_steps.append(Step(name=step.name, description=step.description, team=step))
            elif isinstance(step, (Step, Steps, Loop, Parallel, Condition, Router)):
                prepared_steps.append(step)
            else:
                raise ValueError(f"Invalid step type: {type(step).__name__}")

        self.steps = prepared_steps

    def _aggregate_results(self, step_outputs: List[StepOutput]) -> StepOutput:
        """Aggregate multiple step outputs into a single StepOutput"""
        if not step_outputs:
            return StepOutput(step_name=self.name or "Parallel", content="No parallel steps executed")

        if len(step_outputs) == 1:
            # Single result, just update the step name
            single_result = step_outputs[0]
            single_result.step_name = self.name or "Parallel"
            return single_result

        early_termination_requested = any(output.stop for output in step_outputs if hasattr(output, "stop"))

        # Multiple results - aggregate them
        aggregated_content = self._build_aggregated_content(step_outputs)

        # Combine all media from parallel steps
        all_images = []
        all_videos = []
        all_audio = []
        has_any_failure = False

        for result in step_outputs:
            all_images.extend(result.images or [])
            all_videos.extend(result.videos or [])
            all_audio.extend(result.audio or [])
            if result.success is False:
                has_any_failure = True

        # Extract metrics using the dedicated method
        aggregated_metrics = self._extract_metrics_from_response(step_outputs)

        return StepOutput(
            step_name=self.name or "Parallel",
            content=aggregated_content,
            images=all_images if all_images else None,
            videos=all_videos if all_videos else None,
            audio=all_audio if all_audio else None,
            success=not has_any_failure,
            stop=early_termination_requested,
            metrics=aggregated_metrics,
        )

    def _extract_metrics_from_response(self, step_outputs: List[StepOutput]) -> Optional[Dict[str, Any]]:
        """Extract and aggregate metrics from parallel step outputs"""
        if not step_outputs:
            return None

        parallel_step_metrics = {}

        for result in step_outputs:
            step_name = result.step_name or "unknown"

            # Create clean step metrics for parallel steps
            if result.metrics:
                # If the step already has structured metrics, extract the actual metrics
                if isinstance(result.metrics, dict) and "metrics" in result.metrics:
                    actual_metrics = result.metrics.get("metrics")
                    executor_type = result.metrics.get("executor_type", "unknown")
                    executor_name = result.metrics.get("executor_name", "unknown")
                else:
                    actual_metrics = result.metrics
                    executor_type = getattr(result, "executor_type", "unknown")
                    executor_name = getattr(result, "executor_name", "unknown")

                parallel_step_metrics[step_name] = {
                    "step_name": step_name,
                    "executor_type": executor_type,
                    "executor_name": executor_name,
                    "metrics": actual_metrics,
                }
            else:
                # Even if no metrics, record the step execution
                parallel_step_metrics[step_name] = {
                    "step_name": step_name,
                    "executor_type": getattr(result, "executor_type", "unknown"),
                    "executor_name": getattr(result, "executor_name", "unknown"),
                    "metrics": None,
                }

        # Create aggregated metrics structure for parallel execution
        if parallel_step_metrics:
            return {
                "step_name": self.name or "Parallel",
                "executor_type": "parallel",
                "executor_name": self.name or "Parallel",
                "parallel_steps": parallel_step_metrics,
            }

        return None

    def _build_aggregated_content(self, step_outputs: List[StepOutput]) -> str:
        """Build aggregated content from multiple step outputs"""
        aggregated = "## Parallel Execution Results\n\n"

        for i, output in enumerate(step_outputs):
            step_name = output.step_name or f"Step {i + 1}"
            content = output.content or ""

            # Add status indicator
            if output.success is False:
                status_icon = "❌ FAILURE:"
            else:
                status_icon = "✅ SUCCESS:"

            aggregated += f"### {status_icon} {step_name}\n"
            if content.strip():
                aggregated += f"{content}\n\n"
            else:
                aggregated += "*(No content)*\n\n"

        return aggregated.strip()

    def execute(
        self,
        step_input: StepInput,
        session_id: Optional[str] = None,
        user_id: Optional[str] = None,
    ) -> StepOutput:
        """Execute all steps in parallel and return aggregated result"""
        # Use workflow logger for parallel orchestration
        log_debug(f"Parallel Start: {self.name} ({len(self.steps)} steps)", center=True, symbol="=")

        self._prepare_steps()

        def execute_step_with_index(step_with_index):
            """Execute a single step and preserve its original index"""
            index, step = step_with_index
            try:
                result = step.execute(step_input, session_id=session_id, user_id=user_id)
                return (index, result)
            except Exception as e:
                step_name = getattr(step, "name", f"step_{index}")
                logger.error(f"Parallel step {step_name} failed: {e}")
                return (
                    index,
                    StepOutput(
                        step_name=step_name, content=f"Step {step_name} failed: {str(e)}", success=False, error=str(e)
                    ),
                )

        # Use index to preserve order
        indexed_steps = list(enumerate(self.steps))

        with ThreadPoolExecutor(max_workers=len(self.steps)) as executor:
            # Submit all tasks with their original indices
            future_to_index = {
                executor.submit(execute_step_with_index, indexed_step): indexed_step[0]
                for indexed_step in indexed_steps
            }

            # Collect results
            results_with_indices = []
            for future in as_completed(future_to_index):
                try:
                    index, result = future.result()
                    results_with_indices.append((index, result))
                    step_name = getattr(self.steps[index], "name", f"step_{index}")
                    logger.info(f"Parallel step {step_name} completed")
                except Exception as e:
                    index = future_to_index[future]
                    step_name = getattr(self.steps[index], "name", f"step_{index}")
                    logger.error(f"Parallel step {step_name} failed: {e}")
                    results_with_indices.append(
                        (
                            index,
                            StepOutput(
                                step_name=step_name,
                                content=f"Step {step_name} failed: {str(e)}",
                                success=False,
                                error=str(e),
                            ),
                        )
                    )

        # Sort by original index to preserve order
        results_with_indices.sort(key=lambda x: x[0])
        results = [result for _, result in results_with_indices]

        # Flatten results - handle steps that return List[StepOutput] (like Condition/Loop)
        flattened_results = []
        for result in results:
            if isinstance(result, list):
                flattened_results.extend(result)
            else:
                flattened_results.append(result)

        # Aggregate all results into a single StepOutput
        aggregated_result = self._aggregate_results(flattened_results)

        # Use workflow logger for parallel completion
        log_debug(f"Parallel End: {self.name} ({len(self.steps)} steps)", center=True, symbol="=")

        return aggregated_result

    def execute_stream(
        self,
        step_input: StepInput,
        session_id: Optional[str] = None,
        user_id: Optional[str] = None,
        stream_intermediate_steps: bool = False,
        workflow_run_response: Optional[WorkflowRunResponse] = None,
        step_index: Optional[int] = None,
    ) -> Iterator[Union[WorkflowRunResponseEvent, StepOutput]]:
        """Execute all steps in parallel with streaming support"""
        log_debug(f"Parallel Start: {self.name} ({len(self.steps)} steps)", center=True, symbol="=")

        self._prepare_steps()

        if stream_intermediate_steps:
            # Yield parallel step started event
            yield ParallelExecutionStartedEvent(
                run_id=workflow_run_response.run_id or "",
                workflow_name=workflow_run_response.workflow_name or "",
                workflow_id=workflow_run_response.workflow_id or "",
                session_id=workflow_run_response.session_id or "",
                step_name=self.name,
                step_index=step_index,
                parallel_step_count=len(self.steps),
            )

        def execute_step_stream_with_index(step_with_index):
            """Execute a single step with streaming and preserve its original index"""
            index, step = step_with_index
            try:
                events = []
                # All workflow step types have execute_stream() method
                for event in step.execute_stream(
                    step_input,
                    session_id=session_id,
                    user_id=user_id,
                    stream_intermediate_steps=stream_intermediate_steps,
                    workflow_run_response=workflow_run_response,
                    step_index=step_index,
                ):
                    events.append(event)
                return (index, events)
            except Exception as e:
                step_name = getattr(step, "name", f"step_{index}")
                logger.error(f"Parallel step {step_name} streaming failed: {e}")
                return (
                    index,
                    [
                        StepOutput(
                            step_name=step_name,
                            content=f"Step {step_name} failed: {str(e)}",
                            success=False,
                            error=str(e),
                        )
                    ],
                )

        # Use index to preserve order
        indexed_steps = list(enumerate(self.steps))
        all_events_with_indices = []
        step_results = []

        with ThreadPoolExecutor(max_workers=len(self.steps)) as executor:
            # Submit all tasks with their original indices
            future_to_index = {
                executor.submit(execute_step_stream_with_index, indexed_step): indexed_step[0]
                for indexed_step in indexed_steps
            }

            # Collect results as they complete
            for future in as_completed(future_to_index):
                try:
                    index, events = future.result()
                    all_events_with_indices.append((index, events))

                    # Extract StepOutput from events for the final result
                    step_outputs = [event for event in events if isinstance(event, StepOutput)]
                    if step_outputs:
                        step_results.extend(step_outputs)

                    step_name = getattr(self.steps[index], "name", f"step_{index}")
                    logger.info(f"Parallel step {step_name} streaming completed")
                except Exception as e:
                    index = future_to_index[future]
                    step_name = getattr(self.steps[index], "name", f"step_{index}")
                    logger.error(f"Parallel step {step_name} streaming failed: {e}")
                    error_event = StepOutput(
                        step_name=step_name,
                        content=f"Step {step_name} failed: {str(e)}",
                        success=False,
                        error=str(e),
                    )
                    all_events_with_indices.append((index, [error_event]))
                    step_results.append(error_event)

        # Sort events by original index to preserve order
        all_events_with_indices.sort(key=lambda x: x[0])

        # Yield all collected streaming events in order (but not final StepOutputs)
        for _, events in all_events_with_indices:
            for event in events:
                # Only yield non-StepOutput events during streaming to avoid duplication
                if not isinstance(event, StepOutput):
                    yield event

        # Flatten step_results - handle steps that return List[StepOutput] (like Condition/Loop)
        flattened_step_results = []
        for result in step_results:
            if isinstance(result, list):
                flattened_step_results.extend(result)
            else:
                flattened_step_results.append(result)

        # Create aggregated result from all step outputs
        aggregated_result = self._aggregate_results(flattened_step_results)

        # Yield the final aggregated StepOutput
        yield aggregated_result

<<<<<<< HEAD
        log_debug(f"Parallel End: {self.name} ({len(self.steps)} steps)", center=True, symbol="=")
        # Yield parallel step completed event
        yield ParallelExecutionCompletedEvent(
            run_id=workflow_run_response.run_id or "",
            workflow_name=workflow_run_response.workflow_name or "",
            workflow_id=workflow_run_response.workflow_id or "",
            session_id=workflow_run_response.session_id or "",
            step_name=self.name,
            step_index=step_index,
            parallel_step_count=len(self.steps),
            step_results=[aggregated_result],  # Now single aggregated result
        )
=======
        if stream_intermediate_steps:
            # Yield parallel step completed event
            yield ParallelExecutionCompletedEvent(
                run_id=workflow_run_response.run_id or "",
                workflow_name=workflow_run_response.workflow_name or "",
                workflow_id=workflow_run_response.workflow_id or "",
                session_id=workflow_run_response.session_id or "",
                step_name=self.name,
                step_index=step_index,
                parallel_step_count=len(self.steps),
                step_results=[aggregated_result],  # Now single aggregated result
            )
>>>>>>> 74fda0be

    async def aexecute(
        self,
        step_input: StepInput,
        session_id: Optional[str] = None,
        user_id: Optional[str] = None,
    ) -> StepOutput:
        """Execute all steps in parallel using asyncio and return aggregated result"""
        # Use workflow logger for async parallel orchestration
        log_debug(f"Parallel Start: {self.name} ({len(self.steps)} steps)", center=True, symbol="=")

        self._prepare_steps()

        async def execute_step_async_with_index(step_with_index):
            """Execute a single step asynchronously and preserve its original index"""
            index, step = step_with_index
            try:
                result = await step.aexecute(step_input, session_id=session_id, user_id=user_id)
                return (index, result)
            except Exception as e:
                step_name = getattr(step, "name", f"step_{index}")
                logger.error(f"Parallel step {step_name} failed: {e}")
                return (
                    index,
                    StepOutput(
                        step_name=step_name,
                        content=f"Step {step_name} failed: {str(e)}",
                        success=False,
                        error=str(e),
                    ),
                )

        # Use index to preserve order
        indexed_steps = list(enumerate(self.steps))

        # Create tasks for all steps with their indices
        tasks = [execute_step_async_with_index(indexed_step) for indexed_step in indexed_steps]

        # Execute all tasks concurrently
        results_with_indices = await asyncio.gather(*tasks, return_exceptions=True)

        # Process results and handle exceptions, preserving order
        processed_results_with_indices = []
        for i, result in enumerate(results_with_indices):
            if isinstance(result, Exception):
                step_name = getattr(self.steps[i], "name", f"step_{i}")
                logger.error(f"Parallel step {step_name} failed: {result}")
                processed_results_with_indices.append(
                    (
                        i,
                        StepOutput(
                            step_name=step_name,
                            content=f"Step {step_name} failed: {str(result)}",
                            success=False,
                            error=str(result),
                        ),
                    )
                )
            else:
                index, step_result = result
                processed_results_with_indices.append((index, step_result))
                step_name = getattr(self.steps[index], "name", f"step_{index}")
                logger.info(f"Parallel step {step_name} completed")

        # Sort by original index to preserve order
        processed_results_with_indices.sort(key=lambda x: x[0])
        results = [result for _, result in processed_results_with_indices]

        # Flatten results - handle steps that return List[StepOutput] (like Condition/Loop)
        flattened_results = []
        for result in results:
            if isinstance(result, list):
                flattened_results.extend(result)
            else:
                flattened_results.append(result)

        # Aggregate all results into a single StepOutput
        aggregated_result = self._aggregate_results(flattened_results)

        # Use workflow logger for async parallel completion
        log_debug(f"Parallel End: {self.name} ({len(self.steps)} steps)", center=True, symbol="=")

        return aggregated_result

    async def aexecute_stream(
        self,
        step_input: StepInput,
        session_id: Optional[str] = None,
        user_id: Optional[str] = None,
        stream_intermediate_steps: bool = False,
        workflow_run_response: Optional[WorkflowRunResponse] = None,
        step_index: Optional[int] = None,
    ) -> AsyncIterator[Union[WorkflowRunResponseEvent, TeamRunResponseEvent, RunResponseEvent, StepOutput]]:
        """Execute all steps in parallel with async streaming support"""
        log_debug(f"Parallel Start: {self.name} ({len(self.steps)} steps)", center=True, symbol="=")

        self._prepare_steps()

        if stream_intermediate_steps:
            # Yield parallel step started event
            yield ParallelExecutionStartedEvent(
                run_id=workflow_run_response.run_id or "",
                workflow_name=workflow_run_response.workflow_name or "",
                workflow_id=workflow_run_response.workflow_id or "",
                session_id=workflow_run_response.session_id or "",
                step_name=self.name,
                step_index=step_index,
                parallel_step_count=len(self.steps),
            )

        async def execute_step_stream_async_with_index(step_with_index):
            """Execute a single step with async streaming and preserve its original index"""
            index, step = step_with_index
            try:
                events = []
                # All workflow step types have aexecute_stream() method
                async for event in step.aexecute_stream(
                    step_input,
                    session_id=session_id,
                    user_id=user_id,
                    stream_intermediate_steps=stream_intermediate_steps,
                    workflow_run_response=workflow_run_response,
                    step_index=step_index,
                ):
                    events.append(event)
                return (index, events)
            except Exception as e:
                step_name = getattr(step, "name", f"step_{index}")
                logger.error(f"Parallel step {step_name} async streaming failed: {e}")
                return (
                    index,
                    [
                        StepOutput(
                            step_name=step_name,
                            content=f"Step {step_name} failed: {str(e)}",
                            success=False,
                            error=str(e),
                        )
                    ],
                )

        # Use index to preserve order
        indexed_steps = list(enumerate(self.steps))
        all_events_with_indices = []
        step_results = []

        # Create tasks for all steps with their indices
        tasks = [execute_step_stream_async_with_index(indexed_step) for indexed_step in indexed_steps]

        # Execute all tasks concurrently
        results_with_indices = await asyncio.gather(*tasks, return_exceptions=True)

        # Process results and handle exceptions, preserving order
        for i, result in enumerate(results_with_indices):
            if isinstance(result, Exception):
                step_name = getattr(self.steps[i], "name", f"step_{i}")
                logger.error(f"Parallel step {step_name} async streaming failed: {result}")
                error_event = StepOutput(
                    step_name=step_name,
                    content=f"Step {step_name} failed: {str(result)}",
                    success=False,
                    error=str(result),
                )
                all_events_with_indices.append((i, [error_event]))
                step_results.append(error_event)
            else:
                index, events = result
                all_events_with_indices.append((index, events))

                # Extract StepOutput from events for the final result
                step_outputs = [event for event in events if isinstance(event, StepOutput)]
                if step_outputs:
                    step_results.extend(step_outputs)

                step_name = getattr(self.steps[index], "name", f"step_{index}")
                logger.info(f"Parallel step {step_name} async streaming completed")

        # Sort events by original index to preserve order
        all_events_with_indices.sort(key=lambda x: x[0])

        # Yield all collected streaming events in order (but not final StepOutputs)
        for _, events in all_events_with_indices:
            for event in events:
                # Only yield non-StepOutput events during streaming to avoid duplication
                if not isinstance(event, StepOutput):
                    yield event

        # Flatten step_results - handle steps that return List[StepOutput] (like Condition/Loop)
        flattened_step_results = []
        for result in step_results:
            if isinstance(result, list):
                flattened_step_results.extend(result)
            else:
                flattened_step_results.append(result)

        # Create aggregated result from all step outputs
        aggregated_result = self._aggregate_results(flattened_step_results)

        # Yield the final aggregated StepOutput
        yield aggregated_result

<<<<<<< HEAD
        log_debug(f"Parallel End: {self.name} ({len(self.steps)} steps)", center=True, symbol="=")

        # Yield parallel step completed event
        yield ParallelExecutionCompletedEvent(
            run_id=workflow_run_response.run_id or "",
            workflow_name=workflow_run_response.workflow_name or "",
            workflow_id=workflow_run_response.workflow_id or "",
            session_id=workflow_run_response.session_id or "",
            step_name=self.name,
            step_index=step_index,
            parallel_step_count=len(self.steps),
            step_results=[aggregated_result],  # Now single aggregated result
        )
=======
        if stream_intermediate_steps:
            # Yield parallel step completed event
            yield ParallelExecutionCompletedEvent(
                run_id=workflow_run_response.run_id or "",
                workflow_name=workflow_run_response.workflow_name or "",
                workflow_id=workflow_run_response.workflow_id or "",
                session_id=workflow_run_response.session_id or "",
                step_name=self.name,
                step_index=step_index,
                parallel_step_count=len(self.steps),
                step_results=[aggregated_result],  # Now single aggregated result
            )
>>>>>>> 74fda0be
<|MERGE_RESOLUTION|>--- conflicted
+++ resolved
@@ -389,20 +389,8 @@
         # Yield the final aggregated StepOutput
         yield aggregated_result
 
-<<<<<<< HEAD
         log_debug(f"Parallel End: {self.name} ({len(self.steps)} steps)", center=True, symbol="=")
-        # Yield parallel step completed event
-        yield ParallelExecutionCompletedEvent(
-            run_id=workflow_run_response.run_id or "",
-            workflow_name=workflow_run_response.workflow_name or "",
-            workflow_id=workflow_run_response.workflow_id or "",
-            session_id=workflow_run_response.session_id or "",
-            step_name=self.name,
-            step_index=step_index,
-            parallel_step_count=len(self.steps),
-            step_results=[aggregated_result],  # Now single aggregated result
-        )
-=======
+ 
         if stream_intermediate_steps:
             # Yield parallel step completed event
             yield ParallelExecutionCompletedEvent(
@@ -415,7 +403,6 @@
                 parallel_step_count=len(self.steps),
                 step_results=[aggregated_result],  # Now single aggregated result
             )
->>>>>>> 74fda0be
 
     async def aexecute(
         self,
@@ -617,21 +604,8 @@
         # Yield the final aggregated StepOutput
         yield aggregated_result
 
-<<<<<<< HEAD
         log_debug(f"Parallel End: {self.name} ({len(self.steps)} steps)", center=True, symbol="=")
 
-        # Yield parallel step completed event
-        yield ParallelExecutionCompletedEvent(
-            run_id=workflow_run_response.run_id or "",
-            workflow_name=workflow_run_response.workflow_name or "",
-            workflow_id=workflow_run_response.workflow_id or "",
-            session_id=workflow_run_response.session_id or "",
-            step_name=self.name,
-            step_index=step_index,
-            parallel_step_count=len(self.steps),
-            step_results=[aggregated_result],  # Now single aggregated result
-        )
-=======
         if stream_intermediate_steps:
             # Yield parallel step completed event
             yield ParallelExecutionCompletedEvent(
@@ -643,5 +617,4 @@
                 step_index=step_index,
                 parallel_step_count=len(self.steps),
                 step_results=[aggregated_result],  # Now single aggregated result
-            )
->>>>>>> 74fda0be
+            )