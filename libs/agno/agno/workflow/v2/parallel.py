--- conflicted
+++ resolved
@@ -11,11 +11,7 @@
     WorkflowRunResponse,
     WorkflowRunResponseEvent,
 )
-<<<<<<< HEAD
 from agno.utils.log import log_debug, logger, use_workflow_logger
-=======
-from agno.utils.log import logger
->>>>>>> f93c0a26
 from agno.workflow.v2.condition import Condition
 from agno.workflow.v2.step import Step
 from agno.workflow.v2.steps import Steps
