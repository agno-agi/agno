from dataclasses import dataclass
from typing import AsyncIterator, Iterator, List, Optional
from uuid import uuid4

from agno.run.base import RunStatus
from agno.run.v2.workflow import (
    TaskCompletedEvent,
    TaskStartedEvent,
    WorkflowCompletedEvent,
    WorkflowRunResponse,
    WorkflowRunResponseEvent,
    WorkflowStartedEvent,
)
from agno.utils.log import logger
from agno.workflow.v2.types import WorkflowExecutionInput
from agno.workflow.v2.task import Task
from agno.workflow.v2.types import TaskInput, TaskOutput



@dataclass
class Pipeline:
    """A pipeline of tasks that execute in order"""

    # Pipeline_name identification
    name: Optional[str] = None
    pipeline_id: Optional[str] = None
    description: Optional[str] = None

    # Tasks to execute
    tasks: Optional[List[Task]] = None

    def __init__(
        self, name: Optional[str] = None, description: Optional[str] = None, tasks: Optional[List[Task]] = None
    ):
        self.name = name
        self.description = description
        self.tasks = tasks if tasks else []

    def initialize(self):
        if self.pipeline_id is None:
            self.pipeline_id = str(uuid4())

    def execute(self, pipeline_input: WorkflowExecutionInput, workflow_run_response: WorkflowRunResponse, session_id: Optional[str] = None, user_id: Optional[str] = None):
        """Execute all tasks in the pipeline using TaskInput/TaskOutput (non-streaming)"""
        logger.info(f"Starting pipeline: {self.name}")

        # Update pipeline info in the response
        workflow_run_response.pipeline_name = self.name

        # Track outputs from each task for chaining
        collected_task_outputs: List[TaskOutput] = []

        pipeline_images = pipeline_input.images or []
        pipeline_videos = pipeline_input.videos or []
        pipeline_audio = pipeline_input.audio or []
        previous_task_content = None

        # Execute tasks sequentially
        for i, task in enumerate(self.tasks):
            logger.info(f"Executing task {i + 1}/{len(self.tasks)}: {task.name}")

            # Create TaskInput for this task
            task_input = TaskInput(
                message=pipeline_input.message,
                message_data=pipeline_input.message_data,
                previous_task_content=previous_task_content,
                images=pipeline_images,
                videos=pipeline_videos,
                audio=pipeline_audio,
            )

            # Execute the task (non-streaming)
            task_output = task.execute(task_input, session_id=session_id, user_id=user_id)

            # Collect the task output
            if task_output is None:
                raise RuntimeError(f"Task {task.name} did not return a TaskOutput")

            # Update the input for the next task
            previous_task_content = task_output.content
            pipeline_images.extend(task_output.images or [])
            pipeline_videos.extend(task_output.videos or [])
            pipeline_audio.extend(task_output.audio or [])

            # Collect the TaskOutput for storage
            collected_task_outputs.append(task_output)

        # Create final output data
        final_output = {
            "pipeline_id": self.pipeline_id,
            "total_tasks": len(self.tasks),
            "task_summary": [
                {
                    "task_name": task.name,
                    "task_id": task.task_id,
                    "description": task.description,
                    "executor_type": task.executor_type,
                    "executor_name": task.executor_name,
                }
                for task in self.tasks
            ],
        }

        # Update the workflow_run_response with completion data
        workflow_run_response.content = collected_task_outputs[-1].content  # Final workflow response output is the last task's output
        workflow_run_response.task_responses = collected_task_outputs
        workflow_run_response.extra_data = final_output
        workflow_run_response.images = pipeline_images
        workflow_run_response.videos = pipeline_videos
        workflow_run_response.audio = pipeline_audio
        workflow_run_response.status = RunStatus.completed

    def execute_stream(
        self,
        pipeline_input: WorkflowExecutionInput,
        workflow_run_response: WorkflowRunResponse,
        session_id: Optional[str] = None,
        user_id: Optional[str] = None,
        stream_intermediate_steps: bool = False,
    ) -> Iterator[WorkflowRunResponseEvent]:
        """Execute the pipeline with event-driven streaming support"""
        logger.info(f"Executing pipeline with streaming: {self.name}")

        # Track outputs from each task for chaining
        collected_task_outputs: List[TaskOutput] = []
        pipeline_images = pipeline_input.images or []
        pipeline_videos = pipeline_input.videos or []
        pipeline_audio = pipeline_input.audio or []
        previous_task_content = None

        # Execute tasks in pipeline with streaming
        for task_index, task in enumerate(self.tasks):
            # Create TaskInput for this task
            task_input = TaskInput(
                message=pipeline_input.message,
                message_data=pipeline_input.message_data,
                previous_task_content=previous_task_content,
                images=pipeline_images,
                videos=pipeline_videos,
                audio=pipeline_audio,
            )

            # Yield task started event
            yield TaskStartedEvent(
                run_id=workflow_run_response.run_id or "",
                workflow_name=workflow_run_response.workflow_name,
                pipeline_name=workflow_run_response.pipeline_name,
                task_name=task.name,
                task_index=task_index,
                workflow_id=workflow_run_response.workflow_id,
                session_id=workflow_run_response.session_id,
            )

            # Execute task with streaming and yield all events
            for event in task.execute(
                task_input,
                session_id=session_id,
                user_id=user_id,
                stream=True,
                stream_intermediate_steps=stream_intermediate_steps,
            ):
                if isinstance(event, TaskOutput):
                    # This is the final task output
                    task_output = event

                    # Collect the task output
                    collected_task_outputs.append(task_output)

                    pipeline_images.extend(task_output.images or [])
                    pipeline_videos.extend(task_output.videos or [])
                    pipeline_audio.extend(task_output.audio or [])
                    previous_task_content = task_output.content

                    # Yield task completed event
                    yield TaskCompletedEvent(
                        run_id=workflow_run_response.run_id or "",
                        content=task_output.content,
                        workflow_name=workflow_run_response.workflow_name,
                        pipeline_name=self.name,
                        task_name=task.name,
                        task_index=task_index,
                        workflow_id=workflow_run_response.workflow_id,
                        session_id=workflow_run_response.session_id,
                        images=task_output.images,
                        videos=task_output.videos,
                        audio=task_output.audio,
                        task_response=task_output,
                    )
                else:
                    yield event

        # Create final output data
        final_output = {
            "pipeline_id": self.pipeline_id,
            "status": "completed",
            "total_tasks": len(self.tasks),
            "task_summary": [
                {
                    "task_name": task.name,
                    "task_id": task.task_id,
                    "description": task.description,
                    "executor_type": task.executor_type,
                    "executor_name": task.executor_name,
                }
                for task in self.tasks
            ],
        }

        workflow_run_response.content = collected_task_outputs[
            -1
        ].content  # Final workflow response output is the last task's output
        workflow_run_response.task_responses = collected_task_outputs
        workflow_run_response.images = pipeline_images
        workflow_run_response.videos = pipeline_videos
        workflow_run_response.audio = pipeline_audio
        workflow_run_response.extra_data = final_output
        workflow_run_response.status = RunStatus.completed


<<<<<<< HEAD
    async def aexecute(self, pipeline_input: PipelineInput, workflow_run_response: WorkflowRunResponse):
=======
    async def aexecute(
        self, pipeline_input: WorkflowExecutionInput, workflow_run_response: WorkflowRunResponse, session_id: Optional[str] = None, user_id: Optional[str] = None
    ):
>>>>>>> 7fc9c2c9
        """Execute all tasks in the pipeline using TaskInput/TaskOutput (non-streaming)"""
        logger.info(f"Starting pipeline: {self.name}")

        # Update pipeline info in the response
        workflow_run_response.pipeline_name = self.name

        # Track outputs from each task for chaining
        collected_task_outputs: List[TaskOutput] = []

        pipeline_images = pipeline_input.images or []
        pipeline_videos = pipeline_input.videos or []
        pipeline_audio = pipeline_input.audio or []
        previous_task_content = None

        for i, task in enumerate(self.tasks):
            logger.info(f"Executing task {i + 1}/{len(self.tasks)}: {task.name}")

            # Create TaskInput for this task
            task_input = TaskInput(
                message=pipeline_input.message,
                message_data=pipeline_input.message_data,
                previous_task_content=previous_task_content,
                images=pipeline_images,
                videos=pipeline_videos,
                audio=pipeline_audio,
            )

            # Execute the task (non-streaming) - pass workflow_run_response
            task_output = await task.aexecute(task_input, session_id=session_id, user_id=user_id)

            # Collect the task output
            if task_output is None:
                raise RuntimeError(f"Task {task.name} did not return a TaskOutput")

            # Update the input for the next task
            previous_task_content = task_output.content
            pipeline_images.extend(task_output.images or [])
            pipeline_videos.extend(task_output.videos or [])
            pipeline_audio.extend(task_output.audio or [])

            # Collect the TaskOutput for storage
            collected_task_outputs.append(task_output)

        # Create final output data
        final_output = {
            "pipeline_id": self.pipeline_id,
            "total_tasks": len(self.tasks),
            "task_summary": [
                {
                    "task_name": task.name,
                    "task_id": task.task_id,
                    "description": task.description,
                    "executor_type": task.executor_type,
                    "executor_name": task.executor_name,
                }
                for task in self.tasks
            ],
        }

        # Update the workflow_run_response with completion data
        workflow_run_response.content = collected_task_outputs[-1].content  # Final workflow response output is the last task's output
        workflow_run_response.task_responses = collected_task_outputs
        workflow_run_response.extra_data = final_output
        workflow_run_response.images = pipeline_images
        workflow_run_response.videos = pipeline_videos
        workflow_run_response.audio = pipeline_audio
        workflow_run_response.status = RunStatus.completed

    async def aexecute_stream(
        self,
        pipeline_input: WorkflowExecutionInput,
        workflow_run_response: WorkflowRunResponse,
        session_id: Optional[str] = None,
        user_id: Optional[str] = None,
        stream_intermediate_steps: bool = False,
    ) -> AsyncIterator[WorkflowRunResponseEvent]:
        """Execute the pipeline with event-driven streaming support"""
        logger.info(f"Executing pipeline with streaming: {self.name}")

        # Yield workflow started event
        yield WorkflowStartedEvent(
            run_id=workflow_run_response.run_id or "",
            workflow_name=workflow_run_response.workflow_name,
            pipeline_name=self.name,
            workflow_id=workflow_run_response.workflow_id,
            session_id=workflow_run_response.session_id,
        )

        # Track outputs from each task for chaining
        collected_task_outputs: List[TaskOutput] = []
        pipeline_images = pipeline_input.images or []
        pipeline_videos = pipeline_input.videos or []
        pipeline_audio = pipeline_input.audio or []
        previous_task_content = None

        # Execute tasks in pipeline with streaming
        for task_index, task in enumerate(self.tasks):
            # Create TaskInput for this task
            task_input = TaskInput(
                message=pipeline_input.message,
                message_data=pipeline_input.message_data,
                previous_task_content=previous_task_content,
                images=pipeline_images,
                videos=pipeline_videos,
                audio=pipeline_audio,
            )

            # Yield task started event
            yield TaskStartedEvent(
                run_id=workflow_run_response.run_id or "",
                workflow_name=workflow_run_response.workflow_name,
                pipeline_name=workflow_run_response.pipeline_name,
                task_name=task.name,
                task_index=task_index,
                workflow_id=workflow_run_response.workflow_id,
                session_id=workflow_run_response.session_id,
            )

            task_stream = await task.aexecute(
                task_input,
                session_id=session_id,
                user_id=user_id,
                stream=True,
                stream_intermediate_steps=stream_intermediate_steps,
            )

            async for event in task_stream:
                if isinstance(event, TaskOutput):
                    # This is the final task output
                    task_output = event

                    # Collect the task output
                    collected_task_outputs.append(task_output)

                    pipeline_images.extend(task_output.images or [])
                    pipeline_videos.extend(task_output.videos or [])
                    pipeline_audio.extend(task_output.audio or [])
                    previous_task_content = task_output.content

                    # Yield task completed event
                    yield TaskCompletedEvent(
                        run_id=workflow_run_response.run_id or "",
                        content=task_output.content,
                        workflow_name=workflow_run_response.workflow_name,
                        pipeline_name=self.name,
                        task_name=task.name,
                        task_index=task_index,
                        workflow_id=workflow_run_response.workflow_id,
                        session_id=workflow_run_response.session_id,
                        images=task_output.images,
                        videos=task_output.videos,
                        audio=task_output.audio,
                        task_response=task_output,
                    )
                else:
                    yield event

        # Create final output data
        final_output = {
            "pipeline_id": self.pipeline_id,
            "status": "completed",
            "total_tasks": len(self.tasks),
            "task_summary": [
                {
                    "task_name": task.name,
                    "task_id": task.task_id,
                    "description": task.description,
                    "executor_type": task.executor_type,
                    "executor_name": task.executor_name,
                }
                for task in self.tasks
            ],
        }

        workflow_run_response.content = collected_task_outputs[
            -1
        ].content  # Final workflow response output is the last task's output
        workflow_run_response.task_responses = collected_task_outputs
        workflow_run_response.images = pipeline_images
        workflow_run_response.videos = pipeline_videos
        workflow_run_response.audio = pipeline_audio
        workflow_run_response.extra_data = final_output
        workflow_run_response.status = RunStatus.completed

        # Yield workflow completed event
        yield WorkflowCompletedEvent(
            run_id=workflow_run_response.run_id or "",
            content=workflow_run_response.content,
            workflow_name=workflow_run_response.workflow_name,
            pipeline_name=self.name,
            workflow_id=workflow_run_response.workflow_id,
            session_id=workflow_run_response.session_id,
            task_responses=collected_task_outputs,
            extra_data=final_output,
        )


    def add_task(self, task: Task) -> None:
        """Add a task to the pipeline"""
        self.tasks.append(task)

    def remove_task(self, task_name: str) -> bool:
        """Remove a task from the pipeline by name"""
        for i, task in enumerate(self.tasks):
            if task.name == task_name:
                del self.tasks[i]
                return True
        return False

    def get_task(self, task_name: str) -> Optional[Task]:
        """Get a task by name"""
        for task in self.tasks:
            if task.name == task_name:
                return task
        return None<|MERGE_RESOLUTION|>--- conflicted
+++ resolved
@@ -9,7 +9,6 @@
     WorkflowCompletedEvent,
     WorkflowRunResponse,
     WorkflowRunResponseEvent,
-    WorkflowStartedEvent,
 )
 from agno.utils.log import logger
 from agno.workflow.v2.types import WorkflowExecutionInput
@@ -218,13 +217,9 @@
         workflow_run_response.status = RunStatus.completed
 
 
-<<<<<<< HEAD
-    async def aexecute(self, pipeline_input: PipelineInput, workflow_run_response: WorkflowRunResponse):
-=======
     async def aexecute(
         self, pipeline_input: WorkflowExecutionInput, workflow_run_response: WorkflowRunResponse, session_id: Optional[str] = None, user_id: Optional[str] = None
     ):
->>>>>>> 7fc9c2c9
         """Execute all tasks in the pipeline using TaskInput/TaskOutput (non-streaming)"""
         logger.info(f"Starting pipeline: {self.name}")
 
@@ -303,15 +298,6 @@
     ) -> AsyncIterator[WorkflowRunResponseEvent]:
         """Execute the pipeline with event-driven streaming support"""
         logger.info(f"Executing pipeline with streaming: {self.name}")
-
-        # Yield workflow started event
-        yield WorkflowStartedEvent(
-            run_id=workflow_run_response.run_id or "",
-            workflow_name=workflow_run_response.workflow_name,
-            pipeline_name=self.name,
-            workflow_id=workflow_run_response.workflow_id,
-            session_id=workflow_run_response.session_id,
-        )
 
         # Track outputs from each task for chaining
         collected_task_outputs: List[TaskOutput] = []
