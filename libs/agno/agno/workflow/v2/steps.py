--- conflicted
+++ resolved
@@ -102,11 +102,7 @@
             message=step_input.message,
             previous_step_content=previous_step_content,
             previous_step_outputs=updated_previous_step_outputs,
-<<<<<<< HEAD
-            workflow_message=step_input.workflow_message,
             additional_data=step_input.additional_data,
-=======
->>>>>>> 60e6e0e6
             images=current_images + step_images,
             videos=current_videos + step_videos,
             audio=current_audio + step_audio,
