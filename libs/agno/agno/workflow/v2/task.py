--- conflicted
+++ resolved
@@ -1,10 +1,5 @@
 from dataclasses import dataclass
-<<<<<<< HEAD
 from typing import Any, AsyncIterator, Awaitable, Callable, Dict, Iterator, Optional, Union, List
-=======
-from typing import Any, AsyncIterator, Awaitable, Callable, Dict, Iterator, Optional, Union
-
->>>>>>> 6af0b561
 from pydantic import BaseModel
 
 from agno.agent import Agent
