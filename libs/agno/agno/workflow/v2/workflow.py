--- conflicted
+++ resolved
@@ -199,11 +199,7 @@
                         videos=shared_videos,
                         audio=shared_audio,
                     )
-<<<<<<< HEAD
-
-=======
                     # Execute the step (non-streaming)
->>>>>>> da140d15
                     step_output = step.execute(step_input, session_id=self.session_id, user_id=self.user_id)
 
                     # Handle both single StepOutput and List[StepOutput] (from Parallel/Loop steps)
@@ -259,21 +255,14 @@
 
                 traceback.print_exc()
                 logger.error(f"Workflow execution failed: {e}")
+                # Store error response
                 workflow_run_response.status = RunStatus.error
                 workflow_run_response.content = f"Workflow execution failed: {e}"
-<<<<<<< HEAD
-
-        # Store error response
-        if self.workflow_session:
-            self.workflow_session.add_run(workflow_run_response)
-        self.write_to_storage()
-=======
+
             finally:
-                # Store error response
                 if self.workflow_session:
                     self.workflow_session.add_run(workflow_run_response)
                 self.write_to_storage()
->>>>>>> da140d15
 
         return workflow_run_response
 
@@ -459,13 +448,9 @@
                 previous_step_content = None
 
                 for i, step in enumerate(self.steps):
-<<<<<<< HEAD
-                    log_debug(f"Async executing step {i + 1}/{self._get_step_count()}: {step.name}")
-=======
                     log_debug(
-                        f"Executing step {i + 1}/{self._get_step_count()}: {step.name if hasattr(step, 'name') else step.__name__}"
+                        f"Async Executing step {i + 1}/{self._get_step_count()}: {step.name if hasattr(step, 'name') else step.__name__}"
                     )
->>>>>>> da140d15
                     step_input = StepInput(
                         message=execution_input.message,
                         message_data=execution_input.message_data,
