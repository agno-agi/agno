import asyncio
from dataclasses import dataclass
from datetime import datetime
from os import getenv
from typing import (
    Any,
    AsyncIterator,
    Awaitable,
    Callable,
    Dict,
    Iterator,
    List,
    Literal,
    Optional,
    Type,
    Union,
    overload,
)
from uuid import uuid4

from fastapi import WebSocket
from pydantic import BaseModel

from agno.agent.agent import Agent
from agno.db.base import BaseDb, SessionType
from agno.media import Audio, AudioArtifact, Image, ImageArtifact, Video, VideoArtifact
from agno.run.base import RunStatus
from agno.run.v2.workflow import (
    ConditionExecutionCompletedEvent,
    ConditionExecutionStartedEvent,
    LoopExecutionCompletedEvent,
    LoopExecutionStartedEvent,
    LoopIterationCompletedEvent,
    LoopIterationStartedEvent,
    ParallelExecutionCompletedEvent,
    ParallelExecutionStartedEvent,
    RouterExecutionCompletedEvent,
    RouterExecutionStartedEvent,
    StepCompletedEvent,
    StepOutputEvent,
    StepsExecutionCompletedEvent,
    StepsExecutionStartedEvent,
    StepStartedEvent,
    WorkflowCompletedEvent,
    WorkflowRunEvent,
    WorkflowRunResponse,
    WorkflowRunResponseEvent,
    WorkflowStartedEvent,
)
from agno.session.workflow import WorkflowSession
from agno.team.team import Team
from agno.utils.log import (
    log_debug,
    log_error,
    logger,
    set_log_level_to_debug,
    set_log_level_to_info,
    use_workflow_logger,
)
from agno.workflow.v2.condition import Condition
from agno.workflow.v2.loop import Loop
from agno.workflow.v2.parallel import Parallel
from agno.workflow.v2.router import Router
from agno.workflow.v2.step import Step
from agno.workflow.v2.steps import Steps
from agno.workflow.v2.types import (
    StepInput,
    StepMetrics,
    StepOutput,
    WebSocketHandler,
    WorkflowExecutionInput,
    WorkflowMetrics,
)

WorkflowSteps = Union[
    Callable[
        ["Workflow", WorkflowExecutionInput],
        Union[StepOutput, Awaitable[StepOutput], Iterator[StepOutput], AsyncIterator[StepOutput], Any],
    ],
    Steps,
    List[
        Union[
            Callable[
                [StepInput], Union[StepOutput, Awaitable[StepOutput], Iterator[StepOutput], AsyncIterator[StepOutput]]
            ],
            Step,
            Steps,
            Loop,
            Parallel,
            Condition,
            Router,
        ]
    ],
]
from agno.run.response import RunResponse
from agno.run.team import TeamRunResponse


@dataclass
class Workflow:
    """Pipeline-based workflow execution"""

    # Workflow identification - make name optional with default
    name: Optional[str] = None
    workflow_id: Optional[str] = None
    description: Optional[str] = None

    # Workflow configuration
    steps: Optional[WorkflowSteps] = None

    db: Optional[BaseDb] = None

    # Session management
    session_id: Optional[str] = None
    session_name: Optional[str] = None
    user_id: Optional[str] = None
    workflow_session_id: Optional[str] = None
    workflow_session_state: Optional[Dict[str, Any]] = None

    # Runtime state
    run_id: Optional[str] = None
    run_response: Optional[WorkflowRunResponse] = None

    # Workflow session for storage
    workflow_session: Optional[WorkflowSession] = None
    debug_mode: Optional[bool] = False

    # --- Workflow Streaming ---
    # Stream the response from the Workflow
    stream: Optional[bool] = None
    # Stream the intermediate steps from the Workflow
    stream_intermediate_steps: bool = False

    store_events: bool = False
    events_to_skip: Optional[List[WorkflowRunEvent]] = None

    os_id: Optional[str] = None

    websocket_handler: Optional[WebSocketHandler] = None

<<<<<<< HEAD
    input_schema: Optional[Type[BaseModel]] = None
=======
    # Control whether to store executor responses (agent/team responses) in flattened runs
    store_executor_responses: bool = True
>>>>>>> 2fe2a540

    def __init__(
        self,
        workflow_id: Optional[str] = None,
        name: Optional[str] = None,
        description: Optional[str] = None,
        db: Optional[BaseDb] = None,
        steps: Optional[WorkflowSteps] = None,
        session_id: Optional[str] = None,
        session_name: Optional[str] = None,
        workflow_session_state: Optional[Dict[str, Any]] = None,
        user_id: Optional[str] = None,
        debug_mode: Optional[bool] = False,
        stream: Optional[bool] = None,
        stream_intermediate_steps: bool = False,
        store_events: bool = False,
        events_to_skip: Optional[List[WorkflowRunEvent]] = None,
<<<<<<< HEAD
        input_schema: Optional[Type[BaseModel]] = None,
=======
        store_executor_responses: bool = True,
>>>>>>> 2fe2a540
    ):
        self.workflow_id = workflow_id
        self.name = name
        self.description = description
        self.db = db
        self.steps = steps
        self.session_id = session_id
        self.session_name = session_name
        self.workflow_session_state = workflow_session_state
        self.user_id = user_id
        self.debug_mode = debug_mode
        self.store_events = store_events
        self.events_to_skip = events_to_skip or []
        self.stream = stream
        self.stream_intermediate_steps = stream_intermediate_steps
<<<<<<< HEAD
        self.input_schema = input_schema

    def _validate_input(self, message: Optional[Union[str, Dict[str, Any], List[Any], BaseModel]]) -> None:
        """Type-aware validation: only validate if message type matches input_schema expectations"""
        if self.input_schema is None:
            return

        if message is None:
            raise ValueError("Input required when input_schema is set")

        if isinstance(message, BaseModel):
            if isinstance(message, self.input_schema):
                try:
                    # Re-validate to catch any field validation errors
                    message.model_validate(message.model_dump())
                    return
                except Exception as e:
                    raise ValueError(f"BaseModel validation failed: {str(e)}")
            else:
                # Different BaseModel types
                raise ValueError(f"Expected {self.input_schema.__name__} but got {type(message).__name__}")

        else:
            raise ValueError(f"Cannot validate {type(message)} against input_schema")
=======
        self.store_executor_responses = store_executor_responses
>>>>>>> 2fe2a540

    @property
    def run_parameters(self) -> Dict[str, Any]:
        """Get the run parameters for the workflow"""

        if self.steps is None:
            return {}

        parameters = {}

        if self.steps and callable(self.steps):
            from inspect import Parameter, signature

            sig = signature(self.steps)  # type: ignore

            for param_name, param in sig.parameters.items():
                if param_name not in ["workflow", "execution_input", "self"]:
                    parameters[param_name] = {
                        "name": param_name,
                        "default": param.default.default
                        if hasattr(param.default, "__class__") and param.default.__class__.__name__ == "FieldInfo"
                        else (param.default if param.default is not Parameter.empty else None),
                        "annotation": (
                            param.annotation.__name__
                            if hasattr(param.annotation, "__name__")
                            else (
                                str(param.annotation).replace("typing.Optional[", "").replace("]", "")
                                if "typing.Optional" in str(param.annotation)
                                else str(param.annotation)
                            )
                        )
                        if param.annotation is not Parameter.empty
                        else None,
                        "required": param.default is Parameter.empty,
                    }
        else:
            parameters = {
                "message": {
                    "name": "message",
                    "default": None,
                    "annotation": "str",
                    "required": True,
                },
            }

        return parameters

    @property
    def input_schema_dict(self) -> Optional[Dict[str, Any]]:
        """Get input schema as dictionary for API responses"""

        # Priority 1: Explicit input_schema (Pydantic model)
        if self.input_schema is not None:
            try:
                return self.input_schema.model_json_schema()
            except Exception:
                return None

        # Priority 2: Auto-generate from custom kwargs
        if self.steps and callable(self.steps):
            custom_params = self.run_parameters
            if custom_params and len(custom_params) > 1:  # More than just 'message'
                return self._generate_schema_from_params(custom_params)

        # Priority 3: No schema (expects string message)
        return None

    def _generate_schema_from_params(self, params: Dict[str, Any]) -> Dict[str, Any]:
        """Convert function parameters to JSON schema"""
        properties = {}
        required = []

        for param_name, param_info in params.items():
            # Skip the default 'message' parameter for custom kwargs workflows
            if param_name == "message":
                continue

            # Map Python types to JSON schema types
            param_type = param_info.get("annotation", "str")
            default_value = param_info.get("default")
            is_required = param_info.get("required", False)

            # Convert Python type annotations to JSON schema types
            if param_type == "str":
                properties[param_name] = {"type": "string"}
            elif param_type == "bool":
                properties[param_name] = {"type": "boolean"}
            elif param_type == "int":
                properties[param_name] = {"type": "integer"}
            elif param_type == "float":
                properties[param_name] = {"type": "number"}
            elif "List" in str(param_type):
                properties[param_name] = {"type": "array", "items": {"type": "string"}}
            else:
                properties[param_name] = {"type": "string"}  # fallback

            # Add default value if present
            if default_value is not None:
                properties[param_name]["default"] = default_value

            # Add to required if no default value
            if is_required and default_value is None:
                required.append(param_name)

        schema = {"type": "object", "properties": properties}

        if required:
            schema["required"] = required

        return schema

    def initialize_workflow(self):
        if self.workflow_id is None:
            self.workflow_id = str(uuid4())
            log_debug(f"Generated new workflow_id: {self.workflow_id}")

        if self.session_id is None:
            self.session_id = str(uuid4())
            log_debug(f"Generated new session_id: {self.session_id}")

        self._update_workflow_session_state()

    def _generate_workflow_session_name(self, session_id: str) -> str:
        """Generate a name for the workflow session"""

        if self.session_id is None:
            return f"Workflow Session - {datetime.now().strftime('%Y-%m-%d %H:%M')}"

        workflow_session = self.get_workflow_session()
        datetime_str = datetime.now().strftime("%Y-%m-%d %H:%M")
        new_session_name = f"Workflow Session-{datetime_str}"

        if self.description:
            truncated_desc = self.description[:40] + "-" if len(self.description) > 40 else self.description
            new_session_name = f"{truncated_desc} - {datetime_str}"
        return new_session_name

    def set_session_name(
        self, session_id: Optional[str] = None, autogenerate: bool = False, session_name: Optional[str] = None
    ):
        """Set the session name and save to storage"""
        if self.session_id is None and session_id is None:
            raise Exception("Session ID is not set")
        session_id = session_id or self.session_id

        if autogenerate:
            # -*- Generate name for session
            session_name = self._generate_workflow_session_name(session_id=session_id)
            log_debug(f"Generated Workflow Session Name: {session_name}")
        elif session_name is None:
            raise Exception("Session name is not set")

        self.get_workflow_session()
        self.session_name = session_name
        # -*- Save to storage
        self.write_to_storage()

    def delete_session(self, session_id: str):
        """Delete the current session and save to storage"""
        if self.db is None:
            return
        # -*- Delete session
        self.db.delete_session(session_id=session_id)

    def _handle_event(
        self,
        event: "WorkflowRunResponseEvent",
        workflow_run_response: WorkflowRunResponse,
        websocket_handler: Optional[WebSocketHandler] = None,
    ) -> "WorkflowRunResponseEvent":
        """Handle workflow events for storage - similar to Team._handle_event"""
        if self.store_events:
            # Check if this event type should be skipped
            if self.events_to_skip:
                event_type = event.event
                for skip_event in self.events_to_skip:
                    if isinstance(skip_event, str):
                        if event_type == skip_event:
                            return event
                    else:
                        # It's a WorkflowRunEvent enum
                        if event_type == skip_event.value:
                            return event

            # Store the event
            if workflow_run_response.events is None:
                workflow_run_response.events = []

            workflow_run_response.events.append(event)

        # Broadcast to WebSocket if available (async context only)
        if websocket_handler:
            import asyncio

            try:
                loop = asyncio.get_running_loop()
                if loop:
                    asyncio.create_task(websocket_handler.handle_event(event))
            except RuntimeError:
                pass

        return event

    def _transform_step_output_to_event(
        self, step_output: StepOutput, workflow_run_response: WorkflowRunResponse, step_index: Optional[int] = None
    ) -> StepOutputEvent:
        """Transform a StepOutput object into a StepOutputEvent for consistent streaming interface"""
        return StepOutputEvent(
            step_output=step_output,
            run_id=workflow_run_response.run_id or "",
            workflow_name=workflow_run_response.workflow_name,
            workflow_id=workflow_run_response.workflow_id,
            session_id=workflow_run_response.session_id,
            step_name=step_output.step_name,
            step_index=step_index,
        )

    def _set_debug(self) -> None:
        """Set debug mode and configure logging"""
        if self.debug_mode or getenv("AGNO_DEBUG", "false").lower() == "true":
            use_workflow_logger()

            self.debug_mode = True
            set_log_level_to_debug(source_type="workflow")

            # Propagate to steps - only if steps is iterable (not callable)
            if self.steps and not callable(self.steps):
                if isinstance(self.steps, Steps):
                    steps_to_iterate = self.steps.steps
                else:
                    steps_to_iterate = self.steps

                for step in steps_to_iterate:
                    self._propagate_debug_to_step(step)
        else:
            set_log_level_to_info(source_type="workflow")

    def _propagate_debug_to_step(self, step):
        """Recursively propagate debug mode to steps and nested primitives"""
        # Handle direct Step objects
        if hasattr(step, "active_executor") and step.active_executor:
            executor = step.active_executor
            if hasattr(executor, "debug_mode"):
                executor.debug_mode = True

            # If it's a team, propagate to all members
            if hasattr(executor, "members"):
                for member in executor.members:
                    if hasattr(member, "debug_mode"):
                        member.debug_mode = True

        # Handle nested primitives - check both 'steps' and 'choices' attributes
        for attr_name in ["steps", "choices"]:
            if hasattr(step, attr_name):
                attr_value = getattr(step, attr_name)
                if attr_value and isinstance(attr_value, list):
                    for nested_step in attr_value:
                        self._propagate_debug_to_step(nested_step)

    def _create_step_input(
        self,
        execution_input: WorkflowExecutionInput,
        previous_step_outputs: Optional[Dict[str, StepOutput]] = None,
        shared_images: Optional[List[ImageArtifact]] = None,
        shared_videos: Optional[List[VideoArtifact]] = None,
        shared_audio: Optional[List[AudioArtifact]] = None,
    ) -> StepInput:
        """Helper method to create StepInput with enhanced data flow support"""

        previous_step_content = None
        if previous_step_outputs:
            last_output = list(previous_step_outputs.values())[-1]
            previous_step_content = last_output.content if last_output else None
            log_debug(f"Using previous step content from: {list(previous_step_outputs.keys())[-1]}")

        return StepInput(
            message=execution_input.message,
            previous_step_content=previous_step_content,
            previous_step_outputs=previous_step_outputs,
            additional_data=execution_input.additional_data,
            images=shared_images or [],
            videos=shared_videos or [],
            audio=shared_audio or [],
        )

    def _get_step_count(self) -> int:
        """Get the number of steps in the workflow"""
        if self.steps is None:
            return 0
        elif callable(self.steps):
            return 1  # Callable function counts as 1 step
        else:
            # Handle Steps wrapper
            if isinstance(self.steps, Steps):
                return len(self.steps.steps)
            else:
                return len(self.steps)

    def _aggregate_workflow_metrics(self, step_results: List[Union[StepOutput, List[StepOutput]]]) -> WorkflowMetrics:
        """Aggregate metrics from all step responses into structured workflow metrics"""
        steps_dict = {}
        total_steps = 0

        def process_step_output(step_output: StepOutput):
            """Process a single step output for metrics"""
            nonlocal total_steps
            total_steps += 1

            # Add step-specific metrics
            if step_output.step_name and step_output.metrics:
                if step_output.parallel_step_outputs:
                    # This is a parallel step - create nested step metrics for each sub-step
                    parallel_step_metrics = {}
                    for sub_step_name, sub_step_output in step_output.parallel_step_outputs.items():
                        if sub_step_output.metrics:
                            parallel_step_metrics[sub_step_name] = StepMetrics(
                                step_name=sub_step_name,
                                executor_type=sub_step_output.executor_type or "unknown",
                                executor_name=sub_step_output.executor_name or "unknown",
                                metrics=sub_step_output.metrics,
                                parallel_steps=None,
                            )

                    # Create a StepMetrics for the parallel container
                    step_metrics = StepMetrics(
                        step_name=step_output.step_name,
                        executor_type="parallel",
                        executor_name=step_output.step_name or "Parallel",
                        metrics=step_output.metrics,
                        parallel_steps=parallel_step_metrics if parallel_step_metrics else None,
                    )
                else:
                    # Regular step
                    step_metrics = StepMetrics(
                        step_name=step_output.step_name,
                        executor_type=step_output.executor_type or "unknown",
                        executor_name=step_output.executor_name or "unknown",
                        metrics=step_output.metrics,
                        parallel_steps=None,
                    )

                steps_dict[step_output.step_name] = step_metrics

        # Process all step results
        for step_result in step_results:
            if isinstance(step_result, list):
                # Handle List[StepOutput] from workflow components
                for sub_step_output in step_result:
                    process_step_output(sub_step_output)
            else:
                # Handle single StepOutput
                process_step_output(step_result)

        return WorkflowMetrics(
            total_steps=total_steps,
            steps=steps_dict,
        )

    def _call_custom_function(
        self, func: Callable, workflow: "Workflow", execution_input: WorkflowExecutionInput, **kwargs: Any
    ) -> Any:
        """Call custom function with only the parameters it expects"""
        from inspect import signature

        sig = signature(func)

        # Build arguments based on what the function actually accepts
        call_kwargs = {}

        # Only add workflow and execution_input if the function expects them
        if "workflow" in sig.parameters:  # type: ignore
            call_kwargs["workflow"] = self
        if "execution_input" in sig.parameters:
            call_kwargs["execution_input"] = execution_input  # type: ignore

        # Add any other kwargs that the function expects
        for param_name in kwargs:
            if param_name in sig.parameters:  # type: ignore
                call_kwargs[param_name] = kwargs[param_name]

        # If function has **kwargs parameter, pass all remaining kwargs
        for param in sig.parameters.values():  # type: ignore
            if param.kind == param.VAR_KEYWORD:
                call_kwargs.update(kwargs)
                break

        try:
            return func(**call_kwargs)
        except TypeError as e:
            # If signature inspection fails, fall back to original method
            logger.warning(
                f"Async function signature inspection failed: {e}. Falling back to original calling convention."
            )
            return func(workflow, execution_input, **kwargs)

    def _execute(
        self, execution_input: WorkflowExecutionInput, workflow_run_response: WorkflowRunResponse, **kwargs: Any
    ) -> WorkflowRunResponse:
        """Execute a specific pipeline by name synchronously"""
        from inspect import isasyncgenfunction, iscoroutinefunction, isgeneratorfunction

        workflow_run_response.status = RunStatus.running

        if callable(self.steps):
            if iscoroutinefunction(self.steps) or isasyncgenfunction(self.steps):
                raise ValueError("Cannot use async function with synchronous execution")
            elif isgeneratorfunction(self.steps):
                content = ""
                for chunk in self.steps(self, execution_input, **kwargs):
                    if hasattr(chunk, "content") and chunk.content is not None and isinstance(chunk.content, str):
                        content += chunk.content
                    else:
                        content += str(chunk)
                workflow_run_response.content = content
            else:
                # Execute the workflow with the custom executor
                workflow_run_response.content = self._call_custom_function(self.steps, self, execution_input, **kwargs)  # type: ignore[arg-type]

            workflow_run_response.status = RunStatus.completed
        else:
            try:
                # Track outputs from each step for enhanced data flow
                collected_step_outputs: List[Union[StepOutput, List[StepOutput]]] = []
                previous_step_outputs: Dict[str, StepOutput] = {}

                shared_images: List[ImageArtifact] = execution_input.images or []
                output_images: List[ImageArtifact] = (execution_input.images or []).copy()  # Start with input images
                shared_videos: List[VideoArtifact] = execution_input.videos or []
                output_videos: List[VideoArtifact] = (execution_input.videos or []).copy()  # Start with input videos
                shared_audio: List[AudioArtifact] = execution_input.audio or []
                output_audio: List[AudioArtifact] = (execution_input.audio or []).copy()  # Start with input audio

                for i, step in enumerate(self.steps):  # type: ignore[arg-type]
                    step_name = getattr(step, "name", f"step_{i + 1}")
                    log_debug(f"Executing step {i + 1}/{self._get_step_count()}: {step_name}")

                    # Create enhanced StepInput
                    step_input = self._create_step_input(
                        execution_input=execution_input,
                        previous_step_outputs=previous_step_outputs,
                        shared_images=shared_images,
                        shared_videos=shared_videos,
                        shared_audio=shared_audio,
                    )

                    step_output = step.execute(
                        step_input,
                        session_id=self.session_id,
                        user_id=self.user_id,
                        workflow_run_response=workflow_run_response,
                        store_executor_responses=self.store_executor_responses,
                    )  # type: ignore[union-attr]

                    # Update the workflow-level previous_step_outputs dictionary
                    if isinstance(step_output, list):
                        log_debug(f"Step returned {len(step_output)} outputs")
                        # For multiple outputs (from Loop, Condition, etc.), store the last one
                        if step_output:
                            previous_step_outputs[step_name] = step_output[-1]
                            if any(output.stop for output in step_output):
                                logger.info(f"Early termination requested by step {step_name}")
                                break
                    else:
                        # Single output
                        previous_step_outputs[step_name] = step_output
                        if step_output.stop:
                            logger.info(f"Early termination requested by step {step_name}")
                            break

                    # Update shared media for next step
                    if isinstance(step_output, list):
                        for output in step_output:
                            shared_images.extend(output.images or [])
                            shared_videos.extend(output.videos or [])
                            shared_audio.extend(output.audio or [])
                            output_images.extend(output.images or [])
                            output_videos.extend(output.videos or [])
                            output_audio.extend(output.audio or [])
                    else:
                        shared_images.extend(step_output.images or [])
                        shared_videos.extend(step_output.videos or [])
                        shared_audio.extend(step_output.audio or [])
                        output_images.extend(step_output.images or [])
                        output_videos.extend(step_output.videos or [])
                        output_audio.extend(step_output.audio or [])

                    collected_step_outputs.append(step_output)

                    self._collect_workflow_session_state_from_agents_and_teams()

                # Update the workflow_run_response with completion data
                if collected_step_outputs:
                    workflow_run_response.workflow_metrics = self._aggregate_workflow_metrics(collected_step_outputs)
                    last_output = collected_step_outputs[-1]
                    if isinstance(last_output, list) and last_output:
                        # If it's a list (from Condition/Loop/etc.), use the last one
                        workflow_run_response.content = last_output[-1].content
                    elif not isinstance(last_output, list):
                        # Single StepOutput
                        workflow_run_response.content = last_output.content
                else:
                    workflow_run_response.content = "No steps executed"

                workflow_run_response.step_results = collected_step_outputs
                workflow_run_response.images = output_images
                workflow_run_response.videos = output_videos
                workflow_run_response.audio = output_audio
                workflow_run_response.status = RunStatus.completed

            except Exception as e:
                import traceback

                traceback.print_exc()
                logger.error(f"Workflow execution failed: {e}")
                # Store error response
                workflow_run_response.status = RunStatus.error
                workflow_run_response.content = f"Workflow execution failed: {e}"

            finally:
                self._save_run_to_storage(workflow_run_response)

        return workflow_run_response

    def _execute_stream(
        self,
        execution_input: WorkflowExecutionInput,
        workflow_run_response: WorkflowRunResponse,
        stream_intermediate_steps: bool = False,
        **kwargs: Any,
    ) -> Iterator[WorkflowRunResponseEvent]:
        """Execute a specific pipeline by name with event streaming"""
        from inspect import isasyncgenfunction, iscoroutinefunction, isgeneratorfunction

        workflow_run_response.status = RunStatus.running

        workflow_started_event = WorkflowStartedEvent(
            run_id=workflow_run_response.run_id or "",
            workflow_name=workflow_run_response.workflow_name,
            workflow_id=workflow_run_response.workflow_id,
            session_id=workflow_run_response.session_id,
        )
        yield self._handle_event(workflow_started_event, workflow_run_response)

        if callable(self.steps):
            if iscoroutinefunction(self.steps) or isasyncgenfunction(self.steps):
                raise ValueError("Cannot use async function with synchronous execution")
            elif isgeneratorfunction(self.steps):
                content = ""
                for chunk in self._call_custom_function(self.steps, self, execution_input, **kwargs):  # type: ignore[arg-type]
                    # Update the run_response with the content from the result
                    if hasattr(chunk, "content") and chunk.content is not None and isinstance(chunk.content, str):
                        content += chunk.content
                        yield chunk
                    else:
                        content += str(chunk)
                workflow_run_response.content = content
            else:
                workflow_run_response.content = self._call_custom_function(self.steps, self, execution_input, **kwargs)
            workflow_run_response.status = RunStatus.completed

        else:
            try:
                # Track outputs from each step for enhanced data flow
                collected_step_outputs: List[Union[StepOutput, List[StepOutput]]] = []
                previous_step_outputs: Dict[str, StepOutput] = {}

                shared_images: List[ImageArtifact] = execution_input.images or []
                output_images: List[ImageArtifact] = (execution_input.images or []).copy()  # Start with input images
                shared_videos: List[VideoArtifact] = execution_input.videos or []
                output_videos: List[VideoArtifact] = (execution_input.videos or []).copy()  # Start with input videos
                shared_audio: List[AudioArtifact] = execution_input.audio or []
                output_audio: List[AudioArtifact] = (execution_input.audio or []).copy()  # Start with input audio

                early_termination = False

                for i, step in enumerate(self.steps):  # type: ignore[arg-type]
                    step_name = getattr(step, "name", f"step_{i + 1}")
                    log_debug(f"Streaming step {i + 1}/{self._get_step_count()}: {step_name}")

                    # Create enhanced StepInput
                    step_input = self._create_step_input(
                        execution_input=execution_input,
                        previous_step_outputs=previous_step_outputs,
                        shared_images=shared_images,
                        shared_videos=shared_videos,
                        shared_audio=shared_audio,
                    )

                    # Execute step with streaming and yield all events
                    for event in step.execute_stream(  # type: ignore[union-attr]
                        step_input,
                        session_id=self.session_id,
                        user_id=self.user_id,
                        stream_intermediate_steps=stream_intermediate_steps,
                        workflow_run_response=workflow_run_response,
                        step_index=i,
                        store_executor_responses=self.store_executor_responses,
                    ):
                        # Handle events
                        if isinstance(event, StepOutput):
                            step_output = event
                            collected_step_outputs.append(step_output)

                            # Update the workflow-level previous_step_outputs dictionary
                            previous_step_outputs[step_name] = step_output

                            # Transform StepOutput to StepOutputEvent for consistent streaming interface
                            step_output_event = self._transform_step_output_to_event(
                                step_output, workflow_run_response, step_index=i
                            )

                            if step_output.stop:
                                logger.info(f"Early termination requested by step {step_name}")
                                # Update shared media for next step
                                shared_images.extend(step_output.images or [])
                                shared_videos.extend(step_output.videos or [])
                                shared_audio.extend(step_output.audio or [])
                                output_images.extend(step_output.images or [])
                                output_videos.extend(step_output.videos or [])
                                output_audio.extend(step_output.audio or [])

                                # Only yield StepOutputEvent for function executors, not for agents/teams
                                if getattr(step, "executor_type", None) == "function":
                                    yield step_output_event

                                # Break out of the step loop
                                early_termination = True
                                break

                            # Update shared media for next step
                            shared_images.extend(step_output.images or [])
                            shared_videos.extend(step_output.videos or [])
                            shared_audio.extend(step_output.audio or [])
                            output_images.extend(step_output.images or [])
                            output_videos.extend(step_output.videos or [])
                            output_audio.extend(step_output.audio or [])

                            # Only yield StepOutputEvent for generator functions, not for agents/teams
                            if getattr(step, "executor_type", None) == "function":
                                yield step_output_event

                        elif isinstance(event, WorkflowRunResponseEvent):  # type: ignore
                            yield self._handle_event(event, workflow_run_response)  # type: ignore

                        else:
                            # Yield other internal events
                            yield self._handle_event(event, workflow_run_response)  # type: ignore

                    # Break out of main step loop if early termination was requested
                    if "early_termination" in locals() and early_termination:
                        break

                    self._collect_workflow_session_state_from_agents_and_teams()

                # Update the workflow_run_response with completion data
                if collected_step_outputs:
                    workflow_run_response.workflow_metrics = self._aggregate_workflow_metrics(collected_step_outputs)
                    last_output = collected_step_outputs[-1]
                    if isinstance(last_output, list) and last_output:
                        # If it's a list (from Condition/Loop/etc.), use the last one
                        workflow_run_response.content = last_output[-1].content
                    elif not isinstance(last_output, list):
                        # Single StepOutput
                        workflow_run_response.content = last_output.content
                else:
                    workflow_run_response.content = "No steps executed"

                workflow_run_response.step_results = collected_step_outputs
                workflow_run_response.images = output_images
                workflow_run_response.videos = output_videos
                workflow_run_response.audio = output_audio
                workflow_run_response.status = RunStatus.completed

            except Exception as e:
                logger.error(f"Workflow execution failed: {e}")

                from agno.run.v2.workflow import WorkflowErrorEvent

                error_event = WorkflowErrorEvent(
                    run_id=self.run_id or "",
                    workflow_id=self.workflow_id,
                    workflow_name=self.name,
                    session_id=self.session_id,
                    error=str(e),
                )

                yield error_event

                # Update workflow_run_response with error
                workflow_run_response.content = error_event.error
                workflow_run_response.status = RunStatus.error

        # Yield workflow completed event
        workflow_completed_event = WorkflowCompletedEvent(
            run_id=workflow_run_response.run_id or "",
            content=workflow_run_response.content,
            workflow_name=workflow_run_response.workflow_name,
            workflow_id=workflow_run_response.workflow_id,
            session_id=workflow_run_response.session_id,
            step_results=workflow_run_response.step_results,  # type: ignore
            extra_data=workflow_run_response.extra_data,
        )
        yield self._handle_event(workflow_completed_event, workflow_run_response)

        # Store the completed workflow response
        self._save_run_to_storage(workflow_run_response)

    async def _acall_custom_function(
        self, func: Callable, workflow: "Workflow", execution_input: WorkflowExecutionInput, **kwargs: Any
    ) -> Any:
        """Call custom function with only the parameters it expects - handles both async functions and async generators"""
        from inspect import isasyncgenfunction, signature

        sig = signature(func)

        # Build arguments based on what the function actually accepts
        call_kwargs = {}

        # Only add workflow and execution_input if the function expects them
        if "workflow" in sig.parameters:  # type: ignore
            call_kwargs["workflow"] = self
        if "execution_input" in sig.parameters:
            call_kwargs["execution_input"] = execution_input  # type: ignore

        # Add any other kwargs that the function expects
        for param_name in kwargs:
            if param_name in sig.parameters:  # type: ignore
                call_kwargs[param_name] = kwargs[param_name]

        # If function has **kwargs parameter, pass all remaining kwargs
        for param in sig.parameters.values():  # type: ignore
            if param.kind == param.VAR_KEYWORD:
                call_kwargs.update(kwargs)
                break

        try:
            # Check if it's an async generator function
            if isasyncgenfunction(func):
                # For async generators, call the function and return the async generator directly
                return func(**call_kwargs)  # type: ignore
            else:
                # For regular async functions, await the result
                return await func(**call_kwargs)  # type: ignore
        except TypeError as e:
            # If signature inspection fails, fall back to original method
            logger.warning(
                f"Async function signature inspection failed: {e}. Falling back to original calling convention."
            )
            if isasyncgenfunction(func):
                # For async generators, use the same signature inspection logic in fallback
                return func(**call_kwargs)  # type: ignore
            else:
                # For regular async functions, use the same signature inspection logic in fallback
                return await func(**call_kwargs)  # type: ignore

    async def _aexecute(
        self, execution_input: WorkflowExecutionInput, workflow_run_response: WorkflowRunResponse, **kwargs: Any
    ) -> WorkflowRunResponse:
        """Execute a specific pipeline by name asynchronously"""
        from inspect import isasyncgenfunction, iscoroutinefunction, isgeneratorfunction

        workflow_run_response.status = RunStatus.running

        if callable(self.steps):
            # Execute the workflow with the custom executor
            content = ""

            if iscoroutinefunction(self.steps):  # type: ignore
                workflow_run_response.content = await self._acall_custom_function(
                    self.steps, self, execution_input, **kwargs
                )
            elif isgeneratorfunction(self.steps):
                for chunk in self.steps(self, execution_input, **kwargs):  # type: ignore[arg-type]
                    if hasattr(chunk, "content") and chunk.content is not None and isinstance(chunk.content, str):
                        content += chunk.content
                    else:
                        content += str(chunk)
                workflow_run_response.content = content
            elif isasyncgenfunction(self.steps):  # type: ignore
                async_gen = await self._acall_custom_function(self.steps, self, execution_input, **kwargs)
                async for chunk in async_gen:
                    if hasattr(chunk, "content") and chunk.content is not None and isinstance(chunk.content, str):
                        content += chunk.content
                    else:
                        content += str(chunk)
                workflow_run_response.content = content
            else:
                workflow_run_response.content = self._call_custom_function(self.steps, self, execution_input, **kwargs)
            workflow_run_response.status = RunStatus.completed

        else:
            try:
                # Track outputs from each step for enhanced data flow
                collected_step_outputs: List[Union[StepOutput, List[StepOutput]]] = []
                previous_step_outputs: Dict[str, StepOutput] = {}

                shared_images: List[ImageArtifact] = execution_input.images or []
                output_images: List[ImageArtifact] = (execution_input.images or []).copy()  # Start with input images
                shared_videos: List[VideoArtifact] = execution_input.videos or []
                output_videos: List[VideoArtifact] = (execution_input.videos or []).copy()  # Start with input videos
                shared_audio: List[AudioArtifact] = execution_input.audio or []
                output_audio: List[AudioArtifact] = (execution_input.audio or []).copy()  # Start with input audio

                for i, step in enumerate(self.steps):  # type: ignore[arg-type]
                    step_name = getattr(step, "name", f"step_{i + 1}")
                    log_debug(f"Async Executing step {i + 1}/{self._get_step_count()}: {step_name}")

                    # Create enhanced StepInput
                    step_input = self._create_step_input(
                        execution_input=execution_input,
                        previous_step_outputs=previous_step_outputs,
                        shared_images=shared_images,
                        shared_videos=shared_videos,
                        shared_audio=shared_audio,
                    )

                    step_output = await step.aexecute(
                        step_input,
                        session_id=self.session_id,
                        user_id=self.user_id,
                        workflow_run_response=workflow_run_response,
                        store_executor_responses=self.store_executor_responses,
                    )  # type: ignore[union-attr]

                    # Update the workflow-level previous_step_outputs dictionary
                    if isinstance(step_output, list):
                        # For multiple outputs (from Loop, Condition, etc.), store the last one
                        if step_output:
                            previous_step_outputs[step_name] = step_output[-1]
                            if any(output.stop for output in step_output):
                                logger.info(f"Early termination requested by step {step_name}")
                                break
                    else:
                        # Single output
                        previous_step_outputs[step_name] = step_output
                        if step_output.stop:
                            logger.info(f"Early termination requested by step {step_name}")
                            break

                    # Update shared media for next step
                    if isinstance(step_output, list):
                        for output in step_output:
                            shared_images.extend(output.images or [])
                            shared_videos.extend(output.videos or [])
                            shared_audio.extend(output.audio or [])
                            output_images.extend(output.images or [])
                            output_videos.extend(output.videos or [])
                            output_audio.extend(output.audio or [])
                    else:
                        shared_images.extend(step_output.images or [])
                        shared_videos.extend(step_output.videos or [])
                        shared_audio.extend(step_output.audio or [])
                        output_images.extend(step_output.images or [])
                        output_videos.extend(step_output.videos or [])
                        output_audio.extend(step_output.audio or [])

                    collected_step_outputs.append(step_output)

                    self._collect_workflow_session_state_from_agents_and_teams()

                # Update the workflow_run_response with completion data
                if collected_step_outputs:
                    workflow_run_response.workflow_metrics = self._aggregate_workflow_metrics(collected_step_outputs)
                    last_output = collected_step_outputs[-1]
                    if isinstance(last_output, list) and last_output:
                        # If it's a list (from Condition/Loop/etc.), use the last one
                        workflow_run_response.content = last_output[-1].content
                    elif not isinstance(last_output, list):
                        # Single StepOutput
                        workflow_run_response.content = last_output.content
                else:
                    workflow_run_response.content = "No steps executed"

                workflow_run_response.step_results = collected_step_outputs
                workflow_run_response.images = output_images
                workflow_run_response.videos = output_videos
                workflow_run_response.audio = output_audio
                workflow_run_response.status = RunStatus.completed

            except Exception as e:
                logger.error(f"Workflow execution failed: {e}")
                workflow_run_response.status = RunStatus.error
                workflow_run_response.content = f"Workflow execution failed: {e}"

        # Store error response
        self._save_run_to_storage(workflow_run_response)

        return workflow_run_response

    async def _aexecute_stream(
        self,
        execution_input: WorkflowExecutionInput,
        workflow_run_response: WorkflowRunResponse,
        stream_intermediate_steps: bool = False,
        websocket_handler: Optional[WebSocketHandler] = None,
        **kwargs: Any,
    ) -> AsyncIterator[WorkflowRunResponseEvent]:
        """Execute a specific pipeline by name with event streaming"""
        from inspect import isasyncgenfunction, iscoroutinefunction, isgeneratorfunction

        workflow_run_response.status = RunStatus.running
        workflow_started_event = WorkflowStartedEvent(
            run_id=workflow_run_response.run_id or "",
            workflow_name=workflow_run_response.workflow_name,
            workflow_id=workflow_run_response.workflow_id,
            session_id=workflow_run_response.session_id,
        )
        yield self._handle_event(workflow_started_event, workflow_run_response, websocket_handler=websocket_handler)

        if callable(self.steps):
            if iscoroutinefunction(self.steps):  # type: ignore
                workflow_run_response.content = await self._acall_custom_function(
                    self.steps, self, execution_input, **kwargs
                )
            elif isgeneratorfunction(self.steps):
                content = ""
                for chunk in self.steps(self, execution_input, **kwargs):  # type: ignore[arg-type]
                    if hasattr(chunk, "content") and chunk.content is not None and isinstance(chunk.content, str):
                        content += chunk.content
                        yield chunk
                    else:
                        content += str(chunk)
                workflow_run_response.content = content
            elif isasyncgenfunction(self.steps):  # type: ignore
                content = ""
                async_gen = await self._acall_custom_function(self.steps, self, execution_input, **kwargs)
                async for chunk in async_gen:
                    if hasattr(chunk, "content") and chunk.content is not None and isinstance(chunk.content, str):
                        content += chunk.content
                        yield chunk
                    else:
                        content += str(chunk)
                workflow_run_response.content = content
            else:
                workflow_run_response.content = self.steps(self, execution_input, **kwargs)
            workflow_run_response.status = RunStatus.completed

        else:
            try:
                # Track outputs from each step for enhanced data flow
                collected_step_outputs: List[Union[StepOutput, List[StepOutput]]] = []
                previous_step_outputs: Dict[str, StepOutput] = {}

                shared_images: List[ImageArtifact] = execution_input.images or []
                output_images: List[ImageArtifact] = (execution_input.images or []).copy()  # Start with input images
                shared_videos: List[VideoArtifact] = execution_input.videos or []
                output_videos: List[VideoArtifact] = (execution_input.videos or []).copy()  # Start with input videos
                shared_audio: List[AudioArtifact] = execution_input.audio or []
                output_audio: List[AudioArtifact] = (execution_input.audio or []).copy()  # Start with input audio

                early_termination = False

                for i, step in enumerate(self.steps):  # type: ignore[arg-type]
                    step_name = getattr(step, "name", f"step_{i + 1}")
                    log_debug(f"Async streaming step {i + 1}/{self._get_step_count()}: {step_name}")

                    # Create enhanced StepInput
                    step_input = self._create_step_input(
                        execution_input=execution_input,
                        previous_step_outputs=previous_step_outputs,
                        shared_images=shared_images,
                        shared_videos=shared_videos,
                        shared_audio=shared_audio,
                    )

                    # Execute step with streaming and yield all events
                    async for event in step.aexecute_stream(  # type: ignore[union-attr]
                        step_input,
                        session_id=self.session_id,
                        user_id=self.user_id,
                        stream_intermediate_steps=stream_intermediate_steps,
                        workflow_run_response=workflow_run_response,
                        step_index=i,
                        store_executor_responses=self.store_executor_responses,
                    ):
                        if isinstance(event, StepOutput):
                            step_output = event
                            collected_step_outputs.append(step_output)

                            # Update the workflow-level previous_step_outputs dictionary
                            previous_step_outputs[step_name] = step_output

                            # Transform StepOutput to StepOutputEvent for consistent streaming interface
                            step_output_event = self._transform_step_output_to_event(
                                step_output, workflow_run_response, step_index=i
                            )

                            if step_output.stop:
                                logger.info(f"Early termination requested by step {step_name}")
                                # Update shared media for next step
                                shared_images.extend(step_output.images or [])
                                shared_videos.extend(step_output.videos or [])
                                shared_audio.extend(step_output.audio or [])
                                output_images.extend(step_output.images or [])
                                output_videos.extend(step_output.videos or [])
                                output_audio.extend(step_output.audio or [])

                                if getattr(step, "executor_type", None) == "function":
                                    yield step_output_event

                                # Break out of the step loop
                                early_termination = True
                                break

                            # Update shared media for next step
                            shared_images.extend(step_output.images or [])
                            shared_videos.extend(step_output.videos or [])
                            shared_audio.extend(step_output.audio or [])
                            output_images.extend(step_output.images or [])
                            output_videos.extend(step_output.videos or [])
                            output_audio.extend(step_output.audio or [])

                            # Only yield StepOutputEvent for generator functions, not for agents/teams
                            if getattr(step, "executor_type", None) == "function":
                                yield step_output_event

                        elif isinstance(event, WorkflowRunResponseEvent):  # type: ignore
                            yield self._handle_event(event, workflow_run_response, websocket_handler=websocket_handler)  # type: ignore

                        else:
                            # Yield other internal events
                            yield self._handle_event(event, workflow_run_response, websocket_handler=websocket_handler)  # type: ignore

                    # Break out of main step loop if early termination was requested
                    if "early_termination" in locals() and early_termination:
                        break

                    self._collect_workflow_session_state_from_agents_and_teams()

                # Update the workflow_run_response with completion data
                if collected_step_outputs:
                    workflow_run_response.workflow_metrics = self._aggregate_workflow_metrics(collected_step_outputs)
                    last_output = collected_step_outputs[-1]
                    if isinstance(last_output, list) and last_output:
                        # If it's a list (from Condition/Loop/etc.), use the last one
                        workflow_run_response.content = last_output[-1].content
                    elif not isinstance(last_output, list):
                        # Single StepOutput
                        workflow_run_response.content = last_output.content
                else:
                    workflow_run_response.content = "No steps executed"

                workflow_run_response.step_results = collected_step_outputs
                workflow_run_response.images = output_images
                workflow_run_response.videos = output_videos
                workflow_run_response.audio = output_audio
                workflow_run_response.status = RunStatus.completed

            except Exception as e:
                logger.error(f"Workflow execution failed: {e}")

                from agno.run.v2.workflow import WorkflowErrorEvent

                error_event = WorkflowErrorEvent(
                    run_id=self.run_id or "",
                    workflow_id=self.workflow_id,
                    workflow_name=self.name,
                    session_id=self.session_id,
                    error=str(e),
                )

                yield error_event

                # Update workflow_run_response with error
                workflow_run_response.content = error_event.error
                workflow_run_response.status = RunStatus.error

        # Yield workflow completed event
        workflow_completed_event = WorkflowCompletedEvent(
            run_id=workflow_run_response.run_id or "",
            content=workflow_run_response.content,
            workflow_name=workflow_run_response.workflow_name,
            workflow_id=workflow_run_response.workflow_id,
            session_id=workflow_run_response.session_id,
            step_results=workflow_run_response.step_results,  # type: ignore[arg-type]
            extra_data=workflow_run_response.extra_data,
        )
        yield self._handle_event(workflow_completed_event, workflow_run_response, websocket_handler=websocket_handler)

        # Store the completed workflow response
        self._save_run_to_storage(workflow_run_response)

    def _update_workflow_session_state(self):
        if not self.workflow_session_state:
            self.workflow_session_state = {}

        self.workflow_session_state.update(
            {
                "workflow_id": self.workflow_id,
                "run_id": self.run_id,
                "session_id": self.session_id,
                "session_name": self.session_name,
            }
        )
        if self.name:
            self.workflow_session_state["workflow_name"] = self.name

        return self.workflow_session_state

    async def _arun_background(
        self,
        message: Optional[Union[str, Dict[str, Any], List[Any], BaseModel]] = None,
        additional_data: Optional[Dict[str, Any]] = None,
        user_id: Optional[str] = None,
        session_id: Optional[str] = None,
        audio: Optional[List[Audio]] = None,
        images: Optional[List[Image]] = None,
        videos: Optional[List[Video]] = None,
        **kwargs: Any,
    ) -> WorkflowRunResponse:
        """Execute workflow in background using asyncio.create_task()"""

        if user_id is not None:
            self.user_id = user_id
        if session_id is not None:
            self.session_id = session_id

        if self.session_id is None:
            self.session_id = str(uuid4())

        if self.run_id is None:
            self.run_id = str(uuid4())

        self.initialize_workflow()
        self.load_session()
        self._prepare_steps()

        # Create workflow run response with PENDING status
        workflow_run_response = WorkflowRunResponse(
            run_id=self.run_id,
            session_id=self.session_id,
            workflow_id=self.workflow_id,
            workflow_name=self.name,
            created_at=int(datetime.now().timestamp()),
            status=RunStatus.pending,
        )

        # Store PENDING response immediately
        self._save_run_to_storage(workflow_run_response)

        # Prepare execution input
        inputs = WorkflowExecutionInput(
            message=message,
            additional_data=additional_data,
            audio=audio,  # type: ignore
            images=images,  # type: ignore
            videos=videos,  # type: ignore
        )

        self.update_agents_and_teams_session_info()

        async def execute_workflow_background():
            """Simple background execution"""
            try:
                # Update status to RUNNING and save
                workflow_run_response.status = RunStatus.running
                self._save_run_to_storage(workflow_run_response)

                await self._aexecute(execution_input=inputs, workflow_run_response=workflow_run_response, **kwargs)

                self._save_run_to_storage(workflow_run_response)

                log_debug(f"Background execution completed with status: {workflow_run_response.status}")

            except Exception as e:
                logger.error(f"Background workflow execution failed: {e}")
                workflow_run_response.status = RunStatus.error
                workflow_run_response.content = f"Background execution failed: {str(e)}"
                self._save_run_to_storage(workflow_run_response)

        # Create and start asyncio task
        loop = asyncio.get_running_loop()
        loop.create_task(execute_workflow_background())

        # Return SAME object that will be updated by background execution
        return workflow_run_response

    async def _arun_background_stream(
        self,
        message: Optional[Union[str, Dict[str, Any], List[Any], BaseModel]] = None,
        additional_data: Optional[Dict[str, Any]] = None,
        user_id: Optional[str] = None,
        session_id: Optional[str] = None,
        audio: Optional[List[Audio]] = None,
        images: Optional[List[Image]] = None,
        videos: Optional[List[Video]] = None,
        stream_intermediate_steps: bool = False,
        websocket_handler: Optional[WebSocketHandler] = None,
        **kwargs: Any,
    ) -> WorkflowRunResponse:
        """Execute workflow in background with streaming and WebSocket broadcasting"""

        if user_id is not None:
            self.user_id = user_id
        if session_id is not None:
            self.session_id = session_id

        if self.session_id is None:
            self.session_id = str(uuid4())

        if self.run_id is None:
            self.run_id = str(uuid4())

        self.initialize_workflow()
        self.load_session()
        self._prepare_steps()

        # Create workflow run response with PENDING status
        workflow_run_response = WorkflowRunResponse(
            run_id=self.run_id,
            session_id=self.session_id,
            workflow_id=self.workflow_id,
            workflow_name=self.name,
            created_at=int(datetime.now().timestamp()),
            status=RunStatus.pending,
        )

        # Store PENDING response immediately
        self._save_run_to_storage(workflow_run_response)

        # Prepare execution input
        inputs = WorkflowExecutionInput(
            message=message,
            additional_data=additional_data,
            audio=audio,  # type: ignore
            images=images,  # type: ignore
            videos=videos,  # type: ignore
        )

        self.update_agents_and_teams_session_info()

        async def execute_workflow_background_stream():
            """Background execution with streaming and WebSocket broadcasting"""
            try:
                # Update status to RUNNING and save
                workflow_run_response.status = RunStatus.running
                self._save_run_to_storage(workflow_run_response)

                # Execute with streaming - consume all events (they're auto-broadcast via _handle_event)
                async for event in self._aexecute_stream(
                    execution_input=inputs,
                    workflow_run_response=workflow_run_response,
                    stream_intermediate_steps=stream_intermediate_steps,
                    websocket_handler=websocket_handler,
                    **kwargs,
                ):
                    # Events are automatically broadcast by _handle_event
                    # We just consume them here to drive the execution
                    pass

                self._save_run_to_storage(workflow_run_response)

                log_debug(f"Background streaming execution completed with status: {workflow_run_response.status}")

            except Exception as e:
                logger.error(f"Background streaming workflow execution failed: {e}")
                workflow_run_response.status = RunStatus.error
                workflow_run_response.content = f"Background streaming execution failed: {str(e)}"
                self._save_run_to_storage(workflow_run_response)

        # Create and start asyncio task for background streaming execution
        loop = asyncio.get_running_loop()
        loop.create_task(execute_workflow_background_stream())

        # Return SAME object that will be updated by background execution
        return workflow_run_response

    def get_run(self, run_id: str) -> Optional[WorkflowRunResponse]:
        """Get the status and details of a background workflow run - SIMPLIFIED"""
        if self.db is not None and self.session_id is not None:
            session = self.db.get_session(session_id=self.session_id, session_type=SessionType.WORKFLOW)
            if session and isinstance(session, WorkflowSession) and session.runs:
                # Find the run by ID
                for run in session.runs:
                    if run.run_id == run_id:
                        return run

        return None

    @overload
    def run(
        self,
        message: Optional[Union[str, Dict[str, Any], List[Any], BaseModel]] = None,
        additional_data: Optional[Dict[str, Any]] = None,
        user_id: Optional[str] = None,
        session_id: Optional[str] = None,
        audio: Optional[List[Audio]] = None,
        images: Optional[List[Image]] = None,
        videos: Optional[List[Video]] = None,
        stream: Literal[False] = False,
        stream_intermediate_steps: Optional[bool] = None,
        background: Optional[bool] = False,
    ) -> WorkflowRunResponse: ...

    @overload
    def run(
        self,
        message: Optional[Union[str, Dict[str, Any], List[Any], BaseModel]] = None,
        additional_data: Optional[Dict[str, Any]] = None,
        user_id: Optional[str] = None,
        session_id: Optional[str] = None,
        audio: Optional[List[Audio]] = None,
        images: Optional[List[Image]] = None,
        videos: Optional[List[Video]] = None,
        stream: Literal[True] = True,
        stream_intermediate_steps: Optional[bool] = None,
        background: Optional[bool] = False,
    ) -> Iterator[WorkflowRunResponseEvent]: ...

    def run(
        self,
        message: Optional[Union[str, Dict[str, Any], List[Any], BaseModel]] = None,
        additional_data: Optional[Dict[str, Any]] = None,
        user_id: Optional[str] = None,
        session_id: Optional[str] = None,
        audio: Optional[List[Audio]] = None,
        images: Optional[List[Image]] = None,
        videos: Optional[List[Video]] = None,
        stream: bool = False,
        stream_intermediate_steps: Optional[bool] = None,
        background: Optional[bool] = False,
        **kwargs: Any,
    ) -> Union[WorkflowRunResponse, Iterator[WorkflowRunResponseEvent]]:
        """Execute the workflow synchronously with optional streaming"""

        self._validate_input(message)

        if background:
            raise RuntimeError("Background execution is not supported for sync run()")

        self._set_debug()

        log_debug(f"Workflow Run Start: {self.name}", center=True)

        # Use simple defaults
        stream = stream or self.stream or False
        stream_intermediate_steps = stream_intermediate_steps or self.stream_intermediate_steps or False

        # Can't have stream_intermediate_steps if stream is False
        if not stream:
            stream_intermediate_steps = False

        log_debug(f"Stream: {stream}")
        log_debug(f"Total steps: {self._get_step_count()}")

        if user_id is not None:
            self.user_id = user_id
            log_debug(f"User ID: {user_id}")
        if session_id is not None:
            self.session_id = session_id
            log_debug(f"Session ID: {session_id}")

        if self.session_id is None:
            self.session_id = str(uuid4())

        self.run_id = str(uuid4())

        self.initialize_workflow()

        # Load or create session
        self.load_session()

        # Prepare steps
        self._prepare_steps()

        # Create workflow run response that will be updated by reference
        workflow_run_response = WorkflowRunResponse(
            run_id=self.run_id,
            session_id=self.session_id,
            workflow_id=self.workflow_id,
            workflow_name=self.name,
            created_at=int(datetime.now().timestamp()),
        )
        self.run_response = workflow_run_response

        inputs = WorkflowExecutionInput(
            message=message,
            additional_data=additional_data,
            audio=audio,  # type: ignore
            images=images,  # type: ignore
            videos=videos,  # type: ignore
        )
        log_debug(
            f"Created pipeline input with session state keys: {list(self.workflow_session_state.keys()) if self.workflow_session_state else 'None'}"
        )

        self.update_agents_and_teams_session_info()

        if stream:
            return self._execute_stream(
                execution_input=inputs,  # type: ignore[arg-type]
                workflow_run_response=workflow_run_response,
                stream_intermediate_steps=stream_intermediate_steps,
                **kwargs,
            )
        else:
            return self._execute(execution_input=inputs, workflow_run_response=workflow_run_response, **kwargs)

    @overload
    async def arun(
        self,
        message: Optional[Union[str, Dict[str, Any], List[Any], BaseModel]] = None,
        additional_data: Optional[Dict[str, Any]] = None,
        user_id: Optional[str] = None,
        session_id: Optional[str] = None,
        audio: Optional[List[Audio]] = None,
        images: Optional[List[Image]] = None,
        videos: Optional[List[Video]] = None,
        stream: Literal[False] = False,
        stream_intermediate_steps: Optional[bool] = None,
        background: Optional[bool] = False,
        websocket: Optional[WebSocket] = None,
    ) -> WorkflowRunResponse: ...

    @overload
    async def arun(
        self,
        message: Optional[Union[str, Dict[str, Any], List[Any], BaseModel]] = None,
        additional_data: Optional[Dict[str, Any]] = None,
        user_id: Optional[str] = None,
        session_id: Optional[str] = None,
        audio: Optional[List[Audio]] = None,
        images: Optional[List[Image]] = None,
        videos: Optional[List[Video]] = None,
        stream: Literal[True] = True,
        stream_intermediate_steps: Optional[bool] = None,
        background: Optional[bool] = False,
        websocket: Optional[WebSocket] = None,
    ) -> AsyncIterator[WorkflowRunResponseEvent]: ...

    async def arun(
        self,
        message: Optional[Union[str, Dict[str, Any], List[Any], BaseModel]] = None,
        additional_data: Optional[Dict[str, Any]] = None,
        user_id: Optional[str] = None,
        session_id: Optional[str] = None,
        audio: Optional[List[Audio]] = None,
        images: Optional[List[Image]] = None,
        videos: Optional[List[Video]] = None,
        stream: bool = False,
        stream_intermediate_steps: Optional[bool] = False,
        background: Optional[bool] = False,
        websocket: Optional[WebSocket] = None,
        **kwargs: Any,
    ) -> Union[WorkflowRunResponse, AsyncIterator[WorkflowRunResponseEvent]]:
        """Execute the workflow synchronously with optional streaming"""

        self._validate_input(message)

        websocket_handler = None
        if websocket:
            from agno.workflow.v2.types import WebSocketHandler

            websocket_handler = WebSocketHandler(websocket=websocket)

        if background:
            if stream and websocket:
                # Background + Streaming + WebSocket = Real-time events
                return await self._arun_background_stream(
                    message=message,
                    additional_data=additional_data,
                    user_id=user_id,
                    session_id=session_id,
                    audio=audio,
                    images=images,
                    videos=videos,
                    stream_intermediate_steps=stream_intermediate_steps or False,
                    websocket_handler=websocket_handler,
                    **kwargs,
                )
            elif stream and not websocket:
                # Background + Streaming but no WebSocket = Not supported
                raise ValueError("Background streaming execution requires a WebSocket for real-time events")
            else:
                # Background + Non-streaming = Polling (existing)
                return await self._arun_background(
                    message=message,
                    additional_data=additional_data,
                    user_id=user_id,
                    session_id=session_id,
                    audio=audio,
                    images=images,
                    videos=videos,
                    **kwargs,
                )

        self._set_debug()

        log_debug(f"Async Workflow Run Start: {self.name}", center=True)

        # Use simple defaults
        stream = stream or self.stream or False
        stream_intermediate_steps = stream_intermediate_steps or self.stream_intermediate_steps or False

        # Can't have stream_intermediate_steps if stream is False
        if not stream:
            stream_intermediate_steps = False

        log_debug(f"Stream: {stream}")

        # Set user_id and session_id if provided
        if user_id is not None:
            self.user_id = user_id
            log_debug(f"User ID: {user_id}")
        if session_id is not None:
            self.session_id = session_id
            log_debug(f"Session ID: {session_id}")

        if self.session_id is None:
            self.session_id = str(uuid4())

        self.run_id = str(uuid4())

        self.initialize_workflow()

        # Load or create session
        self.load_session()

        # Prepare steps
        self._prepare_steps()

        # Create workflow run response that will be updated by reference
        workflow_run_response = WorkflowRunResponse(
            run_id=self.run_id,
            session_id=self.session_id,
            workflow_id=self.workflow_id,
            workflow_name=self.name,
            created_at=int(datetime.now().timestamp()),
        )
        self.run_response = workflow_run_response

        inputs = WorkflowExecutionInput(
            message=message,
            additional_data=additional_data,
            audio=audio,  # type: ignore
            images=images,  # type: ignore
            videos=videos,  # type: ignore
        )
        log_debug(
            f"Created async pipeline input with session state keys: {list(self.workflow_session_state.keys()) if self.workflow_session_state else 'None'}"
        )

        self.update_agents_and_teams_session_info()

        if stream:
            return self._aexecute_stream(
                execution_input=inputs,
                workflow_run_response=workflow_run_response,
                stream_intermediate_steps=stream_intermediate_steps,
                websocket=websocket,
                **kwargs,
            )
        else:
            return await self._aexecute(
                execution_input=inputs, workflow_run_response=workflow_run_response, websocket=websocket, **kwargs
            )

    def _prepare_steps(self):
        """Prepare the steps for execution"""
        if not callable(self.steps) and self.steps is not None:
            prepared_steps: List[Union[Step, Steps, Loop, Parallel, Condition, Router]] = []
            for i, step in enumerate(self.steps):  # type: ignore
                if callable(step) and hasattr(step, "__name__"):
                    step_name = step.__name__
                    log_debug(f"Step {i + 1}: Wrapping callable function '{step_name}'")
                    prepared_steps.append(Step(name=step_name, description="User-defined callable step", executor=step))
                elif isinstance(step, Agent):
                    step_name = step.name or f"step_{i + 1}"
                    log_debug(f"Step {i + 1}: Agent '{step_name}'")
                    prepared_steps.append(Step(name=step_name, description=step.description, agent=step))
                elif isinstance(step, Team):
                    step_name = step.name or f"step_{i + 1}"
                    log_debug(f"Step {i + 1}: Team '{step_name}' with {len(step.members)} members")
                    prepared_steps.append(Step(name=step_name, description=step.description, team=step))
                elif isinstance(step, (Step, Steps, Loop, Parallel, Condition, Router)):
                    step_type = type(step).__name__
                    step_name = getattr(step, "name", f"unnamed_{step_type.lower()}")
                    log_debug(f"Step {i + 1}: {step_type} '{step_name}'")
                    prepared_steps.append(step)
                else:
                    raise ValueError(f"Invalid step type: {type(step).__name__}")

            self.steps = prepared_steps  # type: ignore
            log_debug("Step preparation completed")

    def get_workflow_session(self) -> WorkflowSession:
        """Get a WorkflowSession object for storage"""
        workflow_data = {}
        if self.steps and not callable(self.steps):
            workflow_data["steps"] = [
                {
                    "name": step.name if hasattr(step, "name") else step.__name__,
                    "description": step.description if hasattr(step, "description") else "User-defined callable step",
                }
                for step in self.steps  # type: ignore
            ]
        elif callable(self.steps):
            workflow_data["steps"] = [
                {
                    "name": "Custom Function",
                    "description": "User-defined callable workflow",
                }
            ]

        if self.session_id is None:
            raise ValueError("Session ID is required")

        return WorkflowSession(
            session_id=self.session_id,
            user_id=self.user_id,
            workflow_id=self.workflow_id,
            workflow_name=self.name,
            runs=self.workflow_session.runs if self.workflow_session else [],
            workflow_data=workflow_data,
            session_data={},
        )

    def load_workflow_session(self, session: WorkflowSession):
        """Load workflow session from storage"""
        if self.workflow_id is None and session.workflow_id is not None:
            self.workflow_id = session.workflow_id
        if self.user_id is None and session.user_id is not None:
            self.user_id = session.user_id
        if self.session_id is None and session.session_id is not None:
            self.session_id = session.session_id
        if self.name is None and session.workflow_name is not None:
            self.name = session.workflow_name

        self.workflow_session = session
        log_debug(f"Loaded WorkflowSession: {session.session_id}")

    def read_from_storage(self) -> Optional[WorkflowSession]:
        """Load the WorkflowSession from storage"""
        if self.db is not None and self.session_id is not None:
            session = self.db.get_session(session_id=self.session_id, session_type=SessionType.WORKFLOW)
            if session and isinstance(session, WorkflowSession):
                self.load_workflow_session(session)
                return session
        return None

    def write_to_storage(self) -> Optional[WorkflowSession]:
        """Save the WorkflowSession to storage"""
        if self.db is not None:
            session_to_save = self.get_workflow_session()
            saved_session = self.db.upsert_session(session=session_to_save)
            if saved_session and isinstance(saved_session, WorkflowSession):
                self.workflow_session = saved_session
                return saved_session
        return None

    def load_session(self, force: bool = False) -> Optional[str]:
        """Load an existing session from storage or create a new one"""
        if self.workflow_session is not None and not force:
            if self.session_id is not None and self.workflow_session.session_id == self.session_id:
                log_debug("Using existing workflow session")
                return self.workflow_session.session_id

        if self.db is not None:
            # Try to load existing session
            existing_session = self.read_from_storage()

            # Create new session if it doesn't exist
            if existing_session is None:
                log_debug("Creating new WorkflowSession")

                # Ensure we have a session_id
                if self.session_id is None:
                    self.session_id = str(uuid4())

                self.workflow_session = WorkflowSession(
                    session_id=self.session_id,
                    user_id=self.user_id,
                    workflow_id=self.workflow_id,
                    workflow_name=self.name,
                )
                saved_session = self.write_to_storage()
                if saved_session is None:
                    raise Exception("Failed to create new WorkflowSession in storage")
                log_debug(f"Created WorkflowSession: {saved_session.session_id}")

        return self.session_id

    def new_session(self) -> None:
        """Create a new workflow session"""
        log_debug("Creating new workflow session")

        self.workflow_session = None
        self.session_id = str(uuid4())

        log_debug(f"New session ID: {self.session_id}")
        self.load_session(force=True)

    def _format_step_content_for_display(self, step_output: StepOutput) -> str:
        """Format content for display, handling structured outputs. Works for both raw content and StepOutput objects."""
        # If it's a StepOutput, extract the content
        if hasattr(step_output, "content"):
            actual_content = step_output.content
        else:
            actual_content = step_output

        if not actual_content:
            return ""

        # If it's already a string, return as-is
        if isinstance(actual_content, str):
            return actual_content

        # If it's a structured output (BaseModel or dict), format it nicely
        if isinstance(actual_content, BaseModel):
            return (
                f"**Structured Output:**\n\n```json\n{actual_content.model_dump_json(indent=2, exclude_none=True)}\n```"
            )
        elif isinstance(actual_content, (dict, list)):
            import json

            return f"**Structured Output:**\n\n```json\n{json.dumps(actual_content, indent=2, default=str)}\n```"
        else:
            # Fallback to string conversion
            return str(actual_content)

    def print_response(
        self,
        message: Optional[Union[str, Dict[str, Any], List[Any], BaseModel]] = None,
        additional_data: Optional[Dict[str, Any]] = None,
        user_id: Optional[str] = None,
        session_id: Optional[str] = None,
        audio: Optional[List[Audio]] = None,
        images: Optional[List[Image]] = None,
        videos: Optional[List[Video]] = None,
        stream: bool = False,
        stream_intermediate_steps: bool = False,
        markdown: bool = True,
        show_time: bool = True,
        show_step_details: bool = True,
        console: Optional[Any] = None,
        **kwargs: Any,
    ) -> None:
        """Print workflow execution with rich formatting and optional streaming

        Args:
            message: The main query/input for the workflow
            message_data: Attached message data to the input
            user_id: User ID
            session_id: Session ID
            audio: Audio input
            images: Image input
            videos: Video input
            stream: Whether to stream the response content
            stream_intermediate_steps: Whether to stream intermediate steps
            markdown: Whether to render content as markdown
            show_time: Whether to show execution time
            show_step_details: Whether to show individual step outputs
            console: Rich console instance (optional)
        """

        stream_intermediate_steps = stream_intermediate_steps or self.stream_intermediate_steps or False
        stream = stream or self.stream or False

        if stream:
            self._print_response_stream(
                message=message,
                user_id=user_id,
                session_id=session_id,
                additional_data=additional_data,
                audio=audio,
                images=images,
                videos=videos,
                stream_intermediate_steps=stream_intermediate_steps,
                markdown=markdown,
                show_time=show_time,
                show_step_details=show_step_details,
                console=console,
                **kwargs,
            )
        else:
            self._print_response(
                message=message,
                user_id=user_id,
                session_id=session_id,
                additional_data=additional_data,
                audio=audio,
                images=images,
                videos=videos,
                markdown=markdown,
                show_time=show_time,
                show_step_details=show_step_details,
                console=console,
                **kwargs,
            )

    def _print_response(
        self,
        message: Optional[Union[str, Dict[str, Any], List[Any], BaseModel]] = None,
        user_id: Optional[str] = None,
        session_id: Optional[str] = None,
        additional_data: Optional[Dict[str, Any]] = None,
        audio: Optional[List[Audio]] = None,
        images: Optional[List[Image]] = None,
        videos: Optional[List[Video]] = None,
        markdown: bool = True,
        show_time: bool = True,
        show_step_details: bool = True,
        console: Optional[Any] = None,
        **kwargs: Any,
    ) -> None:
        """Print workflow execution with rich formatting (non-streaming)"""
        from rich.live import Live
        from rich.markdown import Markdown
        from rich.status import Status
        from rich.text import Text

        from agno.utils.response import create_panel
        from agno.utils.timer import Timer

        if console is None:
            from agno.cli.console import console

        # Show workflow info
        media_info = []
        if audio:
            media_info.append(f"Audio files: {len(audio)}")
        if images:
            media_info.append(f"Images: {len(images)}")
        if videos:
            media_info.append(f"Videos: {len(videos)}")

        workflow_info = f"""**Workflow:** {self.name}"""
        if self.description:
            workflow_info += f"""\n\n**Description:** {self.description}"""
        workflow_info += f"""\n\n**Steps:** {self._get_step_count()} steps"""
        if message:
            if isinstance(message, str):
                workflow_info += f"""\n\n**Message:** {message}"""
            else:
                # Handle structured input message
                if isinstance(message, BaseModel):
                    data_display = message.model_dump_json(indent=2, exclude_none=True)
                elif isinstance(message, (dict, list)):
                    import json

                    data_display = json.dumps(message, indent=2, default=str)
                else:
                    data_display = str(message)
                workflow_info += f"""\n\n**Structured Input:**\n```json\n{data_display}\n```"""
        if user_id:
            workflow_info += f"""\n\n**User ID:** {user_id}"""
        if session_id:
            workflow_info += f"""\n\n**Session ID:** {session_id}"""
        workflow_info = workflow_info.strip()

        workflow_panel = create_panel(
            content=Markdown(workflow_info) if markdown else workflow_info,
            title="Workflow Information",
            border_style="cyan",
        )
        console.print(workflow_panel)  # type: ignore

        # Start timer
        response_timer = Timer()
        response_timer.start()

        with Live(console=console) as live_log:
            status = Status("Starting workflow...", spinner="dots")
            live_log.update(status)

            try:
                # Execute workflow and get the response directly
                workflow_response: WorkflowRunResponse = self.run(
                    message=message,
                    user_id=user_id,
                    session_id=session_id,
                    additional_data=additional_data,
                    audio=audio,
                    images=images,
                    videos=videos,
                    **kwargs,
                )  # type: ignore

                response_timer.stop()

                if show_step_details and workflow_response.step_results:
                    for i, step_output in enumerate(workflow_response.step_results):
                        # Handle both single StepOutput and List[StepOutput] (from loop/parallel steps)
                        if isinstance(step_output, list):
                            # This is a loop or parallel step with multiple outputs
                            for j, sub_step_output in enumerate(step_output):
                                if sub_step_output.content:
                                    formatted_content = self._format_step_content_for_display(sub_step_output)
                                    step_panel = create_panel(
                                        content=Markdown(formatted_content) if markdown else formatted_content,
                                        title=f"Step {i + 1}.{j + 1}: {sub_step_output.step_name} (Completed)",
                                        border_style="orange3",
                                    )
                                    console.print(step_panel)  # type: ignore
                        else:
                            # This is a regular single step
                            if step_output.content:
                                formatted_content = self._format_step_content_for_display(step_output)
                                step_panel = create_panel(
                                    content=Markdown(formatted_content) if markdown else formatted_content,
                                    title=f"Step {i + 1}: {step_output.step_name} (Completed)",
                                    border_style="orange3",
                                )
                                console.print(step_panel)  # type: ignore

                # For callable functions, show the content directly since there are no step_results
                elif show_step_details and callable(self.steps) and workflow_response.content:
                    step_panel = create_panel(
                        content=Markdown(workflow_response.content) if markdown else workflow_response.content,  # type: ignore
                        title="Custom Function (Completed)",
                        border_style="orange3",
                    )
                    console.print(step_panel)  # type: ignore

                # Show final summary
                if workflow_response.extra_data:
                    status = workflow_response.status.value  # type: ignore
                    summary_content = ""
                    summary_content += f"""\n\n**Status:** {status}"""
                    summary_content += f"""\n\n**Steps Completed:** {len(workflow_response.step_results) if workflow_response.step_results else 0}"""
                    summary_content = summary_content.strip()

                    summary_panel = create_panel(
                        content=Markdown(summary_content) if markdown else summary_content,
                        title="Execution Summary",
                        border_style="blue",
                    )
                    console.print(summary_panel)  # type: ignore

                live_log.update("")

                # Final completion message
                if show_time:
                    completion_text = Text(f"Completed in {response_timer.elapsed:.1f}s", style="bold green")
                    console.print(completion_text)  # type: ignore

            except Exception as e:
                import traceback

                traceback.print_exc()
                response_timer.stop()
                error_panel = create_panel(
                    content=f"Workflow execution failed: {str(e)}", title="Execution Error", border_style="red"
                )
                console.print(error_panel)  # type: ignore

    def _print_response_stream(
        self,
        message: Optional[Union[str, Dict[str, Any], List[Any], BaseModel]] = None,
        user_id: Optional[str] = None,
        session_id: Optional[str] = None,
        additional_data: Optional[Dict[str, Any]] = None,
        audio: Optional[List[Audio]] = None,
        images: Optional[List[Image]] = None,
        videos: Optional[List[Video]] = None,
        stream_intermediate_steps: bool = False,
        markdown: bool = True,
        show_time: bool = True,
        show_step_details: bool = True,
        console: Optional[Any] = None,
        **kwargs: Any,
    ) -> None:
        """Print workflow execution with clean streaming"""
        from rich.console import Group
        from rich.live import Live
        from rich.markdown import Markdown
        from rich.status import Status
        from rich.text import Text

        from agno.utils.response import create_panel
        from agno.utils.timer import Timer

        if console is None:
            from agno.cli.console import console

        stream_intermediate_steps = True  # With streaming print response, we need to stream intermediate steps

        # Show workflow info (same as before)
        media_info = []
        if audio:
            media_info.append(f"Audio files: {len(audio)}")
        if images:
            media_info.append(f"Images: {len(images)}")
        if videos:
            media_info.append(f"Videos: {len(videos)}")

        workflow_info = f"""**Workflow:** {self.name}"""
        if self.description:
            workflow_info += f"""\n\n**Description:** {self.description}"""
        workflow_info += f"""\n\n**Steps:** {self._get_step_count()} steps"""
        if message:
            if isinstance(message, str):
                workflow_info += f"""\n\n**Message:** {message}"""
            else:
                # Handle structured input message
                if isinstance(message, BaseModel):
                    data_display = message.model_dump_json(indent=2, exclude_none=True)
                elif isinstance(message, (dict, list)):
                    import json

                    data_display = json.dumps(message, indent=2, default=str)
                else:
                    data_display = str(message)
                workflow_info += f"""\n\n**Structured Input:**\n```json\n{data_display}\n```"""
        if user_id:
            workflow_info += f"""\n\n**User ID:** {user_id}"""
        if session_id:
            workflow_info += f"""\n\n**Session ID:** {session_id}"""
        workflow_info = workflow_info.strip()

        workflow_panel = create_panel(
            content=Markdown(workflow_info) if markdown else workflow_info,
            title="Workflow Information",
            border_style="cyan",
        )
        console.print(workflow_panel)  # type: ignore

        # Start timer
        response_timer = Timer()
        response_timer.start()

        # Streaming execution variables with smart step tracking
        current_step_content = ""
        current_step_name = ""
        current_step_index = 0
        step_results = []
        step_started_printed = False
        is_callable_function = callable(self.steps)

        # Smart step hierarchy tracking
        current_primitive_context = None  # Current primitive being executed (parallel, loop, etc.)
        step_display_cache = {}  # type: ignore

        def get_step_display_number(step_index: Union[int, tuple], step_name: str = "") -> str:
            """Generate clean two-level step numbering: x.y format only"""

            # Handle tuple format for child steps
            if isinstance(step_index, tuple):
                if len(step_index) >= 2:
                    parent_idx, sub_idx = step_index[0], step_index[1]

                    # Extract base parent index if it's nested
                    if isinstance(parent_idx, tuple):
                        base_idx = parent_idx[0] if len(parent_idx) > 0 else 0
                        while isinstance(base_idx, tuple) and len(base_idx) > 0:
                            base_idx = base_idx[0]
                    else:
                        base_idx = parent_idx

                    # Check context for parallel special case
                    if current_primitive_context and current_primitive_context["type"] == "parallel":
                        # For parallel child steps, all get the same number based on their actual step_index
                        return f"Step {base_idx + 1}.{sub_idx + 1}"
                    elif current_primitive_context and current_primitive_context["type"] == "loop":
                        iteration = current_primitive_context.get("current_iteration", 1)
                        return f"Step {base_idx + 1}.{sub_idx + 1} (Iteration {iteration})"
                    else:
                        # Regular child step numbering
                        return f"Step {base_idx + 1}.{sub_idx + 1}"  # type: ignore
                else:
                    # Single element tuple - treat as main step
                    return f"Step {step_index[0] + 1}"

            # Handle integer step_index - main step
            if not current_primitive_context:
                # Regular main step
                return f"Step {step_index + 1}"
            else:
                # This shouldn't happen with the new logic, but fallback
                return f"Step {step_index + 1}"

        with Live(console=console, refresh_per_second=10) as live_log:
            status = Status("Starting workflow...", spinner="dots")
            live_log.update(status)

            try:
                for response in self.run(
                    message=message,
                    user_id=user_id,
                    session_id=session_id,
                    additional_data=additional_data,
                    audio=audio,
                    images=images,
                    videos=videos,
                    stream=True,
                    stream_intermediate_steps=stream_intermediate_steps,
                    **kwargs,
                ):  # type: ignore
                    # Handle the new event types
                    if isinstance(response, WorkflowStartedEvent):
                        status.update("Workflow started...")
                        if is_callable_function:
                            current_step_name = "Custom Function"
                            current_step_index = 0
                        live_log.update(status)

                    elif isinstance(response, StepStartedEvent):
                        current_step_name = response.step_name or "Unknown"
                        current_step_index = response.step_index or 0  # type: ignore
                        current_step_content = ""
                        step_started_printed = False

                        # Generate smart step number
                        step_display = get_step_display_number(current_step_index, current_step_name)
                        status.update(f"Starting {step_display}: {current_step_name}...")
                        live_log.update(status)

                    elif isinstance(response, StepCompletedEvent):
                        step_name = response.step_name or "Unknown"
                        step_index = response.step_index or 0

                        # Generate smart step number for completion (will use cached value)
                        step_display = get_step_display_number(step_index, step_name)
                        status.update(f"Completed {step_display}: {step_name}")

                        if response.content:
                            step_results.append(
                                {
                                    "step_name": step_name,
                                    "step_index": step_index,
                                    "content": response.content,
                                    "event": response.event,
                                }
                            )

                        # Print the final step result in orange (only once)
                        if show_step_details and current_step_content and not step_started_printed:
                            live_log.update(status, refresh=True)

                            final_step_panel = create_panel(
                                content=Markdown(current_step_content) if markdown else current_step_content,
                                title=f"{step_display}: {step_name} (Completed)",
                                border_style="orange3",
                            )
                            console.print(final_step_panel)  # type: ignore
                            step_started_printed = True

                    elif isinstance(response, LoopExecutionStartedEvent):
                        current_step_name = response.step_name or "Loop"
                        current_step_index = response.step_index or 0  # type: ignore
                        current_step_content = ""
                        step_started_printed = False

                        # Set up loop context
                        current_primitive_context = {
                            "type": "loop",
                            "step_index": current_step_index,
                            "sub_step_counter": 0,
                            "current_iteration": 1,
                            "max_iterations": response.max_iterations,
                        }

                        # Clear cache for this primitive's sub-steps
                        step_display_cache.clear()

                        status.update(
                            f"Starting loop: {current_step_name} (max {response.max_iterations} iterations)..."
                        )
                        live_log.update(status)

                    elif isinstance(response, LoopIterationStartedEvent):
                        if current_primitive_context and current_primitive_context["type"] == "loop":
                            current_primitive_context["current_iteration"] = response.iteration
                            current_primitive_context["sub_step_counter"] = 0  # Reset for new iteration
                            # Clear cache for new iteration
                            step_display_cache.clear()

                        status.update(
                            f"Loop iteration {response.iteration}/{response.max_iterations}: {response.step_name}..."
                        )
                        live_log.update(status)

                    elif isinstance(response, LoopIterationCompletedEvent):
                        status.update(
                            f"Completed iteration {response.iteration}/{response.max_iterations}: {response.step_name}"
                        )

                    elif isinstance(response, LoopExecutionCompletedEvent):
                        step_name = response.step_name or "Loop"
                        step_index = response.step_index or 0

                        status.update(f"Completed loop: {step_name} ({response.total_iterations} iterations)")
                        live_log.update(status, refresh=True)

                        # Print loop summary
                        if show_step_details:
                            summary_content = "**Loop Summary:**\n\n"
                            summary_content += (
                                f"- Total iterations: {response.total_iterations}/{response.max_iterations}\n"
                            )
                            summary_content += (
                                f"- Total steps executed: {sum(len(iteration) for iteration in response.all_results)}\n"
                            )

                            loop_summary_panel = create_panel(
                                content=Markdown(summary_content) if markdown else summary_content,
                                title=f"Loop {step_name} (Completed)",
                                border_style="yellow",
                            )
                            console.print(loop_summary_panel)  # type: ignore

                        # Reset context
                        current_primitive_context = None
                        step_display_cache.clear()
                        step_started_printed = True

                    elif isinstance(response, ParallelExecutionStartedEvent):
                        current_step_name = response.step_name or "Parallel Steps"
                        current_step_index = response.step_index or 0  # type: ignore
                        current_step_content = ""
                        step_started_printed = False

                        # Set up parallel context
                        current_primitive_context = {
                            "type": "parallel",
                            "step_index": current_step_index,
                            "sub_step_counter": 0,
                            "total_steps": response.parallel_step_count,
                        }

                        # Clear cache for this primitive's sub-steps
                        step_display_cache.clear()

                        # Print parallel execution summary panel
                        live_log.update(status, refresh=True)
                        parallel_summary = f"**Parallel Steps:** {response.parallel_step_count}"
                        # Use get_step_display_number for consistent numbering
                        step_display = get_step_display_number(current_step_index, current_step_name)
                        parallel_panel = create_panel(
                            content=Markdown(parallel_summary) if markdown else parallel_summary,
                            title=f"{step_display}: {current_step_name}",
                            border_style="cyan",
                        )
                        console.print(parallel_panel)  # type: ignore

                        status.update(
                            f"Starting parallel execution: {current_step_name} ({response.parallel_step_count} steps)..."
                        )
                        live_log.update(status)

                    elif isinstance(response, ParallelExecutionCompletedEvent):
                        step_name = response.step_name or "Parallel Steps"
                        step_index = response.step_index or 0

                        status.update(f"Completed parallel execution: {step_name}")

                        # Reset context
                        current_primitive_context = None
                        step_display_cache.clear()

                    elif isinstance(response, ConditionExecutionStartedEvent):
                        current_step_name = response.step_name or "Condition"
                        current_step_index = response.step_index or 0  # type: ignore
                        current_step_content = ""
                        step_started_printed = False

                        # Set up condition context
                        current_primitive_context = {
                            "type": "condition",
                            "step_index": current_step_index,
                            "sub_step_counter": 0,
                            "condition_result": response.condition_result,
                        }

                        # Clear cache for this primitive's sub-steps
                        step_display_cache.clear()

                        condition_text = "met" if response.condition_result else "not met"
                        status.update(f"Starting condition: {current_step_name} (condition {condition_text})...")
                        live_log.update(status)

                    elif isinstance(response, ConditionExecutionCompletedEvent):
                        step_name = response.step_name or "Condition"
                        step_index = response.step_index or 0

                        status.update(f"Completed condition: {step_name}")

                        # Reset context
                        current_primitive_context = None
                        step_display_cache.clear()

                    elif isinstance(response, RouterExecutionStartedEvent):
                        current_step_name = response.step_name or "Router"
                        current_step_index = response.step_index or 0  # type: ignore
                        current_step_content = ""
                        step_started_printed = False

                        # Set up router context
                        current_primitive_context = {
                            "type": "router",
                            "step_index": current_step_index,
                            "sub_step_counter": 0,
                            "selected_steps": response.selected_steps,
                        }

                        # Clear cache for this primitive's sub-steps
                        step_display_cache.clear()

                        selected_steps_text = ", ".join(response.selected_steps) if response.selected_steps else "none"
                        status.update(f"Starting router: {current_step_name} (selected: {selected_steps_text})...")
                        live_log.update(status)

                    elif isinstance(response, RouterExecutionCompletedEvent):
                        step_name = response.step_name or "Router"
                        step_index = response.step_index or 0

                        status.update(f"Completed router: {step_name}")

                        # Print router summary
                        if show_step_details:
                            selected_steps_text = (
                                ", ".join(response.selected_steps) if response.selected_steps else "none"
                            )
                            summary_content = "**Router Summary:**\n\n"
                            summary_content += f"- Selected steps: {selected_steps_text}\n"
                            summary_content += f"- Executed steps: {response.executed_steps or 0}\n"

                            router_summary_panel = create_panel(
                                content=Markdown(summary_content) if markdown else summary_content,
                                title=f"Router {step_name} (Completed)",
                                border_style="purple",
                            )
                            console.print(router_summary_panel)  # type: ignore

                        # Reset context
                        current_primitive_context = None
                        step_display_cache.clear()
                        step_started_printed = True

                    elif isinstance(response, StepsExecutionStartedEvent):
                        current_step_name = response.step_name or "Steps"
                        current_step_index = response.step_index or 0  # type: ignore
                        current_step_content = ""
                        step_started_printed = False
                        status.update(f"Starting steps: {current_step_name} ({response.steps_count} steps)...")
                        live_log.update(status)

                    elif isinstance(response, StepsExecutionCompletedEvent):
                        step_name = response.step_name or "Steps"
                        step_index = response.step_index or 0

                        status.update(f"Completed steps: {step_name}")

                        # Add results from executed steps to step_results
                        if response.step_results:
                            for i, step_result in enumerate(response.step_results):
                                # Use the same numbering system as other primitives
                                step_display_number = get_step_display_number(step_index, step_result.step_name or "")
                                step_results.append(
                                    {
                                        "step_name": f"{step_display_number}: {step_result.step_name}",
                                        "step_index": step_index,
                                        "content": step_result.content,
                                        "event": "StepsStepResult",
                                    }
                                )

                        # Print steps summary
                        if show_step_details:
                            summary_content = "**Steps Summary:**\n\n"
                            summary_content += f"- Total steps: {response.steps_count or 0}\n"
                            summary_content += f"- Executed steps: {response.executed_steps or 0}\n"

                            steps_summary_panel = create_panel(
                                content=Markdown(summary_content) if markdown else summary_content,
                                title=f"Steps {step_name} (Completed)",
                                border_style="yellow",
                            )
                            console.print(steps_summary_panel)  # type: ignore

                        step_started_printed = True

                    elif isinstance(response, WorkflowCompletedEvent):
                        status.update("Workflow completed!")

                        # For callable functions, print the final content block here since there are no step events
                        if (
                            is_callable_function
                            and show_step_details
                            and current_step_content
                            and not step_started_printed
                        ):
                            final_step_panel = create_panel(
                                content=Markdown(current_step_content) if markdown else current_step_content,
                                title="Custom Function (Completed)",
                                border_style="orange3",
                            )
                            console.print(final_step_panel)  # type: ignore
                            step_started_printed = True

                        live_log.update(status, refresh=True)

                        # Show final summary
                        if response.extra_data:
                            status = response.status
                            summary_content = ""
                            summary_content += f"""\n\n**Status:** {status}"""
                            summary_content += f"""\n\n**Steps Completed:** {len(response.step_results) if response.step_results else 0}"""
                            summary_content = summary_content.strip()

                            summary_panel = create_panel(
                                content=Markdown(summary_content) if markdown else summary_content,
                                title="Execution Summary",
                                border_style="blue",
                            )
                            console.print(summary_panel)  # type: ignore

                    else:
                        # Handle streaming content
                        if isinstance(response, str):
                            response_str = response
                        elif isinstance(response, StepOutputEvent):
                            response_str = response.content or ""  # type: ignore
                        else:
                            from agno.run.response import RunResponseContentEvent
                            from agno.run.team import RunResponseContentEvent as TeamRunResponseContentEvent

                            current_step_executor_type = None
                            # Handle both integer and tuple step indices for parallel execution
                            actual_step_index = current_step_index
                            if isinstance(current_step_index, tuple):
                                # For tuple indices, use the first element (parent step index)
                                actual_step_index = current_step_index[0]
                                # If it's nested tuple, keep extracting until we get an integer
                                while isinstance(actual_step_index, tuple) and len(actual_step_index) > 0:
                                    actual_step_index = actual_step_index[0]

                            if not is_callable_function and self.steps and actual_step_index < len(self.steps):  # type: ignore
                                step = self.steps[actual_step_index]  # type: ignore
                                if hasattr(step, "executor_type"):
                                    current_step_executor_type = step.executor_type

                            # Check if this is a streaming content event from agent or team
                            if isinstance(response, (TeamRunResponseContentEvent, WorkflowRunResponseEvent)):  # type: ignore
                                # Check if this is a team's final structured output
                                is_structured_output = (
                                    isinstance(response, TeamRunResponseContentEvent)
                                    and hasattr(response, "content_type")
                                    and response.content_type != "str"
                                    and response.content_type != ""
                                )
                                response_str = response.content  # type: ignore
                            elif isinstance(response, RunResponseContentEvent) and current_step_executor_type != "team":
                                response_str = response.content  # type: ignore
                            else:
                                continue

                        # Use the unified formatting function for consistency
                        response_str = self._format_step_content_for_display(response_str)  # type: ignore

                        # Filter out empty responses and add to current step content
                        if response_str and response_str.strip():
                            # If it's a structured output from a team, replace the content instead of appending
                            if "is_structured_output" in locals() and is_structured_output:
                                current_step_content = response_str
                            else:
                                current_step_content += response_str

                            # Live update the step panel with streaming content
                            if show_step_details and not step_started_printed:
                                # Generate smart step number for streaming title (will use cached value)
                                step_display = get_step_display_number(current_step_index, current_step_name)
                                title = f"{step_display}: {current_step_name} (Streaming...)"
                                if is_callable_function:
                                    title = "Custom Function (Streaming...)"

                                # Show the streaming content live in orange panel
                                live_step_panel = create_panel(
                                    content=Markdown(current_step_content) if markdown else current_step_content,
                                    title=title,
                                    border_style="orange3",
                                )

                                # Create group with status and current step content
                                group = Group(status, live_step_panel)
                                live_log.update(group)

                response_timer.stop()

                live_log.update("")

                # Final completion message
                if show_time:
                    completion_text = Text(f"Completed in {response_timer.elapsed:.1f}s", style="bold green")
                    console.print(completion_text)  # type: ignore

            except Exception as e:
                import traceback

                traceback.print_exc()
                response_timer.stop()
                error_panel = create_panel(
                    content=f"Workflow execution failed: {str(e)}", title="Execution Error", border_style="red"
                )
                console.print(error_panel)  # type: ignore

    async def aprint_response(
        self,
        message: Optional[Union[str, Dict[str, Any], List[Any], BaseModel]] = None,
        additional_data: Optional[Dict[str, Any]] = None,
        user_id: Optional[str] = None,
        session_id: Optional[str] = None,
        audio: Optional[List[Audio]] = None,
        images: Optional[List[Image]] = None,
        videos: Optional[List[Video]] = None,
        stream: bool = False,
        stream_intermediate_steps: bool = False,
        markdown: bool = True,
        show_time: bool = True,
        show_step_details: bool = True,
        console: Optional[Any] = None,
        **kwargs: Any,
    ) -> None:
        """Print workflow execution with rich formatting and optional streaming

        Args:
            message: The main message/input for the workflow
            message_data: Attached message data to the input
            user_id: User ID
            session_id: Session ID
            audio: Audio input
            images: Image input
            videos: Video input
            stream_intermediate_steps: Whether to stream intermediate steps
            stream: Whether to stream the response content
            markdown: Whether to render content as markdown
            show_time: Whether to show execution time
            show_step_details: Whether to show individual step outputs
            console: Rich console instance (optional)
        """
        if stream:
            await self._aprint_response_stream(
                message=message,
                additional_data=additional_data,
                user_id=user_id,
                session_id=session_id,
                audio=audio,
                images=images,
                videos=videos,
                stream_intermediate_steps=stream_intermediate_steps,
                markdown=markdown,
                show_time=show_time,
                show_step_details=show_step_details,
                console=console,
                **kwargs,
            )
        else:
            await self._aprint_response(
                message=message,
                additional_data=additional_data,
                user_id=user_id,
                session_id=session_id,
                audio=audio,
                images=images,
                videos=videos,
                markdown=markdown,
                show_time=show_time,
                show_step_details=show_step_details,
                console=console,
                **kwargs,
            )

    async def _aprint_response(
        self,
        message: Optional[Union[str, Dict[str, Any], List[Any], BaseModel]] = None,
        additional_data: Optional[Dict[str, Any]] = None,
        user_id: Optional[str] = None,
        session_id: Optional[str] = None,
        audio: Optional[List[Audio]] = None,
        images: Optional[List[Image]] = None,
        videos: Optional[List[Video]] = None,
        markdown: bool = True,
        show_time: bool = True,
        show_step_details: bool = True,
        console: Optional[Any] = None,
        **kwargs: Any,
    ) -> None:
        """Print workflow execution with rich formatting (non-streaming)"""
        from rich.live import Live
        from rich.markdown import Markdown
        from rich.status import Status
        from rich.text import Text

        from agno.utils.response import create_panel
        from agno.utils.timer import Timer

        if console is None:
            from agno.cli.console import console

        # Show workflow info
        media_info = []
        if audio:
            media_info.append(f"Audio files: {len(audio)}")
        if images:
            media_info.append(f"Images: {len(images)}")
        if videos:
            media_info.append(f"Videos: {len(videos)}")

        workflow_info = f"""**Workflow:** {self.name}"""
        if self.description:
            workflow_info += f"""\n\n**Description:** {self.description}"""
        workflow_info += f"""\n\n**Steps:** {self._get_step_count()} steps"""
        if message:
            if isinstance(message, str):
                workflow_info += f"""\n\n**Message:** {message}"""
            else:
                # Handle structured input message
                if isinstance(message, BaseModel):
                    data_display = message.model_dump_json(indent=2, exclude_none=True)
                elif isinstance(message, (dict, list)):
                    import json

                    data_display = json.dumps(message, indent=2, default=str)
                else:
                    data_display = str(message)
                workflow_info += f"""\n\n**Structured Input:**\n```json\n{data_display}\n```"""
        if user_id:
            workflow_info += f"""\n\n**User ID:** {user_id}"""
        if session_id:
            workflow_info += f"""\n\n**Session ID:** {session_id}"""
        workflow_info = workflow_info.strip()

        workflow_panel = create_panel(
            content=Markdown(workflow_info) if markdown else workflow_info,
            title="Workflow Information",
            border_style="cyan",
        )
        console.print(workflow_panel)  # type: ignore

        # Start timer
        response_timer = Timer()
        response_timer.start()

        with Live(console=console) as live_log:
            status = Status("Starting async workflow...\n", spinner="dots")
            live_log.update(status)

            try:
                # Execute workflow and get the response directly
                workflow_response: WorkflowRunResponse = await self.arun(
                    message=message,
                    additional_data=additional_data,
                    user_id=user_id,
                    session_id=session_id,
                    audio=audio,
                    images=images,
                    videos=videos,
                    **kwargs,
                )  # type: ignore

                response_timer.stop()

                # Show individual step responses if available
                if show_step_details and workflow_response.step_results:
                    for i, step_output in enumerate(workflow_response.step_results):
                        # Handle both single StepOutput and List[StepOutput] (from loop/parallel steps)
                        if isinstance(step_output, list):
                            # This is a loop or parallel step with multiple outputs
                            for j, sub_step_output in enumerate(step_output):
                                if sub_step_output.content:
                                    formatted_content = self._format_step_content_for_display(sub_step_output)
                                    step_panel = create_panel(
                                        content=Markdown(formatted_content) if markdown else formatted_content,
                                        title=f"Step {i + 1}.{j + 1}: {sub_step_output.step_name} (Completed)",
                                        border_style="orange3",
                                    )
                                    console.print(step_panel)  # type: ignore
                        else:
                            # This is a regular single step
                            if step_output.content:
                                formatted_content = self._format_step_content_for_display(step_output)
                                step_panel = create_panel(
                                    content=Markdown(formatted_content) if markdown else formatted_content,
                                    title=f"Step {i + 1}: {step_output.step_name} (Completed)",
                                    border_style="orange3",
                                )
                                console.print(step_panel)  # type: ignore

                # For callable functions, show the content directly since there are no step_results
                elif show_step_details and callable(self.steps) and workflow_response.content:
                    step_panel = create_panel(
                        content=Markdown(workflow_response.content) if markdown else workflow_response.content,  # type: ignore
                        title="Custom Function (Completed)",
                        border_style="orange3",
                    )
                    console.print(step_panel)  # type: ignore

                # Show final summary
                if workflow_response.extra_data:
                    status = workflow_response.status.value  # type: ignore
                    summary_content = ""
                    summary_content += f"""\n\n**Status:** {status}"""
                    summary_content += f"""\n\n**Steps Completed:** {len(workflow_response.step_results) if workflow_response.step_results else 0}"""
                    summary_content = summary_content.strip()

                    summary_panel = create_panel(
                        content=Markdown(summary_content) if markdown else summary_content,
                        title="Execution Summary",
                        border_style="blue",
                    )
                    console.print(summary_panel)  # type: ignore

                live_log.update("")

                # Final completion message
                if show_time:
                    completion_text = Text(f"Completed in {response_timer.elapsed:.1f}s", style="bold green")
                    console.print(completion_text)  # type: ignore

            except Exception as e:
                import traceback

                traceback.print_exc()
                response_timer.stop()
                error_panel = create_panel(
                    content=f"Workflow execution failed: {str(e)}", title="Execution Error", border_style="red"
                )
                console.print(error_panel)  # type: ignore

    async def _aprint_response_stream(
        self,
        message: Optional[Union[str, Dict[str, Any], List[Any], BaseModel]] = None,
        additional_data: Optional[Dict[str, Any]] = None,
        user_id: Optional[str] = None,
        session_id: Optional[str] = None,
        audio: Optional[List[Audio]] = None,
        images: Optional[List[Image]] = None,
        videos: Optional[List[Video]] = None,
        stream_intermediate_steps: bool = False,
        markdown: bool = True,
        show_time: bool = True,
        show_step_details: bool = True,
        console: Optional[Any] = None,
        **kwargs: Any,
    ) -> None:
        """Print workflow execution with clean streaming - orange step blocks displayed once"""
        from rich.console import Group
        from rich.live import Live
        from rich.markdown import Markdown
        from rich.status import Status
        from rich.text import Text

        from agno.utils.response import create_panel
        from agno.utils.timer import Timer

        if console is None:
            from agno.cli.console import console

        stream_intermediate_steps = True  # With streaming print response, we need to stream intermediate steps

        # Show workflow info (same as before)
        media_info = []
        if audio:
            media_info.append(f"Audio files: {len(audio)}")
        if images:
            media_info.append(f"Images: {len(images)}")
        if videos:
            media_info.append(f"Videos: {len(videos)}")

        workflow_info = f"""**Workflow:** {self.name}"""
        if self.description:
            workflow_info += f"""\n\n**Description:** {self.description}"""
        workflow_info += f"""\n\n**Steps:** {self._get_step_count()} steps"""
        if message:
            if isinstance(message, str):
                workflow_info += f"""\n\n**Message:** {message}"""
            else:
                # Handle structured input message
                if isinstance(message, BaseModel):
                    data_display = message.model_dump_json(indent=2, exclude_none=True)
                elif isinstance(message, (dict, list)):
                    import json

                    data_display = json.dumps(message, indent=2, default=str)
                else:
                    data_display = str(message)
                workflow_info += f"""\n\n**Structured Input:**\n```json\n{data_display}\n```"""
        if user_id:
            workflow_info += f"""\n\n**User ID:** {user_id}"""
        if session_id:
            workflow_info += f"""\n\n**Session ID:** {session_id}"""
        workflow_info = workflow_info.strip()

        workflow_panel = create_panel(
            content=Markdown(workflow_info) if markdown else workflow_info,
            title="Workflow Information",
            border_style="cyan",
        )
        console.print(workflow_panel)  # type: ignore

        # Start timer
        response_timer = Timer()
        response_timer.start()

        # Streaming execution variables
        current_step_content = ""
        current_step_name = ""
        current_step_index = 0
        step_results = []
        step_started_printed = False
        is_callable_function = callable(self.steps)

        # Smart step hierarchy tracking
        current_primitive_context = None  # Current primitive being executed (parallel, loop, etc.)
        step_display_cache = {}  # type: ignore

        def get_step_display_number(step_index: Union[int, tuple], step_name: str = "") -> str:
            """Generate clean two-level step numbering: x.y format only"""

            # Handle tuple format for child steps
            if isinstance(step_index, tuple):
                if len(step_index) >= 2:
                    parent_idx, sub_idx = step_index[0], step_index[1]

                    # Extract base parent index if it's nested
                    if isinstance(parent_idx, tuple):
                        base_idx = parent_idx[0] if len(parent_idx) > 0 else 0
                        while isinstance(base_idx, tuple) and len(base_idx) > 0:
                            base_idx = base_idx[0]
                    else:
                        base_idx = parent_idx

                    # Check context for parallel special case
                    if current_primitive_context and current_primitive_context["type"] == "parallel":
                        # For parallel child steps, all get the same number based on their actual step_index
                        return f"Step {base_idx + 1}.{sub_idx + 1}"
                    elif current_primitive_context and current_primitive_context["type"] == "loop":
                        iteration = current_primitive_context.get("current_iteration", 1)
                        return f"Step {base_idx + 1}.{sub_idx + 1} (Iteration {iteration})"
                    else:
                        # Regular child step numbering
                        return f"Step {base_idx + 1}.{sub_idx + 1}"  # type: ignore
                else:
                    # Single element tuple - treat as main step
                    return f"Step {step_index[0] + 1}"

            # Handle integer step_index - main step
            if not current_primitive_context:
                # Regular main step
                return f"Step {step_index + 1}"
            else:
                # This shouldn't happen with the new logic, but fallback
                return f"Step {step_index + 1}"

        with Live(console=console, refresh_per_second=10) as live_log:
            status = Status("Starting async workflow...", spinner="dots")
            live_log.update(status)

            try:
                async for response in await self.arun(
                    message=message,
                    additional_data=additional_data,
                    user_id=user_id,
                    session_id=session_id,
                    audio=audio,
                    images=images,
                    videos=videos,
                    stream=True,
                    stream_intermediate_steps=stream_intermediate_steps,
                    **kwargs,
                ):  # type: ignore
                    # Handle the new event types
                    if isinstance(response, WorkflowStartedEvent):
                        status.update("Workflow started...")
                        if is_callable_function:
                            current_step_name = "Custom Function"
                            current_step_index = 0
                        live_log.update(status)

                    elif isinstance(response, StepStartedEvent):
                        current_step_name = response.step_name or "Unknown"
                        current_step_index = response.step_index or 0  # type: ignore
                        current_step_content = ""
                        step_started_printed = False

                        # Generate smart step number
                        step_display = get_step_display_number(current_step_index, current_step_name)
                        status.update(f"Starting {step_display}: {current_step_name}...")
                        live_log.update(status)

                    elif isinstance(response, StepCompletedEvent):
                        step_name = response.step_name or "Unknown"
                        step_index = response.step_index or 0

                        # Generate smart step number for completion (will use cached value)
                        step_display = get_step_display_number(step_index, step_name)
                        status.update(f"Completed {step_display}: {step_name}")

                        if response.content:
                            step_results.append(
                                {
                                    "step_name": step_name,
                                    "step_index": step_index,
                                    "content": response.content,
                                    "event": response.event,
                                }
                            )

                        # Print the final step result in orange (only once)
                        if show_step_details and current_step_content and not step_started_printed:
                            live_log.update(status, refresh=True)

                            final_step_panel = create_panel(
                                content=Markdown(current_step_content) if markdown else current_step_content,
                                title=f"{step_display}: {step_name} (Completed)",
                                border_style="orange3",
                            )
                            console.print(final_step_panel)  # type: ignore
                            step_started_printed = True

                    elif isinstance(response, LoopExecutionStartedEvent):
                        current_step_name = response.step_name or "Loop"
                        current_step_index = response.step_index or 0  # type: ignore
                        current_step_content = ""
                        step_started_printed = False

                        # Set up loop context
                        current_primitive_context = {
                            "type": "loop",
                            "step_index": current_step_index,
                            "sub_step_counter": 0,
                            "current_iteration": 1,
                            "max_iterations": response.max_iterations,
                        }

                        # Clear cache for this primitive's sub-steps
                        step_display_cache.clear()

                        status.update(
                            f"Starting loop: {current_step_name} (max {response.max_iterations} iterations)..."
                        )
                        live_log.update(status)

                    elif isinstance(response, LoopIterationStartedEvent):
                        if current_primitive_context and current_primitive_context["type"] == "loop":
                            current_primitive_context["current_iteration"] = response.iteration
                            current_primitive_context["sub_step_counter"] = 0  # Reset for new iteration
                            # Clear cache for new iteration
                            step_display_cache.clear()

                        status.update(
                            f"Loop iteration {response.iteration}/{response.max_iterations}: {response.step_name}..."
                        )
                        live_log.update(status)

                    elif isinstance(response, LoopIterationCompletedEvent):
                        status.update(
                            f"Completed iteration {response.iteration}/{response.max_iterations}: {response.step_name}"
                        )

                    elif isinstance(response, LoopExecutionCompletedEvent):
                        step_name = response.step_name or "Loop"
                        step_index = response.step_index or 0

                        status.update(f"Completed loop: {step_name} ({response.total_iterations} iterations)")
                        live_log.update(status, refresh=True)

                        # Print loop summary
                        if show_step_details:
                            summary_content = "**Loop Summary:**\n\n"
                            summary_content += (
                                f"- Total iterations: {response.total_iterations}/{response.max_iterations}\n"
                            )
                            summary_content += (
                                f"- Total steps executed: {sum(len(iteration) for iteration in response.all_results)}\n"
                            )

                            loop_summary_panel = create_panel(
                                content=Markdown(summary_content) if markdown else summary_content,
                                title=f"Loop {step_name} (Completed)",
                                border_style="yellow",
                            )
                            console.print(loop_summary_panel)  # type: ignore

                        # Reset context
                        current_primitive_context = None
                        step_display_cache.clear()
                        step_started_printed = True

                    elif isinstance(response, ParallelExecutionStartedEvent):
                        current_step_name = response.step_name or "Parallel Steps"
                        current_step_index = response.step_index or 0  # type: ignore
                        current_step_content = ""
                        step_started_printed = False

                        # Set up parallel context
                        current_primitive_context = {
                            "type": "parallel",
                            "step_index": current_step_index,
                            "sub_step_counter": 0,
                            "total_steps": response.parallel_step_count,
                        }

                        # Clear cache for this primitive's sub-steps
                        step_display_cache.clear()

                        # Print parallel execution summary panel
                        live_log.update(status, refresh=True)
                        parallel_summary = f"**Parallel Steps:** {response.parallel_step_count}"
                        # Use get_step_display_number for consistent numbering
                        step_display = get_step_display_number(current_step_index, current_step_name)
                        parallel_panel = create_panel(
                            content=Markdown(parallel_summary) if markdown else parallel_summary,
                            title=f"{step_display}: {current_step_name}",
                            border_style="cyan",
                        )
                        console.print(parallel_panel)  # type: ignore

                        status.update(
                            f"Starting parallel execution: {current_step_name} ({response.parallel_step_count} steps)..."
                        )
                        live_log.update(status)

                    elif isinstance(response, ParallelExecutionCompletedEvent):
                        step_name = response.step_name or "Parallel Steps"
                        step_index = response.step_index or 0

                        status.update(f"Completed parallel execution: {step_name}")

                        # Reset context
                        current_primitive_context = None
                        step_display_cache.clear()

                    elif isinstance(response, ConditionExecutionStartedEvent):
                        current_step_name = response.step_name or "Condition"
                        current_step_index = response.step_index or 0  # type: ignore
                        current_step_content = ""
                        step_started_printed = False

                        # Set up condition context
                        current_primitive_context = {
                            "type": "condition",
                            "step_index": current_step_index,
                            "sub_step_counter": 0,
                            "condition_result": response.condition_result,
                        }

                        # Clear cache for this primitive's sub-steps
                        step_display_cache.clear()

                        condition_text = "met" if response.condition_result else "not met"
                        status.update(f"Starting condition: {current_step_name} (condition {condition_text})...")
                        live_log.update(status)

                    elif isinstance(response, ConditionExecutionCompletedEvent):
                        step_name = response.step_name or "Condition"
                        step_index = response.step_index or 0

                        status.update(f"Completed condition: {step_name}")

                        # Reset context
                        current_primitive_context = None
                        step_display_cache.clear()

                    elif isinstance(response, RouterExecutionStartedEvent):
                        current_step_name = response.step_name or "Router"
                        current_step_index = response.step_index or 0  # type: ignore
                        current_step_content = ""
                        step_started_printed = False

                        # Set up router context
                        current_primitive_context = {
                            "type": "router",
                            "step_index": current_step_index,
                            "sub_step_counter": 0,
                            "selected_steps": response.selected_steps,
                        }

                        # Clear cache for this primitive's sub-steps
                        step_display_cache.clear()

                        selected_steps_text = ", ".join(response.selected_steps) if response.selected_steps else "none"
                        status.update(f"Starting router: {current_step_name} (selected: {selected_steps_text})...")
                        live_log.update(status)

                    elif isinstance(response, RouterExecutionCompletedEvent):
                        step_name = response.step_name or "Router"
                        step_index = response.step_index or 0

                        status.update(f"Completed router: {step_name}")

                        # Print router summary
                        if show_step_details:
                            selected_steps_text = (
                                ", ".join(response.selected_steps) if response.selected_steps else "none"
                            )
                            summary_content = "**Router Summary:**\n\n"
                            summary_content += f"- Selected steps: {selected_steps_text}\n"
                            summary_content += f"- Executed steps: {response.executed_steps or 0}\n"

                            router_summary_panel = create_panel(
                                content=Markdown(summary_content) if markdown else summary_content,
                                title=f"Router {step_name} (Completed)",
                                border_style="purple",
                            )
                            console.print(router_summary_panel)  # type: ignore

                        # Reset context
                        current_primitive_context = None
                        step_display_cache.clear()
                        step_started_printed = True

                    elif isinstance(response, StepsExecutionStartedEvent):
                        current_step_name = response.step_name or "Steps"
                        current_step_index = response.step_index or 0  # type: ignore
                        current_step_content = ""
                        step_started_printed = False
                        status.update(f"Starting steps: {current_step_name} ({response.steps_count} steps)...")
                        live_log.update(status)

                    elif isinstance(response, StepsExecutionCompletedEvent):
                        step_name = response.step_name or "Steps"
                        step_index = response.step_index or 0

                        status.update(f"Completed steps: {step_name}")

                        # Add results from executed steps to step_results
                        if response.step_results:
                            for i, step_result in enumerate(response.step_results):
                                # Use the same numbering system as other primitives
                                step_display_number = get_step_display_number(step_index, step_result.step_name or "")
                                step_results.append(
                                    {
                                        "step_name": f"{step_display_number}: {step_result.step_name}",
                                        "step_index": step_index,
                                        "content": step_result.content,
                                        "event": "StepsStepResult",
                                    }
                                )

                        # Print steps summary
                        if show_step_details:
                            summary_content = "**Steps Summary:**\n\n"
                            summary_content += f"- Total steps: {response.steps_count or 0}\n"
                            summary_content += f"- Executed steps: {response.executed_steps or 0}\n"

                            steps_summary_panel = create_panel(
                                content=Markdown(summary_content) if markdown else summary_content,
                                title=f"Steps {step_name} (Completed)",
                                border_style="yellow",
                            )
                            console.print(steps_summary_panel)  # type: ignore

                        step_started_printed = True

                    elif isinstance(response, WorkflowCompletedEvent):
                        status.update("Workflow completed!")

                        # For callable functions, print the final content block here since there are no step events
                        if (
                            is_callable_function
                            and show_step_details
                            and current_step_content
                            and not step_started_printed
                        ):
                            final_step_panel = create_panel(
                                content=Markdown(current_step_content) if markdown else current_step_content,
                                title="Custom Function (Completed)",
                                border_style="orange3",
                            )
                            console.print(final_step_panel)  # type: ignore
                            step_started_printed = True

                        live_log.update(status, refresh=True)

                        # Show final summary
                        if response.extra_data:
                            status = response.status
                            summary_content = ""
                            summary_content += f"""\n\n**Status:** {status}"""
                            summary_content += f"""\n\n**Steps Completed:** {len(response.step_results) if response.step_results else 0}"""
                            summary_content = summary_content.strip()

                            summary_panel = create_panel(
                                content=Markdown(summary_content) if markdown else summary_content,
                                title="Execution Summary",
                                border_style="blue",
                            )
                            console.print(summary_panel)  # type: ignore

                    else:
                        if isinstance(response, str):
                            response_str = response
                        elif isinstance(response, StepOutputEvent):
                            # Handle StepOutputEvent objects yielded from workflow
                            response_str = response.content or ""  # type: ignore
                        else:
                            from agno.run.response import RunResponseContentEvent
                            from agno.run.team import RunResponseContentEvent as TeamRunResponseContentEvent

                            current_step_executor_type = None
                            # Handle both integer and tuple step indices for parallel execution
                            actual_step_index = current_step_index
                            if isinstance(current_step_index, tuple):
                                # For tuple indices, use the first element (parent step index)
                                actual_step_index = current_step_index[0]
                                # If it's nested tuple, keep extracting until we get an integer
                                while isinstance(actual_step_index, tuple) and len(actual_step_index) > 0:
                                    actual_step_index = actual_step_index[0]

                            # Check if this is a streaming content event from agent or team
                            if isinstance(
                                response,
                                (RunResponseContentEvent, TeamRunResponseContentEvent, WorkflowRunResponseEvent),  # type: ignore
                            ):  # type: ignore
                                # Extract the content from the streaming event
                                response_str = response.content  # type: ignore

                                # Check if this is a team's final structured output
                                is_structured_output = (
                                    isinstance(response, TeamRunResponseContentEvent)
                                    and hasattr(response, "content_type")
                                    and response.content_type != "str"
                                    and response.content_type != ""
                                )
                            elif isinstance(response, RunResponseContentEvent) and current_step_executor_type != "team":
                                response_str = response.content  # type: ignore
                            else:
                                continue

                        # Use the unified formatting function for consistency
                        response_str = self._format_step_content_for_display(response_str)  # type: ignore

                        # Filter out empty responses and add to current step content
                        if response_str and response_str.strip():
                            # If it's a structured output from a team, replace the content instead of appending
                            if "is_structured_output" in locals() and is_structured_output:
                                current_step_content = response_str
                            else:
                                current_step_content += response_str

                            # Live update the step panel with streaming content
                            if show_step_details and not step_started_printed:
                                # Generate smart step number for streaming title (will use cached value)
                                step_display = get_step_display_number(current_step_index, current_step_name)
                                title = f"{step_display}: {current_step_name} (Streaming...)"
                                if is_callable_function:
                                    title = "Custom Function (Streaming...)"

                                # Show the streaming content live in orange panel
                                live_step_panel = create_panel(
                                    content=Markdown(current_step_content) if markdown else current_step_content,
                                    title=title,
                                    border_style="orange3",
                                )

                                # Create group with status and current step content
                                group = Group(status, live_step_panel)
                                live_log.update(group)

                response_timer.stop()

                live_log.update("")

                # Final completion message
                if show_time:
                    completion_text = Text(f"Completed in {response_timer.elapsed:.1f}s", style="bold green")
                    console.print(completion_text)  # type: ignore

            except Exception as e:
                import traceback

                traceback.print_exc()
                response_timer.stop()
                error_panel = create_panel(
                    content=f"Workflow execution failed: {str(e)}", title="Execution Error", border_style="red"
                )
                console.print(error_panel)  # type: ignore

    def to_dict(self) -> Dict[str, Any]:
        """Convert workflow to dictionary representation"""
        # TODO: Handle nested
        if self.steps is None or callable(self.steps):
            steps_list = []
        elif isinstance(self.steps, Steps):
            steps_list = self.steps.steps
        else:
            steps_list = self.steps

        return {
            "name": self.name,
            "workflow_id": self.workflow_id,
            "description": self.description,
            "steps": [
                {
                    "name": s.name if hasattr(s, "name") else s.__name__,
                    "description": s.description if hasattr(s, "description") else "User-defined callable step",
                }
                for s in steps_list
            ],
            "session_id": self.session_id,
        }

    def _collect_workflow_session_state_from_agents_and_teams(self):
        """Collect updated workflow_session_state from agents after step execution"""
        if self.workflow_session_state is None:
            self.workflow_session_state = {}

        # Collect state from all agents in all steps
        if self.steps and not callable(self.steps):
            steps_list = self.steps.steps if isinstance(self.steps, Steps) else self.steps
            for step in steps_list:
                if isinstance(step, Step):
                    executor = step.active_executor
                    if hasattr(executor, "workflow_session_state") and executor.workflow_session_state:
                        # Merge the agent's session state back into workflow session state
                        from agno.utils.merge_dict import merge_dictionaries

                        merge_dictionaries(self.workflow_session_state, executor.workflow_session_state)

                    # If it's a team, collect from all members
                    if hasattr(executor, "members"):
                        for member in executor.members:
                            if hasattr(member, "workflow_session_state") and member.workflow_session_state:
                                merge_dictionaries(self.workflow_session_state, member.workflow_session_state)

    def _update_executor_workflow_session_state(self, executor) -> None:
        """Update executor with workflow_session_state"""
        if self.workflow_session_state is not None:
            # Update session_state with workflow_session_state
            executor.workflow_session_state = self.workflow_session_state

    def _save_run_to_storage(self, workflow_run_response: WorkflowRunResponse) -> None:
        """Helper method to save workflow run response to storage"""
        if self.workflow_session:
            self.workflow_session.upsert_run(workflow_run_response)
            self.write_to_storage()

    def update_agents_and_teams_session_info(self):
        """Update agents and teams with workflow session information"""
        log_debug("Updating agents and teams with session information")
        # Initialize steps - only if steps is iterable (not callable)
        if self.steps and not callable(self.steps):
            steps_list = self.steps.steps if isinstance(self.steps, Steps) else self.steps
            for step in steps_list:
                # TODO: Handle properly steps inside other primitives
                if isinstance(step, Step):
                    active_executor = step.active_executor

                    if hasattr(active_executor, "workflow_session_id"):
                        active_executor.workflow_session_id = self.session_id
                    if hasattr(active_executor, "workflow_id"):
                        active_executor.workflow_id = self.workflow_id

                    # Set workflow_session_state on agents and teams
                    self._update_executor_workflow_session_state(active_executor)

                    # If it's a team, update all members
                    if hasattr(active_executor, "members"):
                        for member in active_executor.members:
                            if hasattr(member, "workflow_session_id"):
                                member.workflow_session_id = self.session_id
                            if hasattr(member, "workflow_id"):
                                member.workflow_id = self.workflow_id

                            # Set workflow_session_state on team members
                            self._update_executor_workflow_session_state(member)<|MERGE_RESOLUTION|>--- conflicted
+++ resolved
@@ -138,12 +138,10 @@
 
     websocket_handler: Optional[WebSocketHandler] = None
 
-<<<<<<< HEAD
     input_schema: Optional[Type[BaseModel]] = None
-=======
+    
     # Control whether to store executor responses (agent/team responses) in flattened runs
     store_executor_responses: bool = True
->>>>>>> 2fe2a540
 
     def __init__(
         self,
@@ -161,11 +159,8 @@
         stream_intermediate_steps: bool = False,
         store_events: bool = False,
         events_to_skip: Optional[List[WorkflowRunEvent]] = None,
-<<<<<<< HEAD
         input_schema: Optional[Type[BaseModel]] = None,
-=======
         store_executor_responses: bool = True,
->>>>>>> 2fe2a540
     ):
         self.workflow_id = workflow_id
         self.name = name
@@ -181,7 +176,7 @@
         self.events_to_skip = events_to_skip or []
         self.stream = stream
         self.stream_intermediate_steps = stream_intermediate_steps
-<<<<<<< HEAD
+        self.store_executor_responses = store_executor_responses
         self.input_schema = input_schema
 
     def _validate_input(self, message: Optional[Union[str, Dict[str, Any], List[Any], BaseModel]]) -> None:
@@ -206,9 +201,6 @@
 
         else:
             raise ValueError(f"Cannot validate {type(message)} against input_schema")
-=======
-        self.store_executor_responses = store_executor_responses
->>>>>>> 2fe2a540
 
     @property
     def run_parameters(self) -> Dict[str, Any]:
