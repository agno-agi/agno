from dataclasses import dataclass
from datetime import datetime
from os import getenv
from typing import Any, AsyncIterator, Awaitable, Callable, Dict, Iterator, List, Literal, Optional, Union, overload
from uuid import uuid4

from pydantic import BaseModel

from agno.agent.agent import Agent
from agno.media import Audio, Image, Video
from agno.run.base import RunStatus
from agno.run.v2.workflow import (
    ConditionExecutionCompletedEvent,
    ConditionExecutionStartedEvent,
    LoopExecutionCompletedEvent,
    LoopExecutionStartedEvent,
    LoopIterationCompletedEvent,
    LoopIterationStartedEvent,
    ParallelExecutionCompletedEvent,
    ParallelExecutionStartedEvent,
    RouterExecutionCompletedEvent,
    RouterExecutionStartedEvent,
    StepCompletedEvent,
    StepOutputEvent,
    StepsExecutionCompletedEvent,
    StepsExecutionStartedEvent,
    StepStartedEvent,
    WorkflowCompletedEvent,
    WorkflowRunEvent,
    WorkflowRunResponse,
    WorkflowRunResponseEvent,
    WorkflowStartedEvent,
)
from agno.storage.base import Storage
from agno.storage.session.v2.workflow import WorkflowSession as WorkflowSessionV2
from agno.team.team import Team
from agno.utils.log import (
    log_debug,
    logger,
    set_log_level_to_debug,
    set_log_level_to_info,
    use_workflow_logger,
)
from agno.workflow.v2.condition import Condition
from agno.workflow.v2.loop import Loop
from agno.workflow.v2.parallel import Parallel
from agno.workflow.v2.router import Router
from agno.workflow.v2.step import Step
from agno.workflow.v2.steps import Steps
from agno.workflow.v2.types import StepInput, StepMetrics, StepOutput, WorkflowExecutionInput, WorkflowMetrics

WorkflowSteps = Union[
    Callable[
        ["Workflow", WorkflowExecutionInput],
        Union[StepOutput, Awaitable[StepOutput], Iterator[StepOutput], AsyncIterator[StepOutput], Any],
    ],
    Steps,
    List[
        Union[
            Callable[
                [StepInput], Union[StepOutput, Awaitable[StepOutput], Iterator[StepOutput], AsyncIterator[StepOutput]]
            ],
            Step,
            Steps,
            Loop,
            Parallel,
            Condition,
            Router,
        ]
    ],
]


@dataclass
class Workflow:
    """Pipeline-based workflow execution"""

    # Workflow identification - make name optional with default
    name: Optional[str] = None
    workflow_id: Optional[str] = None
    description: Optional[str] = None

    # Workflow configuration
    steps: Optional[WorkflowSteps] = None

    storage: Optional[Storage] = None

    # Session management
    session_id: Optional[str] = None
    session_name: Optional[str] = None
    user_id: Optional[str] = None
    workflow_session_id: Optional[str] = None
    workflow_session_state: Optional[Dict[str, Any]] = None

    # Runtime state
    run_id: Optional[str] = None
    run_response: Optional[WorkflowRunResponse] = None

    # Workflow session for storage
    workflow_session: Optional[WorkflowSessionV2] = None
    debug_mode: Optional[bool] = False

    # --- Workflow Streaming ---
    # Stream the response from the Workflow
    stream: Optional[bool] = None
    # Stream the intermediate steps from the Workflow
    stream_intermediate_steps: bool = False

    store_events: bool = False
    events_to_skip: Optional[List[WorkflowRunEvent]] = None

    def __init__(
        self,
        workflow_id: Optional[str] = None,
        name: Optional[str] = None,
        description: Optional[str] = None,
        storage: Optional[Storage] = None,
        steps: Optional[WorkflowSteps] = None,
        session_id: Optional[str] = None,
        session_name: Optional[str] = None,
        workflow_session_state: Optional[Dict[str, Any]] = None,
        user_id: Optional[str] = None,
        debug_mode: Optional[bool] = False,
        stream: Optional[bool] = None,
        stream_intermediate_steps: bool = False,
        store_events: bool = False,
        events_to_skip: Optional[List[WorkflowRunEvent]] = None,
    ):
        self.workflow_id = workflow_id
        self.name = name
        self.description = description
        self.storage = storage
        self.steps = steps
        self.session_id = session_id
        self.session_name = session_name
        self.workflow_session_state = workflow_session_state
        self.user_id = user_id
        self.debug_mode = debug_mode
        self.store_events = store_events
        self.events_to_skip = events_to_skip or []
        self.stream = stream
        self.stream_intermediate_steps = stream_intermediate_steps

    @property
    def run_parameters(self) -> Dict[str, Any]:
        """Get the run parameters for the workflow"""

        if self.steps is None:
            return {}

        parameters = {}

        if self.steps and isinstance(self.steps, Callable):
            from inspect import Parameter, signature

            sig = signature(self.steps)

            for param_name, param in sig.parameters.items():
                if param_name not in ["workflow", "execution_input", "self"]:
                    parameters[param_name] = {
                        "name": param_name,
                        "default": param.default.default
                        if hasattr(param.default, "__class__") and param.default.__class__.__name__ == "FieldInfo"
                        else (param.default if param.default is not Parameter.empty else None),
                        "annotation": (
                            param.annotation.__name__
                            if hasattr(param.annotation, "__name__")
                            else (
                                str(param.annotation).replace("typing.Optional[", "").replace("]", "")
                                if "typing.Optional" in str(param.annotation)
                                else str(param.annotation)
                            )
                        )
                        if param.annotation is not Parameter.empty
                        else None,
                        "required": param.default is Parameter.empty,
                    }
        else:
            parameters = {
                "message": {
                    "name": "message",
                    "default": None,
                    "annotation": "str",
                    "required": True,
                },
            }

        return parameters

    def initialize_workflow(self):
        if self.workflow_id is None:
            self.workflow_id = str(uuid4())
            log_debug(f"Generated new workflow_id: {self.workflow_id}")

        if self.session_id is None:
            self.session_id = str(uuid4())
            log_debug(f"Generated new session_id: {self.session_id}")

        # Set storage mode to workflow_v2
        if self.storage is not None:
            self.storage.mode = "workflow_v2"

        self._update_workflow_session_state()

    def rename_session(self, session_name: str):
        """Rename the current session and save to storage"""

        # -*- Read from storage
        self.read_from_storage()
        # -*- Rename session
        self.session_name = session_name
        # -*- Save to storage
        self.write_to_storage()

    def delete_session(self, session_id: str):
        """Delete the current session and save to storage"""
        if self.storage is None:
            return
        # -*- Delete session
        self.storage.delete_session(session_id=session_id)

    def _handle_event(
        self, event: "WorkflowRunResponseEvent", workflow_run_response: WorkflowRunResponse
    ) -> "WorkflowRunResponseEvent":
        """Handle workflow events for storage - similar to Team._handle_event"""
        if self.store_events:
            # Check if this event type should be skipped
            if self.events_to_skip:
                event_type = event.event
                for skip_event in self.events_to_skip:
                    if isinstance(skip_event, str):
                        if event_type == skip_event:
                            return event
                    else:
                        # It's a WorkflowRunEvent enum
                        if event_type == skip_event.value:
                            return event

            # Store the event
            if workflow_run_response.events is None:
                workflow_run_response.events = []

            workflow_run_response.events.append(event)

        return event

    def _transform_step_output_to_event(
        self, step_output: StepOutput, workflow_run_response: WorkflowRunResponse, step_index: Optional[int] = None
    ) -> StepOutputEvent:
        """Transform a StepOutput object into a StepOutputEvent for consistent streaming interface"""
        return StepOutputEvent(
            step_output=step_output,
            run_id=workflow_run_response.run_id or "",
            workflow_name=workflow_run_response.workflow_name,
            workflow_id=workflow_run_response.workflow_id,
            session_id=workflow_run_response.session_id,
            step_name=step_output.step_name,
            step_index=step_index,
        )

    def _set_debug(self) -> None:
        """Set debug mode and configure logging"""
        if self.debug_mode or getenv("AGNO_DEBUG", "false").lower() == "true":
            use_workflow_logger()

            self.debug_mode = True
            set_log_level_to_debug(source_type="workflow")

            # Propagate to steps - only if steps is iterable (not callable)
            if self.steps and not isinstance(self.steps, Callable):
                for step in self.steps:
                    # TODO: Handle properly steps inside other primitives
                    self._propagate_debug_to_step(step)
        else:
            set_log_level_to_info(source_type="workflow")

    def _propagate_debug_to_step(self, step):
        """Recursively propagate debug mode to steps and nested primitives"""
        # Handle direct Step objects
        if hasattr(step, "active_executor") and step.active_executor:
            executor = step.active_executor
            if hasattr(executor, "debug_mode"):
                executor.debug_mode = True

            # If it's a team, propagate to all members
            if hasattr(executor, "members"):
                for member in executor.members:
                    if hasattr(member, "debug_mode"):
                        member.debug_mode = True

        # Handle nested primitives - check both 'steps' and 'choices' attributes
        for attr_name in ["steps", "choices"]:
            if hasattr(step, attr_name):
                attr_value = getattr(step, attr_name)
                if attr_value and isinstance(attr_value, list):
                    for nested_step in attr_value:
                        self._propagate_debug_to_step(nested_step)

    def _create_step_input(
        self,
        execution_input: WorkflowExecutionInput,
        previous_step_outputs: Optional[Dict[str, StepOutput]] = None,
        shared_images: Optional[List[Image]] = None,
        shared_videos: Optional[List[Video]] = None,
        shared_audio: Optional[List[Audio]] = None,
    ) -> StepInput:
        """Helper method to create StepInput with enhanced data flow support"""

        previous_step_content = None
        if previous_step_outputs:
            last_output = list(previous_step_outputs.values())[-1]
            previous_step_content = last_output.content if last_output else None
            log_debug(f"Using previous step content from: {list(previous_step_outputs.keys())[-1]}")

        return StepInput(
            message=execution_input.message,
            previous_step_content=previous_step_content,
            previous_step_outputs=previous_step_outputs,
<<<<<<< HEAD
            workflow_message=execution_input.message,
            additional_data=execution_input.additional_data,
=======
>>>>>>> 60e6e0e6
            images=shared_images or [],
            videos=shared_videos or [],
            audio=shared_audio or [],
        )

    def _get_step_count(self) -> int:
        """Get the number of steps in the workflow"""
        if self.steps is None:
            return 0
        elif isinstance(self.steps, Callable):
            return 1  # Callable function counts as 1 step
        else:
            return len(self.steps)

    def _convert_dict_to_step_metrics(self, step_name: str, metrics_dict: Dict[str, Any]) -> StepMetrics:
        """Convert dictionary metrics to StepMetrics object"""
        return StepMetrics.from_dict(
            {
                "step_name": step_name,
                "executor_type": metrics_dict.get("executor_type", "unknown"),
                "executor_name": metrics_dict.get("executor_name", "unknown"),
                "metrics": metrics_dict.get("metrics"),
                "parallel_steps": metrics_dict.get("parallel_steps"),
            }
        )

    def _aggregate_workflow_metrics(self, step_responses: List[Union[StepOutput, List[StepOutput]]]) -> WorkflowMetrics:
        """Aggregate metrics from all step responses into structured workflow metrics"""
        steps_dict = {}
        total_steps = 0

        def process_step_output(step_output: StepOutput):
            """Process a single step output for metrics"""
            nonlocal total_steps
            total_steps += 1

            # Add step-specific metrics
            if step_output.step_name and step_output.metrics:
                step_metrics = self._convert_dict_to_step_metrics(step_output.step_name, step_output.metrics)
                steps_dict[step_output.step_name] = step_metrics

        # Process all step responses
        for step_response in step_responses:
            if isinstance(step_response, list):
                # Handle List[StepOutput] from workflow components
                for sub_step_output in step_response:
                    process_step_output(sub_step_output)
            else:
                # Handle single StepOutput
                process_step_output(step_response)

        return WorkflowMetrics(
            total_steps=total_steps,
            steps=steps_dict,
        )

    def _call_custom_function(
        self, func: Callable, workflow: "Workflow", execution_input: WorkflowExecutionInput, **kwargs: Any
    ) -> Any:
        """Call custom function with only the parameters it expects"""
        from inspect import signature

        sig = signature(func)

        # Build arguments based on what the function actually accepts
        call_kwargs = {}

        # Only add workflow and execution_input if the function expects them
        if "workflow" in sig.parameters:
            call_kwargs["workflow"] = self
        if "execution_input" in sig.parameters:
            call_kwargs["execution_input"] = execution_input

        # Add any other kwargs that the function expects
        for param_name in kwargs:
            if param_name in sig.parameters:
                call_kwargs[param_name] = kwargs[param_name]

        # If function has **kwargs parameter, pass all remaining kwargs
        for param in sig.parameters.values():
            if param.kind == param.VAR_KEYWORD:
                call_kwargs.update(kwargs)
                break

        try:
            return func(**call_kwargs)
        except TypeError as e:
            # If signature inspection fails, fall back to original method
            logger.warning(
                f"Async function signature inspection failed: {e}. Falling back to original calling convention."
            )
            return func(workflow, execution_input, **kwargs)

    def _execute(
        self, execution_input: WorkflowExecutionInput, workflow_run_response: WorkflowRunResponse, **kwargs: Any
    ) -> WorkflowRunResponse:
        """Execute a specific pipeline by name synchronously"""
        from inspect import isasyncgenfunction, iscoroutinefunction, isgeneratorfunction

        workflow_run_response.status = RunStatus.running

        if isinstance(self.steps, Callable):
            if iscoroutinefunction(self.steps) or isasyncgenfunction(self.steps):
                raise ValueError("Cannot use async function with synchronous execution")
            elif isgeneratorfunction(self.steps):
                content = ""
                for chunk in self.steps(self, execution_input, **kwargs):
                    if hasattr(chunk, "content") and chunk.content is not None and isinstance(chunk.content, str):
                        content += chunk.content
                    else:
                        content += str(chunk)
                workflow_run_response.content = content
            else:
                # Execute the workflow with the custom executor
                workflow_run_response.content = self._call_custom_function(self.steps, self, execution_input, **kwargs)

            workflow_run_response.status = RunStatus.completed
        else:
            try:
                # Track outputs from each step for enhanced data flow
                collected_step_outputs: List[Union[StepOutput, List[StepOutput]]] = []
                previous_step_outputs: Dict[str, StepOutput] = {}

                shared_images = execution_input.images or []
                output_images = []
                shared_videos = execution_input.videos or []
                output_videos = []
                shared_audio = execution_input.audio or []
                output_audio = []

                for i, step in enumerate(self.steps):
                    step_name = getattr(step, "name", f"step_{i + 1}")
                    log_debug(f"Executing step {i + 1}/{self._get_step_count()}: {step_name}")

                    # Create enhanced StepInput
                    step_input = self._create_step_input(
                        execution_input=execution_input,
                        previous_step_outputs=previous_step_outputs,
                        shared_images=shared_images,
                        shared_videos=shared_videos,
                        shared_audio=shared_audio,
                    )

                    step_output = step.execute(step_input, session_id=self.session_id, user_id=self.user_id)

                    # Update the workflow-level previous_step_outputs dictionary
                    if isinstance(step_output, list):
                        log_debug(f"Step returned {len(step_output)} outputs")
                        # For multiple outputs (from Loop, Condition, etc.), store the last one
                        if step_output:
                            previous_step_outputs[step_name] = step_output[-1]
                            if any(output.stop for output in step_output):
                                logger.info(f"Early termination requested by step {step_name}")
                                break
                    else:
                        # Single output
                        previous_step_outputs[step_name] = step_output
                        if step_output.stop:
                            logger.info(f"Early termination requested by step {step_name}")
                            break

                    # Update shared media for next step
                    if isinstance(step_output, list):
                        for output in step_output:
                            shared_images.extend(output.images or [])
                            shared_videos.extend(output.videos or [])
                            shared_audio.extend(output.audio or [])
                            output_images.extend(output.images or [])
                            output_videos.extend(output.videos or [])
                            output_audio.extend(output.audio or [])
                    else:
                        shared_images.extend(step_output.images or [])
                        shared_videos.extend(step_output.videos or [])
                        shared_audio.extend(step_output.audio or [])
                        output_images.extend(step_output.images or [])
                        output_videos.extend(step_output.videos or [])
                        output_audio.extend(step_output.audio or [])

                    collected_step_outputs.append(step_output)

                    self._collect_workflow_session_state_from_agents_and_teams()

                # Update the workflow_run_response with completion data
                if collected_step_outputs:
                    workflow_run_response.workflow_metrics = self._aggregate_workflow_metrics(collected_step_outputs)
                    last_output = collected_step_outputs[-1]
                    if isinstance(last_output, list) and last_output:
                        # If it's a list (from Condition/Loop/etc.), use the last one
                        workflow_run_response.content = last_output[-1].content
                    else:
                        # Single StepOutput
                        workflow_run_response.content = last_output.content
                else:
                    workflow_run_response.content = "No steps executed"

                workflow_run_response.step_responses = collected_step_outputs
                workflow_run_response.images = output_images
                workflow_run_response.videos = output_videos
                workflow_run_response.audio = output_audio
                workflow_run_response.status = RunStatus.completed

            except Exception as e:
                import traceback

                traceback.print_exc()
                logger.error(f"Workflow execution failed: {e}")
                # Store error response
                workflow_run_response.status = RunStatus.error
                workflow_run_response.content = f"Workflow execution failed: {e}"

            finally:
                if self.workflow_session:
                    self.workflow_session.add_run(workflow_run_response)
                self.write_to_storage()

        return workflow_run_response

    def _execute_stream(
        self,
        execution_input: WorkflowExecutionInput,
        workflow_run_response: WorkflowRunResponse,
        stream_intermediate_steps: bool = False,
        **kwargs: Any,
    ) -> Iterator[WorkflowRunResponseEvent]:
        """Execute a specific pipeline by name with event streaming"""
        from inspect import isasyncgenfunction, iscoroutinefunction, isgeneratorfunction

        workflow_run_response.status = RunStatus.running

        workflow_started_event = WorkflowStartedEvent(
            run_id=workflow_run_response.run_id or "",
            workflow_name=workflow_run_response.workflow_name,
            workflow_id=workflow_run_response.workflow_id,
            session_id=workflow_run_response.session_id,
        )
        yield self._handle_event(workflow_started_event, workflow_run_response)

        if isinstance(self.steps, Callable):
            if iscoroutinefunction(self.steps) or isasyncgenfunction(self.steps):
                raise ValueError("Cannot use async function with synchronous execution")
            elif isgeneratorfunction(self.steps):
                content = ""
                for chunk in self._call_custom_function(self.steps, self, execution_input, **kwargs):
                    # Update the run_response with the content from the result
                    if hasattr(chunk, "content") and chunk.content is not None and isinstance(chunk.content, str):
                        content += chunk.content
                        yield chunk
                    else:
                        content += str(chunk)
                workflow_run_response.content = content
            else:
                workflow_run_response.content = self._call_custom_function(self.steps, self, execution_input, **kwargs)
            workflow_run_response.status = RunStatus.completed

        else:
            try:
                # Track outputs from each step for enhanced data flow
                collected_step_outputs: List[Union[StepOutput, List[StepOutput]]] = []
                previous_step_outputs: Dict[str, StepOutput] = {}

                shared_images = execution_input.images or []
                output_images = []
                shared_videos = execution_input.videos or []
                output_videos = []
                shared_audio = execution_input.audio or []
                output_audio = []

                early_termination = False

                for i, step in enumerate(self.steps):
                    step_name = getattr(step, "name", f"step_{i + 1}")
                    log_debug(f"Streaming step {i + 1}/{self._get_step_count()}: {step_name}")

                    # Create enhanced StepInput
                    step_input = self._create_step_input(
                        execution_input=execution_input,
                        previous_step_outputs=previous_step_outputs,
                        shared_images=shared_images,
                        shared_videos=shared_videos,
                        shared_audio=shared_audio,
                    )

                    # Execute step with streaming and yield all events
                    for event in step.execute_stream(
                        step_input,
                        session_id=self.session_id,
                        user_id=self.user_id,
                        stream_intermediate_steps=stream_intermediate_steps,
                        workflow_run_response=workflow_run_response,
                        step_index=i,
                    ):
                        # Handle events
                        if isinstance(event, StepOutput):
                            step_output = event
                            collected_step_outputs.append(step_output)

                            # Update the workflow-level previous_step_outputs dictionary
                            previous_step_outputs[step_name] = step_output

                            # Transform StepOutput to StepOutputEvent for consistent streaming interface
                            step_output_event = self._transform_step_output_to_event(
                                step_output, workflow_run_response, step_index=i
                            )

                            if step_output.stop:
                                logger.info(f"Early termination requested by step {step_name}")
                                # Update shared media for next step
                                shared_images.extend(step_output.images or [])
                                shared_videos.extend(step_output.videos or [])
                                shared_audio.extend(step_output.audio or [])
                                output_images.extend(step_output.images or [])
                                output_videos.extend(step_output.videos or [])
                                output_audio.extend(step_output.audio or [])

                                # Only yield StepOutputEvent for function executors, not for agents/teams
                                if getattr(step, "executor_type", None) == "function":
                                    yield step_output_event

                                # Break out of the step loop
                                early_termination = True
                                break

                            # Update shared media for next step
                            shared_images.extend(step_output.images or [])
                            shared_videos.extend(step_output.videos or [])
                            shared_audio.extend(step_output.audio or [])
                            output_images.extend(step_output.images or [])
                            output_videos.extend(step_output.videos or [])
                            output_audio.extend(step_output.audio or [])

                            # Only yield StepOutputEvent for generator functions, not for agents/teams
                            if getattr(step, "executor_type", None) == "function":
                                yield step_output_event

                        elif isinstance(event, WorkflowRunResponseEvent):
                            yield self._handle_event(event, workflow_run_response)

                        else:
                            # Yield other internal events
                            yield event
                    # Break out of main step loop if early termination was requested
                    if "early_termination" in locals() and early_termination:
                        break

                    self._collect_workflow_session_state_from_agents_and_teams()

                # Update the workflow_run_response with completion data
                if collected_step_outputs:
                    workflow_run_response.workflow_metrics = self._aggregate_workflow_metrics(collected_step_outputs)
                    last_output = collected_step_outputs[-1]
                    if isinstance(last_output, list) and last_output:
                        # If it's a list (from Condition/Loop/etc.), use the last one
                        workflow_run_response.content = last_output[-1].content
                    else:
                        # Single StepOutput
                        workflow_run_response.content = last_output.content
                else:
                    workflow_run_response.content = "No steps executed"

                workflow_run_response.step_responses = collected_step_outputs
                workflow_run_response.images = output_images
                workflow_run_response.videos = output_videos
                workflow_run_response.audio = output_audio
                workflow_run_response.status = RunStatus.completed

            except Exception as e:
                logger.error(f"Workflow execution failed: {e}")

                from agno.run.v2.workflow import WorkflowErrorEvent

                error_event = WorkflowErrorEvent(
                    run_id=self.run_id or "",
                    workflow_id=self.workflow_id,
                    workflow_name=self.name,
                    session_id=self.session_id,
                    error=str(e),
                )

                yield error_event

                # Update workflow_run_response with error
                workflow_run_response.content = error_event.error
                workflow_run_response.status = RunStatus.error

        # Yield workflow completed event
        workflow_completed_event = WorkflowCompletedEvent(
            run_id=workflow_run_response.run_id or "",
            content=workflow_run_response.content,
            workflow_name=workflow_run_response.workflow_name,
            workflow_id=workflow_run_response.workflow_id,
            session_id=workflow_run_response.session_id,
            step_responses=workflow_run_response.step_responses,
            extra_data=workflow_run_response.extra_data,
        )
        yield self._handle_event(workflow_completed_event, workflow_run_response)

        # Store the completed workflow response
        if self.workflow_session:
            self.workflow_session.add_run(workflow_run_response)

        # Save to storage after complete execution
        self.write_to_storage()

    async def _acall_custom_function(
        self, func: Callable, workflow: "Workflow", execution_input: WorkflowExecutionInput, **kwargs: Any
    ) -> Any:
        """Call custom function with only the parameters it expects - handles both async functions and async generators"""
        from inspect import isasyncgenfunction, signature

        sig = signature(func)

        # Build arguments based on what the function actually accepts
        call_kwargs = {}

        # Only add workflow and execution_input if the function expects them
        if "workflow" in sig.parameters:
            call_kwargs["workflow"] = self
        if "execution_input" in sig.parameters:
            call_kwargs["execution_input"] = execution_input

        # Add any other kwargs that the function expects
        for param_name in kwargs:
            if param_name in sig.parameters:
                call_kwargs[param_name] = kwargs[param_name]

        # If function has **kwargs parameter, pass all remaining kwargs
        for param in sig.parameters.values():
            if param.kind == param.VAR_KEYWORD:
                call_kwargs.update(kwargs)
                break

        try:
            # Check if it's an async generator function
            if isasyncgenfunction(func):
                # For async generators, call the function and return the async generator directly
                return func(**call_kwargs)
            else:
                # For regular async functions, await the result
                return await func(**call_kwargs)
        except TypeError as e:
            # If signature inspection fails, fall back to original method
            logger.warning(
                f"Async function signature inspection failed: {e}. Falling back to original calling convention."
            )
            if isasyncgenfunction(func):
                # For async generators, use the same signature inspection logic in fallback
                return func(**call_kwargs)
            else:
                # For regular async functions, use the same signature inspection logic in fallback
                return await func(**call_kwargs)

    async def _aexecute(
        self, execution_input: WorkflowExecutionInput, workflow_run_response: WorkflowRunResponse, **kwargs: Any
    ) -> WorkflowRunResponse:
        """Execute a specific pipeline by name asynchronously"""
        from inspect import isasyncgenfunction, iscoroutinefunction, isgeneratorfunction

        workflow_run_response.status = RunStatus.running

        if isinstance(self.steps, Callable):
            # Execute the workflow with the custom executor
            content = ""

            if iscoroutinefunction(self.steps):
                workflow_run_response.content = await self._acall_custom_function(
                    self.steps, self, execution_input, **kwargs
                )
            elif isgeneratorfunction(self.steps):
                for chunk in self.steps(self, execution_input, **kwargs):
                    if hasattr(chunk, "content") and chunk.content is not None and isinstance(chunk.content, str):
                        content += chunk.content
                    else:
                        content += str(chunk)
                workflow_run_response.content = content
            elif isasyncgenfunction(self.steps):
                async_gen = await self._acall_custom_function(self.steps, self, execution_input, **kwargs)
                async for chunk in async_gen:
                    if hasattr(chunk, "content") and chunk.content is not None and isinstance(chunk.content, str):
                        content += chunk.content
                    else:
                        content += str(chunk)
                workflow_run_response.content = content
            else:
                workflow_run_response.content = self.steps(self, execution_input, **kwargs)
            workflow_run_response.status = RunStatus.completed

        else:
            try:
                # Track outputs from each step for enhanced data flow
                collected_step_outputs: List[Union[StepOutput, List[StepOutput]]] = []
                previous_step_outputs: Dict[str, StepOutput] = {}

                shared_images = execution_input.images or []
                output_images = []
                shared_videos = execution_input.videos or []
                output_videos = []
                shared_audio = execution_input.audio or []
                output_audio = []

                for i, step in enumerate(self.steps):
                    step_name = getattr(step, "name", f"step_{i + 1}")
                    log_debug(f"Async Executing step {i + 1}/{self._get_step_count()}: {step_name}")

                    # Create enhanced StepInput
                    step_input = self._create_step_input(
                        execution_input=execution_input,
                        previous_step_outputs=previous_step_outputs,
                        shared_images=shared_images,
                        shared_videos=shared_videos,
                        shared_audio=shared_audio,
                    )

                    step_output = await step.aexecute(step_input, session_id=self.session_id, user_id=self.user_id)

                    # Update the workflow-level previous_step_outputs dictionary
                    if isinstance(step_output, list):
                        # For multiple outputs (from Loop, Condition, etc.), store the last one
                        if step_output:
                            previous_step_outputs[step_name] = step_output[-1]
                            if any(output.stop for output in step_output):
                                logger.info(f"Early termination requested by step {step_name}")
                                break
                    else:
                        # Single output
                        previous_step_outputs[step_name] = step_output
                        if step_output.stop:
                            logger.info(f"Early termination requested by step {step_name}")
                            break

                    # Update shared media for next step
                    if isinstance(step_output, list):
                        for output in step_output:
                            shared_images.extend(output.images or [])
                            shared_videos.extend(output.videos or [])
                            shared_audio.extend(output.audio or [])
                            output_images.extend(output.images or [])
                            output_videos.extend(output.videos or [])
                            output_audio.extend(output.audio or [])
                    else:
                        shared_images.extend(step_output.images or [])
                        shared_videos.extend(step_output.videos or [])
                        shared_audio.extend(step_output.audio or [])
                        output_images.extend(step_output.images or [])
                        output_videos.extend(step_output.videos or [])
                        output_audio.extend(step_output.audio or [])

                    collected_step_outputs.append(step_output)

                    self._collect_workflow_session_state_from_agents_and_teams()

                # Update the workflow_run_response with completion data
                if collected_step_outputs:
                    workflow_run_response.workflow_metrics = self._aggregate_workflow_metrics(collected_step_outputs)
                    last_output = collected_step_outputs[-1]
                    if isinstance(last_output, list) and last_output:
                        # If it's a list (from Condition/Loop/etc.), use the last one
                        workflow_run_response.content = last_output[-1].content
                    else:
                        # Single StepOutput
                        workflow_run_response.content = last_output.content
                else:
                    workflow_run_response.content = "No steps executed"

                workflow_run_response.step_responses = collected_step_outputs
                workflow_run_response.images = output_images
                workflow_run_response.videos = output_videos
                workflow_run_response.audio = output_audio
                workflow_run_response.status = RunStatus.completed

            except Exception as e:
                logger.error(f"Workflow execution failed: {e}")
                workflow_run_response.status = RunStatus.error
                workflow_run_response.content = f"Workflow execution failed: {e}"

        # Store error response
        if self.workflow_session:
            self.workflow_session.add_run(workflow_run_response)
        self.write_to_storage()

        return workflow_run_response

    async def _aexecute_stream(
        self,
        execution_input: WorkflowExecutionInput,
        workflow_run_response: WorkflowRunResponse,
        stream_intermediate_steps: bool = False,
        **kwargs: Any,
    ) -> AsyncIterator[WorkflowRunResponseEvent]:
        """Execute a specific pipeline by name with event streaming"""
        from inspect import isasyncgenfunction, iscoroutinefunction, isgeneratorfunction

        workflow_run_response.status = RunStatus.running
        workflow_started_event = WorkflowStartedEvent(
            run_id=workflow_run_response.run_id or "",
            workflow_name=workflow_run_response.workflow_name,
            workflow_id=workflow_run_response.workflow_id,
            session_id=workflow_run_response.session_id,
        )
        yield self._handle_event(workflow_started_event, workflow_run_response)

        if isinstance(self.steps, Callable):
            if iscoroutinefunction(self.steps):
                workflow_run_response.content = await self._acall_custom_function(
                    self.steps, self, execution_input, **kwargs
                )
            elif isgeneratorfunction(self.steps):
                content = ""
                for chunk in self.steps(self, execution_input, **kwargs):
                    if hasattr(chunk, "content") and chunk.content is not None and isinstance(chunk.content, str):
                        content += chunk.content
                        yield chunk
                    else:
                        content += str(chunk)
                workflow_run_response.content = content
            elif isasyncgenfunction(self.steps):
                content = ""
                async_gen = await self._acall_custom_function(self.steps, self, execution_input, **kwargs)
                async for chunk in async_gen:
                    if hasattr(chunk, "content") and chunk.content is not None and isinstance(chunk.content, str):
                        content += chunk.content
                        yield chunk
                    else:
                        content += str(chunk)
                workflow_run_response.content = content
            else:
                workflow_run_response.content = self.steps(self, execution_input, **kwargs)
            workflow_run_response.status = RunStatus.completed

        else:
            try:
                # Track outputs from each step for enhanced data flow
                collected_step_outputs: List[Union[StepOutput, List[StepOutput]]] = []
                previous_step_outputs: Dict[str, StepOutput] = {}

                shared_images = execution_input.images or []
                output_images = []
                shared_videos = execution_input.videos or []
                output_videos = []
                shared_audio = execution_input.audio or []
                output_audio = []

                early_termination = False

                for i, step in enumerate(self.steps):
                    step_name = getattr(step, "name", f"step_{i + 1}")
                    log_debug(f"Async streaming step {i + 1}/{self._get_step_count()}: {step_name}")

                    # Create enhanced StepInput
                    step_input = self._create_step_input(
                        execution_input=execution_input,
                        previous_step_outputs=previous_step_outputs,
                        shared_images=shared_images,
                        shared_videos=shared_videos,
                        shared_audio=shared_audio,
                    )

                    # Execute step with streaming and yield all events
                    async for event in step.aexecute_stream(
                        step_input,
                        session_id=self.session_id,
                        user_id=self.user_id,
                        stream_intermediate_steps=stream_intermediate_steps,
                        workflow_run_response=workflow_run_response,
                        step_index=i,
                    ):
                        if isinstance(event, StepOutput):
                            step_output = event
                            collected_step_outputs.append(step_output)

                            # Update the workflow-level previous_step_outputs dictionary
                            previous_step_outputs[step_name] = step_output

                            # Transform StepOutput to StepOutputEvent for consistent streaming interface
                            step_output_event = self._transform_step_output_to_event(
                                step_output, workflow_run_response, step_index=i
                            )

                            if step_output.stop:
                                logger.info(f"Early termination requested by step {step_name}")
                                # Update shared media for next step
                                shared_images.extend(step_output.images or [])
                                shared_videos.extend(step_output.videos or [])
                                shared_audio.extend(step_output.audio or [])
                                output_images.extend(step_output.images or [])
                                output_videos.extend(step_output.videos or [])
                                output_audio.extend(step_output.audio or [])

                                if getattr(step, "executor_type", None) == "function":
                                    yield step_output_event

                                # Break out of the step loop
                                early_termination = True
                                break

                            # Update shared media for next step
                            shared_images.extend(step_output.images or [])
                            shared_videos.extend(step_output.videos or [])
                            shared_audio.extend(step_output.audio or [])
                            output_images.extend(step_output.images or [])
                            output_videos.extend(step_output.videos or [])
                            output_audio.extend(step_output.audio or [])

                            # Only yield StepOutputEvent for generator functions, not for agents/teams
                            if getattr(step, "executor_type", None) == "function":
                                yield step_output_event

                        elif isinstance(event, WorkflowRunResponseEvent):
                            yield self._handle_event(event, workflow_run_response)

                        else:
                            # Yield other internal events
                            yield event

                    # Break out of main step loop if early termination was requested
                    if "early_termination" in locals() and early_termination:
                        break

                    self._collect_workflow_session_state_from_agents_and_teams()

                # Update the workflow_run_response with completion data
                if collected_step_outputs:
                    workflow_run_response.workflow_metrics = self._aggregate_workflow_metrics(collected_step_outputs)
                    last_output = collected_step_outputs[-1]
                    if isinstance(last_output, list) and last_output:
                        # If it's a list (from Condition/Loop/etc.), use the last one
                        workflow_run_response.content = last_output[-1].content
                    else:
                        # Single StepOutput
                        workflow_run_response.content = last_output.content
                else:
                    workflow_run_response.content = "No steps executed"

                workflow_run_response.step_responses = collected_step_outputs
                workflow_run_response.images = output_images
                workflow_run_response.videos = output_videos
                workflow_run_response.audio = output_audio
                workflow_run_response.status = RunStatus.completed

            except Exception as e:
                logger.error(f"Workflow execution failed: {e}")

                from agno.run.v2.workflow import WorkflowErrorEvent

                error_event = WorkflowErrorEvent(
                    run_id=self.run_id or "",
                    workflow_id=self.workflow_id,
                    workflow_name=self.name,
                    session_id=self.session_id,
                    error=str(e),
                )

                yield error_event

                # Update workflow_run_response with error
                workflow_run_response.content = error_event.error
                workflow_run_response.status = RunStatus.error

        # Yield workflow completed event
        workflow_completed_event = WorkflowCompletedEvent(
            run_id=workflow_run_response.run_id or "",
            content=workflow_run_response.content,
            workflow_name=workflow_run_response.workflow_name,
            workflow_id=workflow_run_response.workflow_id,
            session_id=workflow_run_response.session_id,
            step_responses=workflow_run_response.step_responses,
            extra_data=workflow_run_response.extra_data,
        )
        yield self._handle_event(workflow_completed_event, workflow_run_response)

        # Store the completed workflow response
        if self.workflow_session:
            self.workflow_session.add_run(workflow_run_response)

        # Save to storage after complete execution
        self.write_to_storage()

    def _update_workflow_session_state(self):
        if not self.workflow_session_state:
            self.workflow_session_state = {}

        self.workflow_session_state.update(
            {
                "workflow_id": self.workflow_id,
                "run_id": self.run_id,
                "session_id": self.session_id,
                "session_name": self.session_name,
            }
        )
        if self.name:
            self.workflow_session_state["workflow_name"] = self.name

        return self.workflow_session_state

    @overload
    def run(
        self,
        message: Optional[Union[str, Dict[str, Any], List[Any], BaseModel]] = None,
        user_id: Optional[str] = None,
        session_id: Optional[str] = None,
        audio: Optional[List[Audio]] = None,
        images: Optional[List[Image]] = None,
        videos: Optional[List[Video]] = None,
        stream: Literal[False] = False,
        stream_intermediate_steps: Optional[bool] = None,
    ) -> WorkflowRunResponse: ...

    @overload
    def run(
        self,
        message: Optional[Union[str, Dict[str, Any], List[Any], BaseModel]] = None,
        user_id: Optional[str] = None,
        session_id: Optional[str] = None,
        audio: Optional[List[Audio]] = None,
        images: Optional[List[Image]] = None,
        videos: Optional[List[Video]] = None,
        stream: Literal[True] = True,
        stream_intermediate_steps: Optional[bool] = None,
    ) -> Iterator[WorkflowRunResponseEvent]: ...

    def run(
        self,
        message: Optional[Union[str, Dict[str, Any], List[Any], BaseModel]] = None,
        additional_data: Optional[Dict[str, Any]] = None,
        user_id: Optional[str] = None,
        session_id: Optional[str] = None,
        audio: Optional[List[Audio]] = None,
        images: Optional[List[Image]] = None,
        videos: Optional[List[Video]] = None,
        stream: bool = False,
        stream_intermediate_steps: Optional[bool] = None,
        **kwargs: Any,
    ) -> Union[WorkflowRunResponse, Iterator[WorkflowRunResponseEvent]]:
        """Execute the workflow synchronously with optional streaming"""
        self._set_debug()

        log_debug(f"Workflow Run Start: {self.name}", center=True)

        # Use simple defaults
        stream = stream or self.stream or False
        stream_intermediate_steps = stream_intermediate_steps or self.stream_intermediate_steps or False

        # Can't have stream_intermediate_steps if stream is False
        if not stream:
            stream_intermediate_steps = False

        log_debug(f"Stream: {stream}")
        log_debug(f"Total steps: {self._get_step_count()}")

        if user_id is not None:
            self.user_id = user_id
            log_debug(f"User ID: {user_id}")
        if session_id is not None:
            self.session_id = session_id
            log_debug(f"Session ID: {session_id}")

        if self.session_id is None:
            self.session_id = str(uuid4())

        self.run_id = str(uuid4())

        self.initialize_workflow()

        # Load or create session
        self.load_session()

        # Prepare steps
        self._prepare_steps()

        # Create workflow run response that will be updated by reference
        workflow_run_response = WorkflowRunResponse(
            run_id=self.run_id,
            session_id=self.session_id,
            workflow_id=self.workflow_id,
            workflow_name=self.name,
            created_at=int(datetime.now().timestamp()),
        )
        self.run_response = workflow_run_response

        inputs = WorkflowExecutionInput(
            message=message,
            additional_data=additional_data,
            audio=audio,
            images=images,
            videos=videos,
        )
        log_debug(
            f"Created pipeline input with session state keys: {list(self.workflow_session_state.keys()) if self.workflow_session_state else 'None'}"
        )

        self.update_agents_and_teams_session_info()

        if stream:
            return self._execute_stream(
                execution_input=inputs,
                workflow_run_response=workflow_run_response,
                stream_intermediate_steps=stream_intermediate_steps,
                **kwargs,
            )
        else:
            return self._execute(execution_input=inputs, workflow_run_response=workflow_run_response, **kwargs)

    @overload
    async def arun(
        self,
        message: Optional[Union[str, Dict[str, Any], List[Any], BaseModel]] = None,
        user_id: Optional[str] = None,
        session_id: Optional[str] = None,
        audio: Optional[List[Audio]] = None,
        images: Optional[List[Image]] = None,
        videos: Optional[List[Video]] = None,
        stream: Literal[False] = False,
        stream_intermediate_steps: Optional[bool] = None,
    ) -> WorkflowRunResponse: ...

    @overload
    async def arun(
        self,
        message: Optional[Union[str, Dict[str, Any], List[Any], BaseModel]] = None,
        user_id: Optional[str] = None,
        session_id: Optional[str] = None,
        audio: Optional[List[Audio]] = None,
        images: Optional[List[Image]] = None,
        videos: Optional[List[Video]] = None,
        stream: Literal[True] = True,
        stream_intermediate_steps: Optional[bool] = None,
    ) -> AsyncIterator[WorkflowRunResponseEvent]: ...

    async def arun(
        self,
        message: Optional[Union[str, Dict[str, Any], List[Any], BaseModel]] = None,
        additional_data: Optional[Dict[str, Any]] = None,
        user_id: Optional[str] = None,
        session_id: Optional[str] = None,
        audio: Optional[List[Audio]] = None,
        images: Optional[List[Image]] = None,
        videos: Optional[List[Video]] = None,
        stream: bool = False,
        stream_intermediate_steps: bool = False,
        **kwargs: Any,
    ) -> Union[WorkflowRunResponse, AsyncIterator[WorkflowRunResponseEvent]]:
        """Execute the workflow synchronously with optional streaming"""
        self._set_debug()

        log_debug(f"Async Workflow Run Start: {self.name}", center=True)

        # Use simple defaults
        stream = stream or self.stream or False
        stream_intermediate_steps = stream_intermediate_steps or self.stream_intermediate_steps or False

        # Can't have stream_intermediate_steps if stream is False
        if not stream:
            stream_intermediate_steps = False

        log_debug(f"Stream: {stream}")

        # Set user_id and session_id if provided
        if user_id is not None:
            self.user_id = user_id
            log_debug(f"User ID: {user_id}")
        if session_id is not None:
            self.session_id = session_id
            log_debug(f"Session ID: {session_id}")

        if self.session_id is None:
            self.session_id = str(uuid4())

        self.run_id = str(uuid4())

        self.initialize_workflow()

        # Load or create session
        self.load_session()

        # Prepare steps
        self._prepare_steps()

        # Create workflow run response that will be updated by reference
        workflow_run_response = WorkflowRunResponse(
            run_id=self.run_id,
            session_id=self.session_id,
            workflow_id=self.workflow_id,
            workflow_name=self.name,
            created_at=int(datetime.now().timestamp()),
        )
        self.run_response = workflow_run_response

        inputs = WorkflowExecutionInput(
            message=message,
            additional_data=additional_data,
            audio=audio,
            images=images,
            videos=videos,
        )
        log_debug(
            f"Created async pipeline input with session state keys: {list(self.workflow_session_state.keys()) if self.workflow_session_state else 'None'}"
        )

        self.update_agents_and_teams_session_info()

        if stream:
            return self._aexecute_stream(
                execution_input=inputs,
                workflow_run_response=workflow_run_response,
                stream_intermediate_steps=stream_intermediate_steps,
                **kwargs,
            )
        else:
            return await self._aexecute(execution_input=inputs, workflow_run_response=workflow_run_response, **kwargs)

    def _prepare_steps(self):
        """Prepare the steps for execution"""
        prepared_steps = []
        if not isinstance(self.steps, Callable):
            for i, step in enumerate(self.steps):
                if isinstance(step, Callable):
                    step_name = step.__name__
                    log_debug(f"Step {i + 1}: Wrapping callable function '{step_name}'")
                    prepared_steps.append(Step(name=step_name, description="User-defined callable step", executor=step))
                elif isinstance(step, Agent):
                    log_debug(f"Step {i + 1}: Agent '{step.name}'")
                    prepared_steps.append(Step(name=step.name, description=step.description, agent=step))
                elif isinstance(step, Team):
                    log_debug(f"Step {i + 1}: Team '{step.name}' with {len(step.members)} members")
                    prepared_steps.append(Step(name=step.name, description=step.description, team=step))
                elif isinstance(step, (Step, Steps, Loop, Parallel, Condition, Router)):
                    step_type = type(step).__name__
                    step_name = getattr(step, "name", f"unnamed_{step_type.lower()}")
                    log_debug(f"Step {i + 1}: {step_type} '{step_name}'")
                    prepared_steps.append(step)
                else:
                    raise ValueError(f"Invalid step type: {type(step).__name__}")

            self.steps = prepared_steps
            log_debug("Step preparation completed")

    def get_workflow_session(self) -> WorkflowSessionV2:
        """Get a WorkflowSessionV2 object for storage"""
        workflow_data = {}
        # TODO: Handle recursive
        if self.steps and not isinstance(self.steps, Callable):
            workflow_data["steps"] = [
                {
                    "name": step.name if hasattr(step, "name") else step.__name__,
                    "description": step.description if hasattr(step, "description") else "User-defined callable step",
                }
                for step in self.steps
            ]
        elif isinstance(self.steps, Callable):
            workflow_data["steps"] = [
                {
                    "name": "Custom Function",
                    "description": "User-defined callable workflow",
                }
            ]

        return WorkflowSessionV2(
            session_id=self.session_id,
            user_id=self.user_id,
            workflow_id=self.workflow_id,
            workflow_name=self.name,
            runs=self.workflow_session.runs if self.workflow_session else [],
            workflow_data=workflow_data,
            session_data={},
        )

    def load_workflow_session(self, session: WorkflowSessionV2):
        """Load workflow session from storage"""
        if self.workflow_id is None and session.workflow_id is not None:
            self.workflow_id = session.workflow_id
        if self.user_id is None and session.user_id is not None:
            self.user_id = session.user_id
        if self.session_id is None and session.session_id is not None:
            self.session_id = session.session_id
        if self.name is None and session.workflow_name is not None:
            self.name = session.workflow_name

        self.workflow_session = session
        log_debug(f"Loaded WorkflowSessionV2: {session.session_id}")

    def read_from_storage(self) -> Optional[WorkflowSessionV2]:
        """Load the WorkflowSessionV2 from storage"""
        if self.storage is not None and self.session_id is not None:
            session = self.storage.read(session_id=self.session_id)
            if session and isinstance(session, WorkflowSessionV2):
                self.load_workflow_session(session)
                return session
        return None

    def write_to_storage(self) -> Optional[WorkflowSessionV2]:
        """Save the WorkflowSessionV2 to storage"""
        if self.storage is not None:
            session_to_save = self.get_workflow_session()
            saved_session = self.storage.upsert(session=session_to_save)
            if saved_session and isinstance(saved_session, WorkflowSessionV2):
                self.workflow_session = saved_session
                return saved_session
        return None

    def load_session(self, force: bool = False) -> Optional[str]:
        """Load an existing session from storage or create a new one"""
        if self.workflow_session is not None and not force:
            if self.session_id is not None and self.workflow_session.session_id == self.session_id:
                log_debug("Using existing workflow session")
                return self.workflow_session.session_id

        if self.storage is not None:
            # Try to load existing session
            existing_session = self.read_from_storage()

            # Create new session if it doesn't exist
            if existing_session is None:
                log_debug("Creating new WorkflowSessionV2")
                self.workflow_session = WorkflowSessionV2(
                    session_id=self.session_id,  # type: ignore
                    user_id=self.user_id,
                    workflow_id=self.workflow_id,
                    workflow_name=self.name,
                )
                saved_session = self.write_to_storage()
                if saved_session is None:
                    raise Exception("Failed to create new WorkflowSessionV2 in storage")
                log_debug(f"Created WorkflowSessionV2: {saved_session.session_id}")

        return self.session_id

    def new_session(self) -> None:
        """Create a new workflow session"""
        log_debug("Creating new workflow session")

        self.workflow_session = None
        self.session_id = str(uuid4())

        log_debug(f"New session ID: {self.session_id}")
        self.load_session(force=True)

    def _format_step_content_for_display(self, step_output: StepOutput) -> str:
        """Format content for display, handling structured outputs. Works for both raw content and StepOutput objects."""
        # If it's a StepOutput, extract the content
        if hasattr(step_output, "content"):
            actual_content = step_output.content
        else:
            actual_content = step_output

        if not actual_content:
            return ""

        # If it's already a string, return as-is
        if isinstance(actual_content, str):
            return actual_content

        # If it's a structured output (BaseModel or dict), format it nicely
        if isinstance(actual_content, BaseModel):
            return (
                f"**Structured Output:**\n\n```json\n{actual_content.model_dump_json(indent=2, exclude_none=True)}\n```"
            )
        elif isinstance(actual_content, (dict, list)):
            import json

            return f"**Structured Output:**\n\n```json\n{json.dumps(actual_content, indent=2, default=str)}\n```"
        else:
            # Fallback to string conversion
            return str(actual_content)

    def print_response(
        self,
        message: Optional[Union[str, Dict[str, Any], List[Any], BaseModel]] = None,
        additional_data: Optional[Dict[str, Any]] = None,
        user_id: Optional[str] = None,
        session_id: Optional[str] = None,
        audio: Optional[List[Audio]] = None,
        images: Optional[List[Image]] = None,
        videos: Optional[List[Video]] = None,
        stream: bool = False,
        stream_intermediate_steps: bool = False,
        markdown: bool = True,
        show_time: bool = True,
        show_step_details: bool = True,
        console: Optional[Any] = None,
        **kwargs: Any,
    ) -> None:
        """Print workflow execution with rich formatting and optional streaming

        Args:
            message: The main query/input for the workflow
            message_data: Attached message data to the input
            user_id: User ID
            session_id: Session ID
            audio: Audio input
            images: Image input
            videos: Video input
            stream: Whether to stream the response content
            stream_intermediate_steps: Whether to stream intermediate steps
            markdown: Whether to render content as markdown
            show_time: Whether to show execution time
            show_step_details: Whether to show individual step outputs
            console: Rich console instance (optional)
        """

        stream_intermediate_steps = stream_intermediate_steps or self.stream_intermediate_steps or False
        stream = stream or self.stream or False

        if stream:
            self._print_response_stream(
                message=message,
                user_id=user_id,
                session_id=session_id,
                additional_data=additional_data,
                audio=audio,
                images=images,
                videos=videos,
                stream_intermediate_steps=stream_intermediate_steps,
                markdown=markdown,
                show_time=show_time,
                show_step_details=show_step_details,
                console=console,
                **kwargs,
            )
        else:
            self._print_response(
                message=message,
                user_id=user_id,
                session_id=session_id,
                additional_data=additional_data,
                audio=audio,
                images=images,
                videos=videos,
                markdown=markdown,
                show_time=show_time,
                show_step_details=show_step_details,
                console=console,
                **kwargs,
            )

    def _print_response(
        self,
        message: Optional[Union[str, Dict[str, Any], List[Any], BaseModel]] = None,
        user_id: Optional[str] = None,
        session_id: Optional[str] = None,
        additional_data: Optional[Dict[str, Any]] = None,
        audio: Optional[List[Audio]] = None,
        images: Optional[List[Image]] = None,
        videos: Optional[List[Video]] = None,
        markdown: bool = True,
        show_time: bool = True,
        show_step_details: bool = True,
        console: Optional[Any] = None,
        **kwargs: Any,
    ) -> None:
        """Print workflow execution with rich formatting (non-streaming)"""
        from rich.live import Live
        from rich.markdown import Markdown
        from rich.status import Status
        from rich.text import Text

        from agno.utils.response import create_panel
        from agno.utils.timer import Timer

        if console is None:
            from agno.cli.console import console

        # Show workflow info
        media_info = []
        if audio:
            media_info.append(f"Audio files: {len(audio)}")
        if images:
            media_info.append(f"Images: {len(images)}")
        if videos:
            media_info.append(f"Videos: {len(videos)}")

        workflow_info = f"""**Workflow:** {self.name}"""
        if self.description:
            workflow_info += f"""\n\n**Description:** {self.description}"""
        workflow_info += f"""\n\n**Steps:** {self._get_step_count()} steps"""
        if message:
            if isinstance(message, str):
                workflow_info += f"""\n\n**Message:** {message}"""
            else:
                # Handle structured input message
                if isinstance(message, BaseModel):
                    data_display = message.model_dump_json(indent=2, exclude_none=True)
                elif isinstance(message, (dict, list)):
                    import json

                    data_display = json.dumps(message, indent=2, default=str)
                else:
                    data_display = str(message)
                workflow_info += f"""\n\n**Structured Input:**\n```json\n{data_display}\n```"""
        if user_id:
            workflow_info += f"""\n\n**User ID:** {user_id}"""
        if session_id:
            workflow_info += f"""\n\n**Session ID:** {session_id}"""
        workflow_info = workflow_info.strip()

        workflow_panel = create_panel(
            content=Markdown(workflow_info) if markdown else workflow_info,
            title="Workflow Information",
            border_style="cyan",
        )
        console.print(workflow_panel)

        # Start timer
        response_timer = Timer()
        response_timer.start()

        with Live(console=console) as live_log:
            status = Status("Starting workflow...", spinner="dots")
            live_log.update(status)

            try:
                # Execute workflow and get the response directly
                workflow_response: WorkflowRunResponse = self.run(
                    message=message,
                    user_id=user_id,
                    session_id=session_id,
                    additional_data=additional_data,
                    audio=audio,
                    images=images,
                    videos=videos,
                    **kwargs,
                )

                response_timer.stop()

                if show_step_details and workflow_response.step_responses:
                    for i, step_output in enumerate(workflow_response.step_responses):
                        # Handle both single StepOutput and List[StepOutput] (from loop/parallel steps)
                        if isinstance(step_output, list):
                            # This is a loop or parallel step with multiple outputs
                            for j, sub_step_output in enumerate(step_output):
                                if sub_step_output.content:
                                    formatted_content = self._format_step_content_for_display(sub_step_output)
                                    step_panel = create_panel(
                                        content=Markdown(formatted_content) if markdown else formatted_content,
                                        title=f"Step {i + 1}.{j + 1}: {sub_step_output.step_name} (Completed)",
                                        border_style="orange3",
                                    )
                                    console.print(step_panel)
                        else:
                            # This is a regular single step
                            if step_output.content:
                                formatted_content = self._format_step_content_for_display(step_output)
                                step_panel = create_panel(
                                    content=Markdown(formatted_content) if markdown else formatted_content,
                                    title=f"Step {i + 1}: {step_output.step_name} (Completed)",
                                    border_style="orange3",
                                )
                                console.print(step_panel)

                # For callable functions, show the content directly since there are no step_responses
                elif show_step_details and isinstance(self.steps, Callable) and workflow_response.content:
                    step_panel = create_panel(
                        content=Markdown(workflow_response.content) if markdown else workflow_response.content,
                        title="Custom Function (Completed)",
                        border_style="orange3",
                    )
                    console.print(step_panel)

                # Show final summary
                if workflow_response.extra_data:
                    status = workflow_response.status.value
                    summary_content = ""
                    summary_content += f"""\n\n**Status:** {status}"""
                    summary_content += f"""\n\n**Steps Completed:** {len(workflow_response.step_responses) if workflow_response.step_responses else 0}"""
                    summary_content = summary_content.strip()

                    summary_panel = create_panel(
                        content=Markdown(summary_content) if markdown else summary_content,
                        title="Execution Summary",
                        border_style="blue",
                    )
                    console.print(summary_panel)

                live_log.update("")

                # Final completion message
                if show_time:
                    completion_text = Text(f"Completed in {response_timer.elapsed:.1f}s", style="bold green")
                    console.print(completion_text)

            except Exception as e:
                import traceback

                traceback.print_exc()
                response_timer.stop()
                error_panel = create_panel(
                    content=f"Workflow execution failed: {str(e)}", title="Execution Error", border_style="red"
                )
                console.print(error_panel)

    def _print_response_stream(
        self,
        message: Optional[Union[str, Dict[str, Any], List[Any], BaseModel]] = None,
        user_id: Optional[str] = None,
        session_id: Optional[str] = None,
        additional_data: Optional[Dict[str, Any]] = None,
        audio: Optional[List[Audio]] = None,
        images: Optional[List[Image]] = None,
        videos: Optional[List[Video]] = None,
        stream_intermediate_steps: bool = False,
        markdown: bool = True,
        show_time: bool = True,
        show_step_details: bool = True,
        console: Optional[Any] = None,
        **kwargs: Any,
    ) -> None:
        """Print workflow execution with clean streaming"""
        from rich.console import Group
        from rich.live import Live
        from rich.markdown import Markdown
        from rich.status import Status
        from rich.text import Text

        from agno.utils.response import create_panel
        from agno.utils.timer import Timer

        if console is None:
            from agno.cli.console import console

        stream_intermediate_steps = True  # With streaming print response, we need to stream intermediate steps

        # Show workflow info (same as before)
        media_info = []
        if audio:
            media_info.append(f"Audio files: {len(audio)}")
        if images:
            media_info.append(f"Images: {len(images)}")
        if videos:
            media_info.append(f"Videos: {len(videos)}")

        workflow_info = f"""**Workflow:** {self.name}"""
        if self.description:
            workflow_info += f"""\n\n**Description:** {self.description}"""
        workflow_info += f"""\n\n**Steps:** {self._get_step_count()} steps"""
        if message:
            if isinstance(message, str):
                workflow_info += f"""\n\n**Message:** {message}"""
            else:
                # Handle structured input message
                if isinstance(message, BaseModel):
                    data_display = message.model_dump_json(indent=2, exclude_none=True)
                elif isinstance(message, (dict, list)):
                    import json

                    data_display = json.dumps(message, indent=2, default=str)
                else:
                    data_display = str(message)
                workflow_info += f"""\n\n**Structured Input:**\n```json\n{data_display}\n```"""
        if user_id:
            workflow_info += f"""\n\n**User ID:** {user_id}"""
        if session_id:
            workflow_info += f"""\n\n**Session ID:** {session_id}"""
        workflow_info = workflow_info.strip()

        workflow_panel = create_panel(
            content=Markdown(workflow_info) if markdown else workflow_info,
            title="Workflow Information",
            border_style="cyan",
        )
        console.print(workflow_panel)

        # Start timer
        response_timer = Timer()
        response_timer.start()

        # Streaming execution variables with smart step tracking
        current_step_content = ""
        current_step_name = ""
        current_step_index = 0
        step_responses = []
        step_started_printed = False
        is_callable_function = isinstance(self.steps, Callable)

        # Smart step hierarchy tracking
        current_primitive_context = None  # Current primitive being executed (parallel, loop, etc.)
        step_display_cache = {}

        def get_step_display_number(step_index: Union[int, tuple], step_name: str = "") -> str:
            """Generate smart step numbering based on current context"""

            # Handle tuple format for nested parallel/loop sub-steps
            if isinstance(step_index, tuple):
                if len(step_index) == 2:
                    parent_idx, sub_idx = step_index

                    # Extract the base parent index if it's nested
                    if isinstance(parent_idx, tuple):
                        # For deeply nested cases, extract the root index
                        base_idx = parent_idx[0] if len(parent_idx) > 0 else 0
                        while isinstance(base_idx, tuple) and len(base_idx) > 0:
                            base_idx = base_idx[0]
                    else:
                        base_idx = parent_idx

                    # Check context for special formatting
                    if current_primitive_context:
                        context_type = current_primitive_context["type"]

                        if context_type == "loop":
                            iteration = current_primitive_context.get("current_iteration", 1)
                            return f"Step {base_idx + 1}.{sub_idx + 1} (Iteration {iteration})"
                        elif context_type == "parallel":
                            # For parallel steps if inside some other nested step, all use the same parent number (your preferred approach)
                            # Step 1.1, Step 1.1, Step 1.1 instead of Step 1.1, Step 1.2, Step 1.3
                            return f"Step {base_idx + 1}.{sub_idx + 1}"

                    # Default: regular hierarchical numbering
                    return f"Step {base_idx + 1}.{sub_idx + 1}"
                else:
                    # Fallback for other tuple formats
                    return f"Step {step_index[0] + 1}"

            # Handle simple integer step_index
            step_key = f"{step_index}:{step_name}"

            # Return cached value if we've already computed it
            if step_key in step_display_cache:
                return step_display_cache[step_key]

            if not current_primitive_context:
                # Regular sequential step
                display_number = f"Step {step_index + 1}"
            else:
                primitive_type = current_primitive_context["type"]
                primitive_step_index = current_primitive_context["step_index"]

                # Extract integer from primitive_step_index if it's a tuple
                if isinstance(primitive_step_index, tuple):
                    base_primitive_idx = primitive_step_index[0]
                    while isinstance(base_primitive_idx, tuple) and len(base_primitive_idx) > 0:
                        base_primitive_idx = base_primitive_idx[0]
                else:
                    base_primitive_idx = primitive_step_index

                if primitive_type == "parallel":
                    # For parallel: All parallel steps get the same number
                    display_number = f"Step {base_primitive_idx + 1}.1"

                elif primitive_type == "loop":
                    # For loop: Step 1.1 (Iteration 1), Step 1.2 (Iteration 1), etc.
                    iteration = current_primitive_context.get("current_iteration", 1)
                    existing_loop_keys = [
                        k for k in step_display_cache.keys() if k.startswith(f"loop:{base_primitive_idx}:")
                    ]
                    sub_index = len(existing_loop_keys) + 1
                    display_number = f"Step {base_primitive_idx + 1}.{sub_index} (Iteration {iteration})"

                else:
                    # Fallback
                    display_number = f"Step {step_index + 1}"

            # Cache the result
            step_display_cache[step_key] = display_number
            return display_number

        with Live(console=console, refresh_per_second=10) as live_log:
            status = Status("Starting workflow...", spinner="dots")
            live_log.update(status)

            try:
                for response in self.run(
                    message=message,
                    user_id=user_id,
                    session_id=session_id,
                    additional_data=additional_data,
                    audio=audio,
                    images=images,
                    videos=videos,
                    stream=True,
                    stream_intermediate_steps=stream_intermediate_steps,
                    **kwargs,
                ):
                    # Handle the new event types
                    if isinstance(response, WorkflowStartedEvent):
                        status.update("Workflow started...")
                        if is_callable_function:
                            current_step_name = "Custom Function"
                            current_step_index = 0
                        live_log.update(status)

                    elif isinstance(response, StepStartedEvent):
                        current_step_name = response.step_name or "Unknown"
                        current_step_index = response.step_index or 0
                        current_step_content = ""
                        step_started_printed = False

                        # Generate smart step number
                        step_display = get_step_display_number(current_step_index, current_step_name)
                        status.update(f"Starting {step_display}: {current_step_name}...")
                        live_log.update(status)

                    elif isinstance(response, StepCompletedEvent):
                        step_name = response.step_name or "Unknown"
                        step_index = response.step_index or 0

                        # Generate smart step number for completion (will use cached value)
                        step_display = get_step_display_number(step_index, step_name)
                        status.update(f"Completed {step_display}: {step_name}")

                        if response.content:
                            step_responses.append(
                                {
                                    "step_name": step_name,
                                    "step_index": step_index,
                                    "content": response.content,
                                    "event": response.event,
                                }
                            )

                        # Print the final step result in orange (only once)
                        if show_step_details and current_step_content and not step_started_printed:
                            live_log.update(status, refresh=True)

                            final_step_panel = create_panel(
                                content=Markdown(current_step_content) if markdown else current_step_content,
                                title=f"{step_display}: {step_name} (Completed)",
                                border_style="orange3",
                            )
                            console.print(final_step_panel)
                            step_started_printed = True

                    elif isinstance(response, LoopExecutionStartedEvent):
                        current_step_name = response.step_name or "Loop"
                        current_step_index = response.step_index or 0
                        current_step_content = ""
                        step_started_printed = False

                        # Set up loop context
                        current_primitive_context = {
                            "type": "loop",
                            "step_index": current_step_index,
                            "sub_step_counter": 0,
                            "current_iteration": 1,
                            "max_iterations": response.max_iterations,
                        }

                        # Clear cache for this primitive's sub-steps
                        step_display_cache.clear()

                        status.update(
                            f"Starting loop: {current_step_name} (max {response.max_iterations} iterations)..."
                        )
                        live_log.update(status)

                    elif isinstance(response, LoopIterationStartedEvent):
                        if current_primitive_context and current_primitive_context["type"] == "loop":
                            current_primitive_context["current_iteration"] = response.iteration
                            current_primitive_context["sub_step_counter"] = 0  # Reset for new iteration
                            # Clear cache for new iteration
                            step_display_cache.clear()

                        status.update(
                            f"Loop iteration {response.iteration}/{response.max_iterations}: {response.step_name}..."
                        )
                        live_log.update(status)

                    elif isinstance(response, LoopIterationCompletedEvent):
                        status.update(
                            f"Completed iteration {response.iteration}/{response.max_iterations}: {response.step_name}"
                        )

                    elif isinstance(response, LoopExecutionCompletedEvent):
                        step_name = response.step_name or "Loop"
                        step_index = response.step_index or 0

                        status.update(f"Completed loop: {step_name} ({response.total_iterations} iterations)")
                        live_log.update(status, refresh=True)

                        # Print loop summary
                        if show_step_details:
                            summary_content = "**Loop Summary:**\n\n"
                            summary_content += (
                                f"- Total iterations: {response.total_iterations}/{response.max_iterations}\n"
                            )
                            summary_content += (
                                f"- Total steps executed: {sum(len(iteration) for iteration in response.all_results)}\n"
                            )

                            loop_summary_panel = create_panel(
                                content=Markdown(summary_content) if markdown else summary_content,
                                title=f"Loop {step_name} (Completed)",
                                border_style="yellow",
                            )
                            console.print(loop_summary_panel)

                        # Reset context
                        current_primitive_context = None
                        step_display_cache.clear()
                        step_started_printed = True

                    elif isinstance(response, ParallelExecutionStartedEvent):
                        current_step_name = response.step_name or "Parallel Steps"
                        current_step_index = response.step_index or 0
                        current_step_content = ""
                        step_started_printed = False

                        # Set up parallel context
                        current_primitive_context = {
                            "type": "parallel",
                            "step_index": current_step_index,
                            "sub_step_counter": 0,
                            "total_steps": response.parallel_step_count,
                        }

                        # Clear cache for this primitive's sub-steps
                        step_display_cache.clear()

                        # Print parallel execution summary panel
                        live_log.update(status, refresh=True)
                        parallel_summary = f"**Parallel Steps:** {response.parallel_step_count}"
                        # Use get_step_display_number for consistent numbering
                        step_display = get_step_display_number(current_step_index, current_step_name)
                        parallel_panel = create_panel(
                            content=Markdown(parallel_summary) if markdown else parallel_summary,
                            title=f"{step_display}: {current_step_name}",
                            border_style="cyan",
                        )
                        console.print(parallel_panel)

                        status.update(
                            f"Starting parallel execution: {current_step_name} ({response.parallel_step_count} steps)..."
                        )
                        live_log.update(status)

                    elif isinstance(response, ParallelExecutionCompletedEvent):
                        step_name = response.step_name or "Parallel Steps"
                        step_index = response.step_index or 0

                        status.update(f"Completed parallel execution: {step_name}")

                        # Reset context
                        current_primitive_context = None
                        step_display_cache.clear()

                    elif isinstance(response, ConditionExecutionStartedEvent):
                        current_step_name = response.step_name or "Condition"
                        current_step_index = response.step_index or 0
                        current_step_content = ""
                        step_started_printed = False

                        # Set up condition context
                        current_primitive_context = {
                            "type": "condition",
                            "step_index": current_step_index,
                            "sub_step_counter": 0,
                            "condition_result": response.condition_result,
                        }

                        # Clear cache for this primitive's sub-steps
                        step_display_cache.clear()

                        condition_text = "met" if response.condition_result else "not met"
                        status.update(f"Starting condition: {current_step_name} (condition {condition_text})...")
                        live_log.update(status)

                    elif isinstance(response, ConditionExecutionCompletedEvent):
                        step_name = response.step_name or "Condition"
                        step_index = response.step_index or 0

                        status.update(f"Completed condition: {step_name}")

                        # Reset context
                        current_primitive_context = None
                        step_display_cache.clear()

                    elif isinstance(response, RouterExecutionStartedEvent):
                        current_step_name = response.step_name or "Router"
                        current_step_index = response.step_index or 0
                        current_step_content = ""
                        step_started_printed = False

                        # Set up router context
                        current_primitive_context = {
                            "type": "router",
                            "step_index": current_step_index,
                            "sub_step_counter": 0,
                            "selected_steps": response.selected_steps,
                        }

                        # Clear cache for this primitive's sub-steps
                        step_display_cache.clear()

                        selected_steps_text = ", ".join(response.selected_steps) if response.selected_steps else "none"
                        status.update(f"Starting router: {current_step_name} (selected: {selected_steps_text})...")
                        live_log.update(status)

                    elif isinstance(response, RouterExecutionCompletedEvent):
                        step_name = response.step_name or "Router"
                        step_index = response.step_index or 0

                        status.update(f"Completed router: {step_name}")

                        # Print router summary
                        if show_step_details:
                            selected_steps_text = (
                                ", ".join(response.selected_steps) if response.selected_steps else "none"
                            )
                            summary_content = "**Router Summary:**\n\n"
                            summary_content += f"- Selected steps: {selected_steps_text}\n"
                            summary_content += f"- Executed steps: {response.executed_steps or 0}\n"

                            router_summary_panel = create_panel(
                                content=Markdown(summary_content) if markdown else summary_content,
                                title=f"Router {step_name} (Completed)",
                                border_style="purple",
                            )
                            console.print(router_summary_panel)

                        # Reset context
                        current_primitive_context = None
                        step_display_cache.clear()
                        step_started_printed = True

                    elif isinstance(response, StepsExecutionStartedEvent):
                        current_step_name = response.step_name or "Steps"
                        current_step_index = response.step_index or 0
                        current_step_content = ""
                        step_started_printed = False
                        status.update(f"Starting steps: {current_step_name} ({response.steps_count} steps)...")
                        live_log.update(status)

                    elif isinstance(response, StepsExecutionCompletedEvent):
                        step_name = response.step_name or "Steps"
                        step_index = response.step_index or 0

                        status.update(f"Completed steps: {step_name}")

                        # Add results from executed steps to step_responses
                        if response.step_results:
                            for i, step_result in enumerate(response.step_results):
                                # Use the same numbering system as other primitives
                                step_display_number = get_step_display_number(step_index, step_result.step_name or "")
                                step_responses.append(
                                    {
                                        "step_name": f"{step_display_number}: {step_result.step_name}",
                                        "step_index": step_index,
                                        "content": step_result.content,
                                        "event": "StepsStepResult",
                                    }
                                )

                        # Print steps summary
                        if show_step_details:
                            summary_content = "**Steps Summary:**\n\n"
                            summary_content += f"- Total steps: {response.steps_count or 0}\n"
                            summary_content += f"- Executed steps: {response.executed_steps or 0}\n"

                            steps_summary_panel = create_panel(
                                content=Markdown(summary_content) if markdown else summary_content,
                                title=f"Steps {step_name} (Completed)",
                                border_style="yellow",
                            )
                            console.print(steps_summary_panel)

                        step_started_printed = True

                    elif isinstance(response, WorkflowCompletedEvent):
                        status.update("Workflow completed!")

                        # For callable functions, print the final content block here since there are no step events
                        if (
                            is_callable_function
                            and show_step_details
                            and current_step_content
                            and not step_started_printed
                        ):
                            final_step_panel = create_panel(
                                content=Markdown(current_step_content) if markdown else current_step_content,
                                title="Custom Function (Completed)",
                                border_style="orange3",
                            )
                            console.print(final_step_panel)
                            step_started_printed = True

                        live_log.update(status, refresh=True)

                        # Show final summary
                        if response.extra_data:
                            status = response.status
                            summary_content = ""
                            summary_content += f"""\n\n**Status:** {status}"""
                            summary_content += f"""\n\n**Steps Completed:** {len(response.step_responses) if response.step_responses else 0}"""
                            summary_content = summary_content.strip()

                            summary_panel = create_panel(
                                content=Markdown(summary_content) if markdown else summary_content,
                                title="Execution Summary",
                                border_style="blue",
                            )
                            console.print(summary_panel)

                    else:
                        # Handle streaming content
                        if isinstance(response, str):
                            response_str = response
                        elif isinstance(response, StepOutputEvent):
                            response_str = response.content or ""
                        else:
                            from agno.run.response import RunResponseContentEvent
                            from agno.run.team import RunResponseContentEvent as TeamRunResponseContentEvent

                            current_step_executor_type = None
                            # Handle both integer and tuple step indices for parallel execution
                            actual_step_index = current_step_index
                            if isinstance(current_step_index, tuple):
                                # For tuple indices, use the first element (parent step index)
                                actual_step_index = current_step_index[0]
                                # If it's nested tuple, keep extracting until we get an integer
                                while isinstance(actual_step_index, tuple) and len(actual_step_index) > 0:
                                    actual_step_index = actual_step_index[0]

                            if not is_callable_function and self.steps and actual_step_index < len(self.steps):
                                step = self.steps[actual_step_index]
                                if hasattr(step, "executor_type"):
                                    current_step_executor_type = step.executor_type

                            # Check if this is a streaming content event from agent or team
                            if isinstance(response, (TeamRunResponseContentEvent, WorkflowRunResponseEvent)):
                                # Check if this is a team's final structured output
                                is_structured_output = (
                                    isinstance(response, TeamRunResponseContentEvent)
                                    and hasattr(response, "content_type")
                                    and response.content_type != "str"
                                    and response.content_type != ""
                                )
                                response_str = response.content
                            elif isinstance(response, RunResponseContentEvent) and current_step_executor_type != "team":
                                response_str = response.content
                            else:
                                continue

                        # Use the unified formatting function for consistency
                        response_str = self._format_step_content_for_display(response_str)

                        # Filter out empty responses and add to current step content
                        if response_str and response_str.strip():
                            # If it's a structured output from a team, replace the content instead of appending
                            if "is_structured_output" in locals() and is_structured_output:
                                current_step_content = response_str
                            else:
                                current_step_content += response_str

                            # Live update the step panel with streaming content
                            if show_step_details and not step_started_printed:
                                # Generate smart step number for streaming title (will use cached value)
                                step_display = get_step_display_number(current_step_index, current_step_name)
                                title = f"{step_display}: {current_step_name} (Streaming...)"
                                if is_callable_function:
                                    title = "Custom Function (Streaming...)"

                                # Show the streaming content live in orange panel
                                live_step_panel = create_panel(
                                    content=Markdown(current_step_content) if markdown else current_step_content,
                                    title=title,
                                    border_style="orange3",
                                )

                                # Create group with status and current step content
                                group = Group(status, live_step_panel)
                                live_log.update(group)

                response_timer.stop()

                live_log.update("")

                # Final completion message
                if show_time:
                    completion_text = Text(f"Completed in {response_timer.elapsed:.1f}s", style="bold green")
                    console.print(completion_text)

            except Exception as e:
                import traceback

                traceback.print_exc()
                response_timer.stop()
                error_panel = create_panel(
                    content=f"Workflow execution failed: {str(e)}", title="Execution Error", border_style="red"
                )
                console.print(error_panel)

    async def aprint_response(
        self,
        message: Optional[Union[str, Dict[str, Any], List[Any], BaseModel]] = None,
        additional_data: Optional[Dict[str, Any]] = None,
        user_id: Optional[str] = None,
        session_id: Optional[str] = None,
        audio: Optional[List[Audio]] = None,
        images: Optional[List[Image]] = None,
        videos: Optional[List[Video]] = None,
        stream: bool = False,
        stream_intermediate_steps: bool = False,
        markdown: bool = True,
        show_time: bool = True,
        show_step_details: bool = True,
        console: Optional[Any] = None,
        **kwargs: Any,
    ) -> None:
        """Print workflow execution with rich formatting and optional streaming

        Args:
            message: The main message/input for the workflow
            message_data: Attached message data to the input
            user_id: User ID
            session_id: Session ID
            audio: Audio input
            images: Image input
            videos: Video input
            stream_intermediate_steps: Whether to stream intermediate steps
            stream: Whether to stream the response content
            markdown: Whether to render content as markdown
            show_time: Whether to show execution time
            show_step_details: Whether to show individual step outputs
            console: Rich console instance (optional)
        """
        if stream:
            await self._aprint_response_stream(
                message=message,
                additional_data=additional_data,
                user_id=user_id,
                session_id=session_id,
                audio=audio,
                images=images,
                videos=videos,
                stream_intermediate_steps=stream_intermediate_steps,
                markdown=markdown,
                show_time=show_time,
                show_step_details=show_step_details,
                console=console,
                **kwargs,
            )
        else:
            await self._aprint_response(
                message=message,
                additional_data=additional_data,
                user_id=user_id,
                session_id=session_id,
                audio=audio,
                images=images,
                videos=videos,
                markdown=markdown,
                show_time=show_time,
                show_step_details=show_step_details,
                console=console,
                **kwargs,
            )

    async def _aprint_response(
        self,
        message: Optional[Union[str, Dict[str, Any], List[Any], BaseModel]] = None,
        additional_data: Optional[Dict[str, Any]] = None,
        user_id: Optional[str] = None,
        session_id: Optional[str] = None,
        audio: Optional[List[Audio]] = None,
        images: Optional[List[Image]] = None,
        videos: Optional[List[Video]] = None,
        markdown: bool = True,
        show_time: bool = True,
        show_step_details: bool = True,
        console: Optional[Any] = None,
        **kwargs: Any,
    ) -> None:
        """Print workflow execution with rich formatting (non-streaming)"""
        from rich.live import Live
        from rich.markdown import Markdown
        from rich.status import Status
        from rich.text import Text

        from agno.utils.response import create_panel
        from agno.utils.timer import Timer

        if console is None:
            from agno.cli.console import console

        # Show workflow info
        media_info = []
        if audio:
            media_info.append(f"Audio files: {len(audio)}")
        if images:
            media_info.append(f"Images: {len(images)}")
        if videos:
            media_info.append(f"Videos: {len(videos)}")

        workflow_info = f"""**Workflow:** {self.name}"""
        if self.description:
            workflow_info += f"""\n\n**Description:** {self.description}"""
        workflow_info += f"""\n\n**Steps:** {self._get_step_count()} steps"""
        if message:
            if isinstance(message, str):
                workflow_info += f"""\n\n**Message:** {message}"""
            else:
                # Handle structured input message
                if isinstance(message, BaseModel):
                    data_display = message.model_dump_json(indent=2, exclude_none=True)
                elif isinstance(message, (dict, list)):
                    import json

                    data_display = json.dumps(message, indent=2, default=str)
                else:
                    data_display = str(message)
                workflow_info += f"""\n\n**Structured Input:**\n```json\n{data_display}\n```"""
        if user_id:
            workflow_info += f"""\n\n**User ID:** {user_id}"""
        if session_id:
            workflow_info += f"""\n\n**Session ID:** {session_id}"""
        workflow_info = workflow_info.strip()

        workflow_panel = create_panel(
            content=Markdown(workflow_info) if markdown else workflow_info,
            title="Workflow Information",
            border_style="cyan",
        )
        console.print(workflow_panel)

        # Start timer
        response_timer = Timer()
        response_timer.start()

        with Live(console=console) as live_log:
            status = Status("Starting async workflow...\n", spinner="dots")
            live_log.update(status)

            try:
                # Execute workflow and get the response directly
                workflow_response: WorkflowRunResponse = await self.arun(
                    message=message,
                    additional_data=additional_data,
                    user_id=user_id,
                    session_id=session_id,
                    audio=audio,
                    images=images,
                    videos=videos,
                    **kwargs,
                )

                response_timer.stop()

                # Show individual step responses if available
                if show_step_details and workflow_response.step_responses:
                    for i, step_output in enumerate(workflow_response.step_responses):
                        # Handle both single StepOutput and List[StepOutput] (from loop/parallel steps)
                        if isinstance(step_output, list):
                            # This is a loop or parallel step with multiple outputs
                            for j, sub_step_output in enumerate(step_output):
                                if sub_step_output.content:
                                    formatted_content = self._format_step_content_for_display(sub_step_output)
                                    step_panel = create_panel(
                                        content=Markdown(formatted_content) if markdown else formatted_content,
                                        title=f"Step {i + 1}.{j + 1}: {sub_step_output.step_name} (Completed)",
                                        border_style="orange3",
                                    )
                                    console.print(step_panel)
                        else:
                            # This is a regular single step
                            if step_output.content:
                                formatted_content = self._format_step_content_for_display(step_output)
                                step_panel = create_panel(
                                    content=Markdown(formatted_content) if markdown else formatted_content,
                                    title=f"Step {i + 1}: {step_output.step_name} (Completed)",
                                    border_style="orange3",
                                )
                                console.print(step_panel)

                # For callable functions, show the content directly since there are no step_responses
                elif show_step_details and isinstance(self.steps, Callable) and workflow_response.content:
                    step_panel = create_panel(
                        content=Markdown(workflow_response.content) if markdown else workflow_response.content,
                        title="Custom Function (Completed)",
                        border_style="orange3",
                    )
                    console.print(step_panel)

                # Show final summary
                if workflow_response.extra_data:
                    status = workflow_response.status.value
                    summary_content = ""
                    summary_content += f"""\n\n**Status:** {status}"""
                    summary_content += f"""\n\n**Steps Completed:** {len(workflow_response.step_responses) if workflow_response.step_responses else 0}"""
                    summary_content = summary_content.strip()

                    summary_panel = create_panel(
                        content=Markdown(summary_content) if markdown else summary_content,
                        title="Execution Summary",
                        border_style="blue",
                    )
                    console.print(summary_panel)

                live_log.update("")

                # Final completion message
                if show_time:
                    completion_text = Text(f"Completed in {response_timer.elapsed:.1f}s", style="bold green")
                    console.print(completion_text)

            except Exception as e:
                import traceback

                traceback.print_exc()
                response_timer.stop()
                error_panel = create_panel(
                    content=f"Workflow execution failed: {str(e)}", title="Execution Error", border_style="red"
                )
                console.print(error_panel)

    async def _aprint_response_stream(
        self,
        message: Optional[Union[str, Dict[str, Any], List[Any], BaseModel]] = None,
        additional_data: Optional[Dict[str, Any]] = None,
        user_id: Optional[str] = None,
        session_id: Optional[str] = None,
        audio: Optional[List[Audio]] = None,
        images: Optional[List[Image]] = None,
        videos: Optional[List[Video]] = None,
        stream_intermediate_steps: bool = False,
        markdown: bool = True,
        show_time: bool = True,
        show_step_details: bool = True,
        console: Optional[Any] = None,
        **kwargs: Any,
    ) -> None:
        """Print workflow execution with clean streaming - orange step blocks displayed once"""
        from rich.console import Group
        from rich.live import Live
        from rich.markdown import Markdown
        from rich.status import Status
        from rich.text import Text

        from agno.utils.response import create_panel
        from agno.utils.timer import Timer

        if console is None:
            from agno.cli.console import console

        stream_intermediate_steps = True  # With streaming print response, we need to stream intermediate steps

        # Show workflow info (same as before)
        media_info = []
        if audio:
            media_info.append(f"Audio files: {len(audio)}")
        if images:
            media_info.append(f"Images: {len(images)}")
        if videos:
            media_info.append(f"Videos: {len(videos)}")

        workflow_info = f"""**Workflow:** {self.name}"""
        if self.description:
            workflow_info += f"""\n\n**Description:** {self.description}"""
        workflow_info += f"""\n\n**Steps:** {self._get_step_count()} steps"""
        if message:
            if isinstance(message, str):
                workflow_info += f"""\n\n**Message:** {message}"""
            else:
                # Handle structured input message
                if isinstance(message, BaseModel):
                    data_display = message.model_dump_json(indent=2, exclude_none=True)
                elif isinstance(message, (dict, list)):
                    import json

                    data_display = json.dumps(message, indent=2, default=str)
                else:
                    data_display = str(message)
                workflow_info += f"""\n\n**Structured Input:**\n```json\n{data_display}\n```"""
        if user_id:
            workflow_info += f"""\n\n**User ID:** {user_id}"""
        if session_id:
            workflow_info += f"""\n\n**Session ID:** {session_id}"""
        workflow_info = workflow_info.strip()

        workflow_panel = create_panel(
            content=Markdown(workflow_info) if markdown else workflow_info,
            title="Workflow Information",
            border_style="cyan",
        )
        console.print(workflow_panel)

        # Start timer
        response_timer = Timer()
        response_timer.start()

        # Streaming execution variables
        current_step_content = ""
        current_step_name = ""
        current_step_index = 0
        step_responses = []
        step_started_printed = False
        is_callable_function = isinstance(self.steps, Callable)

        # Smart step hierarchy tracking
        current_primitive_context = None  # Current primitive being executed (parallel, loop, etc.)
        step_display_cache = {}

        def get_step_display_number(step_index: Union[int, tuple], step_name: str = "") -> str:
            """Generate smart step numbering based on current context"""

            # Handle tuple format for nested parallel/loop sub-steps
            if isinstance(step_index, tuple):
                if len(step_index) == 2:
                    parent_idx, sub_idx = step_index

                    # Extract the base parent index if it's nested
                    if isinstance(parent_idx, tuple):
                        # For deeply nested cases, extract the root index
                        base_idx = parent_idx[0] if len(parent_idx) > 0 else 0
                        while isinstance(base_idx, tuple) and len(base_idx) > 0:
                            base_idx = base_idx[0]
                    else:
                        base_idx = parent_idx

                    # Check context for special formatting
                    if current_primitive_context:
                        context_type = current_primitive_context["type"]

                        if context_type == "loop":
                            iteration = current_primitive_context.get("current_iteration", 1)
                            return f"Step {base_idx + 1}.{sub_idx + 1} (Iteration {iteration})"
                        elif context_type == "parallel":
                            # For parallel steps if inside some other nested step, all use the same parent number (your preferred approach)
                            # Step 1.1, Step 1.1, Step 1.1 instead of Step 1.1, Step 1.2, Step 1.3
                            return f"Step {base_idx + 1}.{sub_idx + 1}"

                    # Default: regular hierarchical numbering
                    return f"Step {base_idx + 1}.{sub_idx + 1}"
                else:
                    # Fallback for other tuple formats
                    return f"Step {step_index[0] + 1}"

            # Handle simple integer step_index
            step_key = f"{step_index}:{step_name}"

            # Return cached value if we've already computed it
            if step_key in step_display_cache:
                return step_display_cache[step_key]

            if not current_primitive_context:
                # Regular sequential step
                display_number = f"Step {step_index + 1}"
            else:
                primitive_type = current_primitive_context["type"]
                primitive_step_index = current_primitive_context["step_index"]

                # Extract integer from primitive_step_index if it's a tuple
                if isinstance(primitive_step_index, tuple):
                    base_primitive_idx = primitive_step_index[0]
                    while isinstance(base_primitive_idx, tuple) and len(base_primitive_idx) > 0:
                        base_primitive_idx = base_primitive_idx[0]
                else:
                    base_primitive_idx = primitive_step_index

                if primitive_type == "parallel":
                    # For parallel: All parallel steps get the same number
                    display_number = f"Step {base_primitive_idx + 1}.1"

                elif primitive_type == "loop":
                    # For loop: Step 1.1 (Iteration 1), Step 1.2 (Iteration 1), etc.
                    iteration = current_primitive_context.get("current_iteration", 1)
                    existing_loop_keys = [
                        k for k in step_display_cache.keys() if k.startswith(f"loop:{base_primitive_idx}:")
                    ]
                    sub_index = len(existing_loop_keys) + 1
                    display_number = f"Step {base_primitive_idx + 1}.{sub_index} (Iteration {iteration})"

                else:
                    # Fallback
                    display_number = f"Step {step_index + 1}"

            # Cache the result
            step_display_cache[step_key] = display_number
            return display_number

        with Live(console=console, refresh_per_second=10) as live_log:
            status = Status("Starting async workflow...", spinner="dots")
            live_log.update(status)

            try:
                async for response in await self.arun(
                    message=message,
                    additional_data=additional_data,
                    user_id=user_id,
                    session_id=session_id,
                    audio=audio,
                    images=images,
                    videos=videos,
                    stream=True,
                    stream_intermediate_steps=stream_intermediate_steps,
                    **kwargs,
                ):
                    # Handle the new event types
                    if isinstance(response, WorkflowStartedEvent):
                        status.update("Workflow started...")
                        if is_callable_function:
                            current_step_name = "Custom Function"
                            current_step_index = 0
                        live_log.update(status)

                    elif isinstance(response, StepStartedEvent):
                        current_step_name = response.step_name or "Unknown"
                        current_step_index = response.step_index or 0
                        current_step_content = ""
                        step_started_printed = False

                        # Generate smart step number
                        step_display = get_step_display_number(current_step_index, current_step_name)
                        status.update(f"Starting {step_display}: {current_step_name}...")
                        live_log.update(status)

                    elif isinstance(response, StepCompletedEvent):
                        step_name = response.step_name or "Unknown"
                        step_index = response.step_index or 0

                        # Generate smart step number for completion (will use cached value)
                        step_display = get_step_display_number(step_index, step_name)
                        status.update(f"Completed {step_display}: {step_name}")

                        if response.content:
                            step_responses.append(
                                {
                                    "step_name": step_name,
                                    "step_index": step_index,
                                    "content": response.content,
                                    "event": response.event,
                                }
                            )

                        # Print the final step result in orange (only once)
                        if show_step_details and current_step_content and not step_started_printed:
                            live_log.update(status, refresh=True)

                            final_step_panel = create_panel(
                                content=Markdown(current_step_content) if markdown else current_step_content,
                                title=f"{step_display}: {step_name} (Completed)",
                                border_style="orange3",
                            )
                            console.print(final_step_panel)
                            step_started_printed = True

                    elif isinstance(response, LoopExecutionStartedEvent):
                        current_step_name = response.step_name or "Loop"
                        current_step_index = response.step_index or 0
                        current_step_content = ""
                        step_started_printed = False

                        # Set up loop context
                        current_primitive_context = {
                            "type": "loop",
                            "step_index": current_step_index,
                            "sub_step_counter": 0,
                            "current_iteration": 1,
                            "max_iterations": response.max_iterations,
                        }

                        # Clear cache for this primitive's sub-steps
                        step_display_cache.clear()

                        status.update(
                            f"Starting loop: {current_step_name} (max {response.max_iterations} iterations)..."
                        )
                        live_log.update(status)

                    elif isinstance(response, LoopIterationStartedEvent):
                        if current_primitive_context and current_primitive_context["type"] == "loop":
                            current_primitive_context["current_iteration"] = response.iteration
                            current_primitive_context["sub_step_counter"] = 0  # Reset for new iteration
                            # Clear cache for new iteration
                            step_display_cache.clear()

                        status.update(
                            f"Loop iteration {response.iteration}/{response.max_iterations}: {response.step_name}..."
                        )
                        live_log.update(status)

                    elif isinstance(response, LoopIterationCompletedEvent):
                        status.update(
                            f"Completed iteration {response.iteration}/{response.max_iterations}: {response.step_name}"
                        )

                    elif isinstance(response, LoopExecutionCompletedEvent):
                        step_name = response.step_name or "Loop"
                        step_index = response.step_index or 0

                        status.update(f"Completed loop: {step_name} ({response.total_iterations} iterations)")
                        live_log.update(status, refresh=True)

                        # Print loop summary
                        if show_step_details:
                            summary_content = "**Loop Summary:**\n\n"
                            summary_content += (
                                f"- Total iterations: {response.total_iterations}/{response.max_iterations}\n"
                            )
                            summary_content += (
                                f"- Total steps executed: {sum(len(iteration) for iteration in response.all_results)}\n"
                            )

                            loop_summary_panel = create_panel(
                                content=Markdown(summary_content) if markdown else summary_content,
                                title=f"Loop {step_name} (Completed)",
                                border_style="yellow",
                            )
                            console.print(loop_summary_panel)

                        # Reset context
                        current_primitive_context = None
                        step_display_cache.clear()
                        step_started_printed = True

                    elif isinstance(response, ParallelExecutionStartedEvent):
                        current_step_name = response.step_name or "Parallel Steps"
                        current_step_index = response.step_index or 0
                        current_step_content = ""
                        step_started_printed = False

                        # Set up parallel context
                        current_primitive_context = {
                            "type": "parallel",
                            "step_index": current_step_index,
                            "sub_step_counter": 0,
                            "total_steps": response.parallel_step_count,
                        }

                        # Clear cache for this primitive's sub-steps
                        step_display_cache.clear()

                        # Print parallel execution summary panel
                        live_log.update(status, refresh=True)
                        parallel_summary = f"**Parallel Steps:** {response.parallel_step_count}"
                        # Use get_step_display_number for consistent numbering
                        step_display = get_step_display_number(current_step_index, current_step_name)
                        parallel_panel = create_panel(
                            content=Markdown(parallel_summary) if markdown else parallel_summary,
                            title=f"{step_display}: {current_step_name}",
                            border_style="cyan",
                        )
                        console.print(parallel_panel)

                        status.update(
                            f"Starting parallel execution: {current_step_name} ({response.parallel_step_count} steps)..."
                        )
                        live_log.update(status)

                    elif isinstance(response, ParallelExecutionCompletedEvent):
                        step_name = response.step_name or "Parallel Steps"
                        step_index = response.step_index or 0

                        status.update(f"Completed parallel execution: {step_name}")

                        # Reset context
                        current_primitive_context = None
                        step_display_cache.clear()

                    elif isinstance(response, ConditionExecutionStartedEvent):
                        current_step_name = response.step_name or "Condition"
                        current_step_index = response.step_index or 0
                        current_step_content = ""
                        step_started_printed = False

                        # Set up condition context
                        current_primitive_context = {
                            "type": "condition",
                            "step_index": current_step_index,
                            "sub_step_counter": 0,
                            "condition_result": response.condition_result,
                        }

                        # Clear cache for this primitive's sub-steps
                        step_display_cache.clear()

                        condition_text = "met" if response.condition_result else "not met"
                        status.update(f"Starting condition: {current_step_name} (condition {condition_text})...")
                        live_log.update(status)

                    elif isinstance(response, ConditionExecutionCompletedEvent):
                        step_name = response.step_name or "Condition"
                        step_index = response.step_index or 0

                        status.update(f"Completed condition: {step_name}")

                        # Reset context
                        current_primitive_context = None
                        step_display_cache.clear()

                    elif isinstance(response, RouterExecutionStartedEvent):
                        current_step_name = response.step_name or "Router"
                        current_step_index = response.step_index or 0
                        current_step_content = ""
                        step_started_printed = False

                        # Set up router context
                        current_primitive_context = {
                            "type": "router",
                            "step_index": current_step_index,
                            "sub_step_counter": 0,
                            "selected_steps": response.selected_steps,
                        }

                        # Clear cache for this primitive's sub-steps
                        step_display_cache.clear()

                        selected_steps_text = ", ".join(response.selected_steps) if response.selected_steps else "none"
                        status.update(f"Starting router: {current_step_name} (selected: {selected_steps_text})...")
                        live_log.update(status)

                    elif isinstance(response, RouterExecutionCompletedEvent):
                        step_name = response.step_name or "Router"
                        step_index = response.step_index or 0

                        status.update(f"Completed router: {step_name}")

                        # Print router summary
                        if show_step_details:
                            selected_steps_text = (
                                ", ".join(response.selected_steps) if response.selected_steps else "none"
                            )
                            summary_content = "**Router Summary:**\n\n"
                            summary_content += f"- Selected steps: {selected_steps_text}\n"
                            summary_content += f"- Executed steps: {response.executed_steps or 0}\n"

                            router_summary_panel = create_panel(
                                content=Markdown(summary_content) if markdown else summary_content,
                                title=f"Router {step_name} (Completed)",
                                border_style="purple",
                            )
                            console.print(router_summary_panel)

                        # Reset context
                        current_primitive_context = None
                        step_display_cache.clear()
                        step_started_printed = True

                    elif isinstance(response, StepsExecutionStartedEvent):
                        current_step_name = response.step_name or "Steps"
                        current_step_index = response.step_index or 0
                        current_step_content = ""
                        step_started_printed = False
                        status.update(f"Starting steps: {current_step_name} ({response.steps_count} steps)...")
                        live_log.update(status)

                    elif isinstance(response, StepsExecutionCompletedEvent):
                        step_name = response.step_name or "Steps"
                        step_index = response.step_index or 0

                        status.update(f"Completed steps: {step_name}")

                        # Add results from executed steps to step_responses
                        if response.step_results:
                            for i, step_result in enumerate(response.step_results):
                                # Use the same numbering system as other primitives
                                step_display_number = get_step_display_number(step_index, step_result.step_name or "")
                                step_responses.append(
                                    {
                                        "step_name": f"{step_display_number}: {step_result.step_name}",
                                        "step_index": step_index,
                                        "content": step_result.content,
                                        "event": "StepsStepResult",
                                    }
                                )

                        # Print steps summary
                        if show_step_details:
                            summary_content = "**Steps Summary:**\n\n"
                            summary_content += f"- Total steps: {response.steps_count or 0}\n"
                            summary_content += f"- Executed steps: {response.executed_steps or 0}\n"

                            steps_summary_panel = create_panel(
                                content=Markdown(summary_content) if markdown else summary_content,
                                title=f"Steps {step_name} (Completed)",
                                border_style="yellow",
                            )
                            console.print(steps_summary_panel)

                        step_started_printed = True

                    elif isinstance(response, WorkflowCompletedEvent):
                        status.update("Workflow completed!")

                        # For callable functions, print the final content block here since there are no step events
                        if (
                            is_callable_function
                            and show_step_details
                            and current_step_content
                            and not step_started_printed
                        ):
                            final_step_panel = create_panel(
                                content=Markdown(current_step_content) if markdown else current_step_content,
                                title="Custom Function (Completed)",
                                border_style="orange3",
                            )
                            console.print(final_step_panel)
                            step_started_printed = True

                        live_log.update(status, refresh=True)

                        # Show final summary
                        if response.extra_data:
                            status = response.status
                            summary_content = ""
                            summary_content += f"""\n\n**Status:** {status}"""
                            summary_content += f"""\n\n**Steps Completed:** {len(response.step_responses) if response.step_responses else 0}"""
                            summary_content = summary_content.strip()

                            summary_panel = create_panel(
                                content=Markdown(summary_content) if markdown else summary_content,
                                title="Execution Summary",
                                border_style="blue",
                            )
                            console.print(summary_panel)

                    else:
                        if isinstance(response, str):
                            response_str = response
                        elif isinstance(response, StepOutputEvent):
                            # Handle StepOutputEvent objects yielded from workflow
                            response_str = response.content or ""
                        else:
                            from agno.run.response import RunResponseContentEvent
                            from agno.run.team import RunResponseContentEvent as TeamRunResponseContentEvent

                            current_step_executor_type = None
                            # Handle both integer and tuple step indices for parallel execution
                            actual_step_index = current_step_index
                            if isinstance(current_step_index, tuple):
                                # For tuple indices, use the first element (parent step index)
                                actual_step_index = current_step_index[0]
                                # If it's nested tuple, keep extracting until we get an integer
                                while isinstance(actual_step_index, tuple) and len(actual_step_index) > 0:
                                    actual_step_index = actual_step_index[0]

                            # Check if this is a streaming content event from agent or team
                            if isinstance(
                                response,
                                (RunResponseContentEvent, TeamRunResponseContentEvent, WorkflowRunResponseEvent),
                            ):
                                # Extract the content from the streaming event
                                response_str = response.content

                                # Check if this is a team's final structured output
                                is_structured_output = (
                                    isinstance(response, TeamRunResponseContentEvent)
                                    and hasattr(response, "content_type")
                                    and response.content_type != "str"
                                    and response.content_type != ""
                                )
                            elif isinstance(response, RunResponseContentEvent) and current_step_executor_type != "team":
                                response_str = response.content
                            else:
                                continue

                        # Use the unified formatting function for consistency
                        response_str = self._format_step_content_for_display(response_str)

                        # Filter out empty responses and add to current step content
                        if response_str and response_str.strip():
                            # If it's a structured output from a team, replace the content instead of appending
                            if "is_structured_output" in locals() and is_structured_output:
                                current_step_content = response_str
                            else:
                                current_step_content += response_str

                            # Live update the step panel with streaming content
                            if show_step_details and not step_started_printed:
                                # For callable functions, show different title during streaming
                                title = f"Step {current_step_index + 1}: {current_step_name} (Streaming...)"
                                if is_callable_function:
                                    title = "Custom Function (Streaming...)"

                                # Show the streaming content live in orange panel
                                live_step_panel = create_panel(
                                    content=Markdown(current_step_content) if markdown else current_step_content,
                                    title=title,
                                    border_style="orange3",
                                )

                                # Create group with status and current step content
                                group = Group(status, live_step_panel)
                                live_log.update(group)

                response_timer.stop()

                live_log.update("")

                # Final completion message
                if show_time:
                    completion_text = Text(f"Completed in {response_timer.elapsed:.1f}s", style="bold green")
                    console.print(completion_text)  # type: ignore

            except Exception as e:
                import traceback

                traceback.print_exc()
                response_timer.stop()
                error_panel = create_panel(
                    content=f"Workflow execution failed: {str(e)}", title="Execution Error", border_style="red"
                )
                console.print(error_panel)  # type: ignore

    def to_dict(self) -> Dict[str, Any]:
        """Convert workflow to dictionary representation"""
        # TODO: Handle nested
        return {
            "name": self.name,
            "workflow_id": self.workflow_id,
            "description": self.description,
            "steps": [
                {
                    "name": s.name if hasattr(s, "name") else s.__name__,
                    "description": s.description if hasattr(s, "description") else "User-defined callable step",
                }
                for s in (self.steps.steps if isinstance(self.steps, Steps) else self.steps)
            ],
            "session_id": self.session_id,
        }

    def _collect_workflow_session_state_from_agents_and_teams(self):
        """Collect updated workflow_session_state from agents after step execution"""
        if self.workflow_session_state is None:
            self.workflow_session_state = {}

        # Collect state from all agents in all steps
        if self.steps and not callable(self.steps):
            steps_list = self.steps.steps if isinstance(self.steps, Steps) else self.steps
            for step in steps_list:
                if isinstance(step, Step):
                    executor = step.active_executor
                    if hasattr(executor, "workflow_session_state") and executor.workflow_session_state:
                        # Merge the agent's session state back into workflow session state
                        from agno.utils.merge_dict import merge_dictionaries

                        merge_dictionaries(self.workflow_session_state, executor.workflow_session_state)

                    # If it's a team, collect from all members
                    if hasattr(executor, "members"):
                        for member in executor.members:
                            if hasattr(member, "workflow_session_state") and member.workflow_session_state:
                                merge_dictionaries(self.workflow_session_state, member.workflow_session_state)

    def _update_executor_workflow_session_state(self, executor) -> None:
        """Update executor with workflow_session_state"""
        if self.workflow_session_state is not None:
            # Update session_state with workflow_session_state
            executor.workflow_session_state = self.workflow_session_state

    def update_agents_and_teams_session_info(self):
        """Update agents and teams with workflow session information"""
        log_debug("Updating agents and teams with session information")
        # Initialize steps - only if steps is iterable (not callable)
        if self.steps and not callable(self.steps):
            steps_list = self.steps.steps if isinstance(self.steps, Steps) else self.steps
            for step in steps_list:
                # TODO: Handle properly steps inside other primitives
                if isinstance(step, Step):
                    active_executor = step.active_executor

                    if hasattr(active_executor, "workflow_session_id"):
                        active_executor.workflow_session_id = self.session_id
                    if hasattr(active_executor, "workflow_id"):
                        active_executor.workflow_id = self.workflow_id

                    # Set workflow_session_state on agents and teams
                    self._update_executor_workflow_session_state(active_executor)

                    # If it's a team, update all members
                    if hasattr(active_executor, "members"):
                        for member in active_executor.members:
                            if hasattr(member, "workflow_session_id"):
                                member.workflow_session_id = self.session_id
                            if hasattr(member, "workflow_id"):
                                member.workflow_id = self.workflow_id

                            # Set workflow_session_state on team members
                            self._update_executor_workflow_session_state(member)<|MERGE_RESOLUTION|>--- conflicted
+++ resolved
@@ -316,11 +316,7 @@
             message=execution_input.message,
             previous_step_content=previous_step_content,
             previous_step_outputs=previous_step_outputs,
-<<<<<<< HEAD
-            workflow_message=execution_input.message,
             additional_data=execution_input.additional_data,
-=======
->>>>>>> 60e6e0e6
             images=shared_images or [],
             videos=shared_videos or [],
             audio=shared_audio or [],
