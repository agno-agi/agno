--- conflicted
+++ resolved
@@ -8,20 +8,12 @@
 
 from agno.media import Audio, Image, Video
 from agno.run.v2.workflow import (
+    WorkflowStartedEvent,
     WorkflowCompletedEvent,
-<<<<<<< HEAD
     TaskStartedEvent,
     TaskCompletedEvent,
     WorkflowRunEvent,
     WorkflowRunResponse,
-    WorkflowStartedEvent,
-)
-from agno.storage.base import Storage
-from agno.storage.session.v2.workflow import WorkflowSession as WorkflowSessionV2
-from agno.utils.log import log_debug, logger
-from agno.workflow.v2.sequence import Sequence
-=======
-    WorkflowErrorEvent,
     WorkflowRunEvent,
     WorkflowRunResponse,
 )
@@ -30,7 +22,6 @@
 from agno.utils.log import log_debug, log_info, logger
 from agno.workflow.v2.pipeline import Pipeline
 from agno.workflow.v2.task import Task
->>>>>>> 2bb77378
 from agno.workflow.v2.trigger import ManualTrigger, Trigger, TriggerType
 
 
@@ -121,19 +112,11 @@
         if self.storage is not None:
             self.storage.mode = "workflow_v2"
 
-<<<<<<< HEAD
-    def execute_sequence(self, sequence_name: str, inputs: Dict[str, Any]) -> WorkflowRunResponse:
-        """Execute a specific sequence by name synchronously (non-streaming) - returns WorkflowRunResponse directly"""
-        sequence = self.get_sequence(sequence_name)
-        if not sequence:
-            raise ValueError(f"Sequence '{sequence_name}' not found")
-=======
     def execute_pipeline(self, pipeline_name: str, inputs: Dict[str, Any]) -> Iterator[WorkflowRunResponse]:
         """Execute a specific pipeline by name synchronously"""
         pipeline = self.get_pipeline(pipeline_name)
         if not pipeline:
             raise ValueError(f"Pipeline '{pipeline_name}' not found")
->>>>>>> 2bb77378
 
         # Initialize execution
         self.run_id = str(uuid4())
@@ -156,7 +139,7 @@
 
         try:
             # Execute the sequence synchronously - return WorkflowRunResponse directly!
-            workflow_response = sequence.execute(inputs, context, stream=False)
+            workflow_response = pipeline.execute(inputs, context, stream=False)
 
             # Store the completed workflow response
             if self.workflow_session:
@@ -175,7 +158,7 @@
                 content=f"Workflow execution failed: {e}",
                 workflow_id=self.workflow_id,
                 workflow_name=self.name,
-                sequence_name=sequence_name,
+                sequence_name=pipeline_name,
                 run_id=self.run_id or "",
                 session_id=self.session_id,
             )
@@ -187,13 +170,13 @@
 
             return error_response
 
-    def execute_sequence_stream(
-        self, sequence_name: str, inputs: Dict[str, Any], stream_intermediate_steps: bool = False
+    def execute_pipeline_stream(
+        self, pipeline_name: str, inputs: Dict[str, Any], stream_intermediate_steps: bool = False
     ) -> Iterator[Union[WorkflowRunResponse, str]]:
         """Execute a specific sequence by name synchronously with streaming support"""
-        sequence = self.get_sequence(sequence_name)
-        if not sequence:
-            raise ValueError(f"Sequence '{sequence_name}' not found")
+        pipeline = self.get_pipeline(pipeline_name)
+        if not pipeline:
+            raise ValueError(f"Sequence '{pipeline_name}' not found")
 
         # Initialize execution
         self.run_id = str(uuid4())
@@ -218,9 +201,8 @@
         workflow_completed_response = None
 
         try:
-<<<<<<< HEAD
             # Execute the sequence with streaming
-            for response in sequence.execute(
+            for response in pipeline.execute(
                 inputs, context, stream=True, stream_intermediate_steps=stream_intermediate_steps
             ):
                 # Check if this is the workflow completed event
@@ -232,33 +214,6 @@
             # Store only the final completed workflow response
             if self.workflow_session and workflow_completed_response:
                 self.workflow_session.add_run(workflow_completed_response)
-=======
-            # Execute the pipeline synchronously
-            for response in pipeline.execute(inputs, context):
-                # Collect all responses
-                workflow_run_responses.append(response)
-                yield response
-
-            # Store only the complete workflow run (not individual events)
-            if self.workflow_session and workflow_run_responses:
-                # Store only the final completed workflow response
-                final_response = workflow_run_responses[-1]
-                if isinstance(final_response, WorkflowCompletedEvent):
-                    # Convert to WorkflowRunResponse for storage compatibility
-                    storage_response = WorkflowRunResponse(
-                        event=final_response.event,
-                        content=final_response.content,
-                        workflow_id=final_response.workflow_id,
-                        workflow_name=final_response.workflow_name,
-                        pipeline_name=final_response.pipeline_name,
-                        run_id=final_response.run_id,
-                        session_id=final_response.session_id,
-                        task_responses=final_response.task_responses,
-                        extra_data=final_response.extra_data,
-                        created_at=final_response.created_at,
-                    )
-                    self.workflow_session.add_run(storage_response)
->>>>>>> 2bb77378
 
             # Save to storage after complete execution
             self.write_to_storage()
@@ -278,21 +233,8 @@
 
             # Store error response
             if self.workflow_session:
-<<<<<<< HEAD
                 self.workflow_session.add_run(error_response)
-=======
-                storage_response = WorkflowRunResponse(
-                    event=error_response.event,
-                    content=error_response.content,
-                    workflow_id=error_response.workflow_id,
-                    workflow_name=error_response.workflow_name,
-                    pipeline_name=error_response.pipeline_name,
-                    run_id=error_response.run_id,
-                    session_id=error_response.session_id,
-                    created_at=error_response.created_at,
-                )
-                self.workflow_session.add_run(storage_response)
->>>>>>> 2bb77378
+                
             self.write_to_storage()
 
             yield error_response
@@ -399,7 +341,7 @@
         if stream:
             return self._run_stream(
                 query=query,
-                sequence_name=sequence_name,
+                pipeline_name=pipeline_name,
                 user_id=user_id,
                 session_id=session_id,
                 audio=audio,
@@ -410,7 +352,7 @@
         else:
             return self._run(
                 query=query,
-                sequence_name=sequence_name,
+                pipeline_name=pipeline_name,
                 user_id=user_id,
                 session_id=session_id,
                 audio=audio,
@@ -421,7 +363,7 @@
     def _run(
         self,
         query: str = None,
-        sequence_name: Optional[str] = None,
+        pipeline_name: Optional[str] = None,
         user_id: Optional[str] = None,
         session_id: Optional[str] = None,
         audio: Optional[TypingSequence[Audio]] = None,
@@ -476,14 +418,13 @@
         if videos is not None:
             inputs["videos"] = list(videos)
 
-<<<<<<< HEAD
         # Execute the sequence synchronously (non-streaming) - now returns WorkflowRunResponse directly
-        return self.execute_sequence(selected_sequence_name, inputs)
+        return self.execute_pipeline(selected_pipeline_name, inputs)
 
     def _run_stream(
         self,
         query: str = None,
-        sequence_name: Optional[str] = None,
+        pipeline_name: Optional[str] = None,
         user_id: Optional[str] = None,
         session_id: Optional[str] = None,
         audio: Optional[TypingSequence[Audio]] = None,
@@ -507,20 +448,20 @@
                 raise ValueError("No sequences available in this workflow")
 
             # If sequence_name is provided, use that specific sequence
-            if sequence_name:
-                target_sequence = self.get_sequence(sequence_name)
+            if pipeline_name:
+                target_sequence = self.get_sequence(pipeline_name)
                 if not target_sequence:
                     available_sequences = [seq.name for seq in self.sequences]
                     raise ValueError(
-                        f"Sequence '{sequence_name}' not found. Available sequences: {available_sequences}"
+                        f"Sequence '{pipeline_name}' not found. Available sequences: {available_sequences}"
                     )
-                selected_sequence_name = sequence_name
+                selected_pipeline_name = pipeline_name
             else:
-                # Default to first sequence if no sequence_name specified
-                selected_sequence_name = self.sequences[0].name
+                # Default to first sequence if no pipeline_name specified
+                selected_pipeline_name = self.pipelines[0].name
         else:
             raise ValueError(
-                f"Sequence selection for trigger type '{self.trigger.trigger_type.value}' not yet implemented"
+                f"Pipeline selection for trigger type '{self.trigger.trigger_type.value}' not yet implemented"
             )
 
         # Prepare inputs with media support
@@ -540,11 +481,7 @@
             inputs["videos"] = list(videos)
 
         # Execute the selected sequence with streaming
-        for response in self.execute_sequence_stream(selected_sequence_name, inputs, stream_intermediate_steps):
-=======
-        # Execute the selected pipeline synchronously
-        for response in self.execute_pipeline(selected_pipeline_name, inputs):
->>>>>>> 2bb77378
+        for response in self.execute_pipeline_stream(selected_pipeline_name, inputs, stream_intermediate_steps):
             yield response
 
     async def arun(
@@ -718,11 +655,7 @@
         audio: Optional[TypingSequence[Audio]] = None,
         images: Optional[TypingSequence[Image]] = None,
         videos: Optional[TypingSequence[Video]] = None,
-<<<<<<< HEAD
-        sequence_name: Optional[str] = None,
         stream: bool = False,
-=======
->>>>>>> 2bb77378
         markdown: bool = True,
         show_time: bool = True,
         show_task_details: bool = True,
@@ -732,13 +665,7 @@
 
         Args:
             query: The main query/input for the workflow
-<<<<<<< HEAD
-            sequence_name: Name of the sequence to execute (defaults to first sequence)
             stream: Whether to stream the response content
-            stream_intermediate_steps: Whether to stream intermediate steps
-=======
-            pipeline_name: Name of the pipeline to execute (defaults to first pipeline)
->>>>>>> 2bb77378
             markdown: Whether to render content as markdown
             show_time: Whether to show execution time
             show_task_details: Whether to show individual task outputs
@@ -747,12 +674,12 @@
         if stream:
             self._print_response_stream(
                 query=query,
+                message_data=message_data,
                 user_id=user_id,
                 session_id=session_id,
                 audio=audio,
                 images=images,
                 videos=videos,
-                sequence_name=sequence_name,
                 stream_intermediate_steps=True,
                 markdown=markdown,
                 show_time=show_time,
@@ -762,12 +689,12 @@
         else:
             self._print_response(
                 query=query,
+                message_data=message_data,
                 user_id=user_id,
                 session_id=session_id,
                 audio=audio,
                 images=images,
                 videos=videos,
-                sequence_name=sequence_name,
                 markdown=markdown,
                 show_time=show_time,
                 show_task_details=show_task_details,
@@ -777,6 +704,7 @@
     def _print_response(
         self,
         query: str,
+        message_data: Optional[Union[BaseModel, Dict[str, Any]]] = None,
         user_id: Optional[str] = None,
         session_id: Optional[str] = None,
         audio: Optional[TypingSequence[Audio]] = None,
@@ -801,39 +729,39 @@
         if console is None:
             from agno.cli.console import console
 
-<<<<<<< HEAD
-        # Validate inputs and sequence
-        primary_input = query
-=======
         pipeline_name = self._auto_create_pipeline_from_tasks()
 
         # Process message_data and combine with query
         primary_input = self._prepare_primary_input(query, message_data)
 
->>>>>>> 2bb77378
         if primary_input is None:
             console.print("[red]Query must be provided[/red]")
             return
 
-        # Validate sequence configuration
+        # Validate pipeline configuration based on trigger type
         if self.trigger.trigger_type == TriggerType.MANUAL:
-            if not self.sequences:
-                console.print("[red]No sequences available in this workflow[/red]")
+            if not self.pipelines:
+                console.print("[red]No pipelines available in this workflow[/red]")
                 return
-
-            if sequence_name:
-                sequence = self.get_sequence(sequence_name)
-                if not sequence:
-                    available_sequences = [seq.name for seq in self.sequences]
+            
+            # Determine which pipeline to use
+            if pipeline_name:
+                pipeline = self.get_pipeline(pipeline_name)
+                if not pipeline:
+                    available_pipelines = [seq.name for seq in self.pipelines]
                     console.print(
-                        f"[red]Sequence '{sequence_name}' not found. Available sequences: {available_sequences}[/red]"
+                        f"[red]Pipeline '{pipeline_name}' not found. Available pipelines: {available_pipelines}[/red]"
                     )
                     return
             else:
-                sequence = self.sequences[0]
-                sequence_name = sequence.name
+                # Default to first pipeline
+                pipeline = self.pipelines[0]
+                pipeline_name = pipeline.name
         else:
-            console.print(f"[yellow]Trigger type '{self.trigger.trigger_type.value}' not yet supported[/yellow]")
+            # For other trigger types, we'll implement pipeline selection logic later
+            console.print(
+                f"[yellow]Trigger type '{self.trigger.trigger_type.value}' not yet supported in print_response[/yellow]"
+            )
             return
 
         # Show workflow info
@@ -849,9 +777,10 @@
 
         workflow_info = f"""
             **Workflow:** {self.name}
-            **Sequence:** {sequence.name}
-            **Description:** {sequence.description or "No description"}
-            **Tasks:** {len(sequence.tasks)} tasks
+            **Pipeline:** {pipeline.name}
+            **Description:** {pipeline.description or "No description"}
+            **Tasks:** {len(pipeline.tasks)} tasks
+            **Available pipelines:** {", ".join([seq.name for seq in self.pipelines])}
             **Query:** {primary_input}{media_str}
             **User ID:** {user_id or self.user_id or "Not set"}
             **Session ID:** {session_id or self.session_id}
@@ -877,7 +806,7 @@
                 # Execute workflow and get the response directly
                 workflow_response: WorkflowRunResponse = self._run(
                     query=query,
-                    sequence_name=sequence_name,
+                    pipeline_name=pipeline_name,
                     user_id=user_id,
                     session_id=session_id,
                     audio=audio,
@@ -929,6 +858,7 @@
     def _print_response_stream(
         self,
         query: str,
+        message_data: Optional[Union[BaseModel, Dict[str, Any]]] = None,
         user_id: Optional[str] = None,
         session_id: Optional[str] = None,
         audio: Optional[TypingSequence[Audio]] = None,
@@ -952,50 +882,33 @@
 
         if console is None:
             from agno.cli.console import console
-
-        # Validate inputs and sequence (same as before)
-        primary_input = query
+        
+        pipeline_name = self._auto_create_pipeline_from_tasks()
+
+        # Process message_data and combine with query
+        primary_input = self._prepare_primary_input(query, message_data)
+
         if primary_input is None:
             console.print("[red]Query must be provided[/red]")
             return
 
-<<<<<<< HEAD
-=======
-        # Validate pipeline configuration based on trigger type
->>>>>>> 2bb77378
         if self.trigger.trigger_type == TriggerType.MANUAL:
-            if not self.pipelines:
-                console.print("[red]No pipelines available in this workflow[/red]")
+            if not self.sequences:
+                console.print("[red]No sequences available in this workflow[/red]")
                 return
 
-<<<<<<< HEAD
             if sequence_name:
                 sequence = self.get_sequence(sequence_name)
                 if not sequence:
                     available_sequences = [seq.name for seq in self.sequences]
-=======
-            # Determine which pipeline to use
-            if pipeline_name:
-                pipeline = self.get_pipeline(pipeline_name)
-                if not pipeline:
-                    available_pipelines = [seq.name for seq in self.pipelines]
->>>>>>> 2bb77378
                     console.print(
-                        f"[red]Pipeline '{pipeline_name}' not found. Available pipelines: {available_pipelines}[/red]"
+                        f"[red]Sequence '{sequence_name}' not found. Available sequences: {available_sequences}[/red]"
                     )
                     return
             else:
-<<<<<<< HEAD
                 sequence = self.sequences[0]
                 sequence_name = sequence.name
         else:
-=======
-                # Default to first pipeline
-                pipeline = self.pipelines[0]
-                pipeline_name = pipeline.name
-        else:
-            # For other trigger types, we'll implement pipeline selection logic later
->>>>>>> 2bb77378
             console.print(
                 f"[yellow]Trigger type '{self.trigger.trigger_type.value}' not yet supported in streaming[/yellow]"
             )
@@ -1014,16 +927,9 @@
 
         workflow_info = f"""
             **Workflow:** {self.name}
-<<<<<<< HEAD
             **Sequence:** {sequence.name}
             **Description:** {sequence.description or "No description"}
             **Tasks:** {len(sequence.tasks)} tasks
-=======
-            **Pipeline:** {pipeline.name}
-            **Description:** {pipeline.description or "No description"}
-            **Tasks:** {len(pipeline.tasks)} tasks
-            **Available pipelines:** {", ".join([seq.name for seq in self.pipelines])}
->>>>>>> 2bb77378
             **Query:** {primary_input}{media_str}
             **User ID:** {user_id or self.user_id or "Not set"}
             **Session ID:** {session_id or self.session_id}
@@ -1054,15 +960,9 @@
             live_log.update(status)
 
             try:
-<<<<<<< HEAD
                 for response in self._run_stream(
                     query=query,
                     sequence_name=sequence_name,
-=======
-                for response in self.run(
-                    query=primary_input,
-                    pipeline_name=pipeline_name,
->>>>>>> 2bb77378
                     user_id=user_id,
                     session_id=session_id,
                     audio=audio,
