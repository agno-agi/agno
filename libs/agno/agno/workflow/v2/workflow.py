from dataclasses import dataclass, field
from datetime import datetime
<<<<<<< HEAD
from typing import Any, AsyncIterator, Callable, Dict, Iterator, List, Literal, Optional, Union, overload, Awaitable
from typing_extensions import get_args
=======
from os import getenv
from typing import Any, AsyncIterator, Awaitable, Callable, Dict, Iterator, List, Literal, Optional, Union, overload
>>>>>>> 6af0b561
from uuid import uuid4

from pydantic import BaseModel
from typing_extensions import get_args

from agno.media import Audio, Image, Video
from agno.run.base import RunStatus
from agno.run.response import RunResponseEvent
from agno.run.team import TeamRunResponseEvent
from agno.run.v2.workflow import (
    TaskCompletedEvent,
    TaskStartedEvent,
    WorkflowCompletedEvent,
    WorkflowRunEvent,
    WorkflowRunResponse,
    WorkflowRunResponseEvent,
    WorkflowStartedEvent,
)
from agno.storage.base import Storage
from agno.storage.session.v2.workflow import WorkflowSession as WorkflowSessionV2
from agno.utils.log import log_debug, log_info, logger, set_log_level_to_debug, set_log_level_to_info
from agno.utils.merge_dict import merge_dictionaries
from agno.workflow.v2.pipeline import Pipeline
from agno.workflow.v2.task import Task
from agno.workflow.v2.types import WorkflowExecutionInput

WorkflowExecutor = Callable[
<<<<<<< HEAD
            ["Workflow", WorkflowExecutionInput],
            Union[
                Any,
                Iterator[Any],
                Awaitable[Any],
                AsyncIterator[Any],
            ]
        ]
=======
    [WorkflowExecutionInput, "Workflow"],
    Union[
        Any,
        Iterator[Any],
        Awaitable[Any],
        AsyncIterator[Any],
    ],
]
>>>>>>> 6af0b561


@dataclass
class Workflow:
    """Pipeline-based workflow execution"""

    # Workflow identification - make name optional with default
    name: Optional[str] = None
    workflow_id: Optional[str] = None
    description: Optional[str] = None

    # Workflow configuration
    pipelines: List[Pipeline] = field(default_factory=list)
    tasks: Optional[List[Task]] = field(default_factory=list)

    # Custom executor for the workflow
    executor: Optional[WorkflowExecutor] = None

    storage: Optional[Storage] = None

    # Session management
    session_id: Optional[str] = None
    workflow_session_id: Optional[str] = None
    workflow_session_state: Optional[Dict[str, Any]] = None
    user_id: Optional[str] = None

    # Runtime state
    run_id: Optional[str] = None
    run_response: Optional[WorkflowRunResponse] = None

    # Workflow session for storage
    workflow_session: Optional[WorkflowSessionV2] = None
    debug_mode: Optional[bool] = False

    def __init__(
        self,
        workflow_id: Optional[str] = None,
        name: Optional[str] = None,
        description: Optional[str] = None,
        storage: Optional[Storage] = None,
        pipelines: Optional[List[Pipeline]] = None,
        tasks: Optional[List[Task]] = None,
        executor: Optional[WorkflowExecutor] = None,
        session_id: Optional[str] = None,
        workflow_session_state: Optional[Dict[str, Any]] = None,
        user_id: Optional[str] = None,
        debug_mode: Optional[bool] = False,
    ):
        self.workflow_id = workflow_id
        self.name = name
        self.description = description
        self.storage = storage
        self.pipelines = pipelines
        self.tasks = tasks
        self.executor = executor
        self.session_id = session_id
        self.workflow_session_state = workflow_session_state
        self.user_id = user_id
        self.debug_mode = debug_mode

    def initialize_workflow(self):
        if self.workflow_id is None:
            self.workflow_id = str(uuid4())
            log_debug(f"Generated new workflow_id: {self.workflow_id}")

        if self.session_id is None:
            self.session_id = str(uuid4())
            log_debug(f"Generated new session_id: {self.session_id}")

        # Set storage mode to workflow_v2
        if self.storage is not None:
            self.storage.mode = "workflow_v2"

        self._update_workflow_session_state()

        # Initialize pipelines/tasks
        for pipeline in self.pipelines or []:
            pipeline.initialize()
            for task in pipeline.tasks:
                active_executor = task.active_executor

                if hasattr(active_executor, "workflow_session_id"):
                    active_executor.workflow_session_id = self.session_id
                if hasattr(active_executor, "workflow_id"):
                    active_executor.workflow_id = self.workflow_id

                if self.workflow_session_state is not None:
                    # Initialize session_state if it doesn't exist
                    if hasattr(active_executor, "workflow_session_state"):
                        if active_executor.workflow_session_state is None:
                            active_executor.workflow_session_state = {}

                # If it's a team, update all members
                if hasattr(active_executor, "members"):
                    for member in active_executor.members:
                        member.workflow_session_id = self.session_id
                        member.workflow_id = self.workflow_id

                        # Initialize session_state if it doesn't exist
                        if member.workflow_session_state is None:
                            member.workflow_session_state = {}

    def _set_debug(self) -> None:
        """Set debug mode and configure logging"""
        if self.debug_mode or getenv("AGNO_DEBUG", "false").lower() == "true":
            self.debug_mode = True
            set_log_level_to_debug()

            # Propagate to pipelines
            for pipeline in self.pipelines:
                # Propagate to tasks in pipeline
                for task in pipeline.tasks:
                    # Propagate to task executors (agents/teams)
                    if hasattr(task, "active_executor") and task.active_executor:  # Fixed: removed underscore
                        executor = task.active_executor
                        if hasattr(executor, "debug_mode"):
                            executor.debug_mode = True

                        # If it's a team, propagate to all members
                        if hasattr(executor, "members"):
                            for member in executor.members:
                                if hasattr(member, "debug_mode"):
                                    member.debug_mode = True
        else:
            set_log_level_to_info()

    def _auto_create_pipeline_from_tasks(self):
        """Auto-create a pipeline from tasks for manual triggers"""
        # Only auto-create for manual triggers and when tasks are provided but no pipelines
        if self.tasks and not self.pipelines:
            # Create a default pipeline_name
            pipeline_name = "Default Pipeline"

            # Create pipeline from tasks
            auto_pipeline = Pipeline(
                name=pipeline_name,
                description=f"Auto-generated pipeline for workflow {self.name}",
                tasks=self.tasks.copy(),
            )

            # Add to pipelines
            self.pipelines = [auto_pipeline]

            log_info(f"Auto-created pipeline for workflow {self.name} with {len(self.tasks)} tasks")

    def execute(
        self, pipeline: Pipeline, execution_input: WorkflowExecutionInput, workflow_run_response: WorkflowRunResponse
    ) -> WorkflowRunResponse:
        """Execute a specific pipeline by name synchronously"""
        self._set_debug()

        log_debug(f"Starting workflow execution: {self.run_id}")
        workflow_run_response.status = RunStatus.running

        if self.executor:
            # Execute the workflow with the custom executor
            workflow_run_response.content = self.executor(self, execution_input)
            workflow_run_response.status = RunStatus.completed

        else:
            try:
                # Execute the pipeline synchronously - pass WorkflowRunResponse instead of context
                pipeline.execute(
                    pipeline_input=execution_input,
                    workflow_run_response=workflow_run_response,
                    session_id=self.session_id,
                    user_id=self.user_id,
                )

                # Collect updated workflow_session_state from agents after execution
                self._collect_workflow_session_state_from_agents_and_teams()

            except Exception as e:
                logger.error(f"Workflow execution failed: {e}")
                workflow_run_response.status = RunStatus.error
                workflow_run_response.content = f"Workflow execution failed: {e}"

        # Store error response
        if self.workflow_session:
            self.workflow_session.add_run(workflow_run_response)
        self.write_to_storage()

        return workflow_run_response

    def execute_stream(
        self,
        pipeline: Pipeline,
        execution_input: WorkflowExecutionInput,
        workflow_run_response: WorkflowRunResponse,
        stream_intermediate_steps: bool = False,
    ) -> Iterator[WorkflowRunResponseEvent]:
        """Execute a specific pipeline by name with event streaming"""
        self._set_debug()

        log_debug(f"Starting workflow execution with streaming: {self.run_id}")
        workflow_run_response.status = RunStatus.running
<<<<<<< HEAD


=======
>>>>>>> 6af0b561
        if self.executor:
            yield WorkflowStartedEvent(
                run_id=workflow_run_response.run_id or "",
                workflow_name=workflow_run_response.workflow_name,
                workflow_id=workflow_run_response.workflow_id,
                session_id=workflow_run_response.session_id,
            )

            import inspect

            # Execute the workflow with the custom executor
            if inspect.isgeneratorfunction(self.executor):
                content = ""
                for chunk in self.executor(self, execution_input):
                    if (
                        isinstance(chunk, tuple(get_args(RunResponseEvent)))
                        or isinstance(chunk, tuple(get_args(TeamRunResponseEvent)))
                        or isinstance(chunk, tuple(get_args(WorkflowRunResponseEvent)))
                    ):
                        # Update the run_response with the content from the result
                        if hasattr(chunk, "content") and chunk.content is not None and isinstance(chunk.content, str):
                            content += chunk.content
                    yield chunk
                workflow_run_response.content = content
            else:
                workflow_run_response.content = self.executor(self, execution_input)

            workflow_run_response.status = RunStatus.completed
            yield WorkflowCompletedEvent(
                run_id=workflow_run_response.run_id or "",
                content=workflow_run_response.content,
                workflow_name=workflow_run_response.workflow_name,
                workflow_id=workflow_run_response.workflow_id,
                session_id=workflow_run_response.session_id,
            )
        else:
            try:
                # Update pipeline info in the response
                workflow_run_response.pipeline_name = pipeline.name

                log_debug("Yielding WorkflowStartedEvent")
                yield WorkflowStartedEvent(
                    run_id=workflow_run_response.run_id or "",
                    workflow_name=workflow_run_response.workflow_name,
                    pipeline_name=pipeline.name,
                    workflow_id=workflow_run_response.workflow_id,
                    session_id=workflow_run_response.session_id,
                )

                # Execute the pipeline with streaming and yield all events
                for event in pipeline.execute_stream(
                    pipeline_input=execution_input,
                    workflow_run_response=workflow_run_response,
                    session_id=self.session_id,
                    user_id=self.user_id,
                    stream_intermediate_steps=stream_intermediate_steps,
                ):
                    yield event

                log_debug("Yielding WorkflowCompletedEvent")
                # Yield workflow completed event
                yield WorkflowCompletedEvent(
                    run_id=workflow_run_response.run_id or "",
                    content=workflow_run_response.content,
                    workflow_name=workflow_run_response.workflow_name,
                    pipeline_name=pipeline.name,
                    workflow_id=workflow_run_response.workflow_id,
                    session_id=workflow_run_response.session_id,
                    task_responses=workflow_run_response.task_responses,
                    extra_data=workflow_run_response.extra_data,
                )

                # Collect updated workflow_session_state from agents after execution
                self._collect_workflow_session_state_from_agents_and_teams()

            except Exception as e:
                logger.error(f"Workflow execution failed: {e}")

                from agno.run.v2.workflow import WorkflowErrorEvent

                error_event = WorkflowErrorEvent(
                    run_id=self.run_id or "",
                    workflow_id=self.workflow_id,
                    workflow_name=self.name,
                    pipeline_name=pipeline.name,
                    session_id=self.session_id,
                    error=str(e),
                )

                yield error_event

                # Update workflow_run_response with error
                workflow_run_response.content = error_event.error
                workflow_run_response.status = RunStatus.error

        # Store the completed workflow response
        if self.workflow_session:
            self.workflow_session.add_run(workflow_run_response)

        # Save to storage after complete execution
        self.write_to_storage()

    async def aexecute(
        self, pipeline: Pipeline, execution_input: WorkflowExecutionInput, workflow_run_response: WorkflowRunResponse
    ) -> WorkflowRunResponse:
        """Execute a specific pipeline by name synchronously"""
        log_debug(f"Starting async workflow execution: {self.run_id}")
        workflow_run_response.status = RunStatus.running

        if self.executor:
            # Execute the workflow with the custom executor
            workflow_run_response.content = self.executor(self, execution_input)
            workflow_run_response.status = RunStatus.completed

        else:
            try:
                # Execute the pipeline asynchronously - pass WorkflowRunResponse instead of context
                await pipeline.aexecute(
                    pipeline_input=execution_input,
                    workflow_run_response=workflow_run_response,
                    session_id=self.session_id,
                    user_id=self.user_id,
                )

                # Collect updated workflow_session_state from agents after execution
                self._collect_workflow_session_state_from_agents_and_teams()

            except Exception as e:
                logger.error(f"Workflow execution failed: {e}")

                workflow_run_response.status = RunStatus.error
                workflow_run_response.content = f"Workflow execution failed: {e}"

        # Store error response
        if self.workflow_session:
            self.workflow_session.add_run(workflow_run_response)
        self.write_to_storage()

        return workflow_run_response

    async def aexecute_stream(
        self,
        pipeline: Pipeline,
        execution_input: WorkflowExecutionInput,
        workflow_run_response: WorkflowRunResponse,
        stream_intermediate_steps: bool = False,
    ) -> AsyncIterator[WorkflowRunResponseEvent]:
        """Execute a specific pipeline by name with event streaming"""
        log_debug(f"Starting async workflow execution with streaming: {self.run_id}")
        workflow_run_response.status = RunStatus.running

        if self.executor:
            yield WorkflowStartedEvent(
                run_id=workflow_run_response.run_id or "",
                workflow_name=workflow_run_response.workflow_name,
                workflow_id=workflow_run_response.workflow_id,
                session_id=workflow_run_response.session_id,
            )

            import inspect

            # Execute the workflow with the custom executor
            if inspect.isasyncgenfunction(self.executor):
                content = ""
                async for chunk in self.executor(self, execution_input):
                    content += chunk
                    yield chunk
                workflow_run_response.content = content
            elif inspect.isgeneratorfunction(self.executor):
                content = ""
                for chunk in self.executor(self, execution_input):
                    if (
                        isinstance(chunk, tuple(get_args(RunResponseEvent)))
                        or isinstance(chunk, tuple(get_args(TeamRunResponseEvent)))
                        or isinstance(chunk, tuple(get_args(WorkflowRunResponseEvent)))
                    ):
                        # Update the run_response with the content from the result
                        if hasattr(chunk, "content") and chunk.content is not None and isinstance(chunk.content, str):
                            content += chunk.content
                    yield chunk
                workflow_run_response.content = content
            else:
                workflow_run_response.content = self.executor(self, execution_input)

            workflow_run_response.status = RunStatus.completed

            yield WorkflowCompletedEvent(
                run_id=workflow_run_response.run_id or "",
                content=workflow_run_response.content,
                workflow_name=workflow_run_response.workflow_name,
                workflow_id=workflow_run_response.workflow_id,
                session_id=workflow_run_response.session_id,
            )
        else:
            try:
                # Update pipeline info in the response
                workflow_run_response.pipeline_name = pipeline.name

                log_debug("Yielding WorkflowStartedEvent")
                yield WorkflowStartedEvent(
                    run_id=workflow_run_response.run_id or "",
                    workflow_name=workflow_run_response.workflow_name,
                    pipeline_name=pipeline.name,
                    workflow_id=workflow_run_response.workflow_id,
                    session_id=workflow_run_response.session_id,
                )

                # Execute the pipeline with streaming and yield all events
                async for event in pipeline.aexecute_stream(
                    pipeline_input=execution_input,
                    workflow_run_response=workflow_run_response,
                    session_id=self.session_id,
                    user_id=self.user_id,
                    stream_intermediate_steps=stream_intermediate_steps,
                ):
                    yield event

                log_debug("Yielding WorkflowCompletedEvent")
                # Yield workflow completed event
                yield WorkflowCompletedEvent(
                    run_id=workflow_run_response.run_id or "",
                    content=workflow_run_response.content,
                    workflow_name=workflow_run_response.workflow_name,
                    pipeline_name=pipeline.name,
                    workflow_id=workflow_run_response.workflow_id,
                    session_id=workflow_run_response.session_id,
                    task_responses=workflow_run_response.task_responses,
                    extra_data=workflow_run_response.extra_data,
                )

                # Collect updated workflow_session_state from agents after execution
                self._collect_workflow_session_state_from_agents_and_teams()

            except Exception as e:
                logger.error(f"Workflow execution failed: {e}")

                from agno.run.v2.workflow import WorkflowErrorEvent

                error_event = WorkflowErrorEvent(
                    run_id=self.run_id or "",
                    workflow_id=self.workflow_id,
                    workflow_name=self.name,
                    pipeline_name=pipeline.name,
                    session_id=self.session_id,
                    error=str(e),
                )
                yield error_event
                # Update workflow_run_response with error
                workflow_run_response.content = error_event.error
                workflow_run_response.event = WorkflowRunEvent.workflow_error

        # Store error response
        if self.workflow_session:
            self.workflow_session.add_run(workflow_run_response)
        self.write_to_storage()

    def _update_workflow_session_state(self):
        if not self.workflow_session_state:
            self.workflow_session_state = {}

        self.workflow_session_state.update(
            {
                "workflow_id": self.workflow_id,
                "run_id": self.run_id,
                "session_id": self.session_id,
            }
        )
        if self.name:
            self.workflow_session_state["workflow_name"] = self.name

        return self.workflow_session_state

    @overload
    def run(
        self,
        message: str = None,
        message_data: Optional[Union[BaseModel, Dict[str, Any]]] = None,
        selector: Optional[Union[str, Callable[..., str]]] = None,
        user_id: Optional[str] = None,
        session_id: Optional[str] = None,
        audio: Optional[List[Audio]] = None,
        images: Optional[List[Image]] = None,
        videos: Optional[List[Video]] = None,
        stream: Literal[False] = False,
        stream_intermediate_steps: Optional[bool] = None,
    ) -> WorkflowRunResponse: ...

    @overload
    def run(
        self,
        message: str = None,
        message_data: Optional[Union[BaseModel, Dict[str, Any]]] = None,
        selector: Optional[Union[str, Callable[..., str]]] = None,
        user_id: Optional[str] = None,
        session_id: Optional[str] = None,
        audio: Optional[List[Audio]] = None,
        images: Optional[List[Image]] = None,
        videos: Optional[List[Video]] = None,
        stream: Literal[True] = True,
        stream_intermediate_steps: Optional[bool] = None,
    ) -> Iterator[WorkflowRunResponseEvent]: ...

    def run(
        self,
        message: str = None,
        message_data: Optional[Union[BaseModel, Dict[str, Any]]] = None,
        selector: Optional[Union[str, Callable[..., str]]] = None,
        user_id: Optional[str] = None,
        session_id: Optional[str] = None,
        audio: Optional[List[Audio]] = None,
        images: Optional[List[Image]] = None,
        videos: Optional[List[Video]] = None,
        stream: bool = False,
        stream_intermediate_steps: Optional[bool] = None,
    ) -> Union[WorkflowRunResponse, Iterator[WorkflowRunResponseEvent]]:
        """Execute the workflow synchronously with optional streaming"""
        log_debug(f"Workflow Run Start: {self.name}", center=True)
        log_debug(f"Stream: {stream}")

        if user_id is not None:
            self.user_id = user_id
            log_debug(f"User ID: {user_id}")
        if session_id is not None:
            self.session_id = session_id
            log_debug(f"Session ID: {session_id}")

        self._auto_create_pipeline_from_tasks()
        self.run_id = str(uuid4())

        self.initialize_workflow()

        # Load or create session
        self.load_session()

<<<<<<< HEAD
        selected_pipeline_name = self._get_pipeline_name(
            selector=selector, message=message, message_data=message_data, user_id=user_id, session_id=session_id
        )
=======
        selected_pipeline_name = self._get_pipeline_name(pipeline_name)
        log_debug(f"Selected pipeline: {selected_pipeline_name}")
>>>>>>> 6af0b561

        if self.pipelines:
            pipeline = self.get_pipeline(selected_pipeline_name)
            log_debug(f"Pipeline found with {len(pipeline.tasks)} tasks")
            if not pipeline:
                raise ValueError(f"Pipeline '{selected_pipeline_name}' not found")
        else:
            pipeline = None

        # Create workflow run response that will be updated by reference
        workflow_run_response = WorkflowRunResponse(
            run_id=self.run_id,
            session_id=self.session_id,
            workflow_id=self.workflow_id,
            workflow_name=self.name,
            pipeline_name=selected_pipeline_name,
            created_at=int(datetime.now().timestamp()),
        )
        self.run_response = workflow_run_response

        inputs = WorkflowExecutionInput(
            message=message,
            message_data=message_data,
            audio=audio,
            images=images,
            videos=videos,
        )
        log_debug(
            f"Created pipeline input with session state keys: {list(self.workflow_session_state.keys()) if self.workflow_session_state else 'None'}"
        )

        if stream:
            return self.execute_stream(
                pipeline=pipeline,
                execution_input=inputs,
                workflow_run_response=workflow_run_response,
                stream_intermediate_steps=stream_intermediate_steps,
            )
        else:
            return self.execute(pipeline=pipeline, execution_input=inputs, workflow_run_response=workflow_run_response)

    @overload
    async def arun(
        self,
        message: str = None,
        message_data: Optional[Union[BaseModel, Dict[str, Any]]] = None,
        selector: Optional[Union[str, Callable[..., str]]] = None,
        user_id: Optional[str] = None,
        session_id: Optional[str] = None,
        audio: Optional[List[Audio]] = None,
        images: Optional[List[Image]] = None,
        videos: Optional[List[Video]] = None,
        stream: Literal[False] = False,
        stream_intermediate_steps: Optional[bool] = None,
    ) -> WorkflowRunResponse: ...

    @overload
    async def arun(
        self,
        message: str = None,
        message_data: Optional[Union[BaseModel, Dict[str, Any]]] = None,
        selector: Optional[Union[str, Callable[..., str]]] = None,
        user_id: Optional[str] = None,
        session_id: Optional[str] = None,
        audio: Optional[List[Audio]] = None,
        images: Optional[List[Image]] = None,
        videos: Optional[List[Video]] = None,
        stream: Literal[True] = True,
        stream_intermediate_steps: Optional[bool] = None,
    ) -> AsyncIterator[WorkflowRunResponseEvent]: ...

    async def arun(
        self,
        message: str = None,
        message_data: Optional[Union[BaseModel, Dict[str, Any]]] = None,
        selector: Optional[Union[str, Callable[..., str]]] = None,
        user_id: Optional[str] = None,
        session_id: Optional[str] = None,
        audio: Optional[List[Audio]] = None,
        images: Optional[List[Image]] = None,
        videos: Optional[List[Video]] = None,
        stream: bool = False,
        stream_intermediate_steps: bool = False,
    ) -> Union[WorkflowRunResponse, AsyncIterator[WorkflowRunResponseEvent]]:
        """Execute the workflow synchronously with optional streaming"""
        log_debug(f"Async Workflow Run Start: {self.name}", center=True)
        log_debug(f"Stream: {stream}")

        # Set user_id and session_id if provided
        if user_id is not None:
            self.user_id = user_id
            log_debug(f"User ID: {user_id}")
        if session_id is not None:
            self.session_id = session_id
            log_debug(f"Session ID: {session_id}")

        self._auto_create_pipeline_from_tasks()
        self.run_id = str(uuid4())

        self.initialize_workflow()

        # Load or create session
        self.load_session()

<<<<<<< HEAD
        selected_pipeline_name = self._get_pipeline_name(
            selector=selector, message=message, message_data=message_data, user_id=user_id, session_id=session_id
        )
        pipeline = self.get_pipeline(selected_pipeline_name)
        if not pipeline:
            raise ValueError(f"Pipeline '{selected_pipeline_name}' not found")
=======
        # Initialize execution
        selected_pipeline_name = self._get_pipeline_name(pipeline_name)
        log_debug(f"Selected pipeline: {selected_pipeline_name}")

        if self.pipelines:
            pipeline = self.get_pipeline(selected_pipeline_name)
            log_debug(f"Pipeline found with {len(pipeline.tasks)} tasks")
            if not pipeline:
                raise ValueError(f"Pipeline '{selected_pipeline_name}' not found")
        else:
            pipeline = None
>>>>>>> 6af0b561

        # Create workflow run response that will be updated by reference
        workflow_run_response = WorkflowRunResponse(
            run_id=self.run_id,
            session_id=self.session_id,
            workflow_id=self.workflow_id,
            workflow_name=self.name,
            pipeline_name=selected_pipeline_name,
            created_at=int(datetime.now().timestamp()),
        )
        self.run_response = workflow_run_response

        inputs = WorkflowExecutionInput(
            message=message,
            message_data=message_data,
            audio=audio,
            images=images,
            videos=videos,
        )
        log_debug(
            f"Created async pipeline input with session state keys: {list(self.workflow_session_state.keys()) if self.workflow_session_state else 'None'}"
        )

        if stream:
            return self.aexecute_stream(
                pipeline=pipeline,
                execution_input=inputs,
                workflow_run_response=workflow_run_response,
                stream_intermediate_steps=stream_intermediate_steps,
            )
        else:
            return await self.aexecute(
                pipeline=pipeline, execution_input=inputs, workflow_run_response=workflow_run_response
            )

    def _get_pipeline_name(
        self,
        selector: Optional[Union[str, Callable[..., str]]] = None,
        message: Optional[str] = None,
        message_data: Optional[Union[BaseModel, Dict[str, Any]]] = None,
        user_id: Optional[str] = None,
        session_id: Optional[str] = None,
    ) -> str:
        """Get pipeline name from selector or default to first pipeline"""
        if selector:
            if isinstance(selector, str):
                # String selector - direct pipeline name
                selected_name = selector
                log_debug(f"Using string selector: {selected_name}")
            elif callable(selector):
                # Callable selector - call with context
                try:
                    selected_name = selector(
                        message=message,
                        message_data=message_data,
                        user_id=user_id,
                        session_id=session_id,
                        pipelines=[p.name for p in self.pipelines],
                        workflow=self,
                    )
                    log_debug(f"Callable selector returned: {selected_name}")
                except Exception as e:
                    log_debug(f"Selector function failed: {e}")
                    raise ValueError(f"Pipeline selector function failed: {e}")
            else:
                raise ValueError(f"Invalid selector type: {type(selector)}. Must be string or callable.")

            # Validate selected pipeline exists
            target_pipeline = self.get_pipeline(selected_name)
            if not target_pipeline:
                available_pipelines = [seq.name for seq in self.pipelines]
                raise ValueError(
                    f"Selector returned invalid pipeline '{selected_name}'. Available pipelines: {available_pipelines}"
                )
            return selected_name
        else:
            # Default to first pipeline if no selector provided
            if not self.pipelines:
                raise ValueError("No pipelines available in workflow")
            selected_pipeline_name = self.pipelines[0].name
            log_debug(f"No selector provided, defaulting to first pipeline: {selected_pipeline_name}")
            return selected_pipeline_name

    def get_workflow_session(self) -> WorkflowSessionV2:
        """Get a WorkflowSessionV2 object for storage"""
        workflow_data = {}
        if self.pipelines:
            workflow_data["pipelines"] = [
                {
                    "name": pipeline.name,
                    "description": pipeline.description,
                    "tasks": [
                        {
                            "name": task.name,
                            "description": task.description,
                            "executor_type": task.executor_type,
                        }
                        for task in pipeline.tasks
                    ],
                }
                for pipeline in self.pipelines
            ]
        elif self.executor:
            workflow_data["executor"] = self.executor.__name__

        return WorkflowSessionV2(
            session_id=self.session_id,
            user_id=self.user_id,
            workflow_id=self.workflow_id,
            workflow_name=self.name,
            runs=self.workflow_session.runs if self.workflow_session else [],
            workflow_data=workflow_data,
            session_data={},
        )

    def load_workflow_session(self, session: WorkflowSessionV2):
        """Load workflow session from storage"""
        if self.workflow_id is None and session.workflow_id is not None:
            self.workflow_id = session.workflow_id
        if self.user_id is None and session.user_id is not None:
            self.user_id = session.user_id
        if self.session_id is None and session.session_id is not None:
            self.session_id = session.session_id
        if self.name is None and session.workflow_name is not None:
            self.name = session.workflow_name

        self.workflow_session = session
        log_debug(f"Loaded WorkflowSessionV2: {session.session_id}")

    def read_from_storage(self) -> Optional[WorkflowSessionV2]:
        """Load the WorkflowSessionV2 from storage"""
        if self.storage is not None and self.session_id is not None:
            session = self.storage.read(session_id=self.session_id)
            if session and isinstance(session, WorkflowSessionV2):
                self.load_workflow_session(session)
                return session
        return None

    def write_to_storage(self) -> Optional[WorkflowSessionV2]:
        """Save the WorkflowSessionV2 to storage"""
        if self.storage is not None:
            session_to_save = self.get_workflow_session()
            saved_session = self.storage.upsert(session=session_to_save)
            if saved_session and isinstance(saved_session, WorkflowSessionV2):
                self.workflow_session = saved_session
                return saved_session
        return None

    def load_session(self, force: bool = False) -> Optional[str]:
        """Load an existing session from storage or create a new one"""
        log_debug(f"Current session_id: {self.session_id}")

        if self.workflow_session is not None and not force:
            if self.session_id is not None and self.workflow_session.session_id == self.session_id:
                log_debug("Using existing workflow session")
                return self.workflow_session.session_id

        if self.storage is not None:
            # Try to load existing session
            log_debug(f"Reading WorkflowSessionV2: {self.session_id}")
            existing_session = self.read_from_storage()

            # Create new session if it doesn't exist
            if existing_session is None:
                log_debug("Creating new WorkflowSessionV2")
                self.workflow_session = WorkflowSessionV2(
                    session_id=self.session_id,  # type: ignore
                    user_id=self.user_id,
                    workflow_id=self.workflow_id,
                    workflow_name=self.name,
                )
                saved_session = self.write_to_storage()
                if saved_session is None:
                    raise Exception("Failed to create new WorkflowSessionV2 in storage")
                log_debug(f"Created WorkflowSessionV2: {saved_session.session_id}")

        return self.session_id

    def new_session(self) -> None:
        """Create a new workflow session"""
        log_debug("Creating new workflow session")

        self.workflow_session = None
        self.session_id = str(uuid4())

        log_debug(f"New session ID: {self.session_id}")
        self.load_session(force=True)

    def print_response(
        self,
        message: Optional[str] = None,
        message_data: Optional[Union[BaseModel, Dict[str, Any]]] = None,
        selector: Optional[Union[str, Callable[..., str]]] = None,
        user_id: Optional[str] = None,
        session_id: Optional[str] = None,
        audio: Optional[List[Audio]] = None,
        images: Optional[List[Image]] = None,
        videos: Optional[List[Video]] = None,
        stream: bool = False,
        stream_intermediate_steps: bool = False,
        markdown: bool = True,
        show_time: bool = True,
        show_task_details: bool = True,
        console: Optional[Any] = None,
    ) -> None:
        """Print workflow execution with rich formatting and optional streaming

        Args:
            message: The main query/input for the workflow
            message_data: Attached message data to the input
            user_id: User ID
            session_id: Session ID
            audio: Audio input
            images: Image input
            videos: Video input
            stream: Whether to stream the response content
            stream_intermediate_steps: Whether to stream intermediate steps
            markdown: Whether to render content as markdown
            show_time: Whether to show execution time
            show_task_details: Whether to show individual task outputs
            console: Rich console instance (optional)
        """

        self._auto_create_pipeline_from_tasks()

        if stream:
            self._print_response_stream(
                message=message,
                message_data=message_data,
                selector=selector,
                user_id=user_id,
                session_id=session_id,
                audio=audio,
                images=images,
                videos=videos,
                stream_intermediate_steps=stream_intermediate_steps,
                markdown=markdown,
                show_time=show_time,
                show_task_details=show_task_details,
                console=console,
            )
        else:
            self._print_response(
                message=message,
                message_data=message_data,
                selector=selector,
                user_id=user_id,
                session_id=session_id,
                audio=audio,
                images=images,
                videos=videos,
                markdown=markdown,
                show_time=show_time,
                show_task_details=show_task_details,
                console=console,
            )

    def _print_response(
        self,
        message: str,
        message_data: Optional[Union[BaseModel, Dict[str, Any]]] = None,
        selector: Optional[Union[str, Callable[..., str]]] = None,
        user_id: Optional[str] = None,
        session_id: Optional[str] = None,
        audio: Optional[List[Audio]] = None,
        images: Optional[List[Image]] = None,
        videos: Optional[List[Video]] = None,
        markdown: bool = True,
        show_time: bool = True,
        show_task_details: bool = True,
        console: Optional[Any] = None,
    ) -> None:
        """Print workflow execution with rich formatting (non-streaming)"""
        from rich.live import Live
        from rich.markdown import Markdown
        from rich.status import Status
        from rich.text import Text

        from agno.utils.response import create_panel
        from agno.utils.timer import Timer

        if console is None:
            from agno.cli.console import console

        # Validate pipeline configuration based on trigger type
        if not self.pipelines and not self.executor:
            console.print("[red]No pipelines available in this workflow[/red]")
            return

        pipeline_name = self._get_pipeline_name(
            selector=selector, message=message, message_data=message_data, user_id=user_id, session_id=session_id
        )

        pipeline = self.get_pipeline(pipeline_name)

        # Show workflow info
        media_info = []
        if audio:
            media_info.append(f"Audio files: {len(audio)}")
        if images:
            media_info.append(f"Images: {len(images)}")
        if videos:
            media_info.append(f"Videos: {len(videos)}")

        workflow_info = f"""**Workflow:** {self.name}"""
        if self.description:
            workflow_info += f"""\n\n**Description:** {self.description}"""
        if pipeline:
            if pipeline_name and pipeline_name != "Default Pipeline":
                workflow_info += f"""\n\n**Pipeline:** {pipeline_name}"""
            workflow_info += f"""\n\n**Tasks:** {len(pipeline.tasks)} tasks"""
        if message:
            workflow_info += f"""\n\n**Message:** {message}"""
        if message_data:
            if isinstance(message_data, BaseModel):
                data_display = message_data.model_dump_json(indent=2, exclude_none=True)
            elif isinstance(message_data, dict):
                import json

                data_display = json.dumps(message_data, indent=2, default=str)
            else:
                data_display = str(message_data)
            workflow_info += f"""\n\n**Structured Data:**\n```json\n{data_display}\n```"""
        if user_id:
            workflow_info += f"""\n\n**User ID:** {user_id}"""
        if session_id:
            workflow_info += f"""\n\n**Session ID:** {session_id}"""
        workflow_info = workflow_info.strip()

        workflow_panel = create_panel(
            content=Markdown(workflow_info) if markdown else workflow_info,
            title="Workflow Information",
            border_style="cyan",
        )
        console.print(workflow_panel)

        # Start timer
        response_timer = Timer()
        response_timer.start()

        with Live(console=console) as live_log:
            status = Status("Starting workflow...", spinner="dots")
            live_log.update(status)

            try:
                # Execute workflow and get the response directly
                workflow_response: WorkflowRunResponse = self.run(
                    message=message,
                    selector=selector,
                    message_data=message_data,
                    user_id=user_id,
                    session_id=session_id,
                    audio=audio,
                    images=images,
                    videos=videos,
                )

                response_timer.stop()

                # Show individual task responses if available
                if show_task_details and workflow_response.task_responses:
                    for i, task_output in enumerate(workflow_response.task_responses):
                        if task_output.content:
                            task_panel = create_panel(
                                content=Markdown(task_output.content) if markdown else task_output.content,
                                title=f"Task {i + 1}: {task_output.task_name} (Completed)",
                                border_style="green",
                            )
                            console.print(task_panel)

                # Show final summary
                if workflow_response.extra_data:
                    status = workflow_response.status.value
                    summary_content = ""
                    summary_content += f"""\n\n**Status:** {status}"""
                    summary_content += f"""\n\n**Tasks Completed:** {len(workflow_response.task_responses) if workflow_response.task_responses else 0}"""
                    summary_content = summary_content.strip()

                    summary_panel = create_panel(
                        content=Markdown(summary_content) if markdown else summary_content,
                        title="Execution Summary",
                        border_style="blue",
                    )
                    console.print(summary_panel)

                # Final completion message
                if show_time:
                    completion_text = Text(f"Completed in {response_timer.elapsed:.1f}s", style="bold green")
                    console.print(completion_text)

            except Exception as e:
                import traceback

                traceback.print_exc()
                response_timer.stop()
                error_panel = create_panel(
                    content=f"Workflow execution failed: {str(e)}", title="Execution Error", border_style="red"
                )
                console.print(error_panel)

    def _print_response_stream(
        self,
        message: str,
        message_data: Optional[Union[BaseModel, Dict[str, Any]]] = None,
        selector: Optional[Union[str, Callable[..., str]]] = None,
        user_id: Optional[str] = None,
        session_id: Optional[str] = None,
        audio: Optional[List[Audio]] = None,
        images: Optional[List[Image]] = None,
        videos: Optional[List[Video]] = None,
        stream_intermediate_steps: bool = False,
        markdown: bool = True,
        show_time: bool = True,
        show_task_details: bool = True,
        console: Optional[Any] = None,
    ) -> None:
        """Print workflow execution with clean streaming - green task blocks displayed once"""
        from rich.console import Group
        from rich.live import Live
        from rich.markdown import Markdown
        from rich.status import Status
        from rich.text import Text

        from agno.utils.response import create_panel
        from agno.utils.timer import Timer

        if console is None:
            from agno.cli.console import console

        if not self.pipelines and not self.executor:
            console.print("[red]No pipelines available in this workflow[/red]")
            return

        pipeline_name = self._get_pipeline_name(
            selector=selector, message=message, message_data=message_data, user_id=user_id, session_id=session_id
        )

        pipeline = self.get_pipeline(pipeline_name)

        # Show workflow info (same as before)
        media_info = []
        if audio:
            media_info.append(f"Audio files: {len(audio)}")
        if images:
            media_info.append(f"Images: {len(images)}")
        if videos:
            media_info.append(f"Videos: {len(videos)}")

        workflow_info = f"""**Workflow:** {self.name}"""
        if self.description:
            workflow_info += f"""\n\n**Description:** {self.description}"""
        if pipeline:
            if pipeline_name and pipeline_name != "Default Pipeline":
                workflow_info += f"""\n\n**Pipeline:** {pipeline_name}"""
            workflow_info += f"""\n\n**Tasks:** {len(pipeline.tasks)} tasks"""
        if message:
            workflow_info += f"""\n\n**Message:** {message}"""
        if message_data:
            if isinstance(message_data, BaseModel):
                data_display = message_data.model_dump_json(indent=2, exclude_none=True)
            elif isinstance(message_data, dict):
                import json

                data_display = json.dumps(message_data, indent=2, default=str)
            else:
                data_display = str(message_data)
            workflow_info += f"""\n\n**Structured Data:**\n```json\n{data_display}\n```"""
        if user_id:
            workflow_info += f"""\n\n**User ID:** {user_id}"""
        if session_id:
            workflow_info += f"""\n\n**Session ID:** {session_id}"""
        workflow_info = workflow_info.strip()

        workflow_panel = create_panel(
            content=Markdown(workflow_info) if markdown else workflow_info,
            title="Workflow Information",
            border_style="cyan",
        )
        console.print(workflow_panel)

        # Start timer
        response_timer = Timer()
        response_timer.start()

        # Streaming execution variables
        current_task_content = ""
        current_task_name = ""
        current_task_index = 0
        task_responses = []
        task_started_printed = False

        with Live(console=console, refresh_per_second=10) as live_log:
            status = Status("Starting workflow...", spinner="dots")
            live_log.update(status)

            try:
                for response in self.run(
                    message=message,
                    message_data=message_data,
                    selector=selector,
                    user_id=user_id,
                    session_id=session_id,
                    audio=audio,
                    images=images,
                    videos=videos,
                    stream=True,
                    stream_intermediate_steps=stream_intermediate_steps,
                ):
                    # Handle the new event types
                    if isinstance(response, WorkflowStartedEvent):
                        status.update("Workflow started...")
                        live_log.update(status)

                    elif isinstance(response, TaskStartedEvent):
                        current_task_name = response.task_name or "Unknown"
                        current_task_index = response.task_index or 0
                        current_task_content = ""
                        task_started_printed = False
                        status.update(f"Starting task {current_task_index + 1}: {current_task_name}...")
                        live_log.update(status)

                    elif isinstance(response, TaskCompletedEvent):
                        task_name = response.task_name or "Unknown"
                        task_index = response.task_index or 0

                        status.update(f"Completed task {task_index + 1}: {task_name}")

                        if response.content:
                            task_responses.append(
                                {
                                    "task_name": task_name,
                                    "task_index": task_index,
                                    "content": response.content,
                                    "event": response.event,
                                }
                            )

                        # Print the final task result in green (only once)
                        if show_task_details and current_task_content and not task_started_printed:
                            live_log.update(status, refresh=True)

                            final_task_panel = create_panel(
                                content=Markdown(current_task_content) if markdown else current_task_content,
                                title=f"Task {task_index + 1}: {task_name} (Completed)",
                                border_style="green",
                            )
                            console.print(final_task_panel)
                            task_started_printed = True

                    elif isinstance(response, WorkflowCompletedEvent):
                        status.update("Workflow completed!")
                        live_log.update(status, refresh=True)

                        # Show final summary
                        if response.extra_data:
                            status = response.status
                            summary_content = ""
                            if pipeline_name != "Default Pipeline":
                                summary_content += f"""\n\n**Pipeline:** {pipeline_name}"""
                            summary_content += f"""\n\n**Status:** {status}"""
                            summary_content += f"""\n\n**Tasks Completed:** {len(response.task_responses) if response.task_responses else 0}"""
                            summary_content = summary_content.strip()

                            summary_panel = create_panel(
                                content=Markdown(summary_content) if markdown else summary_content,
                                title="Execution Summary",
                                border_style="blue",
                            )
                            console.print(summary_panel)

                    else:
                        if isinstance(response, str):
                            response_str = response
                        else:
                            from agno.run.response import RunResponseContentEvent

                            # Check if this is a streaming content event from agent or team
                            if isinstance(
                                response,
                                (RunResponseContentEvent, WorkflowRunResponseEvent),
                            ):
                                # Extract the content from the streaming event
                                response_str = response.content
                            else:
                                continue

                        # Filter out empty responses and add to current task content
                        if response_str and response_str.strip():
                            current_task_content += response_str

                            # Live update the task panel with streaming content
                            if show_task_details and not task_started_printed:
                                # Show the streaming content live in green panel
                                live_task_panel = create_panel(
                                    content=Markdown(current_task_content) if markdown else current_task_content,
                                    title=f"Task {current_task_index + 1}: {current_task_name} (Streaming...)",
                                    border_style="green",
                                )

                                # Create group with status and current task content
                                group = Group(status, live_task_panel)
                                live_log.update(group)

                response_timer.stop()

                # Final completion message
                if show_time:
                    completion_text = Text(f"Completed in {response_timer.elapsed:.1f}s", style="bold green")
                    console.print(completion_text)

            except Exception as e:
                response_timer.stop()
                error_panel = create_panel(
                    content=f"Workflow execution failed: {str(e)}", title="Execution Error", border_style="red"
                )
                console.print(error_panel)

    async def aprint_response(
        self,
        message: Optional[str] = None,
        message_data: Optional[Union[BaseModel, Dict[str, Any]]] = None,
        selector: Optional[Union[str, Callable[..., str]]] = None,
        user_id: Optional[str] = None,
        session_id: Optional[str] = None,
        audio: Optional[List[Audio]] = None,
        images: Optional[List[Image]] = None,
        videos: Optional[List[Video]] = None,
        stream: bool = False,
        stream_intermediate_steps: bool = False,
        markdown: bool = True,
        show_time: bool = True,
        show_task_details: bool = True,
        console: Optional[Any] = None,
    ) -> None:
        """Print workflow execution with rich formatting and optional streaming

        Args:
            message: The main message/input for the workflow
            message_data: Attached message data to the input
            user_id: User ID
            session_id: Session ID
            audio: Audio input
            images: Image input
            videos: Video input
            stream_intermediate_steps: Whether to stream intermediate steps
            stream: Whether to stream the response content
            markdown: Whether to render content as markdown
            show_time: Whether to show execution time
            show_task_details: Whether to show individual task outputs
            console: Rich console instance (optional)
        """
        self._auto_create_pipeline_from_tasks()
        if stream:
            await self._aprint_response_stream(
                message=message,
                message_data=message_data,
                selector=selector,
                user_id=user_id,
                session_id=session_id,
                audio=audio,
                images=images,
                videos=videos,
                stream_intermediate_steps=stream_intermediate_steps,
                markdown=markdown,
                show_time=show_time,
                show_task_details=show_task_details,
                console=console,
            )
        else:
            await self._aprint_response(
                message=message,
                message_data=message_data,
                selector=selector,
                user_id=user_id,
                session_id=session_id,
                audio=audio,
                images=images,
                videos=videos,
                markdown=markdown,
                show_time=show_time,
                show_task_details=show_task_details,
                console=console,
            )

    async def _aprint_response(
        self,
        message: str,
        message_data: Optional[Union[BaseModel, Dict[str, Any]]] = None,
        selector: Optional[Union[str, Callable[..., str]]] = None,
        user_id: Optional[str] = None,
        session_id: Optional[str] = None,
        audio: Optional[List[Audio]] = None,
        images: Optional[List[Image]] = None,
        videos: Optional[List[Video]] = None,
        markdown: bool = True,
        show_time: bool = True,
        show_task_details: bool = True,
        console: Optional[Any] = None,
    ) -> None:
        """Print workflow execution with rich formatting (non-streaming)"""
        from rich.live import Live
        from rich.markdown import Markdown
        from rich.status import Status
        from rich.text import Text

        from agno.utils.response import create_panel
        from agno.utils.timer import Timer

        if console is None:
            from agno.cli.console import console

        # Validate pipeline configuration based on trigger type
        if not self.pipelines and not self.executor:
            console.print("[red]No pipelines available in this workflow[/red]")
            return

        pipeline_name = self._get_pipeline_name(
            selector=selector, message=message, message_data=message_data, user_id=user_id, session_id=session_id
        )

        pipeline = self.get_pipeline(pipeline_name)
        if not pipeline:
            console.print(f"[red]Pipeline '{pipeline_name}' not found[/red]")
            return

        # Show workflow info
        media_info = []
        if audio:
            media_info.append(f"Audio files: {len(audio)}")
        if images:
            media_info.append(f"Images: {len(images)}")
        if videos:
            media_info.append(f"Videos: {len(videos)}")

        workflow_info = f"""**Workflow:** {self.name}"""
        if self.description:
            workflow_info += f"""\n\n**Description:** {self.description}"""
        if pipeline_name != "Default Pipeline":
            workflow_info += f"""\n\n**Pipeline:** {pipeline_name}"""
        workflow_info += f"""\n\n**Tasks:** {len(pipeline.tasks)} tasks"""
        if message:
            workflow_info += f"""\n\n**Message:** {message}"""
        if message_data:
            if isinstance(message_data, BaseModel):
                data_display = message_data.model_dump_json(indent=2, exclude_none=True)
            elif isinstance(message_data, dict):
                import json

                data_display = json.dumps(message_data, indent=2, default=str)
            else:
                data_display = str(message_data)
            workflow_info += f"""\n\n**Structured Data:**\n```json\n{data_display}\n```"""
        if user_id:
            workflow_info += f"""\n\n**User ID:** {user_id}"""
        if session_id:
            workflow_info += f"""\n\n**Session ID:** {session_id}"""
        workflow_info = workflow_info.strip()

        workflow_panel = create_panel(
            content=Markdown(workflow_info) if markdown else workflow_info,
            title="Workflow Information",
            border_style="cyan",
        )
        console.print(workflow_panel)

        # Start timer
        response_timer = Timer()
        response_timer.start()

        with Live(console=console) as live_log:
            status = Status("Starting async workflow...\n", spinner="dots")
            live_log.update(status)

            try:
                # Execute workflow and get the response directly
                workflow_response: WorkflowRunResponse = await self.arun(
                    message=message,
                    message_data=message_data,
                    selector=selector,
                    user_id=user_id,
                    session_id=session_id,
                    audio=audio,
                    images=images,
                    videos=videos,
                )

                response_timer.stop()

                # Show individual task responses if available
                if show_task_details and workflow_response.task_responses:
                    for i, task_output in enumerate(workflow_response.task_responses):
                        if task_output.content:
                            task_panel = create_panel(
                                content=Markdown(task_output.content) if markdown else task_output.content,
                                title=f"Task {i + 1}: {task_output.task_name} (Completed)",
                                border_style="green",
                            )
                            console.print(task_panel)

                # Show final summary
                if workflow_response.extra_data:
                    status = workflow_response.status.value
                    summary_content = ""
                    if pipeline_name != "Default Pipeline":
                        summary_content += f"""\n\n**Pipeline:** {pipeline_name}"""
                    summary_content += f"""\n\n**Status:** {status}"""
                    summary_content += f"""\n\n**Tasks Completed:** {len(workflow_response.task_responses) if workflow_response.task_responses else 0}"""
                    summary_content = summary_content.strip()

                    summary_panel = create_panel(
                        content=Markdown(summary_content) if markdown else summary_content,
                        title="Execution Summary",
                        border_style="blue",
                    )
                    console.print(summary_panel)

                # Final completion message
                if show_time:
                    completion_text = Text(f"Completed in {response_timer.elapsed:.1f}s", style="bold green")
                    console.print(completion_text)

            except Exception as e:
                response_timer.stop()
                error_panel = create_panel(
                    content=f"Workflow execution failed: {str(e)}", title="Execution Error", border_style="red"
                )
                console.print(error_panel)

    async def _aprint_response_stream(
        self,
        message: str,
        message_data: Optional[Union[BaseModel, Dict[str, Any]]] = None,
        selector: Optional[Union[str, Callable[..., str]]] = None,
        user_id: Optional[str] = None,
        session_id: Optional[str] = None,
        audio: Optional[List[Audio]] = None,
        images: Optional[List[Image]] = None,
        videos: Optional[List[Video]] = None,
        stream_intermediate_steps: bool = False,
        markdown: bool = True,
        show_time: bool = True,
        show_task_details: bool = True,
        console: Optional[Any] = None,
    ) -> None:
        """Print workflow execution with clean streaming - green task blocks displayed once"""
        from rich.console import Group
        from rich.live import Live
        from rich.markdown import Markdown
        from rich.status import Status
        from rich.text import Text

        from agno.utils.response import create_panel
        from agno.utils.timer import Timer

        if console is None:
            from agno.cli.console import console

        if not self.pipelines and not self.executor:
            console.print("[red]No pipelines available in this workflow[/red]")
            return

        pipeline_name = self._get_pipeline_name(
            selector=selector, message=message, message_data=message_data, user_id=user_id, session_id=session_id
        )

        pipeline = self.get_pipeline(pipeline_name)
        if not pipeline:
            console.print(f"[red]Pipeline '{pipeline_name}' not found[/red]")
            return

        # Show workflow info (same as before)
        media_info = []
        if audio:
            media_info.append(f"Audio files: {len(audio)}")
        if images:
            media_info.append(f"Images: {len(images)}")
        if videos:
            media_info.append(f"Videos: {len(videos)}")

        workflow_info = f"""**Workflow:** {self.name}"""
        if self.description:
            workflow_info += f"""\n\n**Description:** {self.description}"""
        if pipeline_name != "Default Pipeline":
            workflow_info += f"""\n\n**Pipeline:** {pipeline_name}"""
        workflow_info += f"""\n\n**Tasks:** {len(pipeline.tasks)} tasks"""
        if message:
            workflow_info += f"""\n\n**Message:** {message}"""
        if message_data:
            if isinstance(message_data, BaseModel):
                data_display = message_data.model_dump_json(indent=2, exclude_none=True)
            elif isinstance(message_data, dict):
                import json

                data_display = json.dumps(message_data, indent=2, default=str)
            else:
                data_display = str(message_data)
            workflow_info += f"""\n\n**Structured Data:**\n```json\n{data_display}\n```"""
        if user_id:
            workflow_info += f"""\n\n**User ID:** {user_id}"""
        if session_id:
            workflow_info += f"""\n\n**Session ID:** {session_id}"""
        workflow_info = workflow_info.strip()

        workflow_panel = create_panel(
            content=Markdown(workflow_info) if markdown else workflow_info,
            title="Workflow Information",
            border_style="cyan",
        )
        console.print(workflow_panel)

        # Start timer
        response_timer = Timer()
        response_timer.start()

        # Streaming execution variables
        current_task_content = ""
        current_task_name = ""
        current_task_index = 0
        task_responses = []
        task_started_printed = False

        with Live(console=console, refresh_per_second=10) as live_log:
            status = Status("Starting async workflow...", spinner="dots")
            live_log.update(status)

            try:
                async for response in await self.arun(
                    message=message,
                    message_data=message_data,
                    selector=selector,
                    user_id=user_id,
                    session_id=session_id,
                    audio=audio,
                    images=images,
                    videos=videos,
                    stream=True,
                    stream_intermediate_steps=stream_intermediate_steps,
                ):
                    # Handle the new event types
                    if isinstance(response, WorkflowStartedEvent):
                        status.update("Workflow started...")
                        live_log.update(status)

                    elif isinstance(response, TaskStartedEvent):
                        current_task_name = response.task_name or "Unknown"
                        current_task_index = response.task_index or 0
                        current_task_content = ""
                        task_started_printed = False
                        status.update(f"Starting task {current_task_index + 1}: {current_task_name}...")
                        live_log.update(status)

                    elif isinstance(response, TaskCompletedEvent):
                        task_name = response.task_name or "Unknown"
                        task_index = response.task_index or 0

                        status.update(f"Completed task {task_index + 1}: {task_name}")

                        if response.content:
                            task_responses.append(
                                {
                                    "task_name": task_name,
                                    "task_index": task_index,
                                    "content": response.content,
                                    "event": response.event,
                                }
                            )

                        # Print the final task result in green (only once)
                        if show_task_details and current_task_content and not task_started_printed:
                            live_log.update(status, refresh=True)

                            final_task_panel = create_panel(
                                content=Markdown(current_task_content) if markdown else current_task_content,
                                title=f"Task {task_index + 1}: {task_name} (Completed)",
                                border_style="green",
                            )
                            console.print(final_task_panel)
                            task_started_printed = True

                    elif isinstance(response, WorkflowCompletedEvent):
                        status.update("Workflow completed!")
                        live_log.update(status, refresh=True)

                        # Show final summary
                        if response.extra_data:
                            status = response.status
                            summary_content = ""
                            if pipeline_name != "Default Pipeline":
                                summary_content += f"""\n\n**Pipeline:** {pipeline_name}"""
                            summary_content += f"""\n\n**Status:** {status}"""
                            summary_content += f"""\n\n**Tasks Completed:** {len(response.task_responses) if response.task_responses else 0}"""
                            summary_content = summary_content.strip()

                            summary_panel = create_panel(
                                content=Markdown(summary_content) if markdown else summary_content,
                                title="Execution Summary",
                                border_style="blue",
                            )
                            console.print(summary_panel)

                    else:
                        response_str = None

                        if isinstance(response, str):
                            response_str = response
                        else:
                            from agno.run.response import RunResponseContentEvent

                            # Check if this is a streaming content event from agent or team
                            if isinstance(
                                response,
                                (RunResponseContentEvent, WorkflowRunResponseEvent),
                            ):
                                # Extract the content from the streaming event
                                response_str = response.content
                            else:
                                continue

                        # Filter out empty responses and add to current task content
                        if response_str and response_str.strip():
                            current_task_content += response_str

                            # Live update the task panel with streaming content
                            if show_task_details and not task_started_printed:
                                # Show the streaming content live in green panel
                                live_task_panel = create_panel(
                                    content=Markdown(current_task_content) if markdown else current_task_content,
                                    title=f"Task {current_task_index + 1}: {current_task_name} (Streaming...)",
                                    border_style="green",
                                )

                                # Create group with status and current task content
                                group = Group(status, live_task_panel)
                                live_log.update(group)

                response_timer.stop()

                # Final completion message
                if show_time:
                    completion_text = Text(f"Completed in {response_timer.elapsed:.1f}s", style="bold green")
                    console.print(completion_text)

            except Exception as e:
                response_timer.stop()
                error_panel = create_panel(
                    content=f"Workflow execution failed: {str(e)}", title="Execution Error", border_style="red"
                )
                console.print(error_panel)

    def add_pipeline(self, pipeline: Pipeline) -> None:
        """Add a pipeline to the workflow"""
        self.pipelines.append(pipeline)

    def remove_pipelines(self, pipeline_name: str) -> bool:
        """Remove a pipeline by name"""
        for i, pipeline in enumerate(self.pipelines):
            if pipeline.name == pipeline_name:
                del self.pipelines[i]
                return True
        return False

    def get_pipeline(self, pipeline_name: str) -> Optional[Pipeline]:
        """Get a pipeline by name"""
        for pipeline in self.pipelines:
            if pipeline.name == pipeline_name:
                return pipeline
        return None

    def list_pipelines(self) -> List[str]:
        """List all pipeline names"""
        return [pipeline.name for pipeline in self.pipelines]

    def to_dict(self) -> Dict[str, Any]:
        """Convert workflow to dictionary representation"""
        return {
            "name": self.name,
            "workflow_id": self.workflow_id,
            "description": self.description,
            "pipelines": [
                {
                    "name": p.name,
                    "description": p.description,
                    "tasks": [
                        {
                            "name": t.name,
                            "description": t.description,
                            "executor_type": t.executor_type,
                        }
                        for t in p.tasks
                    ],
                }
                for p in self.pipelines
            ],
            "session_id": self.session_id,
        }

    def _collect_workflow_session_state_from_agents_and_teams(self):
        """Collect updated workflow_session_state from agents after task execution"""
        log_debug("Collecting workflow session state from agents and teams")

        if self.workflow_session_state is None:
            self.workflow_session_state = {}
            log_debug("Initialized empty workflow session state")

        # Collect state from all agents in all pipelines
        for pipeline in self.pipelines:
            log_debug(f"Collecting state from pipeline: {pipeline.name}")
            for task in pipeline.tasks:
                executor = task.active_executor
                if hasattr(executor, "workflow_session_state") and executor.workflow_session_state:
                    merge_dictionaries(self.workflow_session_state, executor.workflow_session_state)
                    log_debug("Merged executor session state into workflow")

                # If it's a team, collect from all members
                if hasattr(executor, "members"):
                    log_debug(f"Collecting state from {len(executor.members)} team members")
                    for member in executor.members:
                        if hasattr(member, "workflow_session_state") and member.workflow_session_state:
                            log_debug(
                                f"Found session state in team member {type(member).__name__}: {list(member.workflow_session_state.keys())}"
                            )
                            merge_dictionaries(self.workflow_session_state, member.workflow_session_state)
                            log_debug("Merged team member session state into workflow")<|MERGE_RESOLUTION|>--- conflicted
+++ resolved
@@ -1,12 +1,7 @@
 from dataclasses import dataclass, field
 from datetime import datetime
-<<<<<<< HEAD
+from os import getenv
 from typing import Any, AsyncIterator, Callable, Dict, Iterator, List, Literal, Optional, Union, overload, Awaitable
-from typing_extensions import get_args
-=======
-from os import getenv
-from typing import Any, AsyncIterator, Awaitable, Callable, Dict, Iterator, List, Literal, Optional, Union, overload
->>>>>>> 6af0b561
 from uuid import uuid4
 
 from pydantic import BaseModel
@@ -34,7 +29,6 @@
 from agno.workflow.v2.types import WorkflowExecutionInput
 
 WorkflowExecutor = Callable[
-<<<<<<< HEAD
             ["Workflow", WorkflowExecutionInput],
             Union[
                 Any,
@@ -43,16 +37,6 @@
                 AsyncIterator[Any],
             ]
         ]
-=======
-    [WorkflowExecutionInput, "Workflow"],
-    Union[
-        Any,
-        Iterator[Any],
-        Awaitable[Any],
-        AsyncIterator[Any],
-    ],
-]
->>>>>>> 6af0b561
 
 
 @dataclass
@@ -249,11 +233,8 @@
 
         log_debug(f"Starting workflow execution with streaming: {self.run_id}")
         workflow_run_response.status = RunStatus.running
-<<<<<<< HEAD
-
-
-=======
->>>>>>> 6af0b561
+
+
         if self.executor:
             yield WorkflowStartedEvent(
                 run_id=workflow_run_response.run_id or "",
@@ -588,14 +569,9 @@
         # Load or create session
         self.load_session()
 
-<<<<<<< HEAD
         selected_pipeline_name = self._get_pipeline_name(
             selector=selector, message=message, message_data=message_data, user_id=user_id, session_id=session_id
         )
-=======
-        selected_pipeline_name = self._get_pipeline_name(pipeline_name)
-        log_debug(f"Selected pipeline: {selected_pipeline_name}")
->>>>>>> 6af0b561
 
         if self.pipelines:
             pipeline = self.get_pipeline(selected_pipeline_name)
@@ -700,26 +676,12 @@
         # Load or create session
         self.load_session()
 
-<<<<<<< HEAD
         selected_pipeline_name = self._get_pipeline_name(
             selector=selector, message=message, message_data=message_data, user_id=user_id, session_id=session_id
         )
         pipeline = self.get_pipeline(selected_pipeline_name)
         if not pipeline:
             raise ValueError(f"Pipeline '{selected_pipeline_name}' not found")
-=======
-        # Initialize execution
-        selected_pipeline_name = self._get_pipeline_name(pipeline_name)
-        log_debug(f"Selected pipeline: {selected_pipeline_name}")
-
-        if self.pipelines:
-            pipeline = self.get_pipeline(selected_pipeline_name)
-            log_debug(f"Pipeline found with {len(pipeline.tasks)} tasks")
-            if not pipeline:
-                raise ValueError(f"Pipeline '{selected_pipeline_name}' not found")
-        else:
-            pipeline = None
->>>>>>> 6af0b561
 
         # Create workflow run response that will be updated by reference
         workflow_run_response = WorkflowRunResponse(
@@ -930,6 +892,7 @@
         Args:
             message: The main query/input for the workflow
             message_data: Attached message data to the input
+            selector: Either callable or string. If string, it will be used as the pipeline name. If callable, it will be used to select the pipeline.
             user_id: User ID
             session_id: Session ID
             audio: Audio input
@@ -1359,6 +1322,7 @@
         Args:
             message: The main message/input for the workflow
             message_data: Attached message data to the input
+            selector: Either callable or string. If string, it will be used as the pipeline name. If callable, it will be used to select the pipeline.
             user_id: User ID
             session_id: Session ID
             audio: Audio input
