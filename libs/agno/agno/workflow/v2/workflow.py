--- conflicted
+++ resolved
@@ -2765,12 +2765,8 @@
 
     def update_agents_and_teams_session_info(self):
         """Update agents and teams with workflow session information"""
-<<<<<<< HEAD
         log_debug("Updating agents and teams with session information")
-        # Initialize steps - only if steps is iterable (not callable)    
-=======
         # Initialize steps - only if steps is iterable (not callable)
->>>>>>> 67515565
         if self.steps and not isinstance(self.steps, Callable):
             for step in self.steps:
                 # TODO: Handle properly steps inside other primitives
