import asyncio
from dataclasses import dataclass
from datetime import datetime
from os import getenv
from typing import (
    Any,
    AsyncIterator,
    Awaitable,
    Callable,
    Dict,
    Iterator,
    List,
    Literal,
    Optional,
    Type,
    Union,
    overload,
)
from uuid import uuid4

from fastapi import WebSocket
from pydantic import BaseModel

from agno.agent.agent import Agent
from agno.db.base import BaseDb, SessionType
from agno.media import Audio, AudioArtifact, Image, ImageArtifact, Video, VideoArtifact
from agno.models.message import Message
from agno.run.base import RunStatus
from agno.run.workflow import (
    ConditionExecutionCompletedEvent,
    ConditionExecutionStartedEvent,
    LoopExecutionCompletedEvent,
    LoopExecutionStartedEvent,
    LoopIterationCompletedEvent,
    LoopIterationStartedEvent,
    ParallelExecutionCompletedEvent,
    ParallelExecutionStartedEvent,
    RouterExecutionCompletedEvent,
    RouterExecutionStartedEvent,
    StepCompletedEvent,
    StepOutputEvent,
    StepsExecutionCompletedEvent,
    StepsExecutionStartedEvent,
    StepStartedEvent,
    WorkflowCompletedEvent,
    WorkflowRunEvent,
    WorkflowRunOutput,
    WorkflowRunOutputEvent,
    WorkflowStartedEvent,
)
from agno.session.workflow import WorkflowSession
from agno.team.team import Team
from agno.utils.log import (
    log_debug,
    logger,
    set_log_level_to_debug,
    set_log_level_to_info,
    use_workflow_logger,
)
from agno.workflow.condition import Condition
from agno.workflow.loop import Loop
from agno.workflow.parallel import Parallel
from agno.workflow.router import Router
from agno.workflow.step import Step
from agno.workflow.steps import Steps
from agno.workflow.types import (
    StepInput,
    StepMetrics,
    StepOutput,
    StepType,
    WebSocketHandler,
    WorkflowExecutionInput,
    WorkflowMetrics,
)

STEP_TYPE_MAPPING = {
    Step: StepType.STEP,
    Steps: StepType.STEPS,
    Loop: StepType.LOOP,
    Parallel: StepType.PARALLEL,
    Condition: StepType.CONDITION,
    Router: StepType.ROUTER,
}

WorkflowSteps = Union[
    Callable[
        ["Workflow", WorkflowExecutionInput],
        Union[StepOutput, Awaitable[StepOutput], Iterator[StepOutput], AsyncIterator[StepOutput], Any],
    ],
    Steps,
    List[
        Union[
            Callable[
                [StepInput], Union[StepOutput, Awaitable[StepOutput], Iterator[StepOutput], AsyncIterator[StepOutput]]
            ],
            Step,
            Steps,
            Loop,
            Parallel,
            Condition,
            Router,
        ]
    ],
]


@dataclass
class Workflow:
    """Pipeline-based workflow execution"""

    # Workflow identification - make name optional with default
    name: Optional[str] = None
    id: Optional[str] = None
    description: Optional[str] = None

    # Workflow configuration
    steps: Optional[WorkflowSteps] = None

    db: Optional[BaseDb] = None

    # Session management
    session_id: Optional[str] = None
    session_name: Optional[str] = None
    user_id: Optional[str] = None
    workflow_session_id: Optional[str] = None
    workflow_session_state: Optional[Dict[str, Any]] = None

    # Runtime state
    run_id: Optional[str] = None
    run_response: Optional[WorkflowRunOutput] = None

    # Workflow session for storage
    workflow_session: Optional[WorkflowSession] = None
    debug_mode: Optional[bool] = False

    # --- Workflow Streaming ---
    # Stream the response from the Workflow
    stream: Optional[bool] = None
    # Stream the intermediate steps from the Workflow
    stream_intermediate_steps: bool = False

    store_events: bool = False
    events_to_skip: Optional[List[WorkflowRunEvent]] = None

    os_id: Optional[str] = None

    websocket_handler: Optional[WebSocketHandler] = None

    input_schema: Optional[Type[BaseModel]] = None

    # Control whether to store executor responses (agent/team responses) in flattened runs
    store_executor_responses: bool = True

    def __init__(
        self,
        id: Optional[str] = None,
        name: Optional[str] = None,
        description: Optional[str] = None,
        db: Optional[BaseDb] = None,
        steps: Optional[WorkflowSteps] = None,
        session_id: Optional[str] = None,
        session_name: Optional[str] = None,
        workflow_session_state: Optional[Dict[str, Any]] = None,
        user_id: Optional[str] = None,
        debug_mode: Optional[bool] = False,
        stream: Optional[bool] = None,
        stream_intermediate_steps: bool = False,
        store_events: bool = False,
        events_to_skip: Optional[List[WorkflowRunEvent]] = None,
        input_schema: Optional[Type[BaseModel]] = None,
        store_executor_responses: bool = True,
    ):
        self.id = id
        self.name = name
        self.description = description
        self.db = db
        self.steps = steps
        self.session_id = session_id
        self.session_name = session_name
        self.workflow_session_state = workflow_session_state
        self.user_id = user_id
        self.debug_mode = debug_mode
        self.store_events = store_events
        self.events_to_skip = events_to_skip or []
        self.stream = stream
        self.stream_intermediate_steps = stream_intermediate_steps
        self.store_executor_responses = store_executor_responses
        self.input_schema = input_schema

    def _validate_input(
        self, input: Optional[Union[str, Dict[str, Any], List[Any], BaseModel, List[Message]]]
    ) -> Optional[BaseModel]:
        """Parse and validate input against input_schema if provided"""
        if self.input_schema is None:
            return None

        if input is None:
            raise ValueError("Input required when input_schema is set")

        # Case 1: Message is already a BaseModel instance
        if isinstance(input, BaseModel):
            if isinstance(input, self.input_schema):
                try:
                    # Re-validate to catch any field validation errors
                    input.model_validate(input.model_dump())
                    return input
                except Exception as e:
                    raise ValueError(f"BaseModel validation failed: {str(e)}")
            else:
                # Different BaseModel types
                raise ValueError(f"Expected {self.input_schema.__name__} but got {type(input).__name__}")

        # Case 2: Message is a dict
        elif isinstance(input, dict):
            try:
                validated_model = self.input_schema(**input)
                return validated_model
            except Exception as e:
                raise ValueError(f"Failed to parse dict into {self.input_schema.__name__}: {str(e)}")

        # Case 3: Other types not supported for structured input
        else:
            raise ValueError(
                f"Cannot validate {type(input)} against input_schema. Expected dict or {self.input_schema.__name__} instance."
            )

    @property
    def run_parameters(self) -> Dict[str, Any]:
        """Get the run parameters for the workflow"""

        if self.steps is None:
            return {}

        parameters = {}

        if self.steps and callable(self.steps):
            from inspect import Parameter, signature

            sig = signature(self.steps)  # type: ignore

            for param_name, param in sig.parameters.items():
                if param_name not in ["workflow", "execution_input", "self"]:
                    parameters[param_name] = {
                        "name": param_name,
                        "default": param.default.default
                        if hasattr(param.default, "__class__") and param.default.__class__.__name__ == "FieldInfo"
                        else (param.default if param.default is not Parameter.empty else None),
                        "annotation": (
                            param.annotation.__name__
                            if hasattr(param.annotation, "__name__")
                            else (
                                str(param.annotation).replace("typing.Optional[", "").replace("]", "")
                                if "typing.Optional" in str(param.annotation)
                                else str(param.annotation)
                            )
                        )
                        if param.annotation is not Parameter.empty
                        else None,
                        "required": param.default is Parameter.empty,
                    }
        else:
            parameters = {
                "message": {
                    "name": "message",
                    "default": None,
                    "annotation": "str",
                    "required": True,
                },
            }

        return parameters

    def initialize_workflow(self):
        if self.id is None:
            self.id = str(uuid4())
            log_debug(f"Generated new workflow_id: {self.id}")

        if self.session_id is None:
            self.session_id = str(uuid4())
            log_debug(f"Generated new session_id: {self.session_id}")

        self._update_workflow_session_state()

    def _generate_workflow_session_name(self, session_id: str) -> str:
        """Generate a name for the workflow session"""

        if self.session_id is None:
            return f"Workflow Session - {datetime.now().strftime('%Y-%m-%d %H:%M')}"

        datetime_str = datetime.now().strftime("%Y-%m-%d %H:%M")
        new_session_name = f"Workflow Session-{datetime_str}"

        if self.description:
            truncated_desc = self.description[:40] + "-" if len(self.description) > 40 else self.description
            new_session_name = f"{truncated_desc} - {datetime_str}"
        return new_session_name

    def set_session_name(
        self, session_id: Optional[str] = None, autogenerate: bool = False, session_name: Optional[str] = None
    ):
        """Set the session name and save to storage"""
        if self.session_id is None and session_id is None:
            raise Exception("Session ID is not set")
        session_id = session_id or self.session_id

        if autogenerate:
            # -*- Generate name for session
            session_name = self._generate_workflow_session_name(session_id=session_id)
            log_debug(f"Generated Workflow Session Name: {session_name}")
        elif session_name is None:
            raise Exception("Session name is not set")

        self.get_workflow_session()
        self.session_name = session_name
        # -*- Save to storage
        self.write_to_storage()

    def delete_session(self, session_id: str):
        """Delete the current session and save to storage"""
        if self.db is None:
            return
        # -*- Delete session
        self.db.delete_session(session_id=session_id)

    def _handle_event(
        self,
        event: "WorkflowRunOutputEvent",
        workflow_run_response: WorkflowRunOutput,
        websocket_handler: Optional[WebSocketHandler] = None,
    ) -> "WorkflowRunOutputEvent":
        """Handle workflow events for storage - similar to Team._handle_event"""
        if self.store_events:
            # Check if this event type should be skipped
            if self.events_to_skip:
                event_type = event.event
                for skip_event in self.events_to_skip:
                    if isinstance(skip_event, str):
                        if event_type == skip_event:
                            return event
                    else:
                        # It's a WorkflowRunEvent enum
                        if event_type == skip_event.value:
                            return event

            # Store the event
            if workflow_run_response.events is None:
                workflow_run_response.events = []

            workflow_run_response.events.append(event)

        # Broadcast to WebSocket if available (async context only)
        if websocket_handler:
            import asyncio

            try:
                loop = asyncio.get_running_loop()
                if loop:
                    asyncio.create_task(websocket_handler.handle_event(event))
            except RuntimeError:
                pass

        return event

    def _transform_step_output_to_event(
        self, step_output: StepOutput, workflow_run_response: WorkflowRunOutput, step_index: Optional[int] = None
    ) -> StepOutputEvent:
        """Transform a StepOutput object into a StepOutputEvent for consistent streaming interface"""
        return StepOutputEvent(
            step_output=step_output,
            run_id=workflow_run_response.run_id or "",
            workflow_name=workflow_run_response.workflow_name,
            workflow_id=workflow_run_response.workflow_id,
            session_id=workflow_run_response.session_id,
            step_name=step_output.step_name,
            step_index=step_index,
        )

    def _set_debug_mode(self) -> None:
        """Set debug mode and configure logging"""
        if self.debug_mode or getenv("AGNO_DEBUG", "false").lower() == "true":
            use_workflow_logger()

            self.debug_mode = True
            set_log_level_to_debug(source_type="workflow")

            # Propagate to steps - only if steps is iterable (not callable)
            if self.steps and not callable(self.steps):
                if isinstance(self.steps, Steps):
                    steps_to_iterate = self.steps.steps
                else:
                    steps_to_iterate = self.steps

                for step in steps_to_iterate:
                    self._propagate_debug_to_step(step)
        else:
            set_log_level_to_info(source_type="workflow")

    def _propagate_debug_to_step(self, step):
        """Recursively propagate debug mode to steps and nested primitives"""
        # Handle direct Step objects
        if hasattr(step, "active_executor") and step.active_executor:
            executor = step.active_executor
            if hasattr(executor, "debug_mode"):
                executor.debug_mode = True

            # If it's a team, propagate to all members
            if hasattr(executor, "members"):
                for member in executor.members:
                    if hasattr(member, "debug_mode"):
                        member.debug_mode = True

        # Handle nested primitives - check both 'steps' and 'choices' attributes
        for attr_name in ["steps", "choices"]:
            if hasattr(step, attr_name):
                attr_value = getattr(step, attr_name)
                if attr_value and isinstance(attr_value, list):
                    for nested_step in attr_value:
                        self._propagate_debug_to_step(nested_step)

    def _create_step_input(
        self,
        execution_input: WorkflowExecutionInput,
        previous_step_outputs: Optional[Dict[str, StepOutput]] = None,
        shared_images: Optional[List[ImageArtifact]] = None,
        shared_videos: Optional[List[VideoArtifact]] = None,
        shared_audio: Optional[List[AudioArtifact]] = None,
    ) -> StepInput:
        """Helper method to create StepInput with enhanced data flow support"""

        previous_step_content = None
        if previous_step_outputs:
            last_output = list(previous_step_outputs.values())[-1]
            previous_step_content = last_output.content if last_output else None
            log_debug(f"Using previous step content from: {list(previous_step_outputs.keys())[-1]}")

        return StepInput(
            message=execution_input.message,
            previous_step_content=previous_step_content,
            previous_step_outputs=previous_step_outputs,
            additional_data=execution_input.additional_data,
            images=shared_images or [],
            videos=shared_videos or [],
            audio=shared_audio or [],
        )

    def _get_step_count(self) -> int:
        """Get the number of steps in the workflow"""
        if self.steps is None:
            return 0
        elif callable(self.steps):
            return 1  # Callable function counts as 1 step
        else:
            # Handle Steps wrapper
            if isinstance(self.steps, Steps):
                return len(self.steps.steps)
            else:
                return len(self.steps)

    def _aggregate_workflow_metrics(self, step_results: List[Union[StepOutput, List[StepOutput]]]) -> WorkflowMetrics:
        """Aggregate metrics from all step responses into structured workflow metrics"""
        steps_dict = {}

        def process_step_output(step_output: StepOutput):
            """Process a single step output for metrics"""

            # If this step has nested steps, process them recursively
            if hasattr(step_output, "steps") and step_output.steps:
                for nested_step in step_output.steps:
                    process_step_output(nested_step)

            # Only collect metrics from steps that actually have metrics (actual agents/teams)
            if (
                step_output.step_name and step_output.metrics and step_output.executor_type in ["agent", "team"]
            ):  # Only include actual executors
                step_metrics = StepMetrics(
                    step_name=step_output.step_name,
                    executor_type=step_output.executor_type or "unknown",
                    executor_name=step_output.executor_name or "unknown",
                    metrics=step_output.metrics,
                )
                steps_dict[step_output.step_name] = step_metrics

        # Process all step results
        for step_result in step_results:
            process_step_output(step_result)

        return WorkflowMetrics(
            steps=steps_dict,
        )

    def _call_custom_function(
        self, func: Callable, workflow: "Workflow", execution_input: WorkflowExecutionInput, **kwargs: Any
    ) -> Any:
        """Call custom function with only the parameters it expects"""
        from inspect import signature

        sig = signature(func)

        # Build arguments based on what the function actually accepts
        call_kwargs = {}

        # Only add workflow and execution_input if the function expects them
        if "workflow" in sig.parameters:  # type: ignore
            call_kwargs["workflow"] = self
        if "execution_input" in sig.parameters:
            call_kwargs["execution_input"] = execution_input  # type: ignore

        # Add any other kwargs that the function expects
        for param_name in kwargs:
            if param_name in sig.parameters:  # type: ignore
                call_kwargs[param_name] = kwargs[param_name]

        # If function has **kwargs parameter, pass all remaining kwargs
        for param in sig.parameters.values():  # type: ignore
            if param.kind == param.VAR_KEYWORD:
                call_kwargs.update(kwargs)
                break

        try:
            return func(**call_kwargs)
        except TypeError as e:
            # If signature inspection fails, fall back to original method
            logger.warning(
                f"Async function signature inspection failed: {e}. Falling back to original calling convention."
            )
            return func(workflow, execution_input, **kwargs)

    def _execute(
        self, execution_input: WorkflowExecutionInput, workflow_run_response: WorkflowRunOutput, **kwargs: Any
    ) -> WorkflowRunOutput:
        """Execute a specific pipeline by name synchronously"""
        from inspect import isasyncgenfunction, iscoroutinefunction, isgeneratorfunction

        workflow_run_response.status = RunStatus.running

        if callable(self.steps):
            if iscoroutinefunction(self.steps) or isasyncgenfunction(self.steps):
                raise ValueError("Cannot use async function with synchronous execution")
            elif isgeneratorfunction(self.steps):
                content = ""
                for chunk in self.steps(self, execution_input, **kwargs):
                    if hasattr(chunk, "content") and chunk.content is not None and isinstance(chunk.content, str):
                        content += chunk.content
                    else:
                        content += str(chunk)
                workflow_run_response.content = content
            else:
                # Execute the workflow with the custom executor
                workflow_run_response.content = self._call_custom_function(self.steps, self, execution_input, **kwargs)  # type: ignore[arg-type]

            workflow_run_response.status = RunStatus.completed
        else:
            try:
                # Track outputs from each step for enhanced data flow
                collected_step_outputs: List[Union[StepOutput, List[StepOutput]]] = []
                previous_step_outputs: Dict[str, StepOutput] = {}

                shared_images: List[ImageArtifact] = execution_input.images or []
                output_images: List[ImageArtifact] = (execution_input.images or []).copy()  # Start with input images
                shared_videos: List[VideoArtifact] = execution_input.videos or []
                output_videos: List[VideoArtifact] = (execution_input.videos or []).copy()  # Start with input videos
                shared_audio: List[AudioArtifact] = execution_input.audio or []
                output_audio: List[AudioArtifact] = (execution_input.audio or []).copy()  # Start with input audio

                for i, step in enumerate(self.steps):  # type: ignore[arg-type]
                    step_name = getattr(step, "name", f"step_{i + 1}")
                    log_debug(f"Executing step {i + 1}/{self._get_step_count()}: {step_name}")

                    # Create enhanced StepInput
                    step_input = self._create_step_input(
                        execution_input=execution_input,
                        previous_step_outputs=previous_step_outputs,
                        shared_images=shared_images,
                        shared_videos=shared_videos,
                        shared_audio=shared_audio,
                    )

                    step_output = step.execute(
                        step_input,
                        session_id=self.session_id,
                        user_id=self.user_id,
                        workflow_run_response=workflow_run_response,
                        store_executor_responses=self.store_executor_responses,
                    )  # type: ignore[union-attr]

                    # Update the workflow-level previous_step_outputs dictionary
                    previous_step_outputs[step_name] = step_output
                    if step_output.stop:
                        logger.info(f"Early termination requested by step {step_name}")
                        break

                    # Update shared media for next step
                    shared_images.extend(step_output.images or [])
                    shared_videos.extend(step_output.videos or [])
                    shared_audio.extend(step_output.audio or [])
                    output_images.extend(step_output.images or [])
                    output_videos.extend(step_output.videos or [])
                    output_audio.extend(step_output.audio or [])

                    collected_step_outputs.append(step_output)

                    self._collect_workflow_session_state_from_agents_and_teams()

                # Update the workflow_run_response with completion data
                if collected_step_outputs:
                    workflow_run_response.workflow_metrics = self._aggregate_workflow_metrics(collected_step_outputs)
                    last_output = collected_step_outputs[-1]

                    # Use deepest nested content if this is a container (Steps/Router/Loop/etc.)
                    if getattr(last_output, "steps", None):
                        _cur = last_output
                        while getattr(_cur, "steps", None):
                            _steps = _cur.steps or []
                            if not _steps:
                                break
                            _cur = _steps[-1]
                        workflow_run_response.content = _cur.content
                    else:
                        workflow_run_response.content = last_output.content
                else:
                    workflow_run_response.content = "No steps executed"

                workflow_run_response.step_results = collected_step_outputs
                workflow_run_response.images = output_images
                workflow_run_response.videos = output_videos
                workflow_run_response.audio = output_audio
                workflow_run_response.status = RunStatus.completed

            except Exception as e:
                import traceback

                traceback.print_exc()
                logger.error(f"Workflow execution failed: {e}")
                # Store error response
                workflow_run_response.status = RunStatus.error
                workflow_run_response.content = f"Workflow execution failed: {e}"

            finally:
                self._save_run_to_storage(workflow_run_response)

        return workflow_run_response

    def _execute_stream(
        self,
        execution_input: WorkflowExecutionInput,
        workflow_run_response: WorkflowRunOutput,
        stream_intermediate_steps: bool = False,
        **kwargs: Any,
    ) -> Iterator[WorkflowRunOutputEvent]:
        """Execute a specific pipeline by name with event streaming"""
        from inspect import isasyncgenfunction, iscoroutinefunction, isgeneratorfunction

        workflow_run_response.status = RunStatus.running

        workflow_started_event = WorkflowStartedEvent(
            run_id=workflow_run_response.run_id or "",
            workflow_name=workflow_run_response.workflow_name,
            workflow_id=workflow_run_response.workflow_id,
            session_id=workflow_run_response.session_id,
        )
        yield self._handle_event(workflow_started_event, workflow_run_response)

        if callable(self.steps):
            if iscoroutinefunction(self.steps) or isasyncgenfunction(self.steps):
                raise ValueError("Cannot use async function with synchronous execution")
            elif isgeneratorfunction(self.steps):
                content = ""
                for chunk in self._call_custom_function(self.steps, self, execution_input, **kwargs):  # type: ignore[arg-type]
                    # Update the run_response with the content from the result
                    if hasattr(chunk, "content") and chunk.content is not None and isinstance(chunk.content, str):
                        content += chunk.content
                        yield chunk
                    else:
                        content += str(chunk)
                workflow_run_response.content = content
            else:
                workflow_run_response.content = self._call_custom_function(self.steps, self, execution_input, **kwargs)
            workflow_run_response.status = RunStatus.completed

        else:
            try:
                # Track outputs from each step for enhanced data flow
                collected_step_outputs: List[Union[StepOutput, List[StepOutput]]] = []
                previous_step_outputs: Dict[str, StepOutput] = {}

                shared_images: List[ImageArtifact] = execution_input.images or []
                output_images: List[ImageArtifact] = (execution_input.images or []).copy()  # Start with input images
                shared_videos: List[VideoArtifact] = execution_input.videos or []
                output_videos: List[VideoArtifact] = (execution_input.videos or []).copy()  # Start with input videos
                shared_audio: List[AudioArtifact] = execution_input.audio or []
                output_audio: List[AudioArtifact] = (execution_input.audio or []).copy()  # Start with input audio

                early_termination = False

                for i, step in enumerate(self.steps):  # type: ignore[arg-type]
                    step_name = getattr(step, "name", f"step_{i + 1}")
                    log_debug(f"Streaming step {i + 1}/{self._get_step_count()}: {step_name}")

                    # Create enhanced StepInput
                    step_input = self._create_step_input(
                        execution_input=execution_input,
                        previous_step_outputs=previous_step_outputs,
                        shared_images=shared_images,
                        shared_videos=shared_videos,
                        shared_audio=shared_audio,
                    )

                    # Execute step with streaming and yield all events
                    for event in step.execute_stream(  # type: ignore[union-attr]
                        step_input,
                        session_id=self.session_id,
                        user_id=self.user_id,
                        stream_intermediate_steps=stream_intermediate_steps,
                        workflow_run_response=workflow_run_response,
                        step_index=i,
                        store_executor_responses=self.store_executor_responses,
                    ):
                        # Handle events
                        if isinstance(event, StepOutput):
                            step_output = event
                            collected_step_outputs.append(step_output)

                            # Update the workflow-level previous_step_outputs dictionary
                            previous_step_outputs[step_name] = step_output

                            # Transform StepOutput to StepOutputEvent for consistent streaming interface
                            step_output_event = self._transform_step_output_to_event(
                                step_output, workflow_run_response, step_index=i
                            )

                            if step_output.stop:
                                logger.info(f"Early termination requested by step {step_name}")
                                # Update shared media for next step
                                shared_images.extend(step_output.images or [])
                                shared_videos.extend(step_output.videos or [])
                                shared_audio.extend(step_output.audio or [])
                                output_images.extend(step_output.images or [])
                                output_videos.extend(step_output.videos or [])
                                output_audio.extend(step_output.audio or [])

                                # Only yield StepOutputEvent for function executors, not for agents/teams
                                if getattr(step, "executor_type", None) == "function":
                                    yield step_output_event

                                # Break out of the step loop
                                early_termination = True
                                break

                            # Update shared media for next step
                            shared_images.extend(step_output.images or [])
                            shared_videos.extend(step_output.videos or [])
                            shared_audio.extend(step_output.audio or [])
                            output_images.extend(step_output.images or [])
                            output_videos.extend(step_output.videos or [])
                            output_audio.extend(step_output.audio or [])

                            # Only yield StepOutputEvent for generator functions, not for agents/teams
                            if getattr(step, "executor_type", None) == "function":
                                yield step_output_event

                        elif isinstance(event, WorkflowRunOutputEvent):  # type: ignore
                            yield self._handle_event(event, workflow_run_response)  # type: ignore

                        else:
                            # Yield other internal events
                            yield self._handle_event(event, workflow_run_response)  # type: ignore

                    # Break out of main step loop if early termination was requested
                    if "early_termination" in locals() and early_termination:
                        break

                    self._collect_workflow_session_state_from_agents_and_teams()

                # Update the workflow_run_response with completion data
                if collected_step_outputs:
                    workflow_run_response.workflow_metrics = self._aggregate_workflow_metrics(collected_step_outputs)
                    last_output = collected_step_outputs[-1]

                    # Use deepest nested content if this is a container (Steps/Router/Loop/etc.)
                    if getattr(last_output, "steps", None):
                        _cur = last_output
                        while getattr(_cur, "steps", None):
                            _steps = _cur.steps or []
                            if not _steps:
                                break
                            _cur = _steps[-1]
                        workflow_run_response.content = _cur.content
                    else:
                        workflow_run_response.content = last_output.content
                else:
                    workflow_run_response.content = "No steps executed"

                workflow_run_response.step_results = collected_step_outputs
                workflow_run_response.images = output_images
                workflow_run_response.videos = output_videos
                workflow_run_response.audio = output_audio
                workflow_run_response.status = RunStatus.completed

            except Exception as e:
                logger.error(f"Workflow execution failed: {e}")

                from agno.run.workflow import WorkflowErrorEvent

                error_event = WorkflowErrorEvent(
                    run_id=self.run_id or "",
                    workflow_id=self.id,
                    workflow_name=self.name,
                    session_id=self.session_id,
                    error=str(e),
                )

                yield error_event

                # Update workflow_run_response with error
                workflow_run_response.content = error_event.error
                workflow_run_response.status = RunStatus.error

        # Yield workflow completed event
        workflow_completed_event = WorkflowCompletedEvent(
            run_id=workflow_run_response.run_id or "",
            content=workflow_run_response.content,
            workflow_name=workflow_run_response.workflow_name,
            workflow_id=workflow_run_response.workflow_id,
            session_id=workflow_run_response.session_id,
            step_results=workflow_run_response.step_results,  # type: ignore
            metadata=workflow_run_response.metadata,
        )
        yield self._handle_event(workflow_completed_event, workflow_run_response)

        # Store the completed workflow response
        self._save_run_to_storage(workflow_run_response)

    async def _acall_custom_function(
        self, func: Callable, workflow: "Workflow", execution_input: WorkflowExecutionInput, **kwargs: Any
    ) -> Any:
        """Call custom function with only the parameters it expects - handles both async functions and async generators"""
        from inspect import isasyncgenfunction, signature

        sig = signature(func)

        # Build arguments based on what the function actually accepts
        call_kwargs = {}

        # Only add workflow and execution_input if the function expects them
        if "workflow" in sig.parameters:  # type: ignore
            call_kwargs["workflow"] = self
        if "execution_input" in sig.parameters:
            call_kwargs["execution_input"] = execution_input  # type: ignore

        # Add any other kwargs that the function expects
        for param_name in kwargs:
            if param_name in sig.parameters:  # type: ignore
                call_kwargs[param_name] = kwargs[param_name]

        # If function has **kwargs parameter, pass all remaining kwargs
        for param in sig.parameters.values():  # type: ignore
            if param.kind == param.VAR_KEYWORD:
                call_kwargs.update(kwargs)
                break

        try:
            # Check if it's an async generator function
            if isasyncgenfunction(func):
                # For async generators, call the function and return the async generator directly
                return func(**call_kwargs)  # type: ignore
            else:
                # For regular async functions, await the result
                return await func(**call_kwargs)  # type: ignore
        except TypeError as e:
            # If signature inspection fails, fall back to original method
            logger.warning(
                f"Async function signature inspection failed: {e}. Falling back to original calling convention."
            )
            if isasyncgenfunction(func):
                # For async generators, use the same signature inspection logic in fallback
                return func(**call_kwargs)  # type: ignore
            else:
                # For regular async functions, use the same signature inspection logic in fallback
                return await func(**call_kwargs)  # type: ignore

    async def _aexecute(
        self, execution_input: WorkflowExecutionInput, workflow_run_response: WorkflowRunOutput, **kwargs: Any
    ) -> WorkflowRunOutput:
        """Execute a specific pipeline by name asynchronously"""
        from inspect import isasyncgenfunction, iscoroutinefunction, isgeneratorfunction

        workflow_run_response.status = RunStatus.running

        if callable(self.steps):
            # Execute the workflow with the custom executor
            content = ""

            if iscoroutinefunction(self.steps):  # type: ignore
                workflow_run_response.content = await self._acall_custom_function(
                    self.steps, self, execution_input, **kwargs
                )
            elif isgeneratorfunction(self.steps):
                for chunk in self.steps(self, execution_input, **kwargs):  # type: ignore[arg-type]
                    if hasattr(chunk, "content") and chunk.content is not None and isinstance(chunk.content, str):
                        content += chunk.content
                    else:
                        content += str(chunk)
                workflow_run_response.content = content
            elif isasyncgenfunction(self.steps):  # type: ignore
                async_gen = await self._acall_custom_function(self.steps, self, execution_input, **kwargs)
                async for chunk in async_gen:
                    if hasattr(chunk, "content") and chunk.content is not None and isinstance(chunk.content, str):
                        content += chunk.content
                    else:
                        content += str(chunk)
                workflow_run_response.content = content
            else:
                workflow_run_response.content = self._call_custom_function(self.steps, self, execution_input, **kwargs)
            workflow_run_response.status = RunStatus.completed

        else:
            try:
                # Track outputs from each step for enhanced data flow
                collected_step_outputs: List[Union[StepOutput, List[StepOutput]]] = []
                previous_step_outputs: Dict[str, StepOutput] = {}

                shared_images: List[ImageArtifact] = execution_input.images or []
                output_images: List[ImageArtifact] = (execution_input.images or []).copy()  # Start with input images
                shared_videos: List[VideoArtifact] = execution_input.videos or []
                output_videos: List[VideoArtifact] = (execution_input.videos or []).copy()  # Start with input videos
                shared_audio: List[AudioArtifact] = execution_input.audio or []
                output_audio: List[AudioArtifact] = (execution_input.audio or []).copy()  # Start with input audio

                for i, step in enumerate(self.steps):  # type: ignore[arg-type]
                    step_name = getattr(step, "name", f"step_{i + 1}")
                    log_debug(f"Async Executing step {i + 1}/{self._get_step_count()}: {step_name}")

                    # Create enhanced StepInput
                    step_input = self._create_step_input(
                        execution_input=execution_input,
                        previous_step_outputs=previous_step_outputs,
                        shared_images=shared_images,
                        shared_videos=shared_videos,
                        shared_audio=shared_audio,
                    )

                    step_output = await step.aexecute(
                        step_input,
                        session_id=self.session_id,
                        user_id=self.user_id,
                        workflow_run_response=workflow_run_response,
                        store_executor_responses=self.store_executor_responses,
                    )  # type: ignore[union-attr]

                    # Update the workflow-level previous_step_outputs dictionary
                    previous_step_outputs[step_name] = step_output
                    if step_output.stop:
                        logger.info(f"Early termination requested by step {step_name}")
                        break

                    # Update shared media for next step
                    shared_images.extend(step_output.images or [])
                    shared_videos.extend(step_output.videos or [])
                    shared_audio.extend(step_output.audio or [])
                    output_images.extend(step_output.images or [])
                    output_videos.extend(step_output.videos or [])
                    output_audio.extend(step_output.audio or [])

                    collected_step_outputs.append(step_output)

                    self._collect_workflow_session_state_from_agents_and_teams()

                # Update the workflow_run_response with completion data
                if collected_step_outputs:
                    workflow_run_response.workflow_metrics = self._aggregate_workflow_metrics(collected_step_outputs)
                    last_output = collected_step_outputs[-1]

                    # Use deepest nested content if this is a container (Steps/Router/Loop/etc.)
                    if getattr(last_output, "steps", None):
                        _cur = last_output
                        while getattr(_cur, "steps", None):
                            _steps = _cur.steps or []
                            if not _steps:
                                break
                            _cur = _steps[-1]
                        workflow_run_response.content = _cur.content
                    else:
                        workflow_run_response.content = last_output.content
                else:
                    workflow_run_response.content = "No steps executed"

                workflow_run_response.step_results = collected_step_outputs
                workflow_run_response.images = output_images
                workflow_run_response.videos = output_videos
                workflow_run_response.audio = output_audio
                workflow_run_response.status = RunStatus.completed

            except Exception as e:
                logger.error(f"Workflow execution failed: {e}")
                workflow_run_response.status = RunStatus.error
                workflow_run_response.content = f"Workflow execution failed: {e}"

        # Store error response
        self._save_run_to_storage(workflow_run_response)

        return workflow_run_response

    async def _aexecute_stream(
        self,
        execution_input: WorkflowExecutionInput,
        workflow_run_response: WorkflowRunOutput,
        stream_intermediate_steps: bool = False,
        websocket_handler: Optional[WebSocketHandler] = None,
        **kwargs: Any,
    ) -> AsyncIterator[WorkflowRunOutputEvent]:
        """Execute a specific pipeline by name with event streaming"""
        from inspect import isasyncgenfunction, iscoroutinefunction, isgeneratorfunction

        workflow_run_response.status = RunStatus.running
        workflow_started_event = WorkflowStartedEvent(
            run_id=workflow_run_response.run_id or "",
            workflow_name=workflow_run_response.workflow_name,
            workflow_id=workflow_run_response.workflow_id,
            session_id=workflow_run_response.session_id,
        )
        yield self._handle_event(workflow_started_event, workflow_run_response, websocket_handler=websocket_handler)

        if callable(self.steps):
            if iscoroutinefunction(self.steps):  # type: ignore
                workflow_run_response.content = await self._acall_custom_function(
                    self.steps, self, execution_input, **kwargs
                )
            elif isgeneratorfunction(self.steps):
                content = ""
                for chunk in self.steps(self, execution_input, **kwargs):  # type: ignore[arg-type]
                    if hasattr(chunk, "content") and chunk.content is not None and isinstance(chunk.content, str):
                        content += chunk.content
                        yield chunk
                    else:
                        content += str(chunk)
                workflow_run_response.content = content
            elif isasyncgenfunction(self.steps):  # type: ignore
                content = ""
                async_gen = await self._acall_custom_function(self.steps, self, execution_input, **kwargs)
                async for chunk in async_gen:
                    if hasattr(chunk, "content") and chunk.content is not None and isinstance(chunk.content, str):
                        content += chunk.content
                        yield chunk
                    else:
                        content += str(chunk)
                workflow_run_response.content = content
            else:
                workflow_run_response.content = self.steps(self, execution_input, **kwargs)
            workflow_run_response.status = RunStatus.completed

        else:
            try:
                # Track outputs from each step for enhanced data flow
                collected_step_outputs: List[Union[StepOutput, List[StepOutput]]] = []
                previous_step_outputs: Dict[str, StepOutput] = {}

                shared_images: List[ImageArtifact] = execution_input.images or []
                output_images: List[ImageArtifact] = (execution_input.images or []).copy()  # Start with input images
                shared_videos: List[VideoArtifact] = execution_input.videos or []
                output_videos: List[VideoArtifact] = (execution_input.videos or []).copy()  # Start with input videos
                shared_audio: List[AudioArtifact] = execution_input.audio or []
                output_audio: List[AudioArtifact] = (execution_input.audio or []).copy()  # Start with input audio

                early_termination = False

                for i, step in enumerate(self.steps):  # type: ignore[arg-type]
                    step_name = getattr(step, "name", f"step_{i + 1}")
                    log_debug(f"Async streaming step {i + 1}/{self._get_step_count()}: {step_name}")

                    # Create enhanced StepInput
                    step_input = self._create_step_input(
                        execution_input=execution_input,
                        previous_step_outputs=previous_step_outputs,
                        shared_images=shared_images,
                        shared_videos=shared_videos,
                        shared_audio=shared_audio,
                    )

                    # Execute step with streaming and yield all events
                    async for event in step.aexecute_stream(  # type: ignore[union-attr]
                        step_input,
                        session_id=self.session_id,
                        user_id=self.user_id,
                        stream_intermediate_steps=stream_intermediate_steps,
                        workflow_run_response=workflow_run_response,
                        step_index=i,
                        store_executor_responses=self.store_executor_responses,
                    ):
                        if isinstance(event, StepOutput):
                            step_output = event
                            collected_step_outputs.append(step_output)

                            # Update the workflow-level previous_step_outputs dictionary
                            previous_step_outputs[step_name] = step_output

                            # Transform StepOutput to StepOutputEvent for consistent streaming interface
                            step_output_event = self._transform_step_output_to_event(
                                step_output, workflow_run_response, step_index=i
                            )

                            if step_output.stop:
                                logger.info(f"Early termination requested by step {step_name}")
                                # Update shared media for next step
                                shared_images.extend(step_output.images or [])
                                shared_videos.extend(step_output.videos or [])
                                shared_audio.extend(step_output.audio or [])
                                output_images.extend(step_output.images or [])
                                output_videos.extend(step_output.videos or [])
                                output_audio.extend(step_output.audio or [])

                                if getattr(step, "executor_type", None) == "function":
                                    yield step_output_event

                                # Break out of the step loop
                                early_termination = True
                                break

                            # Update shared media for next step
                            shared_images.extend(step_output.images or [])
                            shared_videos.extend(step_output.videos or [])
                            shared_audio.extend(step_output.audio or [])
                            output_images.extend(step_output.images or [])
                            output_videos.extend(step_output.videos or [])
                            output_audio.extend(step_output.audio or [])

                            # Only yield StepOutputEvent for generator functions, not for agents/teams
                            if getattr(step, "executor_type", None) == "function":
                                yield step_output_event

                        elif isinstance(event, WorkflowRunOutputEvent):  # type: ignore
                            yield self._handle_event(event, workflow_run_response, websocket_handler=websocket_handler)  # type: ignore

                        else:
                            # Yield other internal events
                            yield self._handle_event(event, workflow_run_response, websocket_handler=websocket_handler)  # type: ignore

                    # Break out of main step loop if early termination was requested
                    if "early_termination" in locals() and early_termination:
                        break

                    self._collect_workflow_session_state_from_agents_and_teams()

                # Update the workflow_run_response with completion data
                if collected_step_outputs:
                    workflow_run_response.workflow_metrics = self._aggregate_workflow_metrics(collected_step_outputs)
                    last_output = collected_step_outputs[-1]

                    # Use deepest nested content if this is a container (Steps/Router/Loop/etc.)
                    if getattr(last_output, "steps", None):
                        _cur = last_output
                        while getattr(_cur, "steps", None):
                            _steps = _cur.steps or []
                            if not _steps:
                                break
                            _cur = _steps[-1]
                        workflow_run_response.content = _cur.content
                    else:
                        workflow_run_response.content = last_output.content
                else:
                    workflow_run_response.content = "No steps executed"

                workflow_run_response.step_results = collected_step_outputs
                workflow_run_response.images = output_images
                workflow_run_response.videos = output_videos
                workflow_run_response.audio = output_audio
                workflow_run_response.status = RunStatus.completed

            except Exception as e:
                logger.error(f"Workflow execution failed: {e}")

                from agno.run.workflow import WorkflowErrorEvent

                error_event = WorkflowErrorEvent(
                    run_id=self.run_id or "",
                    workflow_id=self.id,
                    workflow_name=self.name,
                    session_id=self.session_id,
                    error=str(e),
                )

                yield error_event

                # Update workflow_run_response with error
                workflow_run_response.content = error_event.error
                workflow_run_response.status = RunStatus.error

        # Yield workflow completed event
        workflow_completed_event = WorkflowCompletedEvent(
            run_id=workflow_run_response.run_id or "",
            content=workflow_run_response.content,
            workflow_name=workflow_run_response.workflow_name,
            workflow_id=workflow_run_response.workflow_id,
            session_id=workflow_run_response.session_id,
            step_results=workflow_run_response.step_results,  # type: ignore[arg-type]
            metadata=workflow_run_response.metadata,
        )
        yield self._handle_event(workflow_completed_event, workflow_run_response, websocket_handler=websocket_handler)

        # Store the completed workflow response
        self._save_run_to_storage(workflow_run_response)

    def _update_workflow_session_state(self):
        if not self.workflow_session_state:
            self.workflow_session_state = {}

        self.workflow_session_state.update(
            {
                "workflow_id": self.id,
                "run_id": self.run_id,
                "session_id": self.session_id,
                "session_name": self.session_name,
            }
        )
        if self.name:
            self.workflow_session_state["workflow_name"] = self.name

        return self.workflow_session_state

    async def _arun_background(
        self,
        input: Optional[Union[str, Dict[str, Any], List[Any], BaseModel, List[Message]]] = None,
        additional_data: Optional[Dict[str, Any]] = None,
        user_id: Optional[str] = None,
        session_id: Optional[str] = None,
        audio: Optional[List[Audio]] = None,
        images: Optional[List[Image]] = None,
        videos: Optional[List[Video]] = None,
        **kwargs: Any,
    ) -> WorkflowRunOutput:
        """Execute workflow in background using asyncio.create_task()"""

        if user_id is not None:
            self.user_id = user_id
        if session_id is not None:
            self.session_id = session_id

        if self.session_id is None:
            self.session_id = str(uuid4())

        self.run_id = str(uuid4())

        self.initialize_workflow()
        self.load_session()
        self._prepare_steps()

        # Create workflow run response with PENDING status
        workflow_run_response = WorkflowRunOutput(
            run_id=self.run_id,
            session_id=self.session_id,
            workflow_id=self.id,
            workflow_name=self.name,
            created_at=int(datetime.now().timestamp()),
            status=RunStatus.pending,
        )

        # Store PENDING response immediately
        self._save_run_to_storage(workflow_run_response)

        # Prepare execution input
        inputs = WorkflowExecutionInput(
            input=input,
            additional_data=additional_data,
            audio=audio,  # type: ignore
            images=images,  # type: ignore
            videos=videos,  # type: ignore
        )

        self.update_agents_and_teams_session_info()

        async def execute_workflow_background():
            """Simple background execution"""
            try:
                # Update status to RUNNING and save
                workflow_run_response.status = RunStatus.running
                self._save_run_to_storage(workflow_run_response)

                await self._aexecute(execution_input=inputs, workflow_run_response=workflow_run_response, **kwargs)

                self._save_run_to_storage(workflow_run_response)

                log_debug(f"Background execution completed with status: {workflow_run_response.status}")

            except Exception as e:
                logger.error(f"Background workflow execution failed: {e}")
                workflow_run_response.status = RunStatus.error
                workflow_run_response.content = f"Background execution failed: {str(e)}"
                self._save_run_to_storage(workflow_run_response)

        # Create and start asyncio task
        loop = asyncio.get_running_loop()
        loop.create_task(execute_workflow_background())

        # Return SAME object that will be updated by background execution
        return workflow_run_response

    async def _arun_background_stream(
        self,
        input: Optional[Union[str, Dict[str, Any], List[Any], BaseModel, List[Message]]] = None,
        additional_data: Optional[Dict[str, Any]] = None,
        user_id: Optional[str] = None,
        session_id: Optional[str] = None,
        audio: Optional[List[Audio]] = None,
        images: Optional[List[Image]] = None,
        videos: Optional[List[Video]] = None,
        stream_intermediate_steps: bool = False,
        websocket_handler: Optional[WebSocketHandler] = None,
        **kwargs: Any,
    ) -> WorkflowRunOutput:
        """Execute workflow in background with streaming and WebSocket broadcasting"""

        if user_id is not None:
            self.user_id = user_id
        if session_id is not None:
            self.session_id = session_id

        if self.session_id is None:
            self.session_id = str(uuid4())

        self.run_id = str(uuid4())

        self.initialize_workflow()
        self.load_session()
        self._prepare_steps()

        # Create workflow run response with PENDING status
        workflow_run_response = WorkflowRunOutput(
            run_id=self.run_id,
            session_id=self.session_id,
            workflow_id=self.id,
            workflow_name=self.name,
            created_at=int(datetime.now().timestamp()),
            status=RunStatus.pending,
        )

        # Store PENDING response immediately
        self._save_run_to_storage(workflow_run_response)

        # Prepare execution input
        inputs = WorkflowExecutionInput(
            input=input,
            additional_data=additional_data,
            audio=audio,  # type: ignore
            images=images,  # type: ignore
            videos=videos,  # type: ignore
        )

        self.update_agents_and_teams_session_info()

        async def execute_workflow_background_stream():
            """Background execution with streaming and WebSocket broadcasting"""
            try:
                # Update status to RUNNING and save
                workflow_run_response.status = RunStatus.running
                self._save_run_to_storage(workflow_run_response)

                # Execute with streaming - consume all events (they're auto-broadcast via _handle_event)
                async for event in self._aexecute_stream(
                    execution_input=inputs,
                    workflow_run_response=workflow_run_response,
                    stream_intermediate_steps=stream_intermediate_steps,
                    websocket_handler=websocket_handler,
                    **kwargs,
                ):
                    # Events are automatically broadcast by _handle_event
                    # We just consume them here to drive the execution
                    pass

                self._save_run_to_storage(workflow_run_response)

                log_debug(f"Background streaming execution completed with status: {workflow_run_response.status}")

            except Exception as e:
                logger.error(f"Background streaming workflow execution failed: {e}")
                workflow_run_response.status = RunStatus.error
                workflow_run_response.content = f"Background streaming execution failed: {str(e)}"
                self._save_run_to_storage(workflow_run_response)

        # Create and start asyncio task for background streaming execution
        loop = asyncio.get_running_loop()
        loop.create_task(execute_workflow_background_stream())

        # Return SAME object that will be updated by background execution
        return workflow_run_response

    def get_run(self, run_id: str) -> Optional[WorkflowRunOutput]:
        """Get the status and details of a background workflow run - SIMPLIFIED"""
        if self.db is not None and self.session_id is not None:
            session = self.db.get_session(session_id=self.session_id, session_type=SessionType.WORKFLOW)
            if session and isinstance(session, WorkflowSession) and session.runs:
                # Find the run by ID
                for run in session.runs:
                    if run.run_id == run_id:
                        return run

        return None

    @overload
    def run(
        self,
        input: Optional[Union[str, Dict[str, Any], List[Any], BaseModel]] = None,
        additional_data: Optional[Dict[str, Any]] = None,
        user_id: Optional[str] = None,
        session_id: Optional[str] = None,
        audio: Optional[List[Audio]] = None,
        images: Optional[List[Image]] = None,
        videos: Optional[List[Video]] = None,
        stream: Literal[False] = False,
        stream_intermediate_steps: Optional[bool] = None,
        background: Optional[bool] = False,
    ) -> WorkflowRunOutput: ...

    @overload
    def run(
        self,
        input: Optional[Union[str, Dict[str, Any], List[Any], BaseModel]] = None,
        additional_data: Optional[Dict[str, Any]] = None,
        user_id: Optional[str] = None,
        session_id: Optional[str] = None,
        audio: Optional[List[Audio]] = None,
        images: Optional[List[Image]] = None,
        videos: Optional[List[Video]] = None,
        stream: Literal[True] = True,
        stream_intermediate_steps: Optional[bool] = None,
        background: Optional[bool] = False,
    ) -> Iterator[WorkflowRunOutputEvent]: ...

    def run(
        self,
        input: Optional[Union[str, Dict[str, Any], List[Any], BaseModel]] = None,
        additional_data: Optional[Dict[str, Any]] = None,
        user_id: Optional[str] = None,
        session_id: Optional[str] = None,
        audio: Optional[List[Audio]] = None,
        images: Optional[List[Image]] = None,
        videos: Optional[List[Video]] = None,
        stream: bool = False,
        stream_intermediate_steps: Optional[bool] = None,
        background: Optional[bool] = False,
        **kwargs: Any,
    ) -> Union[WorkflowRunOutput, Iterator[WorkflowRunOutputEvent]]:
        """Execute the workflow synchronously with optional streaming"""

        validated_input = self._validate_input(input)
        if validated_input is not None:
            input = validated_input

        if background:
            raise RuntimeError("Background execution is not supported for sync run()")

        self._set_debug_mode()

        log_debug(f"Workflow Run Start: {self.name}", center=True)

        # Use simple defaults
        stream = stream or self.stream or False
        stream_intermediate_steps = stream_intermediate_steps or self.stream_intermediate_steps or False

        # Can't have stream_intermediate_steps if stream is False
        if not stream:
            stream_intermediate_steps = False

        log_debug(f"Stream: {stream}")
        log_debug(f"Total steps: {self._get_step_count()}")

        if user_id is not None:
            self.user_id = user_id
            log_debug(f"User ID: {user_id}")
        if session_id is not None:
            self.session_id = session_id
            log_debug(f"Session ID: {session_id}")

        if self.session_id is None:
            self.session_id = str(uuid4())

        self.run_id = str(uuid4())

        self.initialize_workflow()

        # Load or create session
        self.load_session()

        # Prepare steps
        self._prepare_steps()

        # Create workflow run response that will be updated by reference
        workflow_run_response = WorkflowRunOutput(
            run_id=self.run_id,
            session_id=self.session_id,
            workflow_id=self.id,
            workflow_name=self.name,
            created_at=int(datetime.now().timestamp()),
        )
        self.run_response = workflow_run_response

        inputs = WorkflowExecutionInput(
            input=input,
            additional_data=additional_data,
            audio=audio,  # type: ignore
            images=images,  # type: ignore
            videos=videos,  # type: ignore
        )
        log_debug(
            f"Created pipeline input with session state keys: {list(self.workflow_session_state.keys()) if self.workflow_session_state else 'None'}"
        )

        self.update_agents_and_teams_session_info()

        if stream:
            return self._execute_stream(
                execution_input=inputs,  # type: ignore[arg-type]
                workflow_run_response=workflow_run_response,
                stream_intermediate_steps=stream_intermediate_steps,
                **kwargs,
            )
        else:
            return self._execute(execution_input=inputs, workflow_run_response=workflow_run_response, **kwargs)

    @overload
    async def arun(
        self,
        input: Optional[Union[str, Dict[str, Any], List[Any], BaseModel, List[Message]]] = None,
        additional_data: Optional[Dict[str, Any]] = None,
        user_id: Optional[str] = None,
        session_id: Optional[str] = None,
        audio: Optional[List[Audio]] = None,
        images: Optional[List[Image]] = None,
        videos: Optional[List[Video]] = None,
        stream: Literal[False] = False,
        stream_intermediate_steps: Optional[bool] = None,
        background: Optional[bool] = False,
        websocket: Optional[WebSocket] = None,
    ) -> WorkflowRunOutput: ...

    @overload
    async def arun(
        self,
        input: Optional[Union[str, Dict[str, Any], List[Any], BaseModel, List[Message]]] = None,
        additional_data: Optional[Dict[str, Any]] = None,
        user_id: Optional[str] = None,
        session_id: Optional[str] = None,
        audio: Optional[List[Audio]] = None,
        images: Optional[List[Image]] = None,
        videos: Optional[List[Video]] = None,
        stream: Literal[True] = True,
        stream_intermediate_steps: Optional[bool] = None,
        background: Optional[bool] = False,
        websocket: Optional[WebSocket] = None,
    ) -> AsyncIterator[WorkflowRunOutputEvent]: ...

    async def arun(
        self,
        input: Optional[Union[str, Dict[str, Any], List[Any], BaseModel, List[Message]]] = None,
        additional_data: Optional[Dict[str, Any]] = None,
        user_id: Optional[str] = None,
        session_id: Optional[str] = None,
        audio: Optional[List[Audio]] = None,
        images: Optional[List[Image]] = None,
        videos: Optional[List[Video]] = None,
        stream: bool = False,
        stream_intermediate_steps: Optional[bool] = False,
        background: Optional[bool] = False,
        websocket: Optional[WebSocket] = None,
        **kwargs: Any,
    ) -> Union[WorkflowRunOutput, AsyncIterator[WorkflowRunOutputEvent]]:
        """Execute the workflow synchronously with optional streaming"""

        validated_input = self._validate_input(message)
        if validated_input is not None:
            message = validated_input

        websocket_handler = None
        if websocket:
            from agno.workflow.types import WebSocketHandler

            websocket_handler = WebSocketHandler(websocket=websocket)

        if background:
            if stream and websocket:
                # Background + Streaming + WebSocket = Real-time events
                return await self._arun_background_stream(
                    input=input,
                    additional_data=additional_data,
                    user_id=user_id,
                    session_id=session_id,
                    audio=audio,
                    images=images,
                    videos=videos,
                    stream_intermediate_steps=stream_intermediate_steps or False,
                    websocket_handler=websocket_handler,
                    **kwargs,
                )
            elif stream and not websocket:
                # Background + Streaming but no WebSocket = Not supported
                raise ValueError("Background streaming execution requires a WebSocket for real-time events")
            else:
                # Background + Non-streaming = Polling (existing)
                return await self._arun_background(
                    input=input,
                    additional_data=additional_data,
                    user_id=user_id,
                    session_id=session_id,
                    audio=audio,
                    images=images,
                    videos=videos,
                    **kwargs,
                )

        self._set_debug_mode()

        log_debug(f"Async Workflow Run Start: {self.name}", center=True)

        # Use simple defaults
        stream = stream or self.stream or False
        stream_intermediate_steps = stream_intermediate_steps or self.stream_intermediate_steps or False

        # Can't have stream_intermediate_steps if stream is False
        if not stream:
            stream_intermediate_steps = False

        log_debug(f"Stream: {stream}")

        # Set user_id and session_id if provided
        if user_id is not None:
            self.user_id = user_id
            log_debug(f"User ID: {user_id}")
        if session_id is not None:
            self.session_id = session_id
            log_debug(f"Session ID: {session_id}")

        if self.session_id is None:
            self.session_id = str(uuid4())

        self.run_id = str(uuid4())

        self.initialize_workflow()

        # Load or create session
        self.load_session()

        # Prepare steps
        self._prepare_steps()

        # Create workflow run response that will be updated by reference
        workflow_run_response = WorkflowRunOutput(
            run_id=self.run_id,
            session_id=self.session_id,
            workflow_id=self.id,
            workflow_name=self.name,
            created_at=int(datetime.now().timestamp()),
        )
        self.run_response = workflow_run_response

        inputs = WorkflowExecutionInput(
            input=input,
            additional_data=additional_data,
            audio=audio,  # type: ignore
            images=images,  # type: ignore
            videos=videos,  # type: ignore
        )
        log_debug(
            f"Created async pipeline input with session state keys: {list(self.workflow_session_state.keys()) if self.workflow_session_state else 'None'}"
        )

        self.update_agents_and_teams_session_info()

        if stream:
            return self._aexecute_stream(
                execution_input=inputs,
                workflow_run_response=workflow_run_response,
                stream_intermediate_steps=stream_intermediate_steps,
                websocket=websocket,
                **kwargs,
            )
        else:
            return await self._aexecute(
                execution_input=inputs, workflow_run_response=workflow_run_response, websocket=websocket, **kwargs
            )

    def _prepare_steps(self):
        """Prepare the steps for execution"""
        if not callable(self.steps) and self.steps is not None:
            prepared_steps: List[Union[Step, Steps, Loop, Parallel, Condition, Router]] = []
            for i, step in enumerate(self.steps):  # type: ignore
                if callable(step) and hasattr(step, "__name__"):
                    step_name = step.__name__
                    log_debug(f"Step {i + 1}: Wrapping callable function '{step_name}'")
                    prepared_steps.append(Step(name=step_name, description="User-defined callable step", executor=step))
                elif isinstance(step, Agent):
                    step_name = step.name or f"step_{i + 1}"
                    log_debug(f"Step {i + 1}: Agent '{step_name}'")
                    prepared_steps.append(Step(name=step_name, description=step.description, agent=step))
                elif isinstance(step, Team):
                    step_name = step.name or f"step_{i + 1}"
                    log_debug(f"Step {i + 1}: Team '{step_name}' with {len(step.members)} members")
                    prepared_steps.append(Step(name=step_name, description=step.description, team=step))
                elif isinstance(step, (Step, Steps, Loop, Parallel, Condition, Router)):
                    step_type = type(step).__name__
                    step_name = getattr(step, "name", f"unnamed_{step_type.lower()}")
                    log_debug(f"Step {i + 1}: {step_type} '{step_name}'")
                    prepared_steps.append(step)
                else:
                    raise ValueError(f"Invalid step type: {type(step).__name__}")

            self.steps = prepared_steps  # type: ignore
            log_debug("Step preparation completed")

    def get_workflow_session(self) -> WorkflowSession:
        """Get a WorkflowSession object for storage"""
        workflow_data = {}

        if self.steps and not callable(self.steps):
            steps_dict = []
            for step in self.steps:  # type: ignore
                if not isinstance(step, (Step, Steps, Loop, Parallel, Condition, Router)):
                    # This is a raw function, agent, team, or other callable - handle it directly
                    step_dict = {
                        "name": getattr(step, "name", getattr(step, "__name__", "anonymous_step")),
                        "description": getattr(step, "description", "User-defined callable step"),
                        "type": StepType.STEP.value,  # Treat all non-workflow objects as basic steps
                    }
                else:
                    # This is a workflow step object - use the mapping
                    step_type = STEP_TYPE_MAPPING[type(step)]
                    step_dict = {
                        "name": step.name if hasattr(step, "name") else step.__name__,
                        "description": step.description
                        if hasattr(step, "description")
                        else "User-defined callable step",
                        "type": step_type.value,
                    }
                steps_dict.append(step_dict)

            workflow_data["steps"] = steps_dict

        elif callable(self.steps):
            workflow_data["steps"] = [
                {
                    "name": "Custom Function",
                    "description": "User-defined callable workflow",
                    "type": "Callable",
                }
            ]

        if self.session_id is None:
            raise ValueError("Session ID is required")

        return WorkflowSession(
            session_id=self.session_id,
            user_id=self.user_id,
            workflow_id=self.id,
            workflow_name=self.name,
            runs=self.workflow_session.runs if self.workflow_session else [],
            workflow_data=workflow_data,
            session_data=self.workflow_session_state,
        )

    def load_workflow_session(self, session: WorkflowSession):
        """Load workflow session from storage"""
        if self.id is None and session.workflow_id is not None:
            self.id = session.workflow_id
        if self.user_id is None and session.user_id is not None:
            self.user_id = session.user_id
        if self.session_id is None and session.session_id is not None:
            self.session_id = session.session_id
        if self.name is None and session.workflow_name is not None:
            self.name = session.workflow_name

        self.workflow_session = session
        log_debug(f"Loaded WorkflowSession: {session.session_id}")

    def read_from_storage(self) -> Optional[WorkflowSession]:
        """Load the WorkflowSession from storage"""
        if self.db is not None and self.session_id is not None:
            session = self.db.get_session(session_id=self.session_id, session_type=SessionType.WORKFLOW)
            if session and isinstance(session, WorkflowSession):
                self.load_workflow_session(session)
                return session
        return None

    def write_to_storage(self) -> Optional[WorkflowSession]:
        """Save the WorkflowSession to storage"""
        if self.db is not None:
            session_to_save = self.get_workflow_session()
            saved_session = self.db.upsert_session(session=session_to_save)
            if saved_session and isinstance(saved_session, WorkflowSession):
                self.workflow_session = saved_session
                return saved_session
        return None

    def load_session(self, force: bool = False) -> Optional[str]:
        """Load an existing session from storage or create a new one"""
        if self.workflow_session is not None and not force:
            if self.session_id is not None and self.workflow_session.session_id == self.session_id:
                log_debug("Using existing workflow session")
                return self.workflow_session.session_id

        if self.db is not None:
            # Try to load existing session
            existing_session = self.read_from_storage()

            # Create new session if it doesn't exist
            if existing_session is None:
                log_debug("Creating new WorkflowSession")

                # Ensure we have a session_id
                if self.session_id is None:
                    self.session_id = str(uuid4())

                self.workflow_session = WorkflowSession(
                    session_id=self.session_id,
                    user_id=self.user_id,
                    workflow_id=self.id,
                    workflow_name=self.name,
                )
                saved_session = self.write_to_storage()
                if saved_session is None:
                    raise Exception("Failed to create new WorkflowSession in storage")
                log_debug(f"Created WorkflowSession: {saved_session.session_id}")

        return self.session_id

    def new_session(self) -> None:
        """Create a new workflow session"""
        log_debug("Creating new workflow session")

        self.workflow_session = None
        self.session_id = str(uuid4())

        log_debug(f"New session ID: {self.session_id}")
        self.load_session(force=True)

    def _format_step_content_for_display(self, step_output: StepOutput) -> str:
        """Format content for display, handling structured outputs. Works for both raw content and StepOutput objects."""
        # If it's a StepOutput, extract the content
        if hasattr(step_output, "content"):
            actual_content = step_output.content
        else:
            actual_content = step_output

        if not actual_content:
            return ""

        # If it's already a string, return as-is
        if isinstance(actual_content, str):
            return actual_content

        # If it's a structured output (BaseModel or dict), format it nicely
        if isinstance(actual_content, BaseModel):
            return (
                f"**Structured Output:**\n\n```json\n{actual_content.model_dump_json(indent=2, exclude_none=True)}\n```"
            )
        elif isinstance(actual_content, (dict, list)):
            import json

            return f"**Structured Output:**\n\n```json\n{json.dumps(actual_content, indent=2, default=str)}\n```"
        else:
            # Fallback to string conversion
            return str(actual_content)

    def print_response(
        self,
        input: Optional[Union[str, Dict[str, Any], List[Any], BaseModel, List[Message]]] = None,
        additional_data: Optional[Dict[str, Any]] = None,
        user_id: Optional[str] = None,
        session_id: Optional[str] = None,
        audio: Optional[List[Audio]] = None,
        images: Optional[List[Image]] = None,
        videos: Optional[List[Video]] = None,
        stream: bool = False,
        stream_intermediate_steps: bool = False,
        markdown: bool = True,
        show_time: bool = True,
        show_step_details: bool = True,
        console: Optional[Any] = None,
        **kwargs: Any,
    ) -> None:
        """Print workflow execution with rich formatting and optional streaming

        Args:
            message: The main query/input for the workflow
            message_data: Attached message data to the input
            user_id: User ID
            session_id: Session ID
            audio: Audio input
            images: Image input
            videos: Video input
            stream: Whether to stream the response content
            stream_intermediate_steps: Whether to stream intermediate steps
            markdown: Whether to render content as markdown
            show_time: Whether to show execution time
            show_step_details: Whether to show individual step outputs
            console: Rich console instance (optional)
        """

        stream_intermediate_steps = stream_intermediate_steps or self.stream_intermediate_steps or False
        stream = stream or self.stream or False

        if stream:
            self._print_response_stream(
                input=input,
                user_id=user_id,
                session_id=session_id,
                additional_data=additional_data,
                audio=audio,
                images=images,
                videos=videos,
                stream_intermediate_steps=stream_intermediate_steps,
                markdown=markdown,
                show_time=show_time,
                show_step_details=show_step_details,
                console=console,
                **kwargs,
            )
        else:
            self._print_response(
                input=input,
                user_id=user_id,
                session_id=session_id,
                additional_data=additional_data,
                audio=audio,
                images=images,
                videos=videos,
                markdown=markdown,
                show_time=show_time,
                show_step_details=show_step_details,
                console=console,
                **kwargs,
            )

    def _print_step_output_recursive(
        self, step_output: StepOutput, step_number: int, markdown: bool, console, depth: int = 0
    ) -> None:
        """Recursively print step output and its nested steps"""
        from rich.markdown import Markdown

        from agno.utils.response import create_panel

        # Print the current step
        if step_output.content:
            formatted_content = self._format_step_content_for_display(step_output)

            # Create title with proper nesting indication
            if depth == 0:
                title = f"Step {step_number}: {step_output.step_name} (Completed)"
            else:
                title = f"{'  ' * depth}└─ {step_output.step_name} (Completed)"

            step_panel = create_panel(
                content=Markdown(formatted_content) if markdown else formatted_content,
                title=title,
                border_style="orange3",
            )
            console.print(step_panel)

        # Print nested steps if they exist
        if step_output.steps:
            for j, nested_step in enumerate(step_output.steps):
                self._print_step_output_recursive(nested_step, j + 1, markdown, console, depth + 1)

    def _print_response(
        self,
        input: Optional[Union[str, Dict[str, Any], List[Any], BaseModel, List[Message]]] = None,
        user_id: Optional[str] = None,
        session_id: Optional[str] = None,
        additional_data: Optional[Dict[str, Any]] = None,
        audio: Optional[List[Audio]] = None,
        images: Optional[List[Image]] = None,
        videos: Optional[List[Video]] = None,
        markdown: bool = True,
        show_time: bool = True,
        show_step_details: bool = True,
        console: Optional[Any] = None,
        **kwargs: Any,
    ) -> None:
        """Print workflow execution with rich formatting (non-streaming)"""
        from rich.live import Live
        from rich.markdown import Markdown
        from rich.status import Status
        from rich.text import Text

        from agno.utils.response import create_panel
        from agno.utils.timer import Timer

        if console is None:
            from agno.cli.console import console

        # Show workflow info
        media_info = []
        if audio:
            media_info.append(f"Audio files: {len(audio)}")
        if images:
            media_info.append(f"Images: {len(images)}")
        if videos:
            media_info.append(f"Videos: {len(videos)}")

        workflow_info = f"""**Workflow:** {self.name}"""
        if self.description:
            workflow_info += f"""\n\n**Description:** {self.description}"""
        workflow_info += f"""\n\n**Steps:** {self._get_step_count()} steps"""
        if input:
            if isinstance(input, str):
                workflow_info += f"""\n\n**Message:** {input}"""
            else:
                # Handle structured input message
                if isinstance(input, BaseModel):
                    data_display = input.model_dump_json(indent=2, exclude_none=True)
                elif isinstance(input, (dict, list)):
                    import json

                    data_display = json.dumps(input, indent=2, default=str)
                else:
                    data_display = str(input)
                workflow_info += f"""\n\n**Structured Input:**\n```json\n{data_display}\n```"""
        if user_id:
            workflow_info += f"""\n\n**User ID:** {user_id}"""
        if session_id:
            workflow_info += f"""\n\n**Session ID:** {session_id}"""
        workflow_info = workflow_info.strip()

        workflow_panel = create_panel(
            content=Markdown(workflow_info) if markdown else workflow_info,
            title="Workflow Information",
            border_style="cyan",
        )
        console.print(workflow_panel)  # type: ignore

        # Start timer
        response_timer = Timer()
        response_timer.start()

        with Live(console=console) as live_log:
            status = Status("Starting workflow...", spinner="dots")
            live_log.update(status)

            try:
                # Execute workflow and get the response directly
<<<<<<< HEAD
                workflow_response: WorkflowRunResponse = self.run(
                    input=input,
=======
                workflow_response: WorkflowRunOutput = self.run(
                    message=message,
>>>>>>> 4ee196de
                    user_id=user_id,
                    session_id=session_id,
                    additional_data=additional_data,
                    audio=audio,
                    images=images,
                    videos=videos,
                    **kwargs,
                )  # type: ignore

                response_timer.stop()

                if show_step_details and workflow_response.step_results:
                    for i, step_output in enumerate(workflow_response.step_results):
                        self._print_step_output_recursive(step_output, i + 1, markdown, console)

                # For callable functions, show the content directly since there are no step_results
                elif show_step_details and callable(self.steps) and workflow_response.content:
                    step_panel = create_panel(
                        content=Markdown(workflow_response.content) if markdown else workflow_response.content,  # type: ignore
                        title="Custom Function (Completed)",
                        border_style="orange3",
                    )
                    console.print(step_panel)  # type: ignore

                # Show final summary
                if workflow_response.metadata:
                    status = workflow_response.status.value  # type: ignore
                    summary_content = ""
                    summary_content += f"""\n\n**Status:** {status}"""
                    summary_content += f"""\n\n**Steps Completed:** {len(workflow_response.step_results) if workflow_response.step_results else 0}"""
                    summary_content = summary_content.strip()

                    summary_panel = create_panel(
                        content=Markdown(summary_content) if markdown else summary_content,
                        title="Execution Summary",
                        border_style="blue",
                    )
                    console.print(summary_panel)  # type: ignore

                live_log.update("")

                # Final completion message
                if show_time:
                    completion_text = Text(f"Completed in {response_timer.elapsed:.1f}s", style="bold green")
                    console.print(completion_text)  # type: ignore

            except Exception as e:
                import traceback

                traceback.print_exc()
                response_timer.stop()
                error_panel = create_panel(
                    content=f"Workflow execution failed: {str(e)}", title="Execution Error", border_style="red"
                )
                console.print(error_panel)  # type: ignore

    def _print_response_stream(
        self,
        input: Optional[Union[str, Dict[str, Any], List[Any], BaseModel, List[Message]]] = None,
        user_id: Optional[str] = None,
        session_id: Optional[str] = None,
        additional_data: Optional[Dict[str, Any]] = None,
        audio: Optional[List[Audio]] = None,
        images: Optional[List[Image]] = None,
        videos: Optional[List[Video]] = None,
        stream_intermediate_steps: bool = False,
        markdown: bool = True,
        show_time: bool = True,
        show_step_details: bool = True,
        console: Optional[Any] = None,
        **kwargs: Any,
    ) -> None:
        """Print workflow execution with clean streaming"""
        from rich.console import Group
        from rich.live import Live
        from rich.markdown import Markdown
        from rich.status import Status
        from rich.text import Text

        from agno.utils.response import create_panel
        from agno.utils.timer import Timer

        if console is None:
            from agno.cli.console import console

        stream_intermediate_steps = True  # With streaming print response, we need to stream intermediate steps

        # Show workflow info (same as before)
        media_info = []
        if audio:
            media_info.append(f"Audio files: {len(audio)}")
        if images:
            media_info.append(f"Images: {len(images)}")
        if videos:
            media_info.append(f"Videos: {len(videos)}")

        workflow_info = f"""**Workflow:** {self.name}"""
        if self.description:
            workflow_info += f"""\n\n**Description:** {self.description}"""
        workflow_info += f"""\n\n**Steps:** {self._get_step_count()} steps"""
        if input:
            if isinstance(input, str):
                workflow_info += f"""\n\n**Message:** {input}"""
            else:
                # Handle structured input message
                if isinstance(input, BaseModel):
                    data_display = input.model_dump_json(indent=2, exclude_none=True)
                elif isinstance(input, (dict, list)):
                    import json

                    data_display = json.dumps(input, indent=2, default=str)
                else:
                    data_display = str(input)
                workflow_info += f"""\n\n**Structured Input:**\n```json\n{data_display}\n```"""
        if user_id:
            workflow_info += f"""\n\n**User ID:** {user_id}"""
        if session_id:
            workflow_info += f"""\n\n**Session ID:** {session_id}"""
        workflow_info = workflow_info.strip()

        workflow_panel = create_panel(
            content=Markdown(workflow_info) if markdown else workflow_info,
            title="Workflow Information",
            border_style="cyan",
        )
        console.print(workflow_panel)  # type: ignore

        # Start timer
        response_timer = Timer()
        response_timer.start()

        # Streaming execution variables with smart step tracking
        current_step_content = ""
        current_step_name = ""
        current_step_index = 0
        step_results = []
        step_started_printed = False
        is_callable_function = callable(self.steps)

        # Smart step hierarchy tracking
        current_primitive_context = None  # Current primitive being executed (parallel, loop, etc.)
        step_display_cache = {}  # type: ignore

        def get_step_display_number(step_index: Union[int, tuple], step_name: str = "") -> str:
            """Generate clean two-level step numbering: x.y format only"""

            # Handle tuple format for child steps
            if isinstance(step_index, tuple):
                if len(step_index) >= 2:
                    parent_idx, sub_idx = step_index[0], step_index[1]

                    # Extract base parent index if it's nested
                    if isinstance(parent_idx, tuple):
                        base_idx = parent_idx[0] if len(parent_idx) > 0 else 0
                        while isinstance(base_idx, tuple) and len(base_idx) > 0:
                            base_idx = base_idx[0]
                    else:
                        base_idx = parent_idx

                    # Check context for parallel special case
                    if current_primitive_context and current_primitive_context["type"] == "parallel":
                        # For parallel child steps, all get the same number based on their actual step_index
                        return f"Step {base_idx + 1}.{sub_idx + 1}"
                    elif current_primitive_context and current_primitive_context["type"] == "loop":
                        iteration = current_primitive_context.get("current_iteration", 1)
                        return f"Step {base_idx + 1}.{sub_idx + 1} (Iteration {iteration})"
                    else:
                        # Regular child step numbering
                        return f"Step {base_idx + 1}.{sub_idx + 1}"  # type: ignore
                else:
                    # Single element tuple - treat as main step
                    return f"Step {step_index[0] + 1}"

            # Handle integer step_index - main step
            if not current_primitive_context:
                # Regular main step
                return f"Step {step_index + 1}"
            else:
                # This shouldn't happen with the new logic, but fallback
                return f"Step {step_index + 1}"

        with Live(console=console, refresh_per_second=10) as live_log:
            status = Status("Starting workflow...", spinner="dots")
            live_log.update(status)

            try:
                for response in self.run(
                    input=input,
                    user_id=user_id,
                    session_id=session_id,
                    additional_data=additional_data,
                    audio=audio,
                    images=images,
                    videos=videos,
                    stream=True,
                    stream_intermediate_steps=stream_intermediate_steps,
                    **kwargs,
                ):  # type: ignore
                    # Handle the new event types
                    if isinstance(response, WorkflowStartedEvent):
                        status.update("Workflow started...")
                        if is_callable_function:
                            current_step_name = "Custom Function"
                            current_step_index = 0
                        live_log.update(status)

                    elif isinstance(response, StepStartedEvent):
                        current_step_name = response.step_name or "Unknown"
                        current_step_index = response.step_index or 0  # type: ignore
                        current_step_content = ""
                        step_started_printed = False

                        # Generate smart step number
                        step_display = get_step_display_number(current_step_index, current_step_name)
                        status.update(f"Starting {step_display}: {current_step_name}...")
                        live_log.update(status)

                    elif isinstance(response, StepCompletedEvent):
                        step_name = response.step_name or "Unknown"
                        step_index = response.step_index or 0

                        # Generate smart step number for completion (will use cached value)
                        step_display = get_step_display_number(step_index, step_name)
                        status.update(f"Completed {step_display}: {step_name}")

                        if response.content:
                            step_results.append(
                                {
                                    "step_name": step_name,
                                    "step_index": step_index,
                                    "content": response.content,
                                    "event": response.event,
                                }
                            )

                        # Print the final step result in orange (only once)
                        if show_step_details and current_step_content and not step_started_printed:
                            live_log.update(status, refresh=True)

                            final_step_panel = create_panel(
                                content=Markdown(current_step_content) if markdown else current_step_content,
                                title=f"{step_display}: {step_name} (Completed)",
                                border_style="orange3",
                            )
                            console.print(final_step_panel)  # type: ignore
                            step_started_printed = True

                    elif isinstance(response, LoopExecutionStartedEvent):
                        current_step_name = response.step_name or "Loop"
                        current_step_index = response.step_index or 0  # type: ignore
                        current_step_content = ""
                        step_started_printed = False

                        # Set up loop context
                        current_primitive_context = {
                            "type": "loop",
                            "step_index": current_step_index,
                            "sub_step_counter": 0,
                            "current_iteration": 1,
                            "max_iterations": response.max_iterations,
                        }

                        # Clear cache for this primitive's sub-steps
                        step_display_cache.clear()

                        status.update(
                            f"Starting loop: {current_step_name} (max {response.max_iterations} iterations)..."
                        )
                        live_log.update(status)

                    elif isinstance(response, LoopIterationStartedEvent):
                        if current_primitive_context and current_primitive_context["type"] == "loop":
                            current_primitive_context["current_iteration"] = response.iteration
                            current_primitive_context["sub_step_counter"] = 0  # Reset for new iteration
                            # Clear cache for new iteration
                            step_display_cache.clear()

                        status.update(
                            f"Loop iteration {response.iteration}/{response.max_iterations}: {response.step_name}..."
                        )
                        live_log.update(status)

                    elif isinstance(response, LoopIterationCompletedEvent):
                        status.update(
                            f"Completed iteration {response.iteration}/{response.max_iterations}: {response.step_name}"
                        )

                    elif isinstance(response, LoopExecutionCompletedEvent):
                        step_name = response.step_name or "Loop"
                        step_index = response.step_index or 0

                        status.update(f"Completed loop: {step_name} ({response.total_iterations} iterations)")
                        live_log.update(status, refresh=True)

                        # Print loop summary
                        if show_step_details:
                            summary_content = "**Loop Summary:**\n\n"
                            summary_content += (
                                f"- Total iterations: {response.total_iterations}/{response.max_iterations}\n"
                            )
                            summary_content += (
                                f"- Total steps executed: {sum(len(iteration) for iteration in response.all_results)}\n"
                            )

                            loop_summary_panel = create_panel(
                                content=Markdown(summary_content) if markdown else summary_content,
                                title=f"Loop {step_name} (Completed)",
                                border_style="yellow",
                            )
                            console.print(loop_summary_panel)  # type: ignore

                        # Reset context
                        current_primitive_context = None
                        step_display_cache.clear()
                        step_started_printed = True

                    elif isinstance(response, ParallelExecutionStartedEvent):
                        current_step_name = response.step_name or "Parallel Steps"
                        current_step_index = response.step_index or 0  # type: ignore
                        current_step_content = ""
                        step_started_printed = False

                        # Set up parallel context
                        current_primitive_context = {
                            "type": "parallel",
                            "step_index": current_step_index,
                            "sub_step_counter": 0,
                            "total_steps": response.parallel_step_count,
                        }

                        # Clear cache for this primitive's sub-steps
                        step_display_cache.clear()

                        # Print parallel execution summary panel
                        live_log.update(status, refresh=True)
                        parallel_summary = f"**Parallel Steps:** {response.parallel_step_count}"
                        # Use get_step_display_number for consistent numbering
                        step_display = get_step_display_number(current_step_index, current_step_name)
                        parallel_panel = create_panel(
                            content=Markdown(parallel_summary) if markdown else parallel_summary,
                            title=f"{step_display}: {current_step_name}",
                            border_style="cyan",
                        )
                        console.print(parallel_panel)  # type: ignore

                        status.update(
                            f"Starting parallel execution: {current_step_name} ({response.parallel_step_count} steps)..."
                        )
                        live_log.update(status)

                    elif isinstance(response, ParallelExecutionCompletedEvent):
                        step_name = response.step_name or "Parallel Steps"
                        step_index = response.step_index or 0

                        status.update(f"Completed parallel execution: {step_name}")

                        # Reset context
                        current_primitive_context = None
                        step_display_cache.clear()

                    elif isinstance(response, ConditionExecutionStartedEvent):
                        current_step_name = response.step_name or "Condition"
                        current_step_index = response.step_index or 0  # type: ignore
                        current_step_content = ""
                        step_started_printed = False

                        # Set up condition context
                        current_primitive_context = {
                            "type": "condition",
                            "step_index": current_step_index,
                            "sub_step_counter": 0,
                            "condition_result": response.condition_result,
                        }

                        # Clear cache for this primitive's sub-steps
                        step_display_cache.clear()

                        condition_text = "met" if response.condition_result else "not met"
                        status.update(f"Starting condition: {current_step_name} (condition {condition_text})...")
                        live_log.update(status)

                    elif isinstance(response, ConditionExecutionCompletedEvent):
                        step_name = response.step_name or "Condition"
                        step_index = response.step_index or 0

                        status.update(f"Completed condition: {step_name}")

                        # Reset context
                        current_primitive_context = None
                        step_display_cache.clear()

                    elif isinstance(response, RouterExecutionStartedEvent):
                        current_step_name = response.step_name or "Router"
                        current_step_index = response.step_index or 0  # type: ignore
                        current_step_content = ""
                        step_started_printed = False

                        # Set up router context
                        current_primitive_context = {
                            "type": "router",
                            "step_index": current_step_index,
                            "sub_step_counter": 0,
                            "selected_steps": response.selected_steps,
                        }

                        # Clear cache for this primitive's sub-steps
                        step_display_cache.clear()

                        selected_steps_text = ", ".join(response.selected_steps) if response.selected_steps else "none"
                        status.update(f"Starting router: {current_step_name} (selected: {selected_steps_text})...")
                        live_log.update(status)

                    elif isinstance(response, RouterExecutionCompletedEvent):
                        step_name = response.step_name or "Router"
                        step_index = response.step_index or 0

                        status.update(f"Completed router: {step_name}")

                        # Print router summary
                        if show_step_details:
                            selected_steps_text = (
                                ", ".join(response.selected_steps) if response.selected_steps else "none"
                            )
                            summary_content = "**Router Summary:**\n\n"
                            summary_content += f"- Selected steps: {selected_steps_text}\n"
                            summary_content += f"- Executed steps: {response.executed_steps or 0}\n"

                            router_summary_panel = create_panel(
                                content=Markdown(summary_content) if markdown else summary_content,
                                title=f"Router {step_name} (Completed)",
                                border_style="purple",
                            )
                            console.print(router_summary_panel)  # type: ignore

                        # Reset context
                        current_primitive_context = None
                        step_display_cache.clear()
                        step_started_printed = True

                    elif isinstance(response, StepsExecutionStartedEvent):
                        current_step_name = response.step_name or "Steps"
                        current_step_index = response.step_index or 0  # type: ignore
                        current_step_content = ""
                        step_started_printed = False
                        status.update(f"Starting steps: {current_step_name} ({response.steps_count} steps)...")
                        live_log.update(status)

                    elif isinstance(response, StepsExecutionCompletedEvent):
                        step_name = response.step_name or "Steps"
                        step_index = response.step_index or 0

                        status.update(f"Completed steps: {step_name}")

                        # Add results from executed steps to step_results
                        if response.step_results:
                            for i, step_result in enumerate(response.step_results):
                                # Use the same numbering system as other primitives
                                step_display_number = get_step_display_number(step_index, step_result.step_name or "")
                                step_results.append(
                                    {
                                        "step_name": f"{step_display_number}: {step_result.step_name}",
                                        "step_index": step_index,
                                        "content": step_result.content,
                                        "event": "StepsStepResult",
                                    }
                                )

                        # Print steps summary
                        if show_step_details:
                            summary_content = "**Steps Summary:**\n\n"
                            summary_content += f"- Total steps: {response.steps_count or 0}\n"
                            summary_content += f"- Executed steps: {response.executed_steps or 0}\n"

                            steps_summary_panel = create_panel(
                                content=Markdown(summary_content) if markdown else summary_content,
                                title=f"Steps {step_name} (Completed)",
                                border_style="yellow",
                            )
                            console.print(steps_summary_panel)  # type: ignore

                        step_started_printed = True

                    elif isinstance(response, WorkflowCompletedEvent):
                        status.update("Workflow completed!")

                        # For callable functions, print the final content block here since there are no step events
                        if (
                            is_callable_function
                            and show_step_details
                            and current_step_content
                            and not step_started_printed
                        ):
                            final_step_panel = create_panel(
                                content=Markdown(current_step_content) if markdown else current_step_content,
                                title="Custom Function (Completed)",
                                border_style="orange3",
                            )
                            console.print(final_step_panel)  # type: ignore
                            step_started_printed = True

                        live_log.update(status, refresh=True)

                        # Show final summary
                        if response.metadata:
                            status = response.status
                            summary_content = ""
                            summary_content += f"""\n\n**Status:** {status}"""
                            summary_content += f"""\n\n**Steps Completed:** {len(response.step_results) if response.step_results else 0}"""
                            summary_content = summary_content.strip()

                            summary_panel = create_panel(
                                content=Markdown(summary_content) if markdown else summary_content,
                                title="Execution Summary",
                                border_style="blue",
                            )
                            console.print(summary_panel)  # type: ignore

                    else:
                        # Handle streaming content
                        if isinstance(response, str):
                            response_str = response
                        elif isinstance(response, StepOutputEvent):
                            response_str = response.content or ""  # type: ignore
                        else:
                            from agno.run.response import RunContentEvent
                            from agno.run.team import RunContentEvent as TeamRunContentEvent

                            current_step_executor_type = None
                            # Handle both integer and tuple step indices for parallel execution
                            actual_step_index = current_step_index
                            if isinstance(current_step_index, tuple):
                                # For tuple indices, use the first element (parent step index)
                                actual_step_index = current_step_index[0]
                                # If it's nested tuple, keep extracting until we get an integer
                                while isinstance(actual_step_index, tuple) and len(actual_step_index) > 0:
                                    actual_step_index = actual_step_index[0]

                            if not is_callable_function and self.steps and actual_step_index < len(self.steps):  # type: ignore
                                step = self.steps[actual_step_index]  # type: ignore
                                if hasattr(step, "executor_type"):
                                    current_step_executor_type = step.executor_type

                            # Check if this is a streaming content event from agent or team
                            if isinstance(response, (TeamRunContentEvent, WorkflowRunOutputEvent)):  # type: ignore
                                # Check if this is a team's final structured output
                                is_structured_output = (
                                    isinstance(response, TeamRunContentEvent)
                                    and hasattr(response, "content_type")
                                    and response.content_type != "str"
                                    and response.content_type != ""
                                )
                                response_str = response.content  # type: ignore
                            elif isinstance(response, RunContentEvent) and current_step_executor_type != "team":
                                response_str = response.content  # type: ignore
                            else:
                                continue

                        # Use the unified formatting function for consistency
                        response_str = self._format_step_content_for_display(response_str)  # type: ignore

                        # Filter out empty responses and add to current step content
                        if response_str and response_str.strip():
                            # If it's a structured output from a team, replace the content instead of appending
                            if "is_structured_output" in locals() and is_structured_output:
                                current_step_content = response_str
                            else:
                                current_step_content += response_str

                            # Live update the step panel with streaming content
                            if show_step_details and not step_started_printed:
                                # Generate smart step number for streaming title (will use cached value)
                                step_display = get_step_display_number(current_step_index, current_step_name)
                                title = f"{step_display}: {current_step_name} (Streaming...)"
                                if is_callable_function:
                                    title = "Custom Function (Streaming...)"

                                # Show the streaming content live in orange panel
                                live_step_panel = create_panel(
                                    content=Markdown(current_step_content) if markdown else current_step_content,
                                    title=title,
                                    border_style="orange3",
                                )

                                # Create group with status and current step content
                                group = Group(status, live_step_panel)
                                live_log.update(group)

                response_timer.stop()

                live_log.update("")

                # Final completion message
                if show_time:
                    completion_text = Text(f"Completed in {response_timer.elapsed:.1f}s", style="bold green")
                    console.print(completion_text)  # type: ignore

            except Exception as e:
                import traceback

                traceback.print_exc()
                response_timer.stop()
                error_panel = create_panel(
                    content=f"Workflow execution failed: {str(e)}", title="Execution Error", border_style="red"
                )
                console.print(error_panel)  # type: ignore

    async def aprint_response(
        self,
        input: Optional[Union[str, Dict[str, Any], List[Any], BaseModel, List[Message]]] = None,
        additional_data: Optional[Dict[str, Any]] = None,
        user_id: Optional[str] = None,
        session_id: Optional[str] = None,
        audio: Optional[List[Audio]] = None,
        images: Optional[List[Image]] = None,
        videos: Optional[List[Video]] = None,
        stream: bool = False,
        stream_intermediate_steps: bool = False,
        markdown: bool = True,
        show_time: bool = True,
        show_step_details: bool = True,
        console: Optional[Any] = None,
        **kwargs: Any,
    ) -> None:
        """Print workflow execution with rich formatting and optional streaming

        Args:
            message: The main message/input for the workflow
            message_data: Attached message data to the input
            user_id: User ID
            session_id: Session ID
            audio: Audio input
            images: Image input
            videos: Video input
            stream_intermediate_steps: Whether to stream intermediate steps
            stream: Whether to stream the response content
            markdown: Whether to render content as markdown
            show_time: Whether to show execution time
            show_step_details: Whether to show individual step outputs
            console: Rich console instance (optional)
        """
        if stream:
            await self._aprint_response_stream(
                input=input,
                additional_data=additional_data,
                user_id=user_id,
                session_id=session_id,
                audio=audio,
                images=images,
                videos=videos,
                stream_intermediate_steps=stream_intermediate_steps,
                markdown=markdown,
                show_time=show_time,
                show_step_details=show_step_details,
                console=console,
                **kwargs,
            )
        else:
            await self._aprint_response(
                input=input,
                additional_data=additional_data,
                user_id=user_id,
                session_id=session_id,
                audio=audio,
                images=images,
                videos=videos,
                markdown=markdown,
                show_time=show_time,
                show_step_details=show_step_details,
                console=console,
                **kwargs,
            )

    async def _aprint_response(
        self,
        input: Optional[Union[str, Dict[str, Any], List[Any], BaseModel, List[Message]]] = None,
        additional_data: Optional[Dict[str, Any]] = None,
        user_id: Optional[str] = None,
        session_id: Optional[str] = None,
        audio: Optional[List[Audio]] = None,
        images: Optional[List[Image]] = None,
        videos: Optional[List[Video]] = None,
        markdown: bool = True,
        show_time: bool = True,
        show_step_details: bool = True,
        console: Optional[Any] = None,
        **kwargs: Any,
    ) -> None:
        """Print workflow execution with rich formatting (non-streaming)"""
        from rich.live import Live
        from rich.markdown import Markdown
        from rich.status import Status
        from rich.text import Text

        from agno.utils.response import create_panel
        from agno.utils.timer import Timer

        if console is None:
            from agno.cli.console import console

        # Show workflow info
        media_info = []
        if audio:
            media_info.append(f"Audio files: {len(audio)}")
        if images:
            media_info.append(f"Images: {len(images)}")
        if videos:
            media_info.append(f"Videos: {len(videos)}")

        workflow_info = f"""**Workflow:** {self.name}"""
        if self.description:
            workflow_info += f"""\n\n**Description:** {self.description}"""
        workflow_info += f"""\n\n**Steps:** {self._get_step_count()} steps"""
        if input:
            if isinstance(input, str):
                workflow_info += f"""\n\n**Message:** {input}"""
            else:
                # Handle structured input message
                if isinstance(input, BaseModel):
                    data_display = input.model_dump_json(indent=2, exclude_none=True)
                elif isinstance(input, (dict, list)):
                    import json

                    data_display = json.dumps(input, indent=2, default=str)
                else:
                    data_display = str(input)
                workflow_info += f"""\n\n**Structured Input:**\n```json\n{data_display}\n```"""
        if user_id:
            workflow_info += f"""\n\n**User ID:** {user_id}"""
        if session_id:
            workflow_info += f"""\n\n**Session ID:** {session_id}"""
        workflow_info = workflow_info.strip()

        workflow_panel = create_panel(
            content=Markdown(workflow_info) if markdown else workflow_info,
            title="Workflow Information",
            border_style="cyan",
        )
        console.print(workflow_panel)  # type: ignore

        # Start timer
        response_timer = Timer()
        response_timer.start()

        with Live(console=console) as live_log:
            status = Status("Starting async workflow...\n", spinner="dots")
            live_log.update(status)

            try:
                # Execute workflow and get the response directly
<<<<<<< HEAD
                workflow_response: WorkflowRunResponse = await self.arun(
                    input=input,
=======
                workflow_response: WorkflowRunOutput = await self.arun(
                    message=message,
>>>>>>> 4ee196de
                    additional_data=additional_data,
                    user_id=user_id,
                    session_id=session_id,
                    audio=audio,
                    images=images,
                    videos=videos,
                    **kwargs,
                )  # type: ignore

                response_timer.stop()

                # Show individual step responses if available
                if show_step_details and workflow_response.step_results:
                    for i, step_output in enumerate(workflow_response.step_results):
                        # Handle both single StepOutput and List[StepOutput] (from loop/parallel steps)
                        if isinstance(step_output, list):
                            # This is a loop or parallel step with multiple outputs
                            for j, sub_step_output in enumerate(step_output):
                                if sub_step_output.content:
                                    formatted_content = self._format_step_content_for_display(sub_step_output)
                                    step_panel = create_panel(
                                        content=Markdown(formatted_content) if markdown else formatted_content,
                                        title=f"Step {i + 1}.{j + 1}: {sub_step_output.step_name} (Completed)",
                                        border_style="orange3",
                                    )
                                    console.print(step_panel)  # type: ignore
                        else:
                            # This is a regular single step
                            if step_output.content:
                                formatted_content = self._format_step_content_for_display(step_output)
                                step_panel = create_panel(
                                    content=Markdown(formatted_content) if markdown else formatted_content,
                                    title=f"Step {i + 1}: {step_output.step_name} (Completed)",
                                    border_style="orange3",
                                )
                                console.print(step_panel)  # type: ignore

                # For callable functions, show the content directly since there are no step_results
                elif show_step_details and callable(self.steps) and workflow_response.content:
                    step_panel = create_panel(
                        content=Markdown(workflow_response.content) if markdown else workflow_response.content,  # type: ignore
                        title="Custom Function (Completed)",
                        border_style="orange3",
                    )
                    console.print(step_panel)  # type: ignore

                # Show final summary
                if workflow_response.metadata:
                    status = workflow_response.status.value  # type: ignore
                    summary_content = ""
                    summary_content += f"""\n\n**Status:** {status}"""
                    summary_content += f"""\n\n**Steps Completed:** {len(workflow_response.step_results) if workflow_response.step_results else 0}"""
                    summary_content = summary_content.strip()

                    summary_panel = create_panel(
                        content=Markdown(summary_content) if markdown else summary_content,
                        title="Execution Summary",
                        border_style="blue",
                    )
                    console.print(summary_panel)  # type: ignore

                live_log.update("")

                # Final completion message
                if show_time:
                    completion_text = Text(f"Completed in {response_timer.elapsed:.1f}s", style="bold green")
                    console.print(completion_text)  # type: ignore

            except Exception as e:
                import traceback

                traceback.print_exc()
                response_timer.stop()
                error_panel = create_panel(
                    content=f"Workflow execution failed: {str(e)}", title="Execution Error", border_style="red"
                )
                console.print(error_panel)  # type: ignore

    async def _aprint_response_stream(
        self,
        input: Optional[Union[str, Dict[str, Any], List[Any], BaseModel, List[Message]]] = None,
        additional_data: Optional[Dict[str, Any]] = None,
        user_id: Optional[str] = None,
        session_id: Optional[str] = None,
        audio: Optional[List[Audio]] = None,
        images: Optional[List[Image]] = None,
        videos: Optional[List[Video]] = None,
        stream_intermediate_steps: bool = False,
        markdown: bool = True,
        show_time: bool = True,
        show_step_details: bool = True,
        console: Optional[Any] = None,
        **kwargs: Any,
    ) -> None:
        """Print workflow execution with clean streaming - orange step blocks displayed once"""
        from rich.console import Group
        from rich.live import Live
        from rich.markdown import Markdown
        from rich.status import Status
        from rich.text import Text

        from agno.utils.response import create_panel
        from agno.utils.timer import Timer

        if console is None:
            from agno.cli.console import console

        stream_intermediate_steps = True  # With streaming print response, we need to stream intermediate steps

        # Show workflow info (same as before)
        media_info = []
        if audio:
            media_info.append(f"Audio files: {len(audio)}")
        if images:
            media_info.append(f"Images: {len(images)}")
        if videos:
            media_info.append(f"Videos: {len(videos)}")

        workflow_info = f"""**Workflow:** {self.name}"""
        if self.description:
            workflow_info += f"""\n\n**Description:** {self.description}"""
        workflow_info += f"""\n\n**Steps:** {self._get_step_count()} steps"""
        if input:
            if isinstance(input, str):
                workflow_info += f"""\n\n**Message:** {input}"""
            else:
                # Handle structured input message
                if isinstance(input, BaseModel):
                    data_display = input.model_dump_json(indent=2, exclude_none=True)
                elif isinstance(input, (dict, list)):
                    import json

                    data_display = json.dumps(input, indent=2, default=str)
                else:
                    data_display = str(input)
                workflow_info += f"""\n\n**Structured Input:**\n```json\n{data_display}\n```"""
        if user_id:
            workflow_info += f"""\n\n**User ID:** {user_id}"""
        if session_id:
            workflow_info += f"""\n\n**Session ID:** {session_id}"""
        workflow_info = workflow_info.strip()

        workflow_panel = create_panel(
            content=Markdown(workflow_info) if markdown else workflow_info,
            title="Workflow Information",
            border_style="cyan",
        )
        console.print(workflow_panel)  # type: ignore

        # Start timer
        response_timer = Timer()
        response_timer.start()

        # Streaming execution variables
        current_step_content = ""
        current_step_name = ""
        current_step_index = 0
        step_results = []
        step_started_printed = False
        is_callable_function = callable(self.steps)

        # Smart step hierarchy tracking
        current_primitive_context = None  # Current primitive being executed (parallel, loop, etc.)
        step_display_cache = {}  # type: ignore

        def get_step_display_number(step_index: Union[int, tuple], step_name: str = "") -> str:
            """Generate clean two-level step numbering: x.y format only"""

            # Handle tuple format for child steps
            if isinstance(step_index, tuple):
                if len(step_index) >= 2:
                    parent_idx, sub_idx = step_index[0], step_index[1]

                    # Extract base parent index if it's nested
                    if isinstance(parent_idx, tuple):
                        base_idx = parent_idx[0] if len(parent_idx) > 0 else 0
                        while isinstance(base_idx, tuple) and len(base_idx) > 0:
                            base_idx = base_idx[0]
                    else:
                        base_idx = parent_idx

                    # Check context for parallel special case
                    if current_primitive_context and current_primitive_context["type"] == "parallel":
                        # For parallel child steps, all get the same number based on their actual step_index
                        return f"Step {base_idx + 1}.{sub_idx + 1}"
                    elif current_primitive_context and current_primitive_context["type"] == "loop":
                        iteration = current_primitive_context.get("current_iteration", 1)
                        return f"Step {base_idx + 1}.{sub_idx + 1} (Iteration {iteration})"
                    else:
                        # Regular child step numbering
                        return f"Step {base_idx + 1}.{sub_idx + 1}"  # type: ignore
                else:
                    # Single element tuple - treat as main step
                    return f"Step {step_index[0] + 1}"

            # Handle integer step_index - main step
            if not current_primitive_context:
                # Regular main step
                return f"Step {step_index + 1}"
            else:
                # This shouldn't happen with the new logic, but fallback
                return f"Step {step_index + 1}"

        with Live(console=console, refresh_per_second=10) as live_log:
            status = Status("Starting async workflow...", spinner="dots")
            live_log.update(status)

            try:
                async for response in await self.arun(
                    input=input,
                    additional_data=additional_data,
                    user_id=user_id,
                    session_id=session_id,
                    audio=audio,
                    images=images,
                    videos=videos,
                    stream=True,
                    stream_intermediate_steps=stream_intermediate_steps,
                    **kwargs,
                ):  # type: ignore
                    # Handle the new event types
                    if isinstance(response, WorkflowStartedEvent):
                        status.update("Workflow started...")
                        if is_callable_function:
                            current_step_name = "Custom Function"
                            current_step_index = 0
                        live_log.update(status)

                    elif isinstance(response, StepStartedEvent):
                        current_step_name = response.step_name or "Unknown"
                        current_step_index = response.step_index or 0  # type: ignore
                        current_step_content = ""
                        step_started_printed = False

                        # Generate smart step number
                        step_display = get_step_display_number(current_step_index, current_step_name)
                        status.update(f"Starting {step_display}: {current_step_name}...")
                        live_log.update(status)

                    elif isinstance(response, StepCompletedEvent):
                        step_name = response.step_name or "Unknown"
                        step_index = response.step_index or 0

                        # Generate smart step number for completion (will use cached value)
                        step_display = get_step_display_number(step_index, step_name)
                        status.update(f"Completed {step_display}: {step_name}")

                        if response.content:
                            step_results.append(
                                {
                                    "step_name": step_name,
                                    "step_index": step_index,
                                    "content": response.content,
                                    "event": response.event,
                                }
                            )

                        # Print the final step result in orange (only once)
                        if show_step_details and current_step_content and not step_started_printed:
                            live_log.update(status, refresh=True)

                            final_step_panel = create_panel(
                                content=Markdown(current_step_content) if markdown else current_step_content,
                                title=f"{step_display}: {step_name} (Completed)",
                                border_style="orange3",
                            )
                            console.print(final_step_panel)  # type: ignore
                            step_started_printed = True

                    elif isinstance(response, LoopExecutionStartedEvent):
                        current_step_name = response.step_name or "Loop"
                        current_step_index = response.step_index or 0  # type: ignore
                        current_step_content = ""
                        step_started_printed = False

                        # Set up loop context
                        current_primitive_context = {
                            "type": "loop",
                            "step_index": current_step_index,
                            "sub_step_counter": 0,
                            "current_iteration": 1,
                            "max_iterations": response.max_iterations,
                        }

                        # Clear cache for this primitive's sub-steps
                        step_display_cache.clear()

                        status.update(
                            f"Starting loop: {current_step_name} (max {response.max_iterations} iterations)..."
                        )
                        live_log.update(status)

                    elif isinstance(response, LoopIterationStartedEvent):
                        if current_primitive_context and current_primitive_context["type"] == "loop":
                            current_primitive_context["current_iteration"] = response.iteration
                            current_primitive_context["sub_step_counter"] = 0  # Reset for new iteration
                            # Clear cache for new iteration
                            step_display_cache.clear()

                        status.update(
                            f"Loop iteration {response.iteration}/{response.max_iterations}: {response.step_name}..."
                        )
                        live_log.update(status)

                    elif isinstance(response, LoopIterationCompletedEvent):
                        status.update(
                            f"Completed iteration {response.iteration}/{response.max_iterations}: {response.step_name}"
                        )

                    elif isinstance(response, LoopExecutionCompletedEvent):
                        step_name = response.step_name or "Loop"
                        step_index = response.step_index or 0

                        status.update(f"Completed loop: {step_name} ({response.total_iterations} iterations)")
                        live_log.update(status, refresh=True)

                        # Print loop summary
                        if show_step_details:
                            summary_content = "**Loop Summary:**\n\n"
                            summary_content += (
                                f"- Total iterations: {response.total_iterations}/{response.max_iterations}\n"
                            )
                            summary_content += (
                                f"- Total steps executed: {sum(len(iteration) for iteration in response.all_results)}\n"
                            )

                            loop_summary_panel = create_panel(
                                content=Markdown(summary_content) if markdown else summary_content,
                                title=f"Loop {step_name} (Completed)",
                                border_style="yellow",
                            )
                            console.print(loop_summary_panel)  # type: ignore

                        # Reset context
                        current_primitive_context = None
                        step_display_cache.clear()
                        step_started_printed = True

                    elif isinstance(response, ParallelExecutionStartedEvent):
                        current_step_name = response.step_name or "Parallel Steps"
                        current_step_index = response.step_index or 0  # type: ignore
                        current_step_content = ""
                        step_started_printed = False

                        # Set up parallel context
                        current_primitive_context = {
                            "type": "parallel",
                            "step_index": current_step_index,
                            "sub_step_counter": 0,
                            "total_steps": response.parallel_step_count,
                        }

                        # Clear cache for this primitive's sub-steps
                        step_display_cache.clear()

                        # Print parallel execution summary panel
                        live_log.update(status, refresh=True)
                        parallel_summary = f"**Parallel Steps:** {response.parallel_step_count}"
                        # Use get_step_display_number for consistent numbering
                        step_display = get_step_display_number(current_step_index, current_step_name)
                        parallel_panel = create_panel(
                            content=Markdown(parallel_summary) if markdown else parallel_summary,
                            title=f"{step_display}: {current_step_name}",
                            border_style="cyan",
                        )
                        console.print(parallel_panel)  # type: ignore

                        status.update(
                            f"Starting parallel execution: {current_step_name} ({response.parallel_step_count} steps)..."
                        )
                        live_log.update(status)

                    elif isinstance(response, ParallelExecutionCompletedEvent):
                        step_name = response.step_name or "Parallel Steps"
                        step_index = response.step_index or 0

                        status.update(f"Completed parallel execution: {step_name}")

                        # Reset context
                        current_primitive_context = None
                        step_display_cache.clear()

                    elif isinstance(response, ConditionExecutionStartedEvent):
                        current_step_name = response.step_name or "Condition"
                        current_step_index = response.step_index or 0  # type: ignore
                        current_step_content = ""
                        step_started_printed = False

                        # Set up condition context
                        current_primitive_context = {
                            "type": "condition",
                            "step_index": current_step_index,
                            "sub_step_counter": 0,
                            "condition_result": response.condition_result,
                        }

                        # Clear cache for this primitive's sub-steps
                        step_display_cache.clear()

                        condition_text = "met" if response.condition_result else "not met"
                        status.update(f"Starting condition: {current_step_name} (condition {condition_text})...")
                        live_log.update(status)

                    elif isinstance(response, ConditionExecutionCompletedEvent):
                        step_name = response.step_name or "Condition"
                        step_index = response.step_index or 0

                        status.update(f"Completed condition: {step_name}")

                        # Reset context
                        current_primitive_context = None
                        step_display_cache.clear()

                    elif isinstance(response, RouterExecutionStartedEvent):
                        current_step_name = response.step_name or "Router"
                        current_step_index = response.step_index or 0  # type: ignore
                        current_step_content = ""
                        step_started_printed = False

                        # Set up router context
                        current_primitive_context = {
                            "type": "router",
                            "step_index": current_step_index,
                            "sub_step_counter": 0,
                            "selected_steps": response.selected_steps,
                        }

                        # Clear cache for this primitive's sub-steps
                        step_display_cache.clear()

                        selected_steps_text = ", ".join(response.selected_steps) if response.selected_steps else "none"
                        status.update(f"Starting router: {current_step_name} (selected: {selected_steps_text})...")
                        live_log.update(status)

                    elif isinstance(response, RouterExecutionCompletedEvent):
                        step_name = response.step_name or "Router"
                        step_index = response.step_index or 0

                        status.update(f"Completed router: {step_name}")

                        # Print router summary
                        if show_step_details:
                            selected_steps_text = (
                                ", ".join(response.selected_steps) if response.selected_steps else "none"
                            )
                            summary_content = "**Router Summary:**\n\n"
                            summary_content += f"- Selected steps: {selected_steps_text}\n"
                            summary_content += f"- Executed steps: {response.executed_steps or 0}\n"

                            router_summary_panel = create_panel(
                                content=Markdown(summary_content) if markdown else summary_content,
                                title=f"Router {step_name} (Completed)",
                                border_style="purple",
                            )
                            console.print(router_summary_panel)  # type: ignore

                        # Reset context
                        current_primitive_context = None
                        step_display_cache.clear()
                        step_started_printed = True

                    elif isinstance(response, StepsExecutionStartedEvent):
                        current_step_name = response.step_name or "Steps"
                        current_step_index = response.step_index or 0  # type: ignore
                        current_step_content = ""
                        step_started_printed = False
                        status.update(f"Starting steps: {current_step_name} ({response.steps_count} steps)...")
                        live_log.update(status)

                    elif isinstance(response, StepsExecutionCompletedEvent):
                        step_name = response.step_name or "Steps"
                        step_index = response.step_index or 0

                        status.update(f"Completed steps: {step_name}")

                        # Add results from executed steps to step_results
                        if response.step_results:
                            for i, step_result in enumerate(response.step_results):
                                # Use the same numbering system as other primitives
                                step_display_number = get_step_display_number(step_index, step_result.step_name or "")
                                step_results.append(
                                    {
                                        "step_name": f"{step_display_number}: {step_result.step_name}",
                                        "step_index": step_index,
                                        "content": step_result.content,
                                        "event": "StepsStepResult",
                                    }
                                )

                        # Print steps summary
                        if show_step_details:
                            summary_content = "**Steps Summary:**\n\n"
                            summary_content += f"- Total steps: {response.steps_count or 0}\n"
                            summary_content += f"- Executed steps: {response.executed_steps or 0}\n"

                            steps_summary_panel = create_panel(
                                content=Markdown(summary_content) if markdown else summary_content,
                                title=f"Steps {step_name} (Completed)",
                                border_style="yellow",
                            )
                            console.print(steps_summary_panel)  # type: ignore

                        step_started_printed = True

                    elif isinstance(response, WorkflowCompletedEvent):
                        status.update("Workflow completed!")

                        # For callable functions, print the final content block here since there are no step events
                        if (
                            is_callable_function
                            and show_step_details
                            and current_step_content
                            and not step_started_printed
                        ):
                            final_step_panel = create_panel(
                                content=Markdown(current_step_content) if markdown else current_step_content,
                                title="Custom Function (Completed)",
                                border_style="orange3",
                            )
                            console.print(final_step_panel)  # type: ignore
                            step_started_printed = True

                        live_log.update(status, refresh=True)

                        # Show final summary
                        if response.metadata:
                            status = response.status
                            summary_content = ""
                            summary_content += f"""\n\n**Status:** {status}"""
                            summary_content += f"""\n\n**Steps Completed:** {len(response.step_results) if response.step_results else 0}"""
                            summary_content = summary_content.strip()

                            summary_panel = create_panel(
                                content=Markdown(summary_content) if markdown else summary_content,
                                title="Execution Summary",
                                border_style="blue",
                            )
                            console.print(summary_panel)  # type: ignore

                    else:
                        if isinstance(response, str):
                            response_str = response
                        elif isinstance(response, StepOutputEvent):
                            # Handle StepOutputEvent objects yielded from workflow
                            response_str = response.content or ""  # type: ignore
                        else:
                            from agno.run.response import RunContentEvent
                            from agno.run.team import RunContentEvent as TeamRunContentEvent

                            current_step_executor_type = None
                            # Handle both integer and tuple step indices for parallel execution
                            actual_step_index = current_step_index
                            if isinstance(current_step_index, tuple):
                                # For tuple indices, use the first element (parent step index)
                                actual_step_index = current_step_index[0]
                                # If it's nested tuple, keep extracting until we get an integer
                                while isinstance(actual_step_index, tuple) and len(actual_step_index) > 0:
                                    actual_step_index = actual_step_index[0]

                            # Check if this is a streaming content event from agent or team
                            if isinstance(
                                response,
                                (RunContentEvent, TeamRunContentEvent, WorkflowRunOutputEvent),  # type: ignore
                            ):  # type: ignore
                                # Extract the content from the streaming event
                                response_str = response.content  # type: ignore

                                # Check if this is a team's final structured output
                                is_structured_output = (
                                    isinstance(response, TeamRunContentEvent)
                                    and hasattr(response, "content_type")
                                    and response.content_type != "str"
                                    and response.content_type != ""
                                )
                            elif isinstance(response, RunContentEvent) and current_step_executor_type != "team":
                                response_str = response.content  # type: ignore
                            else:
                                continue

                        # Use the unified formatting function for consistency
                        response_str = self._format_step_content_for_display(response_str)  # type: ignore

                        # Filter out empty responses and add to current step content
                        if response_str and response_str.strip():
                            # If it's a structured output from a team, replace the content instead of appending
                            if "is_structured_output" in locals() and is_structured_output:
                                current_step_content = response_str
                            else:
                                current_step_content += response_str

                            # Live update the step panel with streaming content
                            if show_step_details and not step_started_printed:
                                # Generate smart step number for streaming title (will use cached value)
                                step_display = get_step_display_number(current_step_index, current_step_name)
                                title = f"{step_display}: {current_step_name} (Streaming...)"
                                if is_callable_function:
                                    title = "Custom Function (Streaming...)"

                                # Show the streaming content live in orange panel
                                live_step_panel = create_panel(
                                    content=Markdown(current_step_content) if markdown else current_step_content,
                                    title=title,
                                    border_style="orange3",
                                )

                                # Create group with status and current step content
                                group = Group(status, live_step_panel)
                                live_log.update(group)

                response_timer.stop()

                live_log.update("")

                # Final completion message
                if show_time:
                    completion_text = Text(f"Completed in {response_timer.elapsed:.1f}s", style="bold green")
                    console.print(completion_text)  # type: ignore

            except Exception as e:
                import traceback

                traceback.print_exc()
                response_timer.stop()
                error_panel = create_panel(
                    content=f"Workflow execution failed: {str(e)}", title="Execution Error", border_style="red"
                )
                console.print(error_panel)  # type: ignore

    def to_dict(self) -> Dict[str, Any]:
        """Convert workflow to dictionary representation"""
        # TODO: Handle nested
        if self.steps is None or callable(self.steps):
            steps_list = []
        elif isinstance(self.steps, Steps):
            steps_list = self.steps.steps
        else:
            steps_list = self.steps

        return {
            "name": self.name,
            "workflow_id": self.id,
            "description": self.description,
            "steps": [
                # TODO: this should be encapsulated in step.to_dict() - for all step classes
                {
                    "name": s.name if hasattr(s, "name") else s.__name__,
                    "description": s.description if hasattr(s, "description") else "User-defined callable step",
                    # TODO: The step should have a type field
                    "type": STEP_TYPE_MAPPING[type(s)].value,  # type: ignore
                    "agent": s.agent if hasattr(s, "agent") else None,  # type: ignore
                    "team": s.team if hasattr(s, "team") else None,  # type: ignore
                }
                for s in steps_list
            ],
            "session_id": self.session_id,
        }

    def _collect_workflow_session_state_from_agents_and_teams(self):
        """Collect updated workflow_session_state from agents after step execution"""
        if self.workflow_session_state is None:
            self.workflow_session_state = {}

        # Collect state from all agents in all steps
        if self.steps and not callable(self.steps):
            steps_list = self.steps.steps if isinstance(self.steps, Steps) else self.steps
            for step in steps_list:
                if isinstance(step, Step):
                    executor = step.active_executor
                    if hasattr(executor, "workflow_session_state") and executor.workflow_session_state:
                        # Merge the agent's session state back into workflow session state
                        from agno.utils.merge_dict import merge_dictionaries

                        merge_dictionaries(self.workflow_session_state, executor.workflow_session_state)

                    # If it's a team, collect from all members
                    if hasattr(executor, "members"):
                        for member in executor.members:
                            if hasattr(member, "workflow_session_state") and member.workflow_session_state:
                                merge_dictionaries(self.workflow_session_state, member.workflow_session_state)

    def _update_executor_workflow_session_state(self, executor) -> None:
        """Update executor with workflow_session_state"""
        if self.workflow_session_state is not None:
            # Update session_state with workflow_session_state
            executor.workflow_session_state = self.workflow_session_state

    def _save_run_to_storage(self, workflow_run_response: WorkflowRunOutput) -> None:
        """Helper method to save workflow run response to storage"""
        if self.workflow_session:
            self.workflow_session.upsert_run(workflow_run_response)
            self.write_to_storage()

    def update_agents_and_teams_session_info(self):
        """Update agents and teams with workflow session information"""
        log_debug("Updating agents and teams with session information")
        # Initialize steps - only if steps is iterable (not callable)
        if self.steps and not callable(self.steps):
            steps_list = self.steps.steps if isinstance(self.steps, Steps) else self.steps
            for step in steps_list:
                # TODO: Handle properly steps inside other primitives
                if isinstance(step, Step):
                    active_executor = step.active_executor

                    if hasattr(active_executor, "workflow_session_id"):
                        active_executor.workflow_session_id = self.session_id
                    if hasattr(active_executor, "workflow_id"):
                        active_executor.workflow_id = self.id

                    # Set workflow_session_state on agents and teams
                    self._update_executor_workflow_session_state(active_executor)

                    # If it's a team, update all members
                    if hasattr(active_executor, "members"):
                        for member in active_executor.members:
                            if hasattr(member, "workflow_session_id"):
                                member.workflow_session_id = self.session_id
                            if hasattr(member, "workflow_id"):
                                member.workflow_id = self.id

                            # Set workflow_session_state on team members
                            self._update_executor_workflow_session_state(member)<|MERGE_RESOLUTION|>--- conflicted
+++ resolved
@@ -2034,13 +2034,8 @@
 
             try:
                 # Execute workflow and get the response directly
-<<<<<<< HEAD
                 workflow_response: WorkflowRunResponse = self.run(
                     input=input,
-=======
-                workflow_response: WorkflowRunOutput = self.run(
-                    message=message,
->>>>>>> 4ee196de
                     user_id=user_id,
                     session_id=session_id,
                     additional_data=additional_data,
@@ -2790,13 +2785,8 @@
 
             try:
                 # Execute workflow and get the response directly
-<<<<<<< HEAD
                 workflow_response: WorkflowRunResponse = await self.arun(
                     input=input,
-=======
-                workflow_response: WorkflowRunOutput = await self.arun(
-                    message=message,
->>>>>>> 4ee196de
                     additional_data=additional_data,
                     user_id=user_id,
                     session_id=session_id,
