[project]
name = "agno"
version = "1.5.0"
description = "Agno: a lightweight library for building Reasoning Agents"
requires-python = ">=3.7,<4"
readme = "README.md"
license = { file = "LICENSE" }
authors = [
  {name = "Ashpreet Bedi", email = "ashpreet@agno.com"}
]
keywords = [
  "agent",
  "reasoning",
  "llm",
  "large-language-model",
  "framework",
]
classifiers = [
    "Development Status :: 5 - Production/Stable",
    "Intended Audience :: Developers",
    "License :: OSI Approved :: Mozilla Public License 2.0 (MPL 2.0)",
    "Programming Language :: Python :: 3",
    "Programming Language :: Python :: 3.7",
    "Programming Language :: Python :: 3.8",
    "Programming Language :: Python :: 3.9",
    "Programming Language :: Python :: 3.10",
    "Programming Language :: Python :: 3.11",
    "Programming Language :: Python :: 3.12",
    "Operating System :: OS Independent",
    "Topic :: Scientific/Engineering :: Artificial Intelligence",
]

dependencies = [
  "docstring-parser",
  "gitpython",
  "httpx",
  "pydantic-settings",
  "pydantic",
  "python-dotenv",
  "python-multipart",
  "pyyaml",
  "rich",
  "tomli",
  "typer",
  "typing-extensions",
]

[project.optional-dependencies]
dev = ["mypy", "pytest", "pytest-asyncio", "pytest-cov", "pytest-mock", "ruff", "timeout-decorator", "types-pyyaml", "types-aiofiles", "fastapi", "uvicorn", "arxiv"]

# Dependencies for Telemetry
opentelemetry = ["opentelemetry-sdk", "opentelemetry-exporter-otlp"]
weave = ["weave"]
openlit = ["openlit", "agno[opentelemetry]"]
arize = ["arize-phoenix", "agno[opentelemetry]", "opentelemetry-exporter-otlp-proto-grpc", "opentelemetry-distro"]
langfuse = ["langfuse"]

# Dependencies for Models
azure = ["azure-ai-inference", "aiohttp"]
anthropic = ["anthropic"]
cohere = ["cohere"]
google = ["google-genai"]
groq = ["groq"]
mistral = ["mistralai"]
openai = ["openai"]
ollama = ["ollama"]
ibm = ["ibm-watsonx-ai"]
lmstudio = ["lmstudio"]
litellm = ["litellm"]
meta = ["llama-api-client"]
cerebras = ["cerebras-cloud-sdk"]

# Dependencies for Tools
apify = ["apify-client"]
cartesia = ["cartesia"]
exa = ["exa_py"]
yfinance = ["yfinance"]
ddg = ["duckduckgo-search"]
duckdb = ["duckdb"]
newspaper = ["newspaper4k", "lxml_html_clean"]
youtube = ["youtube_transcript_api"]
firecrawl = ["firecrawl-py"]
github = ["PyGithub"]
gmail = ["google-api-python-client", "google-auth-httplib2", "google-auth-oauthlib"]
googlemaps = ["googlemaps", "google-maps-places"]
todoist = ["todoist-api-python"]
elevenlabs = ["elevenlabs"]
fal = ["fal_client"]
webex = ["webexpythonsdk"]
mcp = ["mcp"]
browserbase = ["browserbase", "playwright"]
agentql = ["agentql"]
confluence = ["atlassian-python-api"]
zep = ["zep-cloud"]

# Dependencies for Storage
sql = ["sqlalchemy"]
postgres = ["psycopg-binary", "psycopg"]
sqlite = ["sqlalchemy"]
gcs = ["google-cloud-storage"]
redis = ["redis"]

# Dependencies for Vector databases
pgvector = ["pgvector"]
chromadb = ["chromadb"]
lancedb = ["lancedb==0.20.0", "tantivy"]
qdrant = ["qdrant-client"]
couchbase = ["couchbase"]
cassandra = ["cassio"]
mongodb = ["pymongo[srv]"]
singlestore = ["sqlalchemy"]
weaviate = ["weaviate-client"]
milvusdb = ["pymilvus"]
clickhouse = ["clickhouse-connect"]
pinecone = ["pinecone==5.4.2"]

# Dependencies for Knowledge
pdf = ["pypdf", "rapidocr_onnxruntime"]
docx = ["python-docx"]
text = ["aiofiles"]
csv = ["aiofiles"]

# Dependencies for Performance
performance = ["memory_profiler"]

# Dependencies for Running cookbook
cookbooks = ["inquirer", "email_validator"]

# Dependencies for Docker
docker = ["agno-docker"]

# Dependencies for AWS
aws = ["agno-aws", "agno-docker"]

# All models
models = [
  "agno[anthropic]",
  "agno[azure]",
  "agno[cohere]",
  "agno[google]",
  "agno[groq]",
  "agno[mistral]",
  "agno[ollama]",
  "agno[openai]",
  "agno[ibm]",
  "agno[litellm]",
  "agno[meta]",
  "agno[cerebras]"
]

# All tools
tools = [
  "agno[apify]",
  "agno[exa]",
  "agno[cartesia]",
  "agno[ddg]",
  "agno[duckdb]",
  "agno[newspaper]",
  "agno[youtube]",
  "agno[firecrawl]",
  "agno[github]",
  "agno[gmail]",
  "agno[googlemaps]",
  "agno[todoist]",
  "agno[elevenlabs]",
  "agno[fal]",
  "agno[webex]",
  "agno[mcp]",
  "agno[browserbase]",
  "agno[agentql]",
#  "agno[yfinance]",  # Broken right now
  "agno[confluence]",
  "agno[zep]"
]

# All storage
storage = [
  "agno[sql]",
  "agno[postgres]",
  "agno[sqlite]",
  "agno[gcs]",
  "agno[redis]",
]

# All vector databases
vectordbs = [
  "agno[pgvector]",
  "agno[chromadb]",
  "agno[lancedb]",
  "agno[qdrant]",
  "agno[couchbase]",
  "agno[cassandra]",
  "agno[mongodb]",
  "agno[singlestore]",
  "agno[weaviate]",
  "agno[milvusdb]",
  "agno[clickhouse]",
  "agno[pinecone]"
]

# All knowledge
knowledge = [
  "agno[pdf]",
  "agno[docx]",
  "agno[text]",
  "agno[csv]"
]

# All libraries for testing
tests = [
    "agno[dev]",
    "agno[models]",
    "agno[tools]",
    "agno[storage]",
    "agno[vectordbs]",
    "agno[knowledge]",
    "agno[performance]",
    "agno[cookbooks]",
    "twine",
    "build",
]

[project.scripts]
ag = "agno.cli.entrypoint:agno_cli"
agno = "agno.cli.entrypoint:agno_cli"

[project.urls]
homepage = "https://agno.com"
documentation = "https://docs.agno.com"

[build-system]
requires = ["setuptools"]
build-backend = "setuptools.build_meta"

[tool.setuptools.packages.find]
include = ["agno*"]

[tool.setuptools.package-data]
agno = ["py.typed"]
include = ["LICENSE"]

[tool.pytest.ini_options]
log_cli = true
asyncio_mode = "auto"
asyncio_default_fixture_loop_scope = "function"

[tool.ruff]
line-length = 120
# Ignore `F401` (import violations) in all `__init__.py` files
[tool.ruff.lint.per-file-ignores]
"__init__.py" = ["F401"]

[tool.mypy]
check_untyped_defs = true
no_implicit_optional = true
warn_unused_configs = true
disable_error_code = ["override"]
plugins = ["pydantic.mypy"]
exclude = ["tests*"]

[[tool.mypy.overrides]]
module = [
  "agentql.*",
  "aiofiles.*",
  "altair.*",
  "anthropic.*",
  "apify_client.*",
  "arxiv.*",
  "atlassian.*",
  "azure.ai.inference.*",
  "azure.core.*",
  "boto3.*",
  "botocore.*",
  "bs4.*",
  "bson.*",
  "browserbase.*",
  "cassio.*",
  "cerebras.*",
  "cerebras_cloud_sdk.*",
  "chonkie.*",
  "chromadb.*",
  "clickhouse_connect.*",
  "clip.*",
  "cohere.*",
  "crawl4ai.*",
  "docker.*",
  "docx.*",
  "duckdb.*",
  "duckduckgo_search.*",
  "email_validator.*",
  "e2b_code_interpreter.*",
  "exa_py.*",
  "fastapi.*",
  "filetype.*",
  "firecrawl.*",
  "github.*",
  "google.*",
  "googlemaps.*",
  "google_maps_places.*",
  "google_auth_oauthlib.*",
  "googleapiclient.*",
  "googlesearch.*",
  "groq.*",
  "huggingface_hub.*",
  "ibm_watsonx_ai.*",
  "imghdr.*",
  "jira.*",
  "kubernetes.*",
  "lancedb.*",
  "langchain_core.*",
  "langchain.*",
  "llama_index.*",
  "llama_api_client.*",
  "litellm.*",
  "mem0.*",
  "mcp.*",
  "memory_profiler.*",
  "mistralai.*",
  "mlx_whisper.*",
  "nest_asyncio.*",
  "newspaper.*",
  "numpy.*",
  "ollama.*",
  "openai.*",
  "openbb.*",
  "pandas.*",
  "pgvector.*",
  "PIL.*",
  "pinecone_text.*",
  "pinecone.*",
  "playwright.sync_api.*",
  "psycopg.*",
  "psycopg2.*",
  "pyarrow.*",
  "pycountry.*",
  "pymongo.*",
  "pypdf.*",
  "pytz.*",
  "qdrant_client.*",
  "rapidocr_onnxruntime.*",
  "redis.*",
  "replicate.*",
  "requests.*",
  "scrapegraph_py.*",
  "sentence_transformers.*",
  "serpapi.*",
  "setuptools.*",
  "simplejson.*",
  "slack_sdk.*",
  "spider.*",
  "sqlalchemy.*",
  "starlette.*",
  "streamlit.*",
  "tantivy.*",
  "tavily.*",
  "textract.*",
  "timeout_decorator.*",
  "tiktoken.*",
  "torch.*",
  "todoist_api_python.*",
  "tweepy.*",
  "twilio.*",
  "tzlocal.*",
  "upstash_vector.*",
  "urllib3.*",
  "uvicorn.*",
  "vertexai.*",
  "voyageai.*",
  "weaviate.*",
  "webexpythonsdk.*",
  "wikipedia.*",
  "yfinance.*",
  "youtube_transcript_api.*",
<<<<<<< HEAD
  "couchbase.*",
=======
  "zep_cloud.*"
>>>>>>> 1f05f41e
]
ignore_missing_imports = true<|MERGE_RESOLUTION|>--- conflicted
+++ resolved
@@ -371,10 +371,7 @@
   "wikipedia.*",
   "yfinance.*",
   "youtube_transcript_api.*",
-<<<<<<< HEAD
   "couchbase.*",
-=======
   "zep_cloud.*"
->>>>>>> 1f05f41e
 ]
 ignore_missing_imports = true