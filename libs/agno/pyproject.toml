[project]
name = "agno"
version = "1.7.2"
description = "Agno: a lightweight library for building Multi-Agent Systems"
requires-python = ">=3.7,<4"
readme = "README.md"
license = { file = "LICENSE" }
authors = [
  {name = "Ashpreet Bedi", email = "ashpreet@agno.com"}
]
keywords = [
  "agent",
  "reasoning",
  "llm",
  "large-language-model",
  "framework",
]
classifiers = [
    "Development Status :: 5 - Production/Stable",
    "Intended Audience :: Developers",
    "License :: OSI Approved :: Mozilla Public License 2.0 (MPL 2.0)",
    "Programming Language :: Python :: 3",
    "Programming Language :: Python :: 3.7",
    "Programming Language :: Python :: 3.8",
    "Programming Language :: Python :: 3.9",
    "Programming Language :: Python :: 3.10",
    "Programming Language :: Python :: 3.11",
    "Programming Language :: Python :: 3.12",
    "Operating System :: OS Independent",
    "Topic :: Scientific/Engineering :: Artificial Intelligence",
]

dependencies = [
  "docstring-parser",
  "gitpython",
  "httpx",
  "pydantic-settings",
  "pydantic",
  "python-dotenv",
  "python-multipart",
  "pyyaml",
  "rich",
  "tomli",
  "typer",
  "typing-extensions",
]

[project.optional-dependencies]
dev = ["mypy", "pytest", "pytest-asyncio", "pytest-cov", "pytest-mock", "ruff", "timeout-decorator", "types-pyyaml", "types-aiofiles", "fastapi", "uvicorn", "arxiv"]

# Models integration test dependencies
integration-tests = [
    "exa_py",
    "duckduckgo-search",
    "yfinance",
    "sqlalchemy",
    "Pillow"
]

# Dependencies for Telemetry
opentelemetry = ["opentelemetry-sdk", "opentelemetry-exporter-otlp"]
weave = ["weave"]
openlit = ["openlit", "agno[opentelemetry]"]
arize = ["arize-phoenix", "agno[opentelemetry]", "opentelemetry-exporter-otlp-proto-grpc", "opentelemetry-distro"]
langfuse = ["langfuse"]

# Dependencies for Models
anthropic = ["anthropic"]
azure = ["azure-ai-inference", "aiohttp"]
cerebras = ["cerebras-cloud-sdk"]
cohere = ["cohere"]
infinity = ["infinity_client"]
google = ["google-genai"]
groq = ["groq"]
ibm = ["ibm-watsonx-ai"]
litellm = ["litellm"]
lmstudio = ["lmstudio"]
meta = ["llama-api-client"]
mistral = ["mistralai"]
ollama = ["ollama"]
openai = ["openai"]

# Dependencies for Tools
agentql = ["agentql"]
apify = ["apify-client"]
brave = ["brave-search"]
browserbase = ["browserbase", "playwright"]
cartesia = ["cartesia"]
confluence = ["atlassian-python-api"]
ddg = ["duckduckgo-search"]
duckdb = ["duckdb"]
elevenlabs = ["elevenlabs"]
exa = ["exa_py"]
fal = ["fal_client"]
firecrawl = ["firecrawl-py"]
crawl4ai= ["crawl4ai"]
github = ["PyGithub"]
gmail = ["google-api-python-client", "google-auth-httplib2", "google-auth-oauthlib"]
google_bigquery = ["google-cloud-bigquery"]
googlemaps = ["googlemaps", "google-maps-places"]
matplotlib = ["matplotlib"]
mcp = ["mcp"]
mem0 = ["mem0ai"]
newspaper = ["newspaper4k", "lxml_html_clean"]
opencv = ["opencv-python"]
todoist = ["todoist-api-python"]
valyu = ["valyu"]
webex = ["webexpythonsdk"]
yfinance = ["yfinance"]
youtube = ["youtube_transcript_api"]
zep = ["zep-cloud"]
oxylabs = ["oxylabs"]

# Dependencies for Storage
sql = ["sqlalchemy"]
postgres = ["psycopg-binary", "psycopg"]
sqlite = ["sqlalchemy"]
gcs = ["google-cloud-storage"]
firestore = ["google-cloud-firestore"]
redis = ["redis"]

# Dependencies for Vector databases
pgvector = ["pgvector"]
chromadb = ["chromadb"]
lancedb = ["lancedb==0.20.0", "tantivy"]
qdrant = ["qdrant-client"]
couchbase = ["couchbase"]
cassandra = ["cassio"]
mongodb = ["pymongo[srv]"]
singlestore = ["sqlalchemy"]
weaviate = ["weaviate-client"]
milvusdb = ["pymilvus>=2.5.10"]
clickhouse = ["clickhouse-connect"]
pinecone = ["pinecone==5.4.2"]
surrealdb = ["surrealdb>=1.0.4"]

# Dependencies for Knowledge
pdf = ["pypdf", "rapidocr_onnxruntime"]
docx = ["python-docx"]
text = ["aiofiles"]
csv = ["aiofiles"]
markdown = ["unstructured", "markdown", "aiofiles"]

# Dependencies for AG-UI integration
agui = ["ag-ui-protocol"]

# Dependencies for Embedders
huggingface = [
    "huggingface-hub",
]

# Dependencies for Performance
performance = ["memory_profiler"]

# Dependencies for Running cookbook
cookbooks = ["inquirer", "email_validator"]

# Dependencies for Docker
docker = ["agno-docker"]

# Dependencies for AWS
aws = ["agno-aws", "agno-docker"]

# All models
models = [
  "agno[anthropic]",
  "agno[azure]",
  "agno[cerebras]",
  "agno[cohere]",
  "agno[infinity]",
  "agno[google]",
  "agno[groq]",
  "agno[ibm]",
  "agno[infinity]",
  "agno[litellm]",
  "agno[meta]",
  "agno[mistral]",
  "agno[ollama]",
  "agno[openai]"
]

# All tools
tools = [
  "agno[apify]",
  "agno[brave]",
  "agno[exa]",
  "agno[cartesia]",
  "agno[ddg]",
  "agno[duckdb]",
  "agno[newspaper]",
  "agno[youtube]",
  "agno[firecrawl]",
  "agno[crawl4ai]",
  "agno[github]",
  "agno[gmail]",
  "agno[googlemaps]",
  "agno[todoist]",
  "agno[matplotlib]",
  "agno[elevenlabs]",
  "agno[fal]",
  "agno[webex]",
  "agno[mcp]",
  "agno[browserbase]",
  "agno[agentql]",
  "agno[opencv]",
  "agno[valyu]",
#  "agno[yfinance]",  # Broken right now
  "agno[confluence]",
  "agno[oxylabs]",
  "agno[zep]",
  "agno[mem0]",
  "agno[google_bigquery]",
]

# All storage
storage = [
  "agno[sql]",
  "agno[postgres]",
  "agno[sqlite]",
  "agno[gcs]",
  "agno[firestore]",
  "agno[redis]",
]

# All vector databases
vectordbs = [
  "agno[pgvector]",
  "agno[chromadb]",
  "agno[lancedb]",
  "agno[qdrant]",
  "agno[couchbase]",
  "agno[cassandra]",
  "agno[mongodb]",
  "agno[singlestore]",
  "agno[weaviate]",
  "agno[milvusdb]",
  "agno[clickhouse]",
  "agno[pinecone]",
  "agno[surrealdb]"
]

# All knowledge
knowledge = [
  "agno[pdf]",
  "agno[docx]",
  "agno[text]",
  "agno[csv]",
  "agno[markdown]"
]

# All embedders
embedders = [
  "agno[huggingface]"
]

# All libraries for testing
tests = [
    "agno[dev]",
    "agno[models]",
    "agno[tools]",
    "agno[storage]",
    "agno[vectordbs]",
    "agno[knowledge]",
    "agno[embedders]",
    "agno[performance]",
    "agno[cookbooks]",
    "agno[agui]",
    "twine",
    "build",
]

[project.scripts]
ag = "agno.cli.entrypoint:agno_cli"
agno = "agno.cli.entrypoint:agno_cli"

[project.urls]
homepage = "https://agno.com"
documentation = "https://docs.agno.com"

[build-system]
requires = ["setuptools"]
build-backend = "setuptools.build_meta"

[tool.setuptools.packages.find]
include = ["agno*"]

[tool.setuptools.package-data]
agno = ["py.typed"]
include = ["LICENSE"]

[tool.pytest.ini_options]
log_cli = true
asyncio_mode = "auto"
asyncio_default_fixture_loop_scope = "function"

[tool.ruff]
line-length = 120
target-version = "py39"
# Ignore `F401` (import violations) in all `__init__.py` files
[tool.ruff.lint.per-file-ignores]
"__init__.py" = ["F401"]

[tool.mypy]
check_untyped_defs = true
no_implicit_optional = true
warn_unused_configs = true
disable_error_code = ["override"]
plugins = ["pydantic.mypy"]
exclude = ["tests*"]

[[tool.mypy.overrides]]
module = [
  "ag_ui.*",
  "agentql.*",
  "aiofiles.*",
  "altair.*",
  "anthropic.*",
  "apify_client.*",
  "arxiv.*",
  "atlassian.*",
  "azure.ai.inference.*",
  "azure.core.*",
  "boto3.*",
  "botocore.*",
  "bs4.*",
  "bson.*",
  "brave.*",
  "browserbase.*",
  "cassio.*",
  "cerebras.*",
  "cerebras_cloud_sdk.*",
  "chonkie.*",
  "chromadb.*",
  "clickhouse_connect.*",
  "clip.*",
  "cohere.*",
  "crawl4ai.*",
  "daytona_sdk.*",
  "discord.*",
  "docker.*",
  "docx.*",
  "duckdb.*",
  "duckduckgo_search.*",
  "email_validator.*",
  "e2b_code_interpreter.*",
  "exa_py.*",
  "fastapi.*",
  "fastembed.*",
  "filetype.*",
  "firecrawl.*",
  "github.*",
  "google.*",
  "googlemaps.*",
  "google_maps_places.*",
  "google_auth_oauthlib.*",
  "googleapiclient.*",
  "googlesearch.*",
  "groq.*",
  "huggingface_hub.*",
  "ibm_watsonx_ai.*",
  "imghdr.*",
  "infinity_client.*",
  "jira.*",
  "kubernetes.*",
  "lancedb.*",
  "langchain_core.*",
  "langchain.*",
  "llama_index.*",
  "llama_api_client.*",
  "litellm.*",
  "matplotlib.*",
  "mem0.*",
  "mcp.*",
  "memory_profiler.*",
  "mistralai.*",
  "mlx_whisper.*",
  "nest_asyncio.*",
  "newspaper.*",
  "numpy.*",
  "ollama.*",
  "openai.*",
  "cv2.*",
  "openbb.*",
  "pandas.*",
  "pgvector.*",
  "PIL.*",
  "pinecone_text.*",
  "pinecone.*",
  "playwright.sync_api.*",
  "psycopg.*",
  "psycopg2.*",
  "pyarrow.*",
  "pycountry.*",
  "pymongo.*",
  "pypdf.*",
  "pytz.*",
  "qdrant_client.*",
  "rapidocr_onnxruntime.*",
  "redis.*",
  "replicate.*",
  "requests.*",
  "scrapegraph_py.*",
  "sentence_transformers.*",
  "serpapi.*",
  "setuptools.*",
  "simplejson.*",
  "slack_sdk.*",
  "spider.*",
  "sqlalchemy.*",
  "starlette.*",
  "streamlit.*",
  "tantivy.*",
  "tavily.*",
  "textract.*",
  "timeout_decorator.*",
  "tiktoken.*",
  "torch.*",
  "todoist_api_python.*",
  "tweepy.*",
  "twilio.*",
  "tzlocal.*",
  "upstash_vector.*",
  "urllib3.*",
  "uvicorn.*",
  "valyu.*",
  "vertexai.*",
  "voyageai.*",
  "weaviate.*",
  "webexpythonsdk.*",
  "wikipedia.*",
  "yaml.*",
  "yfinance.*",
  "youtube_transcript_api.*",
  "couchbase.*",
  "acouchbase.*",
  "zep_cloud.*",
<<<<<<< HEAD
  "surrealdb.*"
=======
  "oxylabs.*"
>>>>>>> 2dd45dab
]
ignore_missing_imports = true<|MERGE_RESOLUTION|>--- conflicted
+++ resolved
@@ -434,10 +434,7 @@
   "couchbase.*",
   "acouchbase.*",
   "zep_cloud.*",
-<<<<<<< HEAD
+  "oxylabs.*"
   "surrealdb.*"
-=======
-  "oxylabs.*"
->>>>>>> 2dd45dab
 ]
 ignore_missing_imports = true