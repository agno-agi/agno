--- conflicted
+++ resolved
@@ -133,12 +133,8 @@
 # Dependencies for Vector databases
 pgvector = ["pgvector"]
 chromadb = ["chromadb"]
-<<<<<<< HEAD
 gemini = ["google-genai"]
-lancedb = ["lancedb>=0.24.0", "tantivy"]
-=======
 lancedb = ["lancedb==0.24.0", "tantivy"]
->>>>>>> 94ff02b6
 pylance = ["pylance"]
 qdrant = ["qdrant-client"]
 couchbase = ["couchbase"]
