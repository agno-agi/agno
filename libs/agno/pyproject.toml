[project]
name = "agno"
version = "1.2.6"
description = "Agno: a lightweight framework for building multi-modal Agents"
requires-python = ">=3.7,<4"
readme = "README.md"
license = { file = "LICENSE" }
authors = [
  {name = "Ashpreet Bedi", email = "ashpreet@agno.com"}
]
classifiers = [
    "Development Status :: 5 - Production/Stable",
    "Intended Audience :: Developers",
    "License :: OSI Approved :: Mozilla Public License 2.0 (MPL 2.0)",
    "Programming Language :: Python :: 3",
    "Programming Language :: Python :: 3.7",
    "Programming Language :: Python :: 3.8",
    "Programming Language :: Python :: 3.9",
    "Programming Language :: Python :: 3.10",
    "Programming Language :: Python :: 3.11",
    "Programming Language :: Python :: 3.12",
    "Operating System :: OS Independent",
    "Topic :: Scientific/Engineering :: Artificial Intelligence",
]

dependencies = [
  "docstring-parser",
  "gitpython",
  "httpx",
  "pydantic-settings",
  "pydantic",
  "python-dotenv",
  "python-multipart",
  "pyyaml",
  "rich",
  "tomli",
  "typer",
  "typing-extensions",
]

[project.optional-dependencies]
dev = ["mypy", "pytest", "pytest-asyncio", "pytest-cov", "ruff", "timeout-decorator", "types-pyyaml", "types-aiofiles", "fastapi", "uvicorn"]

# Dependencies for Models
azure = ["azure-ai-inference", "aiohttp"]
anthropic = ["anthropic"]
cohere = ["cohere"]
google = ["google-genai"]
groq = ["groq"]
mistral = ["mistralai"]
openai = ["openai"]
ollama = ["ollama"]
ibm = ["ibm-watsonx-ai"]
lmstudio = ["lmstudio"]
litellm = ["litellm"]

# Dependencies for Tools
exa = ["exa_py"]
yfinance = ["yfinance"]
ddg = ["duckduckgo-search"]
duckdb = ["duckdb"]
newspaper = ["newspaper4k", "lxml_html_clean"]
youtube = ["youtube_transcript_api"]
firecrawl = ["firecrawl-py"]
github = ["PyGithub"]
gmail = ["google-api-python-client", "google-auth-httplib2", "google-auth-oauthlib"]
googlemaps = ["googlemaps", "google-maps-places"]
todoist = ["todoist-api-python"]
elevenlabs = ["elevenlabs"]
fal = ["fal_client"]
webex = ["webexpythonsdk"]
mcp = ["mcp"]
browserbase = ["browserbase", "playwright"]
agentql = ["agentql"]

# Dependencies for Storage
sql = ["sqlalchemy"]
postgres = ["psycopg-binary", "psycopg"]
sqlite = ["sqlalchemy"]

# Dependencies for Vector databases
pgvector = ["pgvector"]
chromadb = ["chromadb"]
lancedb = ["lancedb==0.20.0", "tantivy"]
qdrant = ["qdrant-client"]
cassandra = ["cassio"]
mongodb = ["pymongo[srv]"]
singlestore = ["sqlalchemy"]
<<<<<<< HEAD
weaviate = ["weaviate-client"]
=======
milvusdb = ["pymilvus"]
>>>>>>> cb4f4e00

# Dependencies for Knowledge
pdf = ["pypdf", "rapidocr_onnxruntime"]
docx = ["python-docx"]
csv = ["aiofiles"]

# Dependencies for Performance
performance = ["memory_profiler"]

# Dependencies for Running cookbook
cookbooks = ["inquirer", "email_validator"]

# Dependencies for Docker
docker = ["agno-docker"]

# Dependencies for AWS
aws = ["agno-aws", "agno-docker"]

# All models
models = [
  "agno[anthropic]",
  "agno[azure]",
  "agno[cohere]",
  "agno[google]",
  "agno[groq]",
  "agno[mistral]",
  "agno[ollama]",
  "agno[openai]",
  "agno[ibm]",
  "agno[litellm]"
]

# All tools
tools = [
  "agno[exa]",
  "agno[ddg]",
  "agno[duckdb]",
  "agno[newspaper]",
  "agno[youtube]",
  "agno[firecrawl]",
  "agno[github]",
  "agno[gmail]",
  "agno[googlemaps]",
  "agno[todoist]",
  "agno[elevenlabs]",
  "agno[fal]",
  "agno[webex]",
  "agno[mcp]",
  "agno[browserbase]",
  "agno[agentql]",
#  "agno[yfinance]",  # Broken right now
]

# All storage
storage = [
  "agno[sql]",
  "agno[postgres]",
  "agno[sqlite]",
]

# All vector databases
vectordbs = [
  "agno[pgvector]",
  "agno[chromadb]",
  "agno[lancedb]",
  "agno[qdrant]",
  "agno[cassandra]",
  "agno[mongodb]",
  "agno[singlestore]",
<<<<<<< HEAD
  "agno[weaviate]"
=======
  "agno[milvusdb]"
>>>>>>> cb4f4e00
]

# All knowledge
knowledge = [
  "agno[pdf]",
  "agno[docx]",
  "agno[csv]"
]

# All libraries for testing
tests = [
    "agno[dev]",
    "agno[models]",
    "agno[tools]",
    "agno[storage]",
    "agno[vectordbs]",
    "agno[knowledge]",
    "agno[performance]",
    "agno[cookbooks]",
    "twine",
    "build",
]

[project.scripts]
ag = "agno.cli.entrypoint:agno_cli"
agno = "agno.cli.entrypoint:agno_cli"

[project.urls]
homepage = "https://agno.com"
documentation = "https://docs.agno.com"

[build-system]
requires = ["setuptools"]
build-backend = "setuptools.build_meta"

[tool.setuptools.packages.find]
include = ["agno*"]

[tool.setuptools.package-data]
agno = ["py.typed"]
include = ["LICENSE"]

[tool.pytest.ini_options]
log_cli = true
asyncio_mode = "auto"
asyncio_default_fixture_loop_scope = "function"

[tool.ruff]
line-length = 120
# Ignore `F401` (import violations) in all `__init__.py` files
[tool.ruff.lint.per-file-ignores]
"__init__.py" = ["F401"]

[tool.mypy]
check_untyped_defs = true
no_implicit_optional = true
warn_unused_configs = true
disable_error_code = ["override"]
plugins = ["pydantic.mypy"]
exclude = ["tests*"]

[[tool.mypy.overrides]]
module = [
  "agentql.*",
  "altair.*",
  "anthropic.*",
  "apify_client.*",
  "arxiv.*",
  "atlassian.*",
  "azure.ai.inference.*",
  "azure.core.*",
  "boto3.*",
  "botocore.*",
  "bs4.*",
  "bson.*",
  "browserbase.*",
  "cassio.*",
  "chonkie.*",
  "chromadb.*",
  "clickhouse_connect.*",
  "clip.*",
  "cohere.*",
  "crawl4ai.*",
  "docker.*",
  "docx.*",
  "duckdb.*",
  "duckduckgo_search.*",
  "email_validator.*",
  "e2b_code_interpreter.*",
  "exa_py.*",
  "fastapi.*",
  "filetype.*",
  "firecrawl.*",
  "github.*",
  "google.*",
  "googlemaps.*",
  "google_maps_places.*",
  "google_auth_oauthlib.*",
  "googleapiclient.*",
  "googlesearch.*",
  "groq.*",
  "huggingface_hub.*",
  "ibm_watsonx_ai.*",
  "imghdr.*",
  "jira.*",
  "kubernetes.*",
  "lancedb.*",
  "langchain_core.*",
  "langchain.*",
  "litellm.*",
  "llama_index.*",
  "litellm.*",
  "mem0.*",
  "mcp.*",
  "memory_profiler.*",
  "mistralai.*",
  "mlx_whisper.*",
  "nest_asyncio.*",
  "newspaper.*",
  "numpy.*",
  "ollama.*",
  "openai.*",
  "openbb.*",
  "pandas.*",
  "pgvector.*",
  "PIL.*",
  "pinecone_text.*",
  "pinecone.*",
  "playwright.sync_api.*",
  "psycopg.*",
  "psycopg2.*",
  "pyarrow.*",
  "pycountry.*",
  "pymongo.*",
  "pypdf.*",
  "pytz.*",
  "qdrant_client.*",
  "rapidocr_onnxruntime.*",
  "replicate.*",
  "requests.*",
  "scrapegraph_py.*",
  "sentence_transformers.*",
  "serpapi.*",
  "setuptools.*",
  "simplejson.*",
  "slack_sdk.*",
  "spider.*",
  "sqlalchemy.*",
  "starlette.*",
  "streamlit.*",
  "tantivy.*",
  "tavily.*",
  "textract.*",
  "timeout_decorator.*",
  "tiktoken.*",
  "torch.*",
  "todoist_api_python.*",
  "tweepy.*",
  "twilio.*",
  "tzlocal.*",
  "upstash_vector.*",
  "uvicorn.*",
  "vertexai.*",
  "voyageai.*",
  "weaviate.*",
  "webexpythonsdk.*",
  "wikipedia.*",
  "yfinance.*",
  "youtube_transcript_api.*",
  "aiofiles.*",
]
ignore_missing_imports = true<|MERGE_RESOLUTION|>--- conflicted
+++ resolved
@@ -86,11 +86,8 @@
 cassandra = ["cassio"]
 mongodb = ["pymongo[srv]"]
 singlestore = ["sqlalchemy"]
-<<<<<<< HEAD
 weaviate = ["weaviate-client"]
-=======
 milvusdb = ["pymilvus"]
->>>>>>> cb4f4e00
 
 # Dependencies for Knowledge
 pdf = ["pypdf", "rapidocr_onnxruntime"]
@@ -160,11 +157,8 @@
   "agno[cassandra]",
   "agno[mongodb]",
   "agno[singlestore]",
-<<<<<<< HEAD
-  "agno[weaviate]"
-=======
+  "agno[weaviate]",
   "agno[milvusdb]"
->>>>>>> cb4f4e00
 ]
 
 # All knowledge
