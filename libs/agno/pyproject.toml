--- conflicted
+++ resolved
@@ -134,10 +134,7 @@
 pgvector = ["pgvector"]
 chromadb = ["chromadb"]
 gemini = ["google-genai"]
-<<<<<<< HEAD
-=======
 lancedb = ["lancedb>=0.24.0", "tantivy"]
->>>>>>> 31d56ed9
 lancedb = ["lancedb==0.24.0", "tantivy"]
 pylance = ["pylance"]
 qdrant = ["qdrant-client"]
