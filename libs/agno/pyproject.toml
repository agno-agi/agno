--- conflicted
+++ resolved
@@ -91,11 +91,8 @@
 # Dependencies for Knowledge
 pdf = ["pypdf", "rapidocr_onnxruntime"]
 docx = ["python-docx"]
-<<<<<<< HEAD
 text = ["aiofiles"]
-=======
 csv = ["aiofiles"]
->>>>>>> 90b04c55
 
 # Dependencies for Performance
 performance = ["memory_profiler"]
@@ -167,12 +164,8 @@
 knowledge = [
   "agno[pdf]",
   "agno[docx]",
-<<<<<<< HEAD
   "agno[text]",
-=======
   "agno[csv]"
->>>>>>> 90b04c55
-]
 
 # All libraries for testing
 tests = [
