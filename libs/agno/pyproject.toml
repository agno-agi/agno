--- conflicted
+++ resolved
@@ -62,13 +62,9 @@
 litellm = ["litellm"]
 meta = ["llama-api-client"]
 
-<<<<<<< HEAD
-# Dependencies for 
+# Dependencies for Tools
 apify = ["apify-client", "langchain-apify"]
-=======
-# Dependencies for Tools
 cartesia = ["cartesia"]
->>>>>>> 300bb0d4
 exa = ["exa_py"]
 yfinance = ["yfinance"]
 ddg = ["duckduckgo-search"]
