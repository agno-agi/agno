[project]
name = "agno"
version = "2.3.4"
description = "Agno: a lightweight library for building Multi-Agent Systems"
requires-python = ">=3.7,<4"
readme = "README.md"
license-files = ["LICENSE"]
authors = [
  {name = "Ashpreet Bedi", email = "ashpreet@agno.com"}
]
keywords = [
  "agent",
  "reasoning",
  "llm",
  "large-language-model",
  "framework",
]
classifiers = [
    "Development Status :: 5 - Production/Stable",
    "Intended Audience :: Developers",
    "License :: OSI Approved :: Mozilla Public License 2.0 (MPL 2.0)",
    "Programming Language :: Python :: 3",
    "Programming Language :: Python :: 3.7",
    "Programming Language :: Python :: 3.8",
    "Programming Language :: Python :: 3.9",
    "Programming Language :: Python :: 3.10",
    "Programming Language :: Python :: 3.11",
    "Programming Language :: Python :: 3.12",
    "Operating System :: OS Independent",
    "Topic :: Scientific/Engineering :: Artificial Intelligence",
]

dependencies = [
  "docstring-parser",
  "gitpython",
  "h11>=0.16.0",
  "httpx[http2]",
  "packaging",
  "pydantic-settings",
  "pydantic",
  "python-dotenv",
  "python-multipart",
  "pyyaml",
  "rich",
  "typer",
  "typing-extensions",
]

[project.optional-dependencies]
dev = ["mypy==1.18.2", "ruff==0.14.3", "pytest", "pytest-asyncio", "pytest-cov", "pytest-mock", "timeout-decorator", "types-pyyaml", "types-aiofiles", "fastapi", "uvicorn", "PyJWT", "mcp", "openai"]

os = ["fastapi", "uvicorn", "PyJWT"]


# Dependencies for Telemetry
opentelemetry = ["opentelemetry-sdk", "opentelemetry-exporter-otlp"]
weave = ["weave"]
openlit = ["openlit", "agno[opentelemetry]"]
arize = ["arize-phoenix", "agno[opentelemetry]", "opentelemetry-exporter-otlp-proto-grpc", "opentelemetry-distro"]
langfuse = ["langfuse"]

# Dependencies for Models
aws-bedrock = ["boto3", "aioboto3"]
anthropic = ["anthropic"]
azure = ["azure-ai-inference", "aiohttp"]
cerebras = ["cerebras-cloud-sdk"]
cohere = ["cohere"]
infinity = ["infinity_client"]
google = ["google-genai>=1.52.0"]
groq = ["groq"]
ibm = ["ibm-watsonx-ai"]
litellm = ["litellm"]
lmstudio = ["lmstudio"]
meta = ["llama-api-client"]
mistral = ["mistralai"]
ollama = ["ollama"]
openai = ["openai"]
portkey = ["portkey-ai"]

# Dependencies for Tools
agentql = ["agentql"]
apify = ["apify-client"]
arxiv = ["arxiv"]
brave = ["brave-search"]
browserbase = ["browserbase", "playwright"]
cartesia = ["cartesia"]
confluence = ["atlassian-python-api"]
ddg = ["ddgs"]
duckdb = ["duckdb"]
elevenlabs = ["elevenlabs"]
evm = ["web3"]
exa = ["exa_py"]
fal = ["fal_client"]
firecrawl = ["firecrawl-py==3.4.0"]
tavily = ["tavily-python"]
crawl4ai = ["crawl4ai>=0.6.3"]
github = ["PyGithub"]
gmail = ["google-api-python-client", "google-auth-httplib2", "google-auth-oauthlib"]
google_bigquery = ["google-cloud-bigquery"]
googlemaps = ["googlemaps", "google-maps-places"]
matplotlib = ["matplotlib"]
mcp = ["mcp>=1.9.2"]
mem0 = ["mem0ai"]
memori = ["memorisdk"]
newspaper = ["newspaper4k", "lxml_html_clean"]
notion = ["notion-client"]
opencv = ["opencv-python"]
parallel = ["parallel-web"]
psycopg = ["psycopg-binary", "psycopg"]
reportlab = ["reportlab"]
scrapegraph = ["scrapegraph-py"]
todoist = ["todoist-api-python"]
valyu = ["valyu"]
webex = ["webexpythonsdk"]
yfinance = ["yfinance"]
youtube = ["youtube_transcript_api"]
zep = ["zep-cloud"]
daytona = ["daytona"]
oxylabs = ["oxylabs"]
trafilatura = ["trafilatura"]
neo4j = ["neo4j"]

# Dependencies for Storage
sql = ["sqlalchemy"]
postgres = ["psycopg-binary"]
async_postgres = ["asyncpg"]
async_mongo = ["pymongo>=4.9", "motor"]
sqlite = ["sqlalchemy"]
gcs = ["google-cloud-storage"]
firestore = ["google-cloud-firestore"]
redis = ["redis", "redisvl"]

# Dependencies for Vector databases
pgvector = ["pgvector"]
chromadb = ["chromadb"]
<<<<<<< HEAD
gemini = ["google-genai"]
lancedb = ["lancedb>=0.24.0", "tantivy"]
=======
lancedb = ["lancedb==0.24.0", "tantivy"]
>>>>>>> adf5e797
pylance = ["pylance"]
qdrant = ["qdrant-client"]
couchbase = ["couchbase"]
cassandra = ["cassio"]
mongodb = ["pymongo[srv]"]
singlestore = ["sqlalchemy"]
weaviate = ["weaviate-client"]
milvusdb = ["pymilvus>=2.5.10"]
clickhouse = ["clickhouse-connect"]
pinecone = ["pinecone==5.4.2"]
surrealdb = ["surrealdb>=1.0.4"]
upstash = ["upstash-vector"]

# Dependencies for Knowledge
pdf = ["pypdf", "rapidocr_onnxruntime"]
docx = ["python-docx"]
pptx = ["python-pptx"]
text = ["aiofiles"]
csv = ["aiofiles"]
markdown = ["unstructured", "markdown", "aiofiles"]
chonkie = ["chonkie[st]", "chonkie"]

# Dependencies for AG-UI integration
agui = ["ag-ui-protocol"]

# Dependencies for A2A integration
a2a = ["a2a-sdk"]

# Dependencies for Embedders
huggingface = [
    "huggingface-hub",
]

# Dependencies for Performance
performance = ["memory_profiler"]

# Dependencies for Running cookbook
cookbooks = ["inquirer", "email_validator"]

# Dependencies for Docker
docker = ["agno-infra[docker]"]

# Dependencies for AWS
aws = ["agno-infra[aws]", "agno-infra[docker]"]

infra = ["agno-infra"]

# All models
models = [
  "agno[aws-bedrock]",
  "agno[anthropic]",
  "agno[azure]",
  "agno[cerebras]",
  "agno[cohere]",
  "agno[google]",
  "agno[groq]",
  "agno[ibm]",
  "agno[litellm]",
  "agno[meta]",
  "agno[mistral]",
  "agno[ollama]",
  "agno[openai]",
  "agno[portkey]"
]

# All tools
tools = [
  "agno[apify]",
  "agno[arxiv]",
  # "agno[brave]",  # It clashes with other dependencies
  "agno[exa]",
  "agno[cartesia]",
  "agno[ddg]",
  "agno[duckdb]",
  "agno[newspaper]",
  "agno[youtube]",
  "agno[firecrawl]",
  "agno[tavily]",
  "agno[crawl4ai]",
  "agno[github]",
  "agno[gmail]",
  "agno[googlemaps]",
  "agno[todoist]",
  "agno[matplotlib]",
  "agno[elevenlabs]",
  "agno[evm]",
  "agno[fal]",
  "agno[webex]",
  "agno[mcp]",
  "agno[browserbase]",
  "agno[agentql]",
  "agno[opencv]",
  "agno[parallel]",
  "agno[scrapegraph]",
  "agno[valyu]",
  "agno[yfinance]",  
  "agno[confluence]",
  "agno[notion]",
  "agno[oxylabs]",
  "agno[zep]",
  "agno[mem0]",
  "agno[memori]",
  "agno[google_bigquery]",
  "agno[psycopg]",
  "agno[reportlab]",
  "agno[trafilatura]",
  "agno[neo4j]",
]

# All storage
storage = [
  "agno[sql]",
  "agno[postgres]",
  "agno[async_postgres]",
  "agno[async_mongo]",
  "agno[sqlite]",
  "agno[gcs]",
  "agno[firestore]",
  "agno[redis]",
]

# All vector databases
vectordbs = [
  "agno[pgvector]",
  "agno[chromadb]",
  "agno[gemini]",
  "agno[lancedb]",
  "agno[qdrant]",
  "agno[couchbase]",
  "agno[cassandra]",
  "agno[mongodb]",
  "agno[singlestore]",
  "agno[weaviate]",
  "agno[milvusdb]",
  "agno[clickhouse]",
  "agno[pinecone]",
  "agno[surrealdb]",
  "agno[upstash]",
  "agno[pylance]",
]

# All knowledge
knowledge = [
  "agno[pdf]",
  "agno[docx]",
  "agno[pptx]",
  "agno[text]",
  "agno[csv]",
  "agno[markdown]",
  "agno[chonkie]"
]

# All embedders
embedders = [
  "agno[huggingface]",
  "agno[vllm]"
]

# All libraries for testing
tests = [
    "agno[a2a]",
    "agno[dev]",
    "agno[models]",
    "agno[tools]",
    "agno[storage]",
    "agno[vectordbs]",
    "agno[knowledge]",
    "agno[embedders]",
    "agno[performance]",
    "agno[cookbooks]",
    "agno[agui]",
    "agno[integration-tests]",
    "twine",
    "build",
]

# Models integration test dependencies
integration-tests = [
    "exa_py",
    "ddgs",
    "yfinance",
    "sqlalchemy",
    "Pillow",
    "fastmcp"
]

[project.urls]
homepage = "https://agno.com"
documentation = "https://docs.agno.com"

[build-system]
requires = ["setuptools"]
build-backend = "setuptools.build_meta"

[tool.setuptools.packages.find]
include = ["agno*"]

[tool.setuptools.package-data]
agno = ["py.typed"]
include = ["LICENSE"]

[tool.pytest.ini_options]
log_cli = true
asyncio_mode = "auto"
asyncio_default_fixture_loop_scope = "function"

[tool.ruff]
line-length = 120
target-version = "py39"
# Ignore `F401` (import violations) in all `__init__.py` files
[tool.ruff.lint.per-file-ignores]
"__init__.py" = ["F401"]

[tool.mypy]
check_untyped_defs = true
no_implicit_optional = true
warn_unused_configs = true
disable_error_code = ["override"]
plugins = ["pydantic.mypy"]
exclude = ["tests*"]

[[tool.mypy.overrides]]
module = [
  "a2a.*",
  "ag_ui.*",
  "agentql.*",
  "aioboto3.*",
  "aiohttp.*",
  "aiofiles.*",
  "altair.*",
  "anthropic.*",
  "apify_client.*",
  "arxiv.*",
  "atlassian.*",
  "azure.ai.inference.*",
  "azure.core.*",
  "boto3.*",
  "botocore.*",
  "bs4.*",
  "bson.*",
  "brave.*",
  "browserbase.*",
  "cassio.*",
  "cerebras.*",
  "cerebras_cloud_sdk.*",
  "chonkie.*",
  "chromadb.*",
  "clickhouse_connect.*",
  "clip.*",
  "cohere.*",
  "crawl4ai.*",
  "daytona.*",
  "daytona_api_client.*",
  "discord.*",
  "docker.*",
  "docx.*",
  "duckdb.*",
  "ddgs.*",
  "email_validator.*",
  "e2b_code_interpreter.*",
  "eth_account.*",
  "exa_py.*",
  "fastapi.*",
  "fastembed.*",
  "fastmcp.*",
  "filetype.*",
  "firecrawl.*",
  "github.*",
  "google.*",
  "googlemaps.*",
  "google_maps_places.*",
  "google_auth_oauthlib.*",
  "googleapiclient.*",
  "groq.*",
  "hexbytes.*",
  "huggingface_hub.*",
  "ibm_watsonx_ai.*",
  "imghdr.*",
  "infinity_client.*",
  "jira.*",
  "jwt.*",
  "kubernetes.*",
  "lancedb.*",
  "langchain_core.*",
  "langchain.*",
  "llama_index.*",
  "llama_api_client.*",
  "linkup.*",
  "litellm.*",
  "matplotlib.*",
  "mem0.*",
  "memori.*",
  "mcp.*",
  "notion_client.*",
  "memory_profiler.*",
  "mistralai.*",
  "mlx_whisper.*",
  "neo4j.*",
  "nest_asyncio.*",
  "newspaper.*",
  "numpy.*",
  "ollama.*",
  "openai.*",
  "cv2.*",
  "openbb.*",
  "pandas.*",
  "pgvector.*",
  "PIL.*",
  "pinecone_text.*",
  "pinecone.*",
  "portkey_ai.*",
  "playwright.sync_api.*",
  "psycopg.*",
  "pyarrow.*",
  "pycountry.*",
  "pymongo.*",
  "pypdf.*",
  "pytz.*",
  "qdrant_client.*",
  "rapidocr_onnxruntime.*",
  "redis.*",
  "redisvl.*",
  "replicate.*",
  "requests.*",
  "scrapegraph_py.*",
  "sentence_transformers.*",
  "serpapi.*",
  "setuptools.*",
  "simplejson.*",
  "slack_sdk.*",
  "spider.*",
  "sqlalchemy.*",
  "starlette.*",
  "streamlit.*",
  "tantivy.*",
  "tavily.*",
  "textract.*",
  "timeout_decorator.*",
  "tiktoken.*",
  "torch.*",
  "todoist_api_python.*",
  "tweepy.*",
  "twilio.*",
  "tzlocal.*",
  "upstash_vector.*",
  "urllib3.*",
  "uvicorn.*",
  "valyu.*",
  "vertexai.*",
  "voyageai.*",
  "weaviate.*",
  "web3.*",
  "webexpythonsdk.*",
  "wikipedia.*",
  "yaml.*",
  "yfinance.*",
  "youtube_transcript_api.*",
  "couchbase.*",
  "acouchbase.*",
  "zep_cloud.*",
  "oxylabs.*",
  "parallel.*",
  "reportlab.*",
  "surrealdb.*",
  "trafilatura.*"
]
ignore_missing_imports = true<|MERGE_RESOLUTION|>--- conflicted
+++ resolved
@@ -133,12 +133,9 @@
 # Dependencies for Vector databases
 pgvector = ["pgvector"]
 chromadb = ["chromadb"]
-<<<<<<< HEAD
 gemini = ["google-genai"]
 lancedb = ["lancedb>=0.24.0", "tantivy"]
-=======
 lancedb = ["lancedb==0.24.0", "tantivy"]
->>>>>>> adf5e797
 pylance = ["pylance"]
 qdrant = ["qdrant-client"]
 couchbase = ["couchbase"]
