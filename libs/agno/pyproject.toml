[project]
name = "agno"
<<<<<<< HEAD
version = "2.0.0-rc.1"
=======
version = "1.7.11"
>>>>>>> 340002d6
description = "Agno: a lightweight library for building Multi-Agent Systems"
requires-python = ">=3.7,<4"
readme = "README.md"
license-files = ["LICENSE"]
authors = [
  {name = "Ashpreet Bedi", email = "ashpreet@agno.com"}
]
keywords = [
  "agent",
  "reasoning",
  "llm",
  "large-language-model",
  "framework",
]
classifiers = [
    "Development Status :: 5 - Production/Stable",
    "Intended Audience :: Developers",
    "License :: OSI Approved :: Mozilla Public License 2.0 (MPL 2.0)",
    "Programming Language :: Python :: 3",
    "Programming Language :: Python :: 3.7",
    "Programming Language :: Python :: 3.8",
    "Programming Language :: Python :: 3.9",
    "Programming Language :: Python :: 3.10",
    "Programming Language :: Python :: 3.11",
    "Programming Language :: Python :: 3.12",
    "Operating System :: OS Independent",
    "Topic :: Scientific/Engineering :: Artificial Intelligence",
]

dependencies = [
  "docstring-parser",
  "gitpython",
<<<<<<< HEAD
  # Required to avoid `SyncHttpxClientWrapper` error
  "httpx==0.27.2",  
=======
  "httpx",
  "packaging",
>>>>>>> 340002d6
  "pydantic-settings",
  "pydantic",
  "python-dotenv",
  "python-multipart",
  "pyyaml",
  "rich",
  "typer",
  "typing-extensions",
]

[project.optional-dependencies]
dev = ["mypy", "pytest", "pytest-asyncio", "pytest-cov", "pytest-mock", "ruff", "timeout-decorator", "types-pyyaml", "types-aiofiles", "fastapi", "uvicorn"]

# Models integration test dependencies
integration-tests = [
    "exa_py",
    "duckduckgo-search",
    "yfinance",
    "sqlalchemy",
    "Pillow"
]

# Dependencies for Telemetry
opentelemetry = ["opentelemetry-sdk", "opentelemetry-exporter-otlp"]
weave = ["weave"]
openlit = ["openlit", "agno[opentelemetry]"]
arize = ["arize-phoenix", "agno[opentelemetry]", "opentelemetry-exporter-otlp-proto-grpc", "opentelemetry-distro"]
langfuse = ["langfuse"]

# Dependencies for Models
aws-bedrock = ["boto3", "aioboto3"]
anthropic = ["anthropic"]
azure = ["azure-ai-inference", "aiohttp"]
cerebras = ["cerebras-cloud-sdk"]
cohere = ["cohere"]
infinity = ["infinity_client"]
google = ["google-genai"]
groq = ["groq"]
ibm = ["ibm-watsonx-ai"]
litellm = ["litellm"]
lmstudio = ["lmstudio"]
meta = ["llama-api-client"]
mistral = ["mistralai"]
ollama = ["ollama"]
openai = ["openai"]
portkey = ["portkey-ai"]

# Dependencies for Tools
agentql = ["agentql"]
apify = ["apify-client"]
arxiv = ["arxiv"]
brave = ["brave-search"]
browserbase = ["browserbase", "playwright"]
cartesia = ["cartesia"]
confluence = ["atlassian-python-api"]
ddg = ["duckduckgo-search"]
duckdb = ["duckdb"]
elevenlabs = ["elevenlabs"]
evm = ["web3"]
exa = ["exa_py"]
fal = ["fal_client"]
firecrawl = ["firecrawl-py"]
crawl4ai= ["crawl4ai"]
github = ["PyGithub"]
gmail = ["google-api-python-client", "google-auth-httplib2", "google-auth-oauthlib"]
google_bigquery = ["google-cloud-bigquery"]
googlemaps = ["googlemaps", "google-maps-places"]
matplotlib = ["matplotlib"]
mcp = ["mcp"]
mem0 = ["mem0ai"]
newspaper = ["newspaper4k", "lxml_html_clean"]
opencv = ["opencv-python"]
<<<<<<< HEAD
psycopg2 = ["psycopg2-binary"]
=======
psycopg = ["psycopg-binary", "psycopg"]
>>>>>>> 340002d6
todoist = ["todoist-api-python"]
valyu = ["valyu"]
webex = ["webexpythonsdk"]
yfinance = ["yfinance"]
youtube = ["youtube_transcript_api"]
zep = ["zep-cloud"]
daytona=["daytona"]
oxylabs = ["oxylabs"]
trafilatura = ["trafilatura"]

# Dependencies for Storage
sql = ["sqlalchemy"]
postgres = ["psycopg-binary"]
sqlite = ["sqlalchemy"]
gcs = ["google-cloud-storage"]
firestore = ["google-cloud-firestore"]
redis = ["redis"]

# Dependencies for Vector databases
pgvector = ["pgvector"]
chromadb = ["chromadb"]
lancedb = ["lancedb==0.20.0", "tantivy"]
qdrant = ["qdrant-client"]
couchbase = ["couchbase"]
cassandra = ["cassio"]
mongodb = ["pymongo[srv]"]
singlestore = ["sqlalchemy"]
weaviate = ["weaviate-client"]
milvusdb = ["pymilvus>=2.5.10"]
clickhouse = ["clickhouse-connect"]
pinecone = ["pinecone==5.4.2"]
surrealdb = ["surrealdb>=1.0.4"]

# Dependencies for Knowledge
pdf = ["pypdf", "rapidocr_onnxruntime"]
docx = ["python-docx"]
text = ["aiofiles"]
csv = ["aiofiles"]
markdown = ["unstructured", "markdown", "aiofiles"]

# Dependencies for AG-UI integration
agui = ["ag-ui-protocol"]

# Dependencies for Embedders
huggingface = [
    "huggingface-hub",
]

# Dependencies for Performance
performance = ["memory_profiler"]

# Dependencies for Running cookbook
cookbooks = ["inquirer", "email_validator"]

# Dependencies for Docker
docker = ["agno-os[docker]"]

# Dependencies for AWS
aws = ["agno-os[aws]", "agno-os[docker]"]

os = ["agno-os"]

# All models
models = [
  "agno[aws-bedrock]",
  "agno[anthropic]",
  "agno[azure]",
  "agno[cerebras]",
  "agno[cohere]",
  "agno[infinity]",
  "agno[google]",
  "agno[groq]",
  "agno[ibm]",
  "agno[infinity]",
  "agno[litellm]",
  "agno[meta]",
  "agno[mistral]",
  "agno[ollama]",
  "agno[openai]",
  "agno[portkey]"
]

# All tools
tools = [
  "agno[apify]",
  "agno[arxiv]",
  "agno[brave]",
  "agno[exa]",
  "agno[cartesia]",
  "agno[ddg]",
  "agno[duckdb]",
  "agno[newspaper]",
  "agno[youtube]",
  "agno[firecrawl]",
  "agno[crawl4ai]",
  "agno[github]",
  "agno[gmail]",
  "agno[googlemaps]",
  "agno[todoist]",
  "agno[matplotlib]",
  "agno[elevenlabs]",
  "agno[evm]",
  "agno[fal]",
  "agno[webex]",
  "agno[mcp]",
  "agno[browserbase]",
  "agno[agentql]",
  "agno[opencv]",
  "agno[valyu]",
#  "agno[yfinance]",  # Broken right now
  "agno[confluence]",
  "agno[oxylabs]",
  "agno[zep]",
  "agno[mem0]",
  "agno[google_bigquery]",
<<<<<<< HEAD
  "agno[psycopg2]",
=======
  "agno[psycopg]",
  "agno[trafilatura]",
>>>>>>> 340002d6
]

# All storage
storage = [
  "agno[sql]",
  "agno[postgres]",
  "agno[sqlite]",
  "agno[gcs]",
  "agno[firestore]",
  "agno[redis]",
]

# All vector databases
vectordbs = [
  "agno[pgvector]",
  "agno[chromadb]",
  "agno[lancedb]",
  "agno[qdrant]",
  "agno[couchbase]",
  "agno[cassandra]",
  "agno[mongodb]",
  "agno[singlestore]",
  "agno[weaviate]",
  "agno[milvusdb]",
  "agno[clickhouse]",
  "agno[pinecone]",
  "agno[surrealdb]"
]

# All knowledge
knowledge = [
  "agno[pdf]",
  "agno[docx]",
  "agno[text]",
  "agno[csv]",
  "agno[markdown]"
]

# All embedders
embedders = [
  "agno[huggingface]"
]

# All libraries for testing
tests = [
    "agno[dev]",
    "agno[models]",
    "agno[tools]",
    "agno[storage]",
    "agno[vectordbs]",
    "agno[knowledge]",
    "agno[embedders]",
    "agno[performance]",
    "agno[cookbooks]",
    "agno[agui]",
    "twine",
    "build",
]

[project.urls]
homepage = "https://agno.com"
documentation = "https://docs.agno.com"

[build-system]
requires = ["setuptools"]
build-backend = "setuptools.build_meta"

[tool.setuptools.packages.find]
include = ["agno*"]

[tool.setuptools.package-data]
agno = ["py.typed"]
include = ["LICENSE"]

[tool.pytest.ini_options]
log_cli = true
asyncio_mode = "auto"
asyncio_default_fixture_loop_scope = "function"

[tool.ruff]
line-length = 120
target-version = "py39"
# Ignore `F401` (import violations) in all `__init__.py` files
[tool.ruff.lint.per-file-ignores]
"__init__.py" = ["F401"]

[tool.mypy]
check_untyped_defs = true
no_implicit_optional = true
warn_unused_configs = true
disable_error_code = ["override"]
plugins = ["pydantic.mypy"]
exclude = ["tests*"]

[[tool.mypy.overrides]]
module = [
  "ag_ui.*",
  "agentql.*",
  "aioboto3.*",
  "aiofiles.*",
  "altair.*",
  "anthropic.*",
  "apify_client.*",
  "arxiv.*",
  "atlassian.*",
  "azure.ai.inference.*",
  "azure.core.*",
  "boto3.*",
  "botocore.*",
  "bs4.*",
  "bson.*",
  "brave.*",
  "browserbase.*",
  "cassio.*",
  "cerebras.*",
  "cerebras_cloud_sdk.*",
  "chonkie.*",
  "chromadb.*",
  "clickhouse_connect.*",
  "clip.*",
  "cohere.*",
  "crawl4ai.*",
  "daytona.*",
  "daytona_api_client.*",
  "discord.*",
  "docker.*",
  "docx.*",
  "duckdb.*",
  "duckduckgo_search.*",
  "email_validator.*",
  "e2b_code_interpreter.*",
  "eth_account.*",
  "exa_py.*",
  "fastapi.*",
  "fastembed.*",
  "filetype.*",
  "firecrawl.*",
  "github.*",
  "google.*",
  "googlemaps.*",
  "google_maps_places.*",
  "google_auth_oauthlib.*",
  "googleapiclient.*",
  "googlesearch.*",
  "groq.*",
  "hexbytes.*",
  "huggingface_hub.*",
  "ibm_watsonx_ai.*",
  "imghdr.*",
  "infinity_client.*",
  "jira.*",
  "kubernetes.*",
  "lancedb.*",
  "langchain_core.*",
  "langchain.*",
  "llama_index.*",
  "llama_api_client.*",
  "linkup.*",
  "litellm.*",
  "matplotlib.*",
  "mem0.*",
  "mcp.*",
  "memory_profiler.*",
  "mistralai.*",
  "mlx_whisper.*",
  "nest_asyncio.*",
  "newspaper.*",
  "numpy.*",
  "ollama.*",
  "openai.*",
  "cv2.*",
  "openbb.*",
  "pandas.*",
  "pgvector.*",
  "PIL.*",
  "pinecone_text.*",
  "pinecone.*",
  "portkey_ai.*",
  "playwright.sync_api.*",
  "psycopg.*",
  "pyarrow.*",
  "pycountry.*",
  "pymongo.*",
  "pypdf.*",
  "pytz.*",
  "qdrant_client.*",
  "rapidocr_onnxruntime.*",
  "redis.*",
  "replicate.*",
  "requests.*",
  "scrapegraph_py.*",
  "sentence_transformers.*",
  "serpapi.*",
  "setuptools.*",
  "simplejson.*",
  "slack_sdk.*",
  "spider.*",
  "sqlalchemy.*",
  "starlette.*",
  "streamlit.*",
  "tantivy.*",
  "tavily.*",
  "textract.*",
  "timeout_decorator.*",
  "tiktoken.*",
  "torch.*",
  "todoist_api_python.*",
  "tweepy.*",
  "twilio.*",
  "tzlocal.*",
  "upstash_vector.*",
  "urllib3.*",
  "uvicorn.*",
  "valyu.*",
  "vertexai.*",
  "voyageai.*",
  "weaviate.*",
  "web3.*",
  "webexpythonsdk.*",
  "wikipedia.*",
  "yaml.*",
  "yfinance.*",
  "youtube_transcript_api.*",
  "couchbase.*",
  "acouchbase.*",
  "zep_cloud.*",
  "oxylabs.*",
<<<<<<< HEAD
  "surrealdb.*"
=======
  "surrealdb.*",
  "trafilatura.*"
>>>>>>> 340002d6
]
ignore_missing_imports = true<|MERGE_RESOLUTION|>--- conflicted
+++ resolved
@@ -1,10 +1,6 @@
 [project]
 name = "agno"
-<<<<<<< HEAD
 version = "2.0.0-rc.1"
-=======
-version = "1.7.11"
->>>>>>> 340002d6
 description = "Agno: a lightweight library for building Multi-Agent Systems"
 requires-python = ">=3.7,<4"
 readme = "README.md"
@@ -37,13 +33,9 @@
 dependencies = [
   "docstring-parser",
   "gitpython",
-<<<<<<< HEAD
   # Required to avoid `SyncHttpxClientWrapper` error
   "httpx==0.27.2",  
-=======
-  "httpx",
   "packaging",
->>>>>>> 340002d6
   "pydantic-settings",
   "pydantic",
   "python-dotenv",
@@ -116,11 +108,7 @@
 mem0 = ["mem0ai"]
 newspaper = ["newspaper4k", "lxml_html_clean"]
 opencv = ["opencv-python"]
-<<<<<<< HEAD
-psycopg2 = ["psycopg2-binary"]
-=======
 psycopg = ["psycopg-binary", "psycopg"]
->>>>>>> 340002d6
 todoist = ["todoist-api-python"]
 valyu = ["valyu"]
 webex = ["webexpythonsdk"]
@@ -236,12 +224,8 @@
   "agno[zep]",
   "agno[mem0]",
   "agno[google_bigquery]",
-<<<<<<< HEAD
-  "agno[psycopg2]",
-=======
   "agno[psycopg]",
   "agno[trafilatura]",
->>>>>>> 340002d6
 ]
 
 # All storage
@@ -469,11 +453,7 @@
   "acouchbase.*",
   "zep_cloud.*",
   "oxylabs.*",
-<<<<<<< HEAD
-  "surrealdb.*"
-=======
   "surrealdb.*",
   "trafilatura.*"
->>>>>>> 340002d6
 ]
 ignore_missing_imports = true