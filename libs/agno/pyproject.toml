--- conflicted
+++ resolved
@@ -202,12 +202,9 @@
   "firecrawl.*",
   "github.*",
   "google.*",
-<<<<<<< HEAD
   "googlemaps.*",
-=======
   "google_auth_oauthlib.*",
   "googleapiclient.*",
->>>>>>> 5928eb1d
   "googlesearch.*",
   "groq.*",
   "huggingface_hub.*",
