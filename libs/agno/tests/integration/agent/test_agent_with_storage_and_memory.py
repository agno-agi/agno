import pytest

from agno.agent.agent import Agent
from agno.models.message import Message
from agno.models.openai.chat import OpenAIChat


@pytest.fixture
def chat_agent(agent_storage, memory):
    """Create an agent with storage and memory for testing."""
    return Agent(
        model=OpenAIChat(id="gpt-4o-mini"),
        storage=agent_storage,
        memory=memory,
    )


@pytest.fixture
def memory_agent(agent_storage, memory):
    """Create an agent that creates memories."""
    return Agent(
        model=OpenAIChat(id="gpt-4o-mini"),
        storage=agent_storage,
        memory=memory,
        enable_user_memories=True,
    )


def test_agent_runs_in_memory(chat_agent):
    session_id = "test_session"
    response = chat_agent.run("Hello, how are you?", session_id=session_id)
    assert response is not None
    assert response.content is not None
    assert response.run_id is not None

    assert len(chat_agent.memory.runs[session_id]) == 1
    stored_run_response = chat_agent.memory.runs[session_id][0]
    assert stored_run_response.run_id == response.run_id
    assert len(stored_run_response.messages) == 2

    # Check that the run is also stored in the agent session
    assert len(chat_agent.agent_session.memory["runs"]) == 1


<<<<<<< HEAD
=======
def test_agent_runs_in_memory_default_memory(agent_storage):
    # No memory is set on the agent
    agent = Agent(
        model=OpenAIChat(id="gpt-4o-mini"),
        storage=agent_storage,
        add_history_to_messages=True,
        num_history_runs=3,
    )
    session_id = "test_session"
    agent.run("What is the capital of France?", session_id=session_id)
    assert len(agent.memory.runs[session_id]) == 1
    assert len(agent.agent_session.memory["runs"]) == 1

    agent.run("What is the capital of Germany?", session_id=session_id)
    assert len(agent.memory.runs[session_id]) == 2
    assert len(agent.agent_session.memory["runs"]) == 2

    agent.run("What have I asked so far?", session_id=session_id)
    assert len(agent.memory.runs[session_id]) == 3
    assert len(agent.agent_session.memory["runs"]) == 3

    # New agent instance
    agent = Agent(
        model=OpenAIChat(id="gpt-4o-mini"),
        storage=agent_storage,
        add_history_to_messages=True,
        num_history_runs=3,
    )

    agent.run("What have I asked so far?", session_id=session_id)
    assert len(agent.memory.runs[session_id]) == 4
    assert len(agent.agent_session.memory["runs"]) == 4


def test_agent_runs_in_memory_legacy(chat_agent):
    chat_agent.memory = AgentMemory()
    session_id = "test_session"
    response = chat_agent.run(
        "What can you do?",
        messages=[
            Message(role="user", content="Hello, how are you?"),
            Message(role="assistant", content="I'm good, thank you!"),
        ],
        session_id=session_id,
    )
    assert response is not None
    assert response.content is not None
    assert response.run_id is not None

    assert len(chat_agent.memory.runs) == 1
    stored_agent_run = chat_agent.memory.runs[0]
    assert stored_agent_run.response.run_id == response.run_id
    assert len(stored_agent_run.response.messages) == 4
    assert len(stored_agent_run.messages) == 2

    # Check that the run is also stored in the agent session
    assert len(chat_agent.agent_session.memory["runs"]) == 1


>>>>>>> c33fb931
@pytest.mark.asyncio
async def test_multi_user_multi_session_chat(memory_agent, agent_storage, memory):
    """Test multi-user multi-session chat with storage and memory."""
    # Define user and session IDs
    user_1_id = "user_1@example.com"
    user_2_id = "user_2@example.com"
    user_3_id = "user_3@example.com"

    user_1_session_1_id = "user_1_session_1"
    user_1_session_2_id = "user_1_session_2"
    user_2_session_1_id = "user_2_session_1"
    user_3_session_1_id = "user_3_session_1"

    # Clear memory for this test
    memory.clear()

    # Chat with user 1 - Session 1
    await memory_agent.arun(
        "My name is Mark Gonzales and I like anime and video games.", user_id=user_1_id, session_id=user_1_session_1_id
    )
    await memory_agent.arun(
        "I also enjoy reading manga and playing video games.", user_id=user_1_id, session_id=user_1_session_1_id
    )

    # Chat with user 1 - Session 2
    await memory_agent.arun("I'm going to the movies tonight.", user_id=user_1_id, session_id=user_1_session_2_id)

    # Chat with user 2
    await memory_agent.arun("Hi my name is John Doe.", user_id=user_2_id, session_id=user_2_session_1_id)
    await memory_agent.arun(
        "I love hiking and go hiking every weekend.", user_id=user_2_id, session_id=user_2_session_1_id
    )

    # Chat with user 3
    await memory_agent.arun("Hi my name is Jane Smith.", user_id=user_3_id, session_id=user_3_session_1_id)
    await memory_agent.arun("I'm going to the gym tomorrow.", user_id=user_3_id, session_id=user_3_session_1_id)

    # Continue the conversation with user 1
    await memory_agent.arun("What do you suggest I do this weekend?", user_id=user_1_id, session_id=user_1_session_1_id)

    # Verify storage DB has the right sessions
    all_session_ids = agent_storage.get_all_session_ids()
    assert len(all_session_ids) == 4  # 4 sessions total

    # Check that each user has the expected sessions
    user_1_sessions = agent_storage.get_all_sessions(user_id=user_1_id)
    assert len(user_1_sessions) == 2
    assert user_1_session_1_id in [session.session_id for session in user_1_sessions]
    assert user_1_session_2_id in [session.session_id for session in user_1_sessions]

    user_2_sessions = agent_storage.get_all_sessions(user_id=user_2_id)
    assert len(user_2_sessions) == 1
    assert user_2_session_1_id in [session.session_id for session in user_2_sessions]

    user_3_sessions = agent_storage.get_all_sessions(user_id=user_3_id)
    assert len(user_3_sessions) == 1
    assert user_3_session_1_id in [session.session_id for session in user_3_sessions]

    # Verify memory DB has the right memories
    user_1_memories = memory.get_user_memories(user_id=user_1_id)
    assert len(user_1_memories) >= 1  # At least 1 memory for user 1

    user_2_memories = memory.get_user_memories(user_id=user_2_id)
    assert len(user_2_memories) >= 1  # At least 1 memory for user 2

    user_3_memories = memory.get_user_memories(user_id=user_3_id)
    assert len(user_3_memories) >= 1  # At least 1 memory for user 3

    # Verify memory content for user 1
    user_1_memory_texts = [m.memory for m in user_1_memories]
    assert any("Mark Gonzales" in text for text in user_1_memory_texts)
    assert any("anime" in text for text in user_1_memory_texts)
    assert any("video games" in text for text in user_1_memory_texts)
    assert any("manga" in text for text in user_1_memory_texts)

    # Verify memory content for user 2
    user_2_memory_texts = [m.memory for m in user_2_memories]
    assert any("John Doe" in text for text in user_2_memory_texts)
    assert any("hike" in text for text in user_2_memory_texts) or any("hiking" in text for text in user_2_memory_texts)

    # Verify memory content for user 3
    user_3_memory_texts = [m.memory for m in user_3_memories]
    assert any("Jane Smith" in text for text in user_3_memory_texts)<|MERGE_RESOLUTION|>--- conflicted
+++ resolved
@@ -42,68 +42,6 @@
     assert len(chat_agent.agent_session.memory["runs"]) == 1
 
 
-<<<<<<< HEAD
-=======
-def test_agent_runs_in_memory_default_memory(agent_storage):
-    # No memory is set on the agent
-    agent = Agent(
-        model=OpenAIChat(id="gpt-4o-mini"),
-        storage=agent_storage,
-        add_history_to_messages=True,
-        num_history_runs=3,
-    )
-    session_id = "test_session"
-    agent.run("What is the capital of France?", session_id=session_id)
-    assert len(agent.memory.runs[session_id]) == 1
-    assert len(agent.agent_session.memory["runs"]) == 1
-
-    agent.run("What is the capital of Germany?", session_id=session_id)
-    assert len(agent.memory.runs[session_id]) == 2
-    assert len(agent.agent_session.memory["runs"]) == 2
-
-    agent.run("What have I asked so far?", session_id=session_id)
-    assert len(agent.memory.runs[session_id]) == 3
-    assert len(agent.agent_session.memory["runs"]) == 3
-
-    # New agent instance
-    agent = Agent(
-        model=OpenAIChat(id="gpt-4o-mini"),
-        storage=agent_storage,
-        add_history_to_messages=True,
-        num_history_runs=3,
-    )
-
-    agent.run("What have I asked so far?", session_id=session_id)
-    assert len(agent.memory.runs[session_id]) == 4
-    assert len(agent.agent_session.memory["runs"]) == 4
-
-
-def test_agent_runs_in_memory_legacy(chat_agent):
-    chat_agent.memory = AgentMemory()
-    session_id = "test_session"
-    response = chat_agent.run(
-        "What can you do?",
-        messages=[
-            Message(role="user", content="Hello, how are you?"),
-            Message(role="assistant", content="I'm good, thank you!"),
-        ],
-        session_id=session_id,
-    )
-    assert response is not None
-    assert response.content is not None
-    assert response.run_id is not None
-
-    assert len(chat_agent.memory.runs) == 1
-    stored_agent_run = chat_agent.memory.runs[0]
-    assert stored_agent_run.response.run_id == response.run_id
-    assert len(stored_agent_run.response.messages) == 4
-    assert len(stored_agent_run.messages) == 2
-
-    # Check that the run is also stored in the agent session
-    assert len(chat_agent.agent_session.memory["runs"]) == 1
-
-
->>>>>>> c33fb931
 @pytest.mark.asyncio
 async def test_multi_user_multi_session_chat(memory_agent, agent_storage, memory):
     """Test multi-user multi-session chat with storage and memory."""
