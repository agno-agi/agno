--- conflicted
+++ resolved
@@ -88,30 +88,7 @@
     assert completed_event.metrics is not None
     assert completed_event.metrics.total_tokens > 0
 
-<<<<<<< HEAD
-
-def test_basic_intermediate_steps_events_persisted(shared_db):
-    """Test that the agent streams events."""
-    agent = Agent(
-        model=OpenAIChat(id="gpt-4o-mini"),
-        db=shared_db,
-        store_events=True,
-        telemetry=False,
-    )
-
-    response_generator = agent.run("Hello, how are you?", stream=True, stream_events=True)
-
-    events = {}
-    for run_response_delta in response_generator:
-        if run_response_delta.event not in events:
-            events[run_response_delta.event] = []
-        events[run_response_delta.event].append(run_response_delta)
-
-    assert events.keys() == {RunEvent.run_started, RunEvent.run_content, RunEvent.run_completed}
-
-=======
     # Check the stored events
->>>>>>> 90aec2bd
     run_response_from_storage = shared_db.get_sessions(session_type=SessionType.AGENT)[0].runs[0]
 
     assert run_response_from_storage.events is not None
@@ -169,37 +146,7 @@
     assert completed_event.metrics is not None
     assert completed_event.metrics.total_tokens > 0
 
-<<<<<<< HEAD
-
-def test_intermediate_steps_with_tools_events_persisted(shared_db):
-    """Test that the agent streams events."""
-    agent = Agent(
-        model=OpenAIChat(id="gpt-4o-mini"),
-        tools=[YFinanceTools(cache_results=True)],
-        db=shared_db,
-        store_events=True,
-        telemetry=False,
-    )
-
-    response_generator = agent.run("What is the stock price of Apple?", stream=True, stream_events=True)
-
-    events = {}
-    for run_response_delta in response_generator:
-        if run_response_delta.event not in events:
-            events[run_response_delta.event] = []
-        events[run_response_delta.event].append(run_response_delta)
-
-    assert events.keys() == {
-        RunEvent.run_started,
-        RunEvent.tool_call_started,
-        RunEvent.tool_call_completed,
-        RunEvent.run_content,
-        RunEvent.run_completed,
-    }
-
-=======
     # Check the stored events
->>>>>>> 90aec2bd
     run_response_from_storage = shared_db.get_sessions(session_type=SessionType.AGENT)[0].runs[0]
 
     assert run_response_from_storage.events is not None
