import uuid
from typing import Any, Dict, Optional

import pytest

from agno.agent.agent import Agent
from agno.db.base import SessionType
from agno.models.openai.chat import OpenAIChat
from agno.run import RunContext
from agno.run.agent import RunEvent


def add_item(run_context: RunContext, item: str) -> str:
    """Add an item to the shopping list (sync version)."""
    if run_context.session_state is None:
        run_context.session_state = {}

    run_context.session_state["shopping_list"].append(item)
    return f"The shopping list is now {run_context.session_state['shopping_list']}"


async def async_add_item(run_context: RunContext, item: str) -> str:
    """Add an item to the shopping list (async version)."""
    if run_context.session_state is None:
        run_context.session_state = {}

    run_context.session_state["shopping_list"].append(item)
    return f"The shopping list is now {run_context.session_state['shopping_list']}"


def chat_agent_factory(shared_db, session_id: Optional[str] = None, session_state: Optional[Dict[str, Any]] = None):
    """Create an agent with storage and memory for testing."""
    return Agent(
        model=OpenAIChat(id="gpt-4o-mini"),
        db=shared_db,
        session_id=session_id or str(uuid.uuid4()),
        session_state=session_state if session_state is not None else {},
    )


def test_agent_default_state(shared_db):
    session_id = "session_1"
    session_state = {"test_key": "test_value"}
    chat_agent = chat_agent_factory(shared_db, session_id, session_state)

    response = chat_agent.run("Hello, how are you?")

    assert response.run_id is not None

    assert chat_agent.session_id == session_id
    assert chat_agent.session_state == session_state

    session_from_storage = shared_db.get_session(session_id=session_id, session_type=SessionType.AGENT)
    assert session_from_storage is not None
    assert session_from_storage.session_id == session_id
    assert session_from_storage.session_data["session_state"] == {
        "test_key": "test_value",
    }


def test_agent_set_session_name(shared_db):
    session_id = "session_1"
    chat_agent = chat_agent_factory(shared_db, session_id)

    chat_agent.run("Hello, how are you?")

    chat_agent.set_session_name(session_id=session_id, session_name="my_test_session")

    session_from_storage = shared_db.get_session(session_id=session_id, session_type=SessionType.AGENT)
    assert session_from_storage is not None
    assert session_from_storage.session_id == session_id
    assert session_from_storage.session_data["session_name"] == "my_test_session"


def test_agent_get_session_name(shared_db):
    session_id = "session_1"
    chat_agent = chat_agent_factory(shared_db, session_id)
    chat_agent.run("Hello, how are you?")
    chat_agent.set_session_name(session_id=session_id, session_name="my_test_session")
    assert chat_agent.get_session_name() == "my_test_session"


def test_agent_get_session_state(shared_db):
    session_id = "session_1"
    chat_agent = chat_agent_factory(shared_db, session_id, session_state={"test_key": "test_value"})
    chat_agent.run("Hello, how are you?")
    assert chat_agent.get_session_state() == {"test_key": "test_value"}


def test_agent_get_session_metrics(shared_db):
    session_id = "session_1"
    chat_agent = chat_agent_factory(shared_db, session_id)
    chat_agent.run("Hello, how are you?")
    metrics = chat_agent.get_session_metrics()
    assert metrics is not None
    assert metrics.total_tokens > 0
    assert metrics.input_tokens > 0
    assert metrics.output_tokens > 0
    assert metrics.total_tokens == metrics.input_tokens + metrics.output_tokens


def test_agent_session_state_switch_session_id(shared_db):
    session_id_1 = "session_1"
    session_id_2 = "session_2"

    chat_agent = chat_agent_factory(shared_db, session_id_1, session_state={"test_key": "test_value"})

    # First run with a session ID (reset should not happen)
    chat_agent.run("What can you do?")
    session_from_storage = shared_db.get_session(session_id=session_id_1, session_type=SessionType.AGENT)
    assert session_from_storage is not None
    assert session_from_storage.session_id == session_id_1
    assert session_from_storage.session_data["session_state"] == {"test_key": "test_value"}

    # Second run with different session ID, and override session state
    chat_agent.run("What can you do?", session_id=session_id_2, session_state={"test_key": "test_value_2"})
    session_from_storage = shared_db.get_session(session_id=session_id_2, session_type=SessionType.AGENT)
    assert session_from_storage is not None
    assert session_from_storage.session_id == session_id_2
    assert session_from_storage.session_data["session_state"] == {"test_key": "test_value_2"}

    # Third run with the original session ID
    chat_agent.run("What can you do?", session_id=session_id_1)
    session_from_storage = shared_db.get_session(session_id=session_id_1, session_type=SessionType.AGENT)
    assert session_from_storage is not None
    assert session_from_storage.session_id == session_id_1
    assert session_from_storage.session_data["session_state"] == {"test_key": "test_value"}


def test_agent_with_state_on_agent(shared_db):
    # Define a tool that increments our counter and returns the new value
    def add_item(run_context: RunContext, item: str) -> str:
        """Add an item to the shopping list."""
        if not run_context.session_state:
            run_context.session_state = {}

        run_context.session_state["shopping_list"].append(item)
        return f"The shopping list is now {run_context.session_state['shopping_list']}"

    # Create an Agent that maintains state
    agent = Agent(
        db=shared_db,
        session_state={"shopping_list": []},
        tools=[add_item],
        instructions="Current state (shopping list) is: {shopping_list}",
        markdown=True,
    )
    agent.run("Add oranges to my shopping list")
    response = agent.run(
        'Current shopping list: {shopping_list}. Other random json ```json { "properties": { "title": { "title": "a" } } }```'
    )
    assert (
        response.messages[1].content
        == 'Current shopping list: [\'oranges\']. Other random json ```json { "properties": { "title": { "title": "a" } } }```'
    )


def test_agent_with_state_on_agent_stream(shared_db):
    # Define a tool that increments our counter and returns the new value
    def add_item(run_context: RunContext, item: str) -> str:
        """Add an item to the shopping list."""
        if not run_context.session_state:
            run_context.session_state = {}

        run_context.session_state["shopping_list"].append(item)
        return f"The shopping list is now {run_context.session_state['shopping_list']}"

    # Create an Agent that maintains state
    agent = Agent(
        db=shared_db,
        session_state={"shopping_list": []},
        session_id=str(uuid.uuid4()),
        tools=[add_item],
        instructions="Current state (shopping list) is: {shopping_list}",
        markdown=True,
    )
    for _ in agent.run("Add oranges to my shopping list", stream=True):
        pass

    session_from_storage = shared_db.get_session(session_id=agent.session_id, session_type=SessionType.AGENT)
    assert session_from_storage.session_data["session_state"] == {"shopping_list": ["oranges"]}

    for _ in agent.run(
        'Current shopping list: {shopping_list}. Other random json ```json { "properties": { "title": { "title": "a" } } }```',
        stream=True,
    ):
        pass

    run_response = agent.get_last_run_output()
    assert (
        run_response.messages[1].content
        == 'Current shopping list: [\'oranges\']. Other random json ```json { "properties": { "title": { "title": "a" } } }```'
    )


def test_agent_with_state_on_run(shared_db):
    # Define a tool that increments our counter and returns the new value
    def add_item(run_context: RunContext, item: str) -> str:
        """Add an item to the shopping list."""
        if not run_context.session_state:
            run_context.session_state = {}

        run_context.session_state["shopping_list"].append(item)
        return f"The shopping list is now {run_context.session_state['shopping_list']}"

    # Create an Agent that maintains state
    agent = Agent(
        db=shared_db,
        tools=[add_item],
        instructions="Current state (shopping list) is: {shopping_list}",
        markdown=True,
    )
    agent.run("Add oranges to my shopping list", session_id="session_1", session_state={"shopping_list": []})

    session_from_storage = shared_db.get_session(session_id="session_1", session_type=SessionType.AGENT)
    assert session_from_storage.session_data["session_state"] == {"shopping_list": ["oranges"]}

    response = agent.run(
        'Current shopping list: {shopping_list}. Other random json ```json { "properties": { "title": { "title": "a" } } }```',
        session_id="session_1",
    )

    assert (
        response.messages[1].content
        == 'Current shopping list: [\'oranges\']. Other random json ```json { "properties": { "title": { "title": "a" } } }```'
    )


def test_agent_with_state_on_run_stream(shared_db):
    # Define a tool that increments our counter and returns the new value
    def add_item(run_context: RunContext, item: str) -> str:
        """Add an item to the shopping list."""
        if not run_context.session_state:
            run_context.session_state = {}

        run_context.session_state["shopping_list"].append(item)
        return f"The shopping list is now {run_context.session_state['shopping_list']}"

    # Create an Agent that maintains state
    agent = Agent(
        db=shared_db,
        tools=[add_item],
        instructions="Current state (shopping list) is: {shopping_list}",
        markdown=True,
    )
    for response in agent.run(
        "Add oranges to my shopping list", session_id="session_1", session_state={"shopping_list": []}, stream=True
    ):
        pass

    session_from_storage = shared_db.get_session(session_id="session_1", session_type=SessionType.AGENT)
    assert session_from_storage.session_data["session_state"] == {"shopping_list": ["oranges"]}

    for response in agent.run(
        'Current shopping list: {shopping_list}. Other random json ```json { "properties": { "title": { "title": "a" } } }```',
        session_id="session_1",
        stream=True,
    ):
        pass

    run_response = agent.get_last_run_output(session_id="session_1")
    assert (
        run_response.messages[1].content
        == 'Current shopping list: [\'oranges\']. Other random json ```json { "properties": { "title": { "title": "a" } } }```'
    )


async def test_agent_with_state_on_run_async(shared_db):
    # Define a tool that increments our counter and returns the new value
    async def add_item(run_context: RunContext, item: str) -> str:
        """Add an item to the shopping list."""
        if not run_context.session_state:
            run_context.session_state = {}

        run_context.session_state["shopping_list"].append(item)
        return f"The shopping list is now {run_context.session_state['shopping_list']}"

    # Create an Agent that maintains state
    agent = Agent(
        db=shared_db,
        tools=[async_add_item],
        instructions="Current state (shopping list) is: {shopping_list}",
        markdown=True,
    )
    await agent.arun("Add oranges to my shopping list", session_id="session_1", session_state={"shopping_list": []})

    session_from_storage = shared_db.get_session(session_id="session_1", session_type=SessionType.AGENT)
    assert session_from_storage.session_data["session_state"] == {"shopping_list": ["oranges"]}

    response = await agent.arun(
        'Current shopping list: {shopping_list}. Other random json ```json { "properties": { "title": { "title": "a" } } }```',
        session_id="session_1",
    )

    assert (
        response.messages[1].content
        == 'Current shopping list: [\'oranges\']. Other random json ```json { "properties": { "title": { "title": "a" } } }```'
    )


async def test_agent_with_state_on_run_stream_async(shared_db):
    # Define a tool that increments our counter and returns the new value
    async def add_item(run_context: RunContext, item: str) -> str:
        """Add an item to the shopping list."""
        if not run_context.session_state:
            run_context.session_state = {}

        run_context.session_state["shopping_list"].append(item)
        return f"The shopping list is now {run_context.session_state['shopping_list']}"

    # Create an Agent that maintains state
    agent = Agent(
        db=shared_db,
        tools=[async_add_item],
        instructions="Current state (shopping list) is: {shopping_list}",
        markdown=True,
    )
    async for response in agent.arun(
        "Add oranges to my shopping list", session_id="session_1", session_state={"shopping_list": []}, stream=True
    ):
        pass

    session_from_storage = shared_db.get_session(session_id="session_1", session_type=SessionType.AGENT)
    assert session_from_storage.session_data["session_state"] == {"shopping_list": ["oranges"]}

    async for response in agent.arun(
        'Current shopping list: {shopping_list}. Other random json ```json { "properties": { "title": { "title": "a" } } }```',
        session_id="session_1",
        stream=True,
    ):
        pass

    run_response = agent.get_last_run_output(session_id="session_1")
    assert (
        run_response.messages[1].content
        == 'Current shopping list: [\'oranges\']. Other random json ```json { "properties": { "title": { "title": "a" } } }```'
    )


def test_add_session_state_to_context(shared_db):
    agent = Agent(
        db=shared_db,
        session_state={"shopping_list": ["oranges"]},
        markdown=True,
        add_session_state_to_context=True,
    )
    response = agent.run("What is in my shopping list?")
    assert response is not None
    assert response.messages is not None

    # Check the system message
    assert "'shopping_list': ['oranges']" in response.messages[0].content

    assert "oranges" in response.content.lower()


def test_session_state_in_run_output(shared_db):
    """Test that RunOutput contains the updated session_state in non-streaming mode."""
    session_id = str(uuid.uuid4())
    agent = Agent(
        db=shared_db,
        session_id=session_id,
        session_state={"shopping_list": []},
        tools=[add_item],
        instructions="You help manage shopping lists.",
        markdown=True,
    )

    response = agent.run("Add apples to my shopping list")

    # Verify RunOutput has session_state field
    assert response.session_state is not None, "RunOutput should have session_state"
    assert isinstance(response.session_state, dict), "session_state should be a dict"
    assert "shopping_list" in response.session_state, "shopping_list key should be present"
    assert isinstance(response.session_state["shopping_list"], list), "shopping_list should be a list"

    # Verify state was updated by the tool
    assert len(response.session_state.get("shopping_list", [])) == 1, "Shopping list should have 1 item"
    assert "apples" in response.session_state["shopping_list"], "Shopping list should contain apples"


def test_session_state_in_run_completed_event_stream(shared_db):
    """Test that RunCompletedEvent contains session_state in streaming mode."""
    session_id = str(uuid.uuid4())
    agent = Agent(
        db=shared_db,
        session_id=session_id,
        session_state={"shopping_list": ["bananas"]},
        tools=[add_item],
        instructions="You help manage shopping lists.",
        markdown=True,
    )

    run_completed_event = None

    for event in agent.run("Add oranges to my shopping list", stream=True, stream_events=True):
        if hasattr(event, "event") and event.event == "RunCompleted":
            run_completed_event = event
            break

    # Verify RunCompletedEvent structure
    assert run_completed_event is not None, "Should receive RunCompleted event"
    assert run_completed_event.session_state is not None, "RunCompletedEvent should have session_state"
    assert isinstance(run_completed_event.session_state, dict), "session_state should be a dict"
    assert "shopping_list" in run_completed_event.session_state, "shopping_list key should be present"
    assert "bananas" in run_completed_event.session_state.get("shopping_list", []), "Initial item should be preserved"

    # Verify state was updated by the tool
    assert len(run_completed_event.session_state.get("shopping_list", [])) == 2, "Shopping list should have 2 items"
    assert "oranges" in run_completed_event.session_state["shopping_list"], "Shopping list should contain oranges"


async def test_session_state_in_run_output_async(shared_db):
    """Test that RunOutput contains session_state in async non-streaming mode."""
    session_id = str(uuid.uuid4())
    agent = Agent(
        db=shared_db,
        session_id=session_id,
        session_state={"shopping_list": []},
        tools=[async_add_item],
        instructions="You help manage shopping lists.",
        markdown=True,
    )

    response = await agent.arun("Add apples to my shopping list")

    # Verify RunOutput has session_state
    assert response.session_state is not None, "RunOutput should have session_state"
    assert isinstance(response.session_state, dict), "session_state should be a dict"
    assert "shopping_list" in response.session_state, "shopping_list key should be present"
    assert isinstance(response.session_state["shopping_list"], list), "shopping_list should be a list"

    # Verify state was updated by the tool
    assert len(response.session_state.get("shopping_list", [])) == 1, "Shopping list should have 1 item"
    assert "apples" in response.session_state["shopping_list"], "Shopping list should contain apples"


async def test_session_state_in_run_completed_event_stream_async(shared_db):
    """Test that RunCompletedEvent contains session_state in async streaming mode."""
    session_id = str(uuid.uuid4())
    agent = Agent(
        db=shared_db,
        session_id=session_id,
        session_state={"shopping_list": ["bananas"]},
        tools=[async_add_item],
        instructions="You help manage shopping lists.",
        markdown=True,
    )

    events = {}
    async for event in agent.arun("Add oranges to my shopping list", stream=True, stream_events=True):
        if event.event not in events:
            events[event.event] = []
        events[event.event].append(event)

<<<<<<< HEAD
    async for event in agent.arun("Add oranges to my shopping list", stream=True, stream_events=True):
        if hasattr(event, "event") and event.event == "RunCompleted":
            run_completed_event = event
            break
=======
    # Get the RunCompleted event
    assert RunEvent.run_completed in events, "Should receive RunCompleted event"
    run_completed_event = events[RunEvent.run_completed][0]
>>>>>>> 997a93ba

    # Verify RunCompletedEvent structure
    assert run_completed_event.session_state is not None, "RunCompletedEvent should have session_state"
    assert isinstance(run_completed_event.session_state, dict), "session_state should be a dict"
    assert "shopping_list" in run_completed_event.session_state, "shopping_list key should be present"
    assert "bananas" in run_completed_event.session_state.get("shopping_list", []), "Initial item should be preserved"

    # Verify state was updated by the tool
    assert len(run_completed_event.session_state.get("shopping_list", [])) == 2, "Shopping list should have 2 items"
    assert "oranges" in run_completed_event.session_state["shopping_list"], "Shopping list should contain oranges"


@pytest.mark.asyncio
async def test_async_run_with_async_db(async_shared_db):
    """Test async arun() with async database."""
    agent = Agent(
        model=OpenAIChat(id="gpt-4o-mini"),
        db=async_shared_db,
        markdown=True,
    )
    session_id = str(uuid.uuid4())
    response = await agent.arun("Hello", session_id=session_id)
    assert response is not None
    assert response.content is not None


@pytest.mark.asyncio
async def test_async_run_stream_with_async_db(async_shared_db):
    """Test async arun() streaming with async database."""
    agent = Agent(
        model=OpenAIChat(id="gpt-4o-mini"),
        db=async_shared_db,
        markdown=True,
    )
    session_id = str(uuid.uuid4())
    final_response = None
    async for response in agent.arun("Hello", session_id=session_id, stream=True):
        final_response = response

    assert final_response is not None
    assert final_response.content is not None


@pytest.mark.asyncio
async def test_async_run_stream_events_with_async_db(async_shared_db):
    """Test async arun() with stream_events=True and async database."""
    agent = Agent(
        model=OpenAIChat(id="gpt-4o-mini"),
        db=async_shared_db,
        markdown=True,
    )
    session_id = str(uuid.uuid4())

    events = {}
    async for run_response_delta in agent.arun("Hello", session_id=session_id, stream=True, stream_events=True):
        if run_response_delta.event not in events:
            events[run_response_delta.event] = []
        events[run_response_delta.event].append(run_response_delta)

    assert RunEvent.run_completed in events
    assert len(events[RunEvent.run_completed]) == 1
    assert events[RunEvent.run_completed][0].content is not None


@pytest.mark.asyncio
async def test_aget_session_with_async_db(async_shared_db):
    """Test aget_session with async database."""
    agent = Agent(
        model=OpenAIChat(id="gpt-4o-mini"),
        db=async_shared_db,
        markdown=True,
    )
    session_id = str(uuid.uuid4())

    await agent.arun("Hello", session_id=session_id)

    session = await agent.aget_session(session_id=session_id)
    assert session is not None
    assert session.session_id == session_id
    assert len(session.runs) == 1


@pytest.mark.asyncio
async def test_asave_session_with_async_db(async_shared_db):
    """Test asave_session with async database."""
    agent = Agent(
        model=OpenAIChat(id="gpt-4o-mini"),
        db=async_shared_db,
        markdown=True,
    )
    session_id = str(uuid.uuid4())

    await agent.arun("Hello", session_id=session_id)

    session = await agent.aget_session(session_id=session_id)
    session.session_data["custom_key"] = "custom_value"

    await agent.asave_session(session)

    retrieved_session = await agent.aget_session(session_id=session_id)
    assert retrieved_session.session_data["custom_key"] == "custom_value"


@pytest.mark.asyncio
async def test_aget_last_run_output_with_async_db(async_shared_db):
    """Test aget_last_run_output with async database."""
    agent = Agent(
        model=OpenAIChat(id="gpt-4o-mini"),
        db=async_shared_db,
        markdown=True,
    )
    session_id = str(uuid.uuid4())

    await agent.arun("First message", session_id=session_id)
    response2 = await agent.arun("Second message", session_id=session_id)

    last_output = await agent.aget_last_run_output(session_id=session_id)
    assert last_output is not None
    assert last_output.run_id == response2.run_id


@pytest.mark.asyncio
async def test_aget_run_output_with_async_db(async_shared_db):
    """Test aget_run_output with async database."""
    agent = Agent(
        model=OpenAIChat(id="gpt-4o-mini"),
        db=async_shared_db,
        markdown=True,
    )
    session_id = str(uuid.uuid4())

    response = await agent.arun("Hello", session_id=session_id)
    run_id = response.run_id

    retrieved_output = await agent.aget_run_output(run_id=run_id, session_id=session_id)
    assert retrieved_output is not None
    assert retrieved_output.run_id == run_id


@pytest.mark.asyncio
async def test_aget_chat_history_with_async_db(async_shared_db):
    """Test aget_chat_history with async database."""
    agent = Agent(
        model=OpenAIChat(id="gpt-4o-mini"),
        db=async_shared_db,
        markdown=True,
    )
    session_id = str(uuid.uuid4())

    await agent.arun("Hello", session_id=session_id)
    await agent.arun("How are you?", session_id=session_id)

    chat_history = await agent.aget_chat_history(session_id=session_id)
    assert len(chat_history) >= 4


@pytest.mark.asyncio
async def test_aget_session_messages_with_async_db(async_shared_db):
    """Test aget_session_messages with async database."""
    agent = Agent(
        model=OpenAIChat(id="gpt-4o-mini"),
        db=async_shared_db,
        markdown=True,
    )
    session_id = str(uuid.uuid4())

    await agent.arun("Hello", session_id=session_id)
    await agent.arun("How are you?", session_id=session_id)

    messages = await agent.aget_session_messages(session_id=session_id)
    assert len(messages) >= 4


@pytest.mark.asyncio
async def test_aget_session_state_with_async_db(async_shared_db):
    """Test aget_session_state with async database."""
    agent = Agent(
        model=OpenAIChat(id="gpt-4o-mini"),
        db=async_shared_db,
        markdown=True,
    )
    session_id = str(uuid.uuid4())

    await agent.arun("Hello", session_id=session_id, session_state={"counter": 5, "name": "test"})

    state = await agent.aget_session_state(session_id=session_id)
    assert state == {"counter": 5, "name": "test"}


@pytest.mark.asyncio
async def test_aupdate_session_state_with_async_db(async_shared_db):
    """Test aupdate_session_state with async database."""
    agent = Agent(
        model=OpenAIChat(id="gpt-4o-mini"),
        db=async_shared_db,
        markdown=True,
    )
    session_id = str(uuid.uuid4())

    await agent.arun("Hello", session_id=session_id, session_state={"counter": 0, "items": []})

    result = await agent.aupdate_session_state({"counter": 10}, session_id=session_id)
    assert result == {"counter": 10, "items": []}

    updated_state = await agent.aget_session_state(session_id=session_id)
    assert updated_state["counter"] == 10


@pytest.mark.asyncio
async def test_aget_session_name_with_async_db(async_shared_db):
    """Test aget_session_name with async database."""
    agent = Agent(
        model=OpenAIChat(id="gpt-4o-mini"),
        db=async_shared_db,
        markdown=True,
    )
    session_id = str(uuid.uuid4())

    await agent.arun("Hello", session_id=session_id)
    await agent.aset_session_name(session_id=session_id, session_name="Async Session")

    name = await agent.aget_session_name(session_id=session_id)
    assert name == "Async Session"


@pytest.mark.asyncio
async def test_aset_session_name_with_async_db(async_shared_db):
    """Test aset_session_name with async database."""
    agent = Agent(
        model=OpenAIChat(id="gpt-4o-mini"),
        db=async_shared_db,
        markdown=True,
    )
    session_id = str(uuid.uuid4())

    await agent.arun("Hello", session_id=session_id)

    updated_session = await agent.aset_session_name(session_id=session_id, session_name="Test Session")
    assert updated_session.session_data["session_name"] == "Test Session"


@pytest.mark.asyncio
async def test_aget_session_metrics_with_async_db(async_shared_db):
    """Test aget_session_metrics with async database."""
    agent = Agent(
        model=OpenAIChat(id="gpt-4o-mini"),
        db=async_shared_db,
        markdown=True,
    )
    session_id = str(uuid.uuid4())

    await agent.arun("Hello", session_id=session_id)

    metrics = await agent.aget_session_metrics(session_id=session_id)
    assert metrics is not None
    assert metrics.total_tokens > 0


@pytest.mark.asyncio
async def test_adelete_session_with_async_db(async_shared_db):
    """Test adelete_session with async database."""
    agent = Agent(
        model=OpenAIChat(id="gpt-4o-mini"),
        db=async_shared_db,
        markdown=True,
    )
    session_id = str(uuid.uuid4())

    await agent.arun("Hello", session_id=session_id)

    # Verify session exists
    session = await agent.aget_session(session_id=session_id)
    assert session is not None

    # Delete session
    await agent.adelete_session(session_id=session_id)

    # Verify session is deleted
    session = await agent.aget_session(session_id=session_id)
    assert session is None


@pytest.mark.asyncio
async def test_session_persistence_across_async_runs(async_shared_db):
    """Test that session persists correctly across different async run types."""
    agent = Agent(
        model=OpenAIChat(id="gpt-4o-mini"),
        db=async_shared_db,
        markdown=True,
    )
    session_id = str(uuid.uuid4())

    # Async run
    await agent.arun("First message", session_id=session_id)

    # Async streaming run
    async for response in agent.arun("Second message", session_id=session_id, stream=True):
        pass

    # Async run again
    await agent.arun("Third message", session_id=session_id)

    # Verify all runs are in session
    session = await agent.aget_session(session_id=session_id)
    assert session is not None
    assert len(session.runs) == 3


@pytest.mark.asyncio
async def test_aget_session_summary_with_async_db(async_shared_db):
    """Test aget_session_summary with async database."""
    agent = Agent(
        model=OpenAIChat(id="gpt-4o-mini"),
        db=async_shared_db,
        markdown=True,
    )
    session_id = str(uuid.uuid4())

    await agent.arun("Hello", session_id=session_id)

    summary = await agent.aget_session_summary(session_id=session_id)
    assert summary is None  # Summaries not enabled by default<|MERGE_RESOLUTION|>--- conflicted
+++ resolved
@@ -453,16 +453,9 @@
             events[event.event] = []
         events[event.event].append(event)
 
-<<<<<<< HEAD
-    async for event in agent.arun("Add oranges to my shopping list", stream=True, stream_events=True):
-        if hasattr(event, "event") and event.event == "RunCompleted":
-            run_completed_event = event
-            break
-=======
     # Get the RunCompleted event
     assert RunEvent.run_completed in events, "Should receive RunCompleted event"
     run_completed_event = events[RunEvent.run_completed][0]
->>>>>>> 997a93ba
 
     # Verify RunCompletedEvent structure
     assert run_completed_event.session_state is not None, "RunCompletedEvent should have session_state"
