import uuid
from typing import Any, Dict, Optional

from agno.agent.agent import Agent
from agno.db.base import SessionType
from agno.models.openai.chat import OpenAIChat
from agno.run.base import RunContext


def add_item(session_state: Dict[str, Any], item: str) -> str:
    """Add an item to the shopping list (sync version)."""
    session_state["shopping_list"].append(item)
    return f"The shopping list is now {session_state['shopping_list']}"


async def async_add_item(session_state: Dict[str, Any], item: str) -> str:
    """Add an item to the shopping list (async version)."""
    session_state["shopping_list"].append(item)
    return f"The shopping list is now {session_state['shopping_list']}"


def chat_agent_factory(shared_db, session_id: Optional[str] = None, session_state: Optional[Dict[str, Any]] = None):
    """Create an agent with storage and memory for testing."""
    return Agent(
        model=OpenAIChat(id="gpt-4o-mini"),
        db=shared_db,
        session_id=session_id or str(uuid.uuid4()),
        session_state=session_state or {},
    )


def test_agent_default_state(shared_db):
    session_id = "session_1"
    session_state = {"test_key": "test_value"}
    chat_agent = chat_agent_factory(shared_db, session_id, session_state)

    response = chat_agent.run("Hello, how are you?")

    assert response.run_id is not None

    assert chat_agent.session_id == session_id
    assert chat_agent.session_state == session_state

    session_from_storage = shared_db.get_session(session_id=session_id, session_type=SessionType.AGENT)
    assert session_from_storage is not None
    assert session_from_storage.session_id == session_id
    assert session_from_storage.session_data["session_state"] == {
        "test_key": "test_value",
    }


def test_agent_set_session_name(shared_db):
    session_id = "session_1"
    chat_agent = chat_agent_factory(shared_db, session_id)

    chat_agent.run("Hello, how are you?")

    chat_agent.set_session_name(session_id=session_id, session_name="my_test_session")

    session_from_storage = shared_db.get_session(session_id=session_id, session_type=SessionType.AGENT)
    assert session_from_storage is not None
    assert session_from_storage.session_id == session_id
    assert session_from_storage.session_data["session_name"] == "my_test_session"


def test_agent_get_session_name(shared_db):
    session_id = "session_1"
    chat_agent = chat_agent_factory(shared_db, session_id)
    chat_agent.run("Hello, how are you?")
    chat_agent.set_session_name(session_id=session_id, session_name="my_test_session")
    assert chat_agent.get_session_name() == "my_test_session"


def test_agent_get_session_state(shared_db):
    session_id = "session_1"
    chat_agent = chat_agent_factory(shared_db, session_id, session_state={"test_key": "test_value"})
    chat_agent.run("Hello, how are you?")
    assert chat_agent.get_session_state() == {"test_key": "test_value"}


def test_agent_get_session_metrics(shared_db):
    session_id = "session_1"
    chat_agent = chat_agent_factory(shared_db, session_id)
    chat_agent.run("Hello, how are you?")
    metrics = chat_agent.get_session_metrics()
    assert metrics is not None
    assert metrics.total_tokens > 0
    assert metrics.input_tokens > 0
    assert metrics.output_tokens > 0
    assert metrics.total_tokens == metrics.input_tokens + metrics.output_tokens


def test_agent_session_state_switch_session_id(shared_db):
    session_id_1 = "session_1"
    session_id_2 = "session_2"

    chat_agent = chat_agent_factory(shared_db, session_id_1, session_state={"test_key": "test_value"})

    # First run with a session ID (reset should not happen)
    chat_agent.run("What can you do?")
    session_from_storage = shared_db.get_session(session_id=session_id_1, session_type=SessionType.AGENT)
    assert session_from_storage is not None
    assert session_from_storage.session_id == session_id_1
    assert session_from_storage.session_data["session_state"] == {"test_key": "test_value"}

    # Second run with different session ID, and override session state
    chat_agent.run("What can you do?", session_id=session_id_2, session_state={"test_key": "test_value_2"})
    session_from_storage = shared_db.get_session(session_id=session_id_2, session_type=SessionType.AGENT)
    assert session_from_storage is not None
    assert session_from_storage.session_id == session_id_2
    assert session_from_storage.session_data["session_state"] == {"test_key": "test_value_2"}

    # Third run with the original session ID
    chat_agent.run("What can you do?", session_id=session_id_1)
    session_from_storage = shared_db.get_session(session_id=session_id_1, session_type=SessionType.AGENT)
    assert session_from_storage is not None
    assert session_from_storage.session_id == session_id_1
    assert session_from_storage.session_data["session_state"] == {"test_key": "test_value"}


def test_agent_with_state_on_agent(shared_db):
<<<<<<< HEAD
    # Define a tool that increments our counter and returns the new value
    def add_item(run_context: RunContext, item: str) -> str:
        """Add an item to the shopping list."""
        if not run_context.session_state:
            run_context.session_state = {}

        run_context.session_state["shopping_list"].append(item)
        return f"The shopping list is now {run_context.session_state['shopping_list']}"

=======
>>>>>>> e6183a35
    # Create an Agent that maintains state
    agent = Agent(
        db=shared_db,
        session_state={"shopping_list": []},
        tools=[add_item],
        instructions="Current state (shopping list) is: {shopping_list}",
        markdown=True,
    )
    agent.run("Add oranges to my shopping list")
    response = agent.run(
        'Current shopping list: {shopping_list}. Other random json ```json { "properties": { "title": { "title": "a" } } }```'
    )
    assert (
        response.messages[1].content
        == 'Current shopping list: [\'oranges\']. Other random json ```json { "properties": { "title": { "title": "a" } } }```'
    )


def test_agent_with_state_on_agent_stream(shared_db):
<<<<<<< HEAD
    # Define a tool that increments our counter and returns the new value
    def add_item(run_context: RunContext, item: str) -> str:
        """Add an item to the shopping list."""
        if not run_context.session_state:
            run_context.session_state = {}

        run_context.session_state["shopping_list"].append(item)
        return f"The shopping list is now {run_context.session_state['shopping_list']}"

=======
>>>>>>> e6183a35
    # Create an Agent that maintains state
    agent = Agent(
        db=shared_db,
        session_state={"shopping_list": []},
        session_id=str(uuid.uuid4()),
        tools=[add_item],
        instructions="Current state (shopping list) is: {shopping_list}",
        markdown=True,
    )
    for _ in agent.run("Add oranges to my shopping list", stream=True):
        pass

    session_from_storage = shared_db.get_session(session_id=agent.session_id, session_type=SessionType.AGENT)
    assert session_from_storage.session_data["session_state"] == {"shopping_list": ["oranges"]}

    for _ in agent.run(
        'Current shopping list: {shopping_list}. Other random json ```json { "properties": { "title": { "title": "a" } } }```',
        stream=True,
    ):
        pass

    run_response = agent.get_last_run_output()
    assert (
        run_response.messages[1].content
        == 'Current shopping list: [\'oranges\']. Other random json ```json { "properties": { "title": { "title": "a" } } }```'
    )


def test_agent_with_state_on_run(shared_db):
<<<<<<< HEAD
    # Define a tool that increments our counter and returns the new value
    def add_item(run_context: RunContext, item: str) -> str:
        """Add an item to the shopping list."""
        if not run_context.session_state:
            run_context.session_state = {}

        run_context.session_state["shopping_list"].append(item)
        return f"The shopping list is now {run_context.session_state['shopping_list']}"

=======
>>>>>>> e6183a35
    # Create an Agent that maintains state
    agent = Agent(
        db=shared_db,
        tools=[add_item],
        instructions="Current state (shopping list) is: {shopping_list}",
        markdown=True,
    )
    agent.run("Add oranges to my shopping list", session_id="session_1", session_state={"shopping_list": []})

    session_from_storage = shared_db.get_session(session_id="session_1", session_type=SessionType.AGENT)
    assert session_from_storage.session_data["session_state"] == {"shopping_list": ["oranges"]}

    response = agent.run(
        'Current shopping list: {shopping_list}. Other random json ```json { "properties": { "title": { "title": "a" } } }```',
        session_id="session_1",
    )

    assert (
        response.messages[1].content
        == 'Current shopping list: [\'oranges\']. Other random json ```json { "properties": { "title": { "title": "a" } } }```'
    )


def test_agent_with_state_on_run_stream(shared_db):
<<<<<<< HEAD
    # Define a tool that increments our counter and returns the new value
    def add_item(run_context: RunContext, item: str) -> str:
        """Add an item to the shopping list."""
        if not run_context.session_state:
            run_context.session_state = {}

        run_context.session_state["shopping_list"].append(item)
        return f"The shopping list is now {run_context.session_state['shopping_list']}"

=======
>>>>>>> e6183a35
    # Create an Agent that maintains state
    agent = Agent(
        db=shared_db,
        tools=[add_item],
        instructions="Current state (shopping list) is: {shopping_list}",
        markdown=True,
    )
    for response in agent.run(
        "Add oranges to my shopping list", session_id="session_1", session_state={"shopping_list": []}, stream=True
    ):
        pass

    session_from_storage = shared_db.get_session(session_id="session_1", session_type=SessionType.AGENT)
    assert session_from_storage.session_data["session_state"] == {"shopping_list": ["oranges"]}

    for response in agent.run(
        'Current shopping list: {shopping_list}. Other random json ```json { "properties": { "title": { "title": "a" } } }```',
        session_id="session_1",
        stream=True,
    ):
        pass

    run_response = agent.get_last_run_output(session_id="session_1")
    assert (
        run_response.messages[1].content
        == 'Current shopping list: [\'oranges\']. Other random json ```json { "properties": { "title": { "title": "a" } } }```'
    )


async def test_agent_with_state_on_run_async(shared_db):
<<<<<<< HEAD
    # Define a tool that increments our counter and returns the new value
    async def add_item(run_context: RunContext, item: str) -> str:
        """Add an item to the shopping list."""
        if not run_context.session_state:
            run_context.session_state = {}

        run_context.session_state["shopping_list"].append(item)
        return f"The shopping list is now {run_context.session_state['shopping_list']}"

=======
>>>>>>> e6183a35
    # Create an Agent that maintains state
    agent = Agent(
        db=shared_db,
        tools=[async_add_item],
        instructions="Current state (shopping list) is: {shopping_list}",
        markdown=True,
    )
    await agent.arun("Add oranges to my shopping list", session_id="session_1", session_state={"shopping_list": []})

    session_from_storage = shared_db.get_session(session_id="session_1", session_type=SessionType.AGENT)
    assert session_from_storage.session_data["session_state"] == {"shopping_list": ["oranges"]}

    response = await agent.arun(
        'Current shopping list: {shopping_list}. Other random json ```json { "properties": { "title": { "title": "a" } } }```',
        session_id="session_1",
    )

    assert (
        response.messages[1].content
        == 'Current shopping list: [\'oranges\']. Other random json ```json { "properties": { "title": { "title": "a" } } }```'
    )


async def test_agent_with_state_on_run_stream_async(shared_db):
<<<<<<< HEAD
    # Define a tool that increments our counter and returns the new value
    async def add_item(run_context: RunContext, item: str) -> str:
        """Add an item to the shopping list."""
        if not run_context.session_state:
            run_context.session_state = {}

        run_context.session_state["shopping_list"].append(item)
        return f"The shopping list is now {run_context.session_state['shopping_list']}"

=======
>>>>>>> e6183a35
    # Create an Agent that maintains state
    agent = Agent(
        db=shared_db,
        tools=[async_add_item],
        instructions="Current state (shopping list) is: {shopping_list}",
        markdown=True,
    )
    async for response in agent.arun(
        "Add oranges to my shopping list", session_id="session_1", session_state={"shopping_list": []}, stream=True
    ):
        pass

    session_from_storage = shared_db.get_session(session_id="session_1", session_type=SessionType.AGENT)
    assert session_from_storage.session_data["session_state"] == {"shopping_list": ["oranges"]}

    async for response in agent.arun(
        'Current shopping list: {shopping_list}. Other random json ```json { "properties": { "title": { "title": "a" } } }```',
        session_id="session_1",
        stream=True,
    ):
        pass

    run_response = agent.get_last_run_output(session_id="session_1")
    assert (
        run_response.messages[1].content
        == 'Current shopping list: [\'oranges\']. Other random json ```json { "properties": { "title": { "title": "a" } } }```'
    )


def test_add_session_state_to_context(shared_db):
    agent = Agent(
        db=shared_db,
        session_state={"shopping_list": ["oranges"]},
        markdown=True,
        add_session_state_to_context=True,
    )
    response = agent.run("What is in my shopping list?")
    assert response is not None
    assert response.messages is not None

    # Check the system message
    assert "'shopping_list': ['oranges']" in response.messages[0].content

    assert "oranges" in response.content.lower()


def test_session_state_in_run_output(shared_db):
    """Test that RunOutput contains the updated session_state in non-streaming mode."""
    session_id = str(uuid.uuid4())
    agent = Agent(
        db=shared_db,
        session_id=session_id,
        session_state={"shopping_list": []},
        tools=[add_item],
        instructions="You help manage shopping lists.",
        markdown=True,
    )

    response = agent.run("Add apples to my shopping list")

    # Verify RunOutput has session_state field
    assert response.session_state is not None, "RunOutput should have session_state"
    assert isinstance(response.session_state, dict), "session_state should be a dict"
    assert "shopping_list" in response.session_state, "shopping_list key should be present"
    assert isinstance(response.session_state["shopping_list"], list), "shopping_list should be a list"

    # Verify state was updated by the tool
    assert len(response.session_state.get("shopping_list", [])) == 1, "Shopping list should have 1 item"
    assert "apples" in response.session_state["shopping_list"], "Shopping list should contain apples"


def test_session_state_in_run_completed_event_stream(shared_db):
    """Test that RunCompletedEvent contains session_state in streaming mode."""
    session_id = str(uuid.uuid4())
    agent = Agent(
        db=shared_db,
        session_id=session_id,
        session_state={"shopping_list": ["bananas"]},
        tools=[add_item],
        instructions="You help manage shopping lists.",
        markdown=True,
    )

    run_completed_event = None

    for event in agent.run("Add oranges to my shopping list", stream=True, stream_intermediate_steps=True):
        if hasattr(event, "event") and event.event == "RunCompleted":
            run_completed_event = event
            break

    # Verify RunCompletedEvent structure
    assert run_completed_event is not None, "Should receive RunCompleted event"
    assert run_completed_event.session_state is not None, "RunCompletedEvent should have session_state"
    assert isinstance(run_completed_event.session_state, dict), "session_state should be a dict"
    assert "shopping_list" in run_completed_event.session_state, "shopping_list key should be present"
    assert "bananas" in run_completed_event.session_state.get("shopping_list", []), "Initial item should be preserved"

    # Verify state was updated by the tool
    assert len(run_completed_event.session_state.get("shopping_list", [])) == 2, "Shopping list should have 2 items"
    assert "oranges" in run_completed_event.session_state["shopping_list"], "Shopping list should contain oranges"


async def test_session_state_in_run_output_async(shared_db):
    """Test that RunOutput contains session_state in async non-streaming mode."""
    session_id = str(uuid.uuid4())
    agent = Agent(
        db=shared_db,
        session_id=session_id,
        session_state={"shopping_list": []},
        tools=[async_add_item],
        instructions="You help manage shopping lists.",
        markdown=True,
    )

    response = await agent.arun("Add apples to my shopping list")

    # Verify RunOutput has session_state
    assert response.session_state is not None, "RunOutput should have session_state"
    assert isinstance(response.session_state, dict), "session_state should be a dict"
    assert "shopping_list" in response.session_state, "shopping_list key should be present"
    assert isinstance(response.session_state["shopping_list"], list), "shopping_list should be a list"

    # Verify state was updated by the tool
    assert len(response.session_state.get("shopping_list", [])) == 1, "Shopping list should have 1 item"
    assert "apples" in response.session_state["shopping_list"], "Shopping list should contain apples"


async def test_session_state_in_run_completed_event_stream_async(shared_db):
    """Test that RunCompletedEvent contains session_state in async streaming mode."""
    session_id = str(uuid.uuid4())
    agent = Agent(
        db=shared_db,
        session_id=session_id,
        session_state={"shopping_list": ["bananas"]},
        tools=[async_add_item],
        instructions="You help manage shopping lists.",
        markdown=True,
    )

    run_completed_event = None

    async for event in agent.arun("Add oranges to my shopping list", stream=True, stream_intermediate_steps=True):
        if hasattr(event, "event") and event.event == "RunCompleted":
            run_completed_event = event
            break

    # Verify RunCompletedEvent structure
    assert run_completed_event is not None, "Should receive RunCompleted event"
    assert run_completed_event.session_state is not None, "RunCompletedEvent should have session_state"
    assert isinstance(run_completed_event.session_state, dict), "session_state should be a dict"
    assert "shopping_list" in run_completed_event.session_state, "shopping_list key should be present"
    assert "bananas" in run_completed_event.session_state.get("shopping_list", []), "Initial item should be preserved"

    # Verify state was updated by the tool
    assert len(run_completed_event.session_state.get("shopping_list", [])) == 2, "Shopping list should have 2 items"
    assert "oranges" in run_completed_event.session_state["shopping_list"], "Shopping list should contain oranges"<|MERGE_RESOLUTION|>--- conflicted
+++ resolved
@@ -119,7 +119,6 @@
 
 
 def test_agent_with_state_on_agent(shared_db):
-<<<<<<< HEAD
     # Define a tool that increments our counter and returns the new value
     def add_item(run_context: RunContext, item: str) -> str:
         """Add an item to the shopping list."""
@@ -129,8 +128,6 @@
         run_context.session_state["shopping_list"].append(item)
         return f"The shopping list is now {run_context.session_state['shopping_list']}"
 
-=======
->>>>>>> e6183a35
     # Create an Agent that maintains state
     agent = Agent(
         db=shared_db,
@@ -150,7 +147,6 @@
 
 
 def test_agent_with_state_on_agent_stream(shared_db):
-<<<<<<< HEAD
     # Define a tool that increments our counter and returns the new value
     def add_item(run_context: RunContext, item: str) -> str:
         """Add an item to the shopping list."""
@@ -160,8 +156,6 @@
         run_context.session_state["shopping_list"].append(item)
         return f"The shopping list is now {run_context.session_state['shopping_list']}"
 
-=======
->>>>>>> e6183a35
     # Create an Agent that maintains state
     agent = Agent(
         db=shared_db,
@@ -191,7 +185,6 @@
 
 
 def test_agent_with_state_on_run(shared_db):
-<<<<<<< HEAD
     # Define a tool that increments our counter and returns the new value
     def add_item(run_context: RunContext, item: str) -> str:
         """Add an item to the shopping list."""
@@ -201,8 +194,6 @@
         run_context.session_state["shopping_list"].append(item)
         return f"The shopping list is now {run_context.session_state['shopping_list']}"
 
-=======
->>>>>>> e6183a35
     # Create an Agent that maintains state
     agent = Agent(
         db=shared_db,
@@ -227,7 +218,6 @@
 
 
 def test_agent_with_state_on_run_stream(shared_db):
-<<<<<<< HEAD
     # Define a tool that increments our counter and returns the new value
     def add_item(run_context: RunContext, item: str) -> str:
         """Add an item to the shopping list."""
@@ -237,8 +227,6 @@
         run_context.session_state["shopping_list"].append(item)
         return f"The shopping list is now {run_context.session_state['shopping_list']}"
 
-=======
->>>>>>> e6183a35
     # Create an Agent that maintains state
     agent = Agent(
         db=shared_db,
@@ -269,7 +257,6 @@
 
 
 async def test_agent_with_state_on_run_async(shared_db):
-<<<<<<< HEAD
     # Define a tool that increments our counter and returns the new value
     async def add_item(run_context: RunContext, item: str) -> str:
         """Add an item to the shopping list."""
@@ -279,8 +266,6 @@
         run_context.session_state["shopping_list"].append(item)
         return f"The shopping list is now {run_context.session_state['shopping_list']}"
 
-=======
->>>>>>> e6183a35
     # Create an Agent that maintains state
     agent = Agent(
         db=shared_db,
@@ -305,7 +290,6 @@
 
 
 async def test_agent_with_state_on_run_stream_async(shared_db):
-<<<<<<< HEAD
     # Define a tool that increments our counter and returns the new value
     async def add_item(run_context: RunContext, item: str) -> str:
         """Add an item to the shopping list."""
@@ -315,8 +299,6 @@
         run_context.session_state["shopping_list"].append(item)
         return f"The shopping list is now {run_context.session_state['shopping_list']}"
 
-=======
->>>>>>> e6183a35
     # Create an Agent that maintains state
     agent = Agent(
         db=shared_db,
