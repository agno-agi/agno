--- conflicted
+++ resolved
@@ -61,11 +61,7 @@
     assert response.tools[0].result == "It is currently 70 degrees and cloudy in Tokyo"
 
 
-<<<<<<< HEAD
 def test_tool_call_requires_confirmation_continue_with_run_id(shared_db):
-=======
-def test_tool_call_requires_confirmation_continue_with_run_id(agent_db, memory):
->>>>>>> e981ab87
     @tool(requires_confirmation=True)
     def get_the_weather(city: str):
         return f"It is currently 70 degrees and cloudy in {city}"
@@ -74,12 +70,7 @@
     agent = Agent(
         model=OpenAIChat(id="gpt-4o-mini"),
         tools=[get_the_weather],
-<<<<<<< HEAD
-        db=shared_db,
-=======
-        db=agent_db,
-        memory=memory,
->>>>>>> e981ab87
+        db=shared_db,
         telemetry=False,
     )
 
@@ -97,12 +88,7 @@
     agent = Agent(
         model=OpenAIChat(id="gpt-4o-mini"),
         tools=[get_the_weather],
-<<<<<<< HEAD
-        db=shared_db,
-=======
-        db=agent_db,
-        memory=memory,
->>>>>>> e981ab87
+        db=shared_db,
         telemetry=False,
     )
 
@@ -111,11 +97,7 @@
     assert response.tools[0].result == "It is currently 70 degrees and cloudy in Tokyo"
 
 
-<<<<<<< HEAD
 def test_tool_call_requires_confirmation_continue_with_run_id_stream(shared_db):
-=======
-def test_tool_call_requires_confirmation_continue_with_run_id_stream(agent_db, memory):
->>>>>>> e981ab87
     @tool(requires_confirmation=True)
     def get_the_weather(city: str):
         return f"It is currently 70 degrees and cloudy in {city}"
@@ -124,12 +106,7 @@
     agent = Agent(
         model=OpenAIChat(id="gpt-4o-mini"),
         tools=[get_the_weather],
-<<<<<<< HEAD
-        db=shared_db,
-=======
-        db=agent_db,
-        memory=memory,
->>>>>>> e981ab87
+        db=shared_db,
         telemetry=False,
     )
 
@@ -151,12 +128,7 @@
     agent = Agent(
         model=OpenAIChat(id="gpt-4o-mini"),
         tools=[get_the_weather],
-<<<<<<< HEAD
-        db=shared_db,
-=======
-        db=agent_db,
-        memory=memory,
->>>>>>> e981ab87
+        db=shared_db,
         telemetry=False,
     )
 
@@ -172,11 +144,7 @@
 
 @pytest.mark.asyncio
 @pytest.mark.skip(reason="Async makes this test flaky")
-<<<<<<< HEAD
 async def test_tool_call_requires_confirmation_continue_with_run_id_async(shared_db):
-=======
-async def test_tool_call_requires_confirmation_continue_with_run_id_async(agent_db, memory):
->>>>>>> e981ab87
     @tool(requires_confirmation=True)
     def get_the_weather(city: str):
         return f"It is currently 70 degrees and cloudy in {city}"
@@ -185,12 +153,7 @@
     agent = Agent(
         model=OpenAIChat(id="gpt-4o-mini"),
         tools=[get_the_weather],
-<<<<<<< HEAD
-        db=shared_db,
-=======
-        db=agent_db,
-        memory=memory,
->>>>>>> e981ab87
+        db=shared_db,
         instructions="When you have confirmation, then just use the tool",
         telemetry=False,
     )
@@ -210,12 +173,7 @@
     agent = Agent(
         model=OpenAIChat(id="gpt-4o-mini"),
         tools=[get_the_weather],
-<<<<<<< HEAD
-        db=shared_db,
-=======
-        db=agent_db,
-        memory=memory,
->>>>>>> e981ab87
+        db=shared_db,
         telemetry=False,
     )
 
