import asyncio

import pytest

from agno.agent import Agent, RunOutput  # noqa
from agno.models.openai import OpenAIChat
from agno.tools.decorator import tool


def test_tool_call_requires_user_input():
    @tool(requires_user_input=True)
    def get_the_weather(city: str):
        return f"It is currently 70 degrees and cloudy in {city}"

    agent = Agent(
        model=OpenAIChat(id="gpt-4o-mini"),
        tools=[get_the_weather],
        markdown=True,
        telemetry=False,
    )

    response = agent.run("What is the weather in Tokyo?")

    assert response.is_paused
    assert response.tools[0].requires_user_input
    assert response.tools[0].tool_name == "get_the_weather"
    assert response.tools[0].tool_args == {"city": "Tokyo"}

    # Provide user input
    response.tools[0].user_input_schema[0].value = "Tokyo"

    response = agent.continue_run(response)
    assert response.is_paused is False
    assert response.tools[0].result == "It is currently 70 degrees and cloudy in Tokyo"


def test_tool_call_requires_user_input_specific_fields():
    @tool(requires_user_input=True, user_input_fields=["temperature"])
    def get_the_weather(city: str, temperature: int):
        return f"It is currently {temperature} degrees and cloudy in {city}"

    agent = Agent(
        model=OpenAIChat(id="gpt-4o-mini"),
        tools=[get_the_weather],
        markdown=True,
        telemetry=False,
    )

    response = agent.run("What is the weather in Tokyo?")

    assert response.is_paused
    assert response.tools[0].requires_user_input
    assert response.tools[0].tool_name == "get_the_weather"
    assert response.tools[0].tool_args == {"city": "Tokyo"}

    # Provide user input
    assert response.tools[0].user_input_schema[0].name == "city"
    assert response.tools[0].user_input_schema[0].value == "Tokyo"
    assert response.tools[0].user_input_schema[1].name == "temperature"
    assert response.tools[0].user_input_schema[1].value is None
    response.tools[0].user_input_schema[1].value = 70

    response = agent.continue_run(response)
    assert response.is_paused is False
    assert response.tools[0].result == "It is currently 70 degrees and cloudy in Tokyo"


def test_tool_call_requires_user_input_stream(shared_db):
    @tool(requires_user_input=True)
    def get_the_weather(city: str):
        return f"It is currently 70 degrees and cloudy in {city}"

    agent = Agent(
        model=OpenAIChat(id="gpt-4o-mini"),
        tools=[get_the_weather],
        db=shared_db,
        markdown=True,
        telemetry=False,
    )

    found_user_input = False
    for response in agent.run("What is the weather in Tokyo?", stream=True):
        if response.is_paused:
            assert response.tools[0].requires_user_input
            assert response.tools[0].tool_name == "get_the_weather"
            assert response.tools[0].tool_args == {"city": "Tokyo"}

            # Provide user input
            response.tools[0].user_input_schema[0].value = "Tokyo"
            found_user_input = True
    assert found_user_input, "No tools were found to require user input"

    found_user_input = False
    for response in agent.continue_run(run_id=response.run_id, updated_tools=response.tools, stream=True):
        if response.is_paused:
            found_user_input = True
    assert found_user_input is False, "Some tools still require user input"


@pytest.mark.asyncio
@pytest.mark.skip(reason="Async makes this test flaky")
async def test_tool_call_requires_user_input_async(shared_db):
    @tool(requires_user_input=True)
    async def get_the_weather(city: str):
        return f"It is currently 70 degrees and cloudy in {city}"

    agent = Agent(
        model=OpenAIChat(id="gpt-4o-mini"),
        tools=[get_the_weather],
        db=shared_db,
        markdown=True,
        telemetry=False,
    )

    response = await agent.arun("What is the weather in Tokyo?")

    assert response.is_paused
    assert response.tools[0].requires_user_input
    assert response.tools[0].tool_name == "get_the_weather"
    assert response.tools[0].tool_args == {"city": "Tokyo"}

    # Provide user input
    for tool_response in response.tools:
        if tool_response.requires_user_input:
            tool_response.user_input_schema[0].value = "Tokyo"

    response = await agent.acontinue_run(response)
    await asyncio.sleep(1)
    assert response.is_paused is False
    assert response.tools[0].result == "It is currently 70 degrees and cloudy in Tokyo"


@pytest.mark.asyncio
async def test_tool_call_requires_user_input_stream_async(shared_db):
    @tool(requires_user_input=True)
    async def get_the_weather(city: str):
        return f"It is currently 70 degrees and cloudy in {city}"

    agent = Agent(
        model=OpenAIChat(id="gpt-4o-mini"),
        tools=[get_the_weather],
        db=shared_db,
        markdown=True,
        telemetry=False,
    )

    found_user_input = False
    async for response in agent.arun("What is the weather in Tokyo?", stream=True):
        if response.is_paused:
            assert response.tools[0].requires_user_input
            assert response.tools[0].tool_name == "get_the_weather"
            assert response.tools[0].tool_args == {"city": "Tokyo"}

            # Provide user input
            response.tools[0].user_input_schema[0].value = "Tokyo"
            found_user_input = True
    assert found_user_input, "No tools were found to require user input"

    found_user_input = False
    async for response in agent.acontinue_run(run_id=response.run_id, updated_tools=response.tools, stream=True):
        if response.is_paused:
            found_user_input = True
    await asyncio.sleep(1)
    assert found_user_input is False, "Some tools still require user input"


<<<<<<< HEAD
def test_tool_call_requires_user_input_continue_with_run_id(shared_db):
=======
def test_tool_call_requires_user_input_continue_with_run_id(agent_db, memory):
>>>>>>> e981ab87
    @tool(requires_user_input=True)
    def get_the_weather(city: str):
        return f"It is currently 70 degrees and cloudy in {city}"

    session_id = "test_session_1"
    agent = Agent(
        model=OpenAIChat(id="gpt-4o-mini"),
        tools=[get_the_weather],
<<<<<<< HEAD
        db=shared_db,
=======
        db=agent_db,
        memory=memory,
>>>>>>> e981ab87
        telemetry=False,
    )

    response = agent.run("What is the weather in Tokyo?", session_id=session_id)

    assert response.is_paused
    assert response.tools[0].requires_user_input
    assert response.tools[0].tool_name == "get_the_weather"
    assert response.tools[0].tool_args == {"city": "Tokyo"}

    # Provide user input
    response.tools[0].user_input_schema[0].value = "Tokyo"

    # Create a completely new agent instance
    agent = Agent(
        model=OpenAIChat(id="gpt-4o-mini"),
        tools=[get_the_weather],
<<<<<<< HEAD
        db=shared_db,
=======
        db=agent_db,
        memory=memory,
>>>>>>> e981ab87
        telemetry=False,
    )

    response = agent.continue_run(run_id=response.run_id, updated_tools=response.tools, session_id=session_id)
    assert response.is_paused is False
    assert response.tools[0].result == "It is currently 70 degrees and cloudy in Tokyo"


def test_tool_call_multiple_requires_user_input():
    @tool(requires_user_input=True)
    def get_the_weather(city: str):
        return f"It is currently 70 degrees and cloudy in {city}"

    def get_activities(city: str):
        return f"The following activities are available in {city}: \n - Shopping \n - Eating \n - Drinking"

    agent = Agent(
        model=OpenAIChat(id="gpt-4o-mini"),
        tools=[get_the_weather, get_activities],
        markdown=True,
        telemetry=False,
    )

    response = agent.run("What is the weather in Tokyo and what are the activities?")

    assert response.is_paused
    tool_found = False
    for _t in response.tools:
        if _t.requires_user_input:
            tool_found = True
            assert _t.tool_name == "get_the_weather"
            assert _t.tool_args == {"city": "Tokyo"}
            _t.user_input_schema[0].value = "Tokyo"

    assert tool_found, "No tool was found to require user input"

    response = agent.continue_run(response)
    assert response.is_paused is False
    assert response.content<|MERGE_RESOLUTION|>--- conflicted
+++ resolved
@@ -164,11 +164,7 @@
     assert found_user_input is False, "Some tools still require user input"
 
 
-<<<<<<< HEAD
 def test_tool_call_requires_user_input_continue_with_run_id(shared_db):
-=======
-def test_tool_call_requires_user_input_continue_with_run_id(agent_db, memory):
->>>>>>> e981ab87
     @tool(requires_user_input=True)
     def get_the_weather(city: str):
         return f"It is currently 70 degrees and cloudy in {city}"
@@ -177,12 +173,7 @@
     agent = Agent(
         model=OpenAIChat(id="gpt-4o-mini"),
         tools=[get_the_weather],
-<<<<<<< HEAD
-        db=shared_db,
-=======
-        db=agent_db,
-        memory=memory,
->>>>>>> e981ab87
+        db=shared_db,
         telemetry=False,
     )
 
@@ -200,12 +191,7 @@
     agent = Agent(
         model=OpenAIChat(id="gpt-4o-mini"),
         tools=[get_the_weather],
-<<<<<<< HEAD
-        db=shared_db,
-=======
-        db=agent_db,
-        memory=memory,
->>>>>>> e981ab87
+        db=shared_db,
         telemetry=False,
     )
 
