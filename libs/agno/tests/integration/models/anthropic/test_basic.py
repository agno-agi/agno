import pytest
from pydantic import BaseModel, Field

from agno.agent import Agent, RunOutput
from agno.db.sqlite import SqliteDb
from agno.models.anthropic import Claude


@pytest.fixture(scope="module")
def claude_model():
    """Fixture that provides a Claude model and reuses it across all tests in the module."""
    return Claude(id="claude-3-5-haiku-20241022")


def _assert_metrics(response: RunOutput):
    assert response.metrics is not None
    input_tokens = response.metrics.input_tokens
    output_tokens = response.metrics.output_tokens
    total_tokens = response.metrics.total_tokens

    assert input_tokens > 0
    assert output_tokens > 0
    assert total_tokens > 0
    assert total_tokens == input_tokens + output_tokens


<<<<<<< HEAD
def _get_large_system_prompt() -> str:
    """Load an example large system message from S3"""
    txt_path = Path(__file__).parent.joinpath("system_prompt.txt")
    download_file(
        "https://agno-public.s3.amazonaws.com/prompts/system_promt.txt",
        str(txt_path),
    )
    return txt_path.read_text(encoding="utf-8")


def test_basic(claude_model):
    agent = Agent(model=claude_model, markdown=True, telemetry=False)
=======
def test_basic():
    agent = Agent(model=Claude(id="claude-3-5-haiku-20241022"), markdown=True, telemetry=False)
>>>>>>> f9b2233a

    # Print the response in the terminal
    response: RunOutput = agent.run("Share a 2 sentence horror story")

    assert response.content is not None and response.messages is not None
    assert len(response.messages) == 3
    assert [m.role for m in response.messages] == ["system", "user", "assistant"]

    _assert_metrics(response)


def test_basic_stream(claude_model):
    agent = Agent(model=claude_model, markdown=True, telemetry=False)

    run_stream = agent.run("Say 'hi'", stream=True)
    for chunk in run_stream:
        assert chunk.content is not None


@pytest.mark.asyncio
async def test_async_basic(claude_model):
    agent = Agent(model=claude_model, markdown=True, telemetry=False)

    response = await agent.arun("Share a 2 sentence horror story")

    assert response.content is not None
    assert response.messages is not None
    assert len(response.messages) == 3
    assert [m.role for m in response.messages] == ["system", "user", "assistant"]

    _assert_metrics(response)


@pytest.mark.asyncio
async def test_async_basic_stream(claude_model):
    agent = Agent(model=claude_model, markdown=True, telemetry=False)

    async for response in agent.arun("Share a 2 sentence horror story", stream=True):
        assert response.content is not None


def test_with_memory(claude_model):
    agent = Agent(
        db=SqliteDb(db_file="tmp/test_with_memory.db"),
        model=claude_model,
        add_history_to_context=True,
        markdown=True,
        telemetry=False,
    )

    # First interaction
    response1 = agent.run("My name is John Smith")
    assert response1.content is not None

    # Second interaction should remember the name
    response2 = agent.run("What's my name?")
    assert response2.content is not None
    assert "John Smith" in response2.content

    # Verify memories were created
    messages = agent.get_messages_for_session()
    assert len(messages) == 5
    assert [m.role for m in messages] == ["system", "user", "assistant", "user", "assistant"]

    # Test metrics structure and types
    _assert_metrics(response2)


def test_structured_output(claude_model):
    class MovieScript(BaseModel):
        title: str = Field(..., description="Movie title")
        genre: str = Field(..., description="Movie genre")
        plot: str = Field(..., description="Brief plot summary")

    agent = Agent(model=claude_model, output_schema=MovieScript, telemetry=False)

    response = agent.run("Create a movie about time travel")

    # Verify structured output
    assert isinstance(response.content, MovieScript)
    assert response.content.title is not None
    assert response.content.genre is not None
    assert response.content.plot is not None


def test_json_response_mode(claude_model):
    class MovieScript(BaseModel):
        title: str = Field(..., description="Movie title")
        genre: str = Field(..., description="Movie genre")
        plot: str = Field(..., description="Brief plot summary")

    agent = Agent(
        model=claude_model,
        output_schema=MovieScript,
        use_json_mode=True,
        telemetry=False,
    )

    response = agent.run("Create a movie about time travel")

    # Verify structured output
    assert isinstance(response.content, MovieScript)
    assert response.content.title is not None
    assert response.content.genre is not None
    assert response.content.plot is not None


def test_history(claude_model):
    agent = Agent(
        model=claude_model,
        db=SqliteDb(db_file="tmp/anthropic/test_basic.db"),
        add_history_to_context=True,
        telemetry=False,
    )
    run_output = agent.run("Hello")
    assert run_output.messages is not None
    assert len(run_output.messages) == 2

    run_output = agent.run("Hello 2")
    assert run_output.messages is not None
    assert len(run_output.messages) == 4

    run_output = agent.run("Hello 3")
    assert run_output.messages is not None
    assert len(run_output.messages) == 6

    run_output = agent.run("Hello 4")
    assert run_output.messages is not None
<<<<<<< HEAD
    assert len(run_output.messages) == 8


def test_prompt_caching():
    large_system_prompt = _get_large_system_prompt()
    agent = Agent(
        model=Claude(id="claude-3-5-haiku-20241022", cache_system_prompt=True),
        system_message=large_system_prompt,
        telemetry=False,
    )

    response = agent.run("Explain the difference between REST and GraphQL APIs with examples")
    assert response.content is not None
    assert response.metrics is not None

    # This test needs a clean Anthropic cache to run. If the cache is not empty, we skip the test.
    if response.metrics.cache_read_tokens > 0:
        log_warning(
            "A cache is already active in this Anthropic context. This test can't run until the cache is cleared."
        )
        return

    # Asserting the system prompt is cached on the first run
    assert response.metrics.cache_write_tokens > 0
    assert response.metrics.cache_read_tokens == 0

    # Asserting the cached prompt is used on the second run
    response = agent.run("What are the key principles of clean code and how do I apply them in Python?")
    assert response.content is not None
    assert response.metrics is not None
    assert response.metrics.cache_write_tokens == 0
    assert response.metrics.cache_read_tokens > 0


def test_client_persistence(claude_model):
    """Test that the same Claude client instance is reused across multiple calls"""
    agent = Agent(model=claude_model, markdown=True, telemetry=False)

    # First call should create a new client
    agent.run("Hello")
    first_client = claude_model.client
    assert first_client is not None

    # Second call should reuse the same client
    agent.run("Hello again")
    second_client = claude_model.client
    assert second_client is not None
    assert first_client is second_client, "Client should be persisted and reused"

    # Third call should also reuse the same client
    agent.run("Hello once more")
    third_client = claude_model.client
    assert third_client is not None
    assert first_client is third_client, "Client should still be the same instance"


@pytest.mark.asyncio
async def test_async_client_persistence(claude_model):
    """Test that the same async Claude client instance is reused across multiple calls"""
    agent = Agent(model=claude_model, markdown=True, telemetry=False)

    # First call should create a new async client
    await agent.arun("Hello")
    first_client = claude_model.async_client
    assert first_client is not None

    # Second call should reuse the same async client
    await agent.arun("Hello again")
    second_client = claude_model.async_client
    assert second_client is not None
    assert first_client is second_client, "Async client should be persisted and reused"

    # Third call should also reuse the same async client
    await agent.arun("Hello once more")
    third_client = claude_model.async_client
    assert third_client is not None
    assert first_client is third_client, "Async client should still be the same instance"
=======
    assert len(run_output.messages) == 8
>>>>>>> f9b2233a
<|MERGE_RESOLUTION|>--- conflicted
+++ resolved
@@ -24,7 +24,6 @@
     assert total_tokens == input_tokens + output_tokens
 
 
-<<<<<<< HEAD
 def _get_large_system_prompt() -> str:
     """Load an example large system message from S3"""
     txt_path = Path(__file__).parent.joinpath("system_prompt.txt")
@@ -37,10 +36,6 @@
 
 def test_basic(claude_model):
     agent = Agent(model=claude_model, markdown=True, telemetry=False)
-=======
-def test_basic():
-    agent = Agent(model=Claude(id="claude-3-5-haiku-20241022"), markdown=True, telemetry=False)
->>>>>>> f9b2233a
 
     # Print the response in the terminal
     response: RunOutput = agent.run("Share a 2 sentence horror story")
@@ -169,7 +164,6 @@
 
     run_output = agent.run("Hello 4")
     assert run_output.messages is not None
-<<<<<<< HEAD
     assert len(run_output.messages) == 8
 
 
@@ -246,7 +240,4 @@
     await agent.arun("Hello once more")
     third_client = claude_model.async_client
     assert third_client is not None
-    assert first_client is third_client, "Async client should still be the same instance"
-=======
-    assert len(run_output.messages) == 8
->>>>>>> f9b2233a
+    assert first_client is third_client, "Async client should still be the same instance"