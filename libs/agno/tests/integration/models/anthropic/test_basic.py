from pathlib import Path

import pytest
from pydantic import BaseModel, Field

from agno.agent import Agent, RunResponse
from agno.db.sqlite import SqliteDb
from agno.models.anthropic import Claude
from agno.utils.log import log_warning
from agno.utils.media import download_file


def _assert_metrics(response: RunResponse):
    assert response.metrics is not None
    input_tokens = response.metrics.input_tokens
    output_tokens = response.metrics.output_tokens
    total_tokens = response.metrics.total_tokens

    assert input_tokens > 0
    assert output_tokens > 0
    assert total_tokens > 0
    assert total_tokens == input_tokens + output_tokens


def _get_large_system_prompt() -> str:
    """Load an example large system message from S3"""
    txt_path = Path(__file__).parent.joinpath("system_prompt.txt")
    download_file(
        "https://agno-public.s3.amazonaws.com/prompts/system_promt.txt",
        str(txt_path),
    )
    return txt_path.read_text()


def test_basic():
    agent = Agent(model=Claude(id="claude-3-5-haiku-20241022"), markdown=True, telemetry=False)

    # Print the response in the terminal
    response: RunResponse = agent.run("Share a 2 sentence horror story")

    assert response.content is not None and response.messages is not None
    assert len(response.messages) == 3
    assert [m.role for m in response.messages] == ["system", "user", "assistant"]

    _assert_metrics(response)


def test_basic_stream():
    agent = Agent(model=Claude(id="claude-3-5-haiku-20241022"), markdown=True, telemetry=False)

    run_stream = agent.run("Say 'hi'", stream=True)
    for chunk in run_stream:
        assert chunk.content is not None

    assert agent.run_response is not None
    _assert_metrics(agent.run_response)


@pytest.mark.asyncio
async def test_async_basic():
    agent = Agent(model=Claude(id="claude-3-5-haiku-20241022"), markdown=True, telemetry=False)

    response = await agent.arun("Share a 2 sentence horror story")

    assert response.content is not None
    assert response.messages is not None
    assert len(response.messages) == 3
    assert [m.role for m in response.messages] == ["system", "user", "assistant"]

    _assert_metrics(response)


@pytest.mark.asyncio
async def test_async_basic_stream():
    agent = Agent(model=Claude(id="claude-3-5-haiku-20241022"), markdown=True, telemetry=False)

    async for response in agent.arun("Share a 2 sentence horror story", stream=True):
        assert response.content is not None

    assert agent.run_response is not None
    _assert_metrics(agent.run_response)


def test_with_memory():
    agent = Agent(
        model=Claude(id="claude-3-5-haiku-20241022"),
        add_history_to_context=True,
        markdown=True,
        telemetry=False,
    )

    # First interaction
    response1 = agent.run("My name is John Smith")
    assert response1.content is not None

    # Second interaction should remember the name
    response2 = agent.run("What's my name?")
    assert response2.content is not None
    assert "John Smith" in response2.content

    # Verify memories were created
    messages = agent.get_messages_for_session()
    assert len(messages) == 5
    assert [m.role for m in messages] == ["system", "user", "assistant", "user", "assistant"]

    # Test metrics structure and types
    _assert_metrics(response2)


def test_structured_output():
    class MovieScript(BaseModel):
        title: str = Field(..., description="Movie title")
        genre: str = Field(..., description="Movie genre")
        plot: str = Field(..., description="Brief plot summary")

    agent = Agent(model=Claude(id="claude-3-5-haiku-20241022"), response_model=MovieScript, telemetry=False)

    response = agent.run("Create a movie about time travel")

    # Verify structured output
    assert isinstance(response.content, MovieScript)
    assert response.content.title is not None
    assert response.content.genre is not None
    assert response.content.plot is not None


def test_json_response_mode():
    class MovieScript(BaseModel):
        title: str = Field(..., description="Movie title")
        genre: str = Field(..., description="Movie genre")
        plot: str = Field(..., description="Brief plot summary")

    agent = Agent(
        model=Claude(id="claude-3-5-haiku-20241022"),
        response_model=MovieScript,
        use_json_mode=True,
        telemetry=False,
    )

    response = agent.run("Create a movie about time travel")

    # Verify structured output
    assert isinstance(response.content, MovieScript)
    assert response.content.title is not None
    assert response.content.genre is not None
    assert response.content.plot is not None


def test_history():
    agent = Agent(
        model=Claude(id="claude-3-5-haiku-20241022"),
<<<<<<< HEAD
        storage=SqliteStorage(table_name="agent_sessions", db_file="tmp/agent_db.db"),
=======
        db=SqliteDb(db_file="tmp/anthropic/test_basic.db"),
>>>>>>> 383e2f99
        add_history_to_context=True,
        telemetry=False,
    )
    agent.run("Hello")
    assert agent.run_response is not None
    assert agent.run_response.messages is not None
    assert len(agent.run_response.messages) == 2

    agent.run("Hello 2")
    assert agent.run_response is not None
    assert agent.run_response.messages is not None
    assert len(agent.run_response.messages) == 4

    agent.run("Hello 3")
    assert agent.run_response is not None
    assert agent.run_response.messages is not None
    assert len(agent.run_response.messages) == 6

    agent.run("Hello 4")
    assert agent.run_response is not None
    assert agent.run_response.messages is not None
    assert len(agent.run_response.messages) == 8


def test_prompt_caching():
    large_system_prompt = _get_large_system_prompt()
    agent = Agent(
        model=Claude(id="claude-3-5-haiku-20241022", cache_system_prompt=True),
        system_message=large_system_prompt,
        telemetry=False,
    )

    response = agent.run("Explain the difference between REST and GraphQL APIs with examples")
    assert response.content is not None
    assert response.metrics is not None

    # This test needs a clean Anthropic cache to run. If the cache is not empty, we skip the test.
    if response.metrics.cache_read_tokens > 0:
        log_warning(
            "A cache is already active in this Anthropic context. This test can't run until the cache is cleared."
        )
        return

    # Asserting the system prompt is cached on the first run
    assert response.metrics.cache_write_tokens > 0
    assert response.metrics.cache_read_tokens == 0

    # Asserting the cached prompt is used on the second run
    response = agent.run("What are the key principles of clean code and how do I apply them in Python?")
    assert response.content is not None
    assert response.metrics is not None
    assert response.metrics.cache_write_tokens == 0
    assert response.metrics.cache_read_tokens > 0<|MERGE_RESOLUTION|>--- conflicted
+++ resolved
@@ -149,11 +149,7 @@
 def test_history():
     agent = Agent(
         model=Claude(id="claude-3-5-haiku-20241022"),
-<<<<<<< HEAD
-        storage=SqliteStorage(table_name="agent_sessions", db_file="tmp/agent_db.db"),
-=======
         db=SqliteDb(db_file="tmp/anthropic/test_basic.db"),
->>>>>>> 383e2f99
         add_history_to_context=True,
         telemetry=False,
     )
