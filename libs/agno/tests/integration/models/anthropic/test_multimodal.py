from agno.agent.agent import Agent
from agno.media import File, Image
from agno.models.anthropic import Claude


def test_image_input():
    agent = Agent(model=Claude(id="claude-3-5-sonnet-20241022"), markdown=True, telemetry=False, monitoring=False)

    response = agent.run(
        "Tell me about this image.",
        images=[Image(url="https://upload.wikimedia.org/wikipedia/commons/0/0c/GoldenGateBridge-001.jpg")],
    )

    assert "golden" in response.content.lower()
    assert "bridge" in response.content.lower()


<<<<<<< HEAD
def test_file_input():
    agent = Agent(
        model=Claude(id="claude-3-5-sonnet-20241022"), markdown=True, telemetry=False, monitoring=False
=======
def test_file_upload():
    agent = Agent(
        model=Claude(id="claude-3-5-sonnet-20241022"),
        markdown=True,
>>>>>>> c73ef765
    )

    response = agent.run(
        "Summarize the contents of the attached file.",
        files=[
            File(url="https://agno-public.s3.amazonaws.com/recipes/ThaiRecipes.pdf"),
        ],
    )
<<<<<<< HEAD
    assert response.content is not None
=======
    assert response.content is not None
    assert response.citations is not None
>>>>>>> c73ef765
<|MERGE_RESOLUTION|>--- conflicted
+++ resolved
@@ -15,16 +15,10 @@
     assert "bridge" in response.content.lower()
 
 
-<<<<<<< HEAD
-def test_file_input():
-    agent = Agent(
-        model=Claude(id="claude-3-5-sonnet-20241022"), markdown=True, telemetry=False, monitoring=False
-=======
 def test_file_upload():
     agent = Agent(
         model=Claude(id="claude-3-5-sonnet-20241022"),
         markdown=True,
->>>>>>> c73ef765
     )
 
     response = agent.run(
@@ -33,9 +27,5 @@
             File(url="https://agno-public.s3.amazonaws.com/recipes/ThaiRecipes.pdf"),
         ],
     )
-<<<<<<< HEAD
     assert response.content is not None
-=======
-    assert response.content is not None
-    assert response.citations is not None
->>>>>>> c73ef765
+    assert response.citations is not None