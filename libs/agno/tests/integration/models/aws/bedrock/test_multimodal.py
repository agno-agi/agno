--- conflicted
+++ resolved
@@ -27,32 +27,6 @@
 
     assert "bridge" in response.content.lower()
 
-
-<<<<<<< HEAD
-def test_pdf_file_input_from_url():
-    """
-    Test PDF file input by downloading from URL
-    """
-    agent = Agent(model=AwsBedrock(id="amazon.nova-pro-v1:0"), markdown=True, telemetry=False, monitoring=False)
-
-    # Download PDF from URL to temporary file
-    with tempfile.NamedTemporaryFile(suffix=".pdf") as temp_file:
-        download_file("https://agno-public.s3.amazonaws.com/recipes/ThaiRecipes.pdf", temp_file.name)
-
-        # Read as bytes (required for AWS Bedrock)
-        pdf_bytes = Path(temp_file.name).read_bytes()
-
-        response = agent.run(
-            "What type of document is this? Give me a brief summary.",
-            files=[File(content=pdf_bytes, format="pdf", name="Thai Recipes")],
-        )
-
-        assert response.content is not None
-        assert len(response.content) > 0
-        # Should mention recipes or Thai food
-        content_lower = response.content.lower()
-        assert any(keyword in content_lower for keyword in ["recipe", "thai", "food", "cooking", "ingredient"])
-=======
 @pytest.mark.asyncio
 async def test_async_image_input_bytes():
     """Test async image input using bytes with Amazon Nova Pro model.
@@ -114,4 +88,27 @@
 
     assert response.content is not None
     assert len(response.content) > 0
->>>>>>> 5bba7c52
+
+ def test_pdf_file_input_from_url():
+    """
+    Test PDF file input by downloading from URL
+    """
+    agent = Agent(model=AwsBedrock(id="amazon.nova-pro-v1:0"), markdown=True, telemetry=False, monitoring=False)
+
+    # Download PDF from URL to temporary file
+    with tempfile.NamedTemporaryFile(suffix=".pdf") as temp_file:
+        download_file("https://agno-public.s3.amazonaws.com/recipes/ThaiRecipes.pdf", temp_file.name)
+
+        # Read as bytes (required for AWS Bedrock)
+        pdf_bytes = Path(temp_file.name).read_bytes()
+
+        response = agent.run(
+            "What type of document is this? Give me a brief summary.",
+            files=[File(content=pdf_bytes, format="pdf", name="Thai Recipes")],
+        )
+
+        assert response.content is not None
+        assert len(response.content) > 0
+        # Should mention recipes or Thai food
+        content_lower = response.content.lower()
+        assert any(keyword in content_lower for keyword in ["recipe", "thai", "food", "cooking", "ingredient"])