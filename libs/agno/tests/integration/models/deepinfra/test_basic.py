import pytest
from pydantic import BaseModel, Field

from agno.agent import Agent, RunResponse
from agno.db.sqlite import SqliteDb
from agno.models.deepinfra import DeepInfra


def _assert_metrics(response: RunResponse):
    assert response.metrics is not None
    input_tokens = response.metrics.input_tokens
    output_tokens = response.metrics.output_tokens
    total_tokens = response.metrics.total_tokens

    assert input_tokens > 0
    assert output_tokens > 0
    assert total_tokens > 0
    assert total_tokens == input_tokens + output_tokens


def test_basic():
    agent = Agent(model=DeepInfra(id="meta-llama/Llama-2-70b-chat-hf"), markdown=True, telemetry=False)

    response: RunResponse = agent.run("Share a 2 sentence horror story")

    assert response.content is not None and response.messages is not None
    assert len(response.messages) == 3
    assert [m.role for m in response.messages] == ["system", "user", "assistant"]

    _assert_metrics(response)


def test_basic_stream():
    agent = Agent(model=DeepInfra(id="meta-llama/Llama-2-70b-chat-hf"), markdown=True, telemetry=False)

    response_stream = agent.run("Share a 2 sentence horror story", stream=True)

    assert hasattr(response_stream, "__iter__")

    responses = list(response_stream)
    assert len(responses) > 0
    for response in responses:
        assert response.content is not None


@pytest.mark.asyncio
async def test_async_basic():
    agent = Agent(model=DeepInfra(id="meta-llama/Llama-2-70b-chat-hf"), markdown=True, telemetry=False)

    response = await agent.arun("Share a 2 sentence horror story")

    assert response.content is not None and response.messages is not None
    assert len(response.messages) == 3
    assert [m.role for m in response.messages] == ["system", "user", "assistant"]
    _assert_metrics(response)


@pytest.mark.asyncio
async def test_async_basic_stream():
    agent = Agent(model=DeepInfra(id="meta-llama/Llama-2-70b-chat-hf"), markdown=True, telemetry=False)

    response_stream = agent.arun("Share a 2 sentence horror story", stream=True)

    async for response in response_stream:
        assert response.content is not None

    assert agent.run_response is not None
    _assert_metrics(agent.run_response)


def test_with_memory():
    agent = Agent(
        model=DeepInfra(id="meta-llama/Llama-2-70b-chat-hf"),
        add_history_to_context=True,
        markdown=True,
        telemetry=False,
    )

    response1 = agent.run("My name is John Smith")
    assert response1.content is not None

    response2 = agent.run("What's my name and surname?")
    assert response2.content is not None
    assert "John" in response2.content
    assert "Smith" in response2.content

    messages = agent.get_messages_for_session()
    assert len(messages) == 5
    assert [m.role for m in messages] == ["system", "user", "assistant", "user", "assistant"]

    _assert_metrics(response2)


def test_structured_output():
    class MovieScript(BaseModel):
        title: str = Field(..., description="Movie title")
        genre: str = Field(..., description="Movie genre")
        plot: str = Field(..., description="Brief plot summary")

    agent = Agent(
        model=DeepInfra(id="meta-llama/Llama-2-70b-chat-hf"),
        response_model=MovieScript,
        telemetry=False,
    )

    response = agent.run("Create a movie about time travel")

    assert isinstance(response.content, MovieScript)
    assert response.content.title is not None
    assert response.content.genre is not None
    assert response.content.plot is not None


def test_history():
    agent = Agent(
        model=DeepInfra(id="meta-llama/Llama-2-70b-chat-hf"),
<<<<<<< HEAD
        storage=SqliteStorage(table_name="agent_sessions", db_file="tmp/agent_db.db"),
=======
        db=SqliteDb(db_file="tmp/deepinfra/test_basic.db"),
>>>>>>> 383e2f99
        add_history_to_context=True,
        telemetry=False,
    )
    agent.run("Hello")
    assert agent.run_response is not None and agent.run_response.messages is not None
    assert len(agent.run_response.messages) == 2
    agent.run("Hello 2")
    assert agent.run_response is not None and agent.run_response.messages is not None
    assert len(agent.run_response.messages) == 4
    agent.run("Hello 3")
    assert agent.run_response is not None and agent.run_response.messages is not None
    assert len(agent.run_response.messages) == 6
    agent.run("Hello 4")
    assert agent.run_response is not None and agent.run_response.messages is not None
    assert len(agent.run_response.messages) == 8<|MERGE_RESOLUTION|>--- conflicted
+++ resolved
@@ -114,11 +114,7 @@
 def test_history():
     agent = Agent(
         model=DeepInfra(id="meta-llama/Llama-2-70b-chat-hf"),
-<<<<<<< HEAD
-        storage=SqliteStorage(table_name="agent_sessions", db_file="tmp/agent_db.db"),
-=======
         db=SqliteDb(db_file="tmp/deepinfra/test_basic.db"),
->>>>>>> 383e2f99
         add_history_to_context=True,
         telemetry=False,
     )
