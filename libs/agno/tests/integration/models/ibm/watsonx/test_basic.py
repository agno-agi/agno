import pytest
from pydantic import BaseModel, Field

from agno.agent import Agent, RunResponse  # noqa
from agno.db.sqlite import SqliteDb
from agno.models.ibm import WatsonX


def _assert_metrics(response: RunResponse):
    assert response.metrics is not None
    input_tokens = response.metrics.input_tokens
    output_tokens = response.metrics.output_tokens
    total_tokens = response.metrics.total_tokens

    assert input_tokens > 0
    assert output_tokens > 0
    assert total_tokens > 0
    assert total_tokens == input_tokens + output_tokens


def test_basic():
    agent = Agent(model=WatsonX(id="meta-llama/llama-3-3-70b-instruct"), markdown=True, telemetry=False)

    # Print the response in the terminal
    response: RunResponse = agent.run("Share a 2 sentence horror story")

    assert response.content is not None
    assert response.messages is not None
    assert len(response.messages) == 3
    assert [m.role for m in response.messages] == ["system", "user", "assistant"]

    _assert_metrics(response)


def test_basic_stream():
    agent = Agent(model=WatsonX(id="meta-llama/llama-3-3-70b-instruct"), markdown=True, telemetry=False)

    response_stream = agent.run("Share a 2 sentence horror story", stream=True)

    # Verify it's an iterator
    assert hasattr(response_stream, "__iter__")

    responses = list(response_stream)
    assert len(responses) > 0
    for response in responses:
        assert response.content is not None

    assert agent.run_response is not None
    _assert_metrics(agent.run_response)


@pytest.mark.asyncio
async def test_async_basic():
    agent = Agent(model=WatsonX(id="meta-llama/llama-3-3-70b-instruct"), markdown=True, telemetry=False)

    response = await agent.arun("Share a 2 sentence horror story")

    assert response.content is not None
    assert response.messages is not None
    assert len(response.messages) == 3
    assert [m.role for m in response.messages] == ["system", "user", "assistant"]
    _assert_metrics(response)


@pytest.mark.asyncio
async def test_async_basic_stream():
    agent = Agent(model=WatsonX(id="meta-llama/llama-3-3-70b-instruct"), markdown=True, telemetry=False)

    response_stream = agent.arun("Share a 2 sentence horror story", stream=True)

    async for response in response_stream:
        assert response.content is not None

    assert agent.run_response is not None
    _assert_metrics(agent.run_response)


def test_with_memory():
    agent = Agent(
        model=WatsonX(id="mistralai/mistral-large"),
        add_history_to_context=True,
        markdown=True,
        telemetry=False,
    )

    # First interaction
    response1 = agent.run("My name is John Smith")
    assert response1.content is not None

    # Second interaction should remember the name
    response2 = agent.run("What's my name?")
    assert response2.content is not None
    assert "John Smith" in response2.content

    # Verify memories were created
    messages = agent.get_messages_for_session()
    assert len(messages) == 5
    assert [m.role for m in messages] == ["system", "user", "assistant", "user", "assistant"]

    # Test metrics structure and types
    _assert_metrics(response2)


def test_response_model():
    class MovieScript(BaseModel):
        title: str = Field(..., description="Movie title")
        genre: str = Field(..., description="Movie genre")
        plot: str = Field(..., description="Brief plot summary")

    agent = Agent(
        model=WatsonX(id="mistralai/mistral-large"),
        markdown=True,
        telemetry=False,
        response_model=MovieScript,
    )

    response = agent.run("Create a movie about time travel")

    # Verify structured output
    assert isinstance(response.content, MovieScript)
    assert response.content.title is not None
    assert response.content.genre is not None
    assert response.content.plot is not None


def test_json_response_mode():
    class MovieScript(BaseModel):
        title: str = Field(..., description="Movie title")
        genre: str = Field(..., description="Movie genre")
        plot: str = Field(..., description="Brief plot summary")

    agent = Agent(
        model=WatsonX(id="mistralai/mistral-large"),
        use_json_mode=True,
        telemetry=False,
        response_model=MovieScript,
    )

    response = agent.run("Create a movie about time travel")

    # Verify structured output
    assert isinstance(response.content, MovieScript)
    assert response.content.title is not None
    assert response.content.genre is not None
    assert response.content.plot is not None


def test_history():
    agent = Agent(
<<<<<<< HEAD
        model=WatsonX(id="ibm/granite-20b-code-instruct"),
        storage=SqliteStorage(table_name="agent_sessions", db_file="tmp/agent_db.db"),
=======
        model=WatsonX(id="meta-llama/llama-3-3-70b-instruct"),
        db=SqliteDb(db_file="tmp/ibm_watsonx_agent_storage.db"),
>>>>>>> 383e2f99
        add_history_to_context=True,
        telemetry=False,
    )
    agent.run("Hello")
    assert agent.run_response is not None
    assert agent.run_response.messages is not None
    assert len(agent.run_response.messages) == 2
    agent.run("Hello 2")
    assert len(agent.run_response.messages) == 4
    agent.run("Hello 3")
    assert len(agent.run_response.messages) == 6
    agent.run("Hello 4")
    assert len(agent.run_response.messages) == 8<|MERGE_RESOLUTION|>--- conflicted
+++ resolved
@@ -147,13 +147,8 @@
 
 def test_history():
     agent = Agent(
-<<<<<<< HEAD
-        model=WatsonX(id="ibm/granite-20b-code-instruct"),
-        storage=SqliteStorage(table_name="agent_sessions", db_file="tmp/agent_db.db"),
-=======
         model=WatsonX(id="meta-llama/llama-3-3-70b-instruct"),
         db=SqliteDb(db_file="tmp/ibm_watsonx_agent_storage.db"),
->>>>>>> 383e2f99
         add_history_to_context=True,
         telemetry=False,
     )
