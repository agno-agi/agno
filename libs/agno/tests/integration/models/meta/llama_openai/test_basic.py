import pytest
from pydantic import BaseModel, Field

from agno.agent import Agent, RunResponse
from agno.db.sqlite import SqliteDb
from agno.models.meta.llama_openai import LlamaOpenAI


def _assert_metrics(response: RunResponse):
    assert response.metrics is not None
    input_tokens = response.metrics.input_tokens
    output_tokens = response.metrics.output_tokens
    total_tokens = response.metrics.total_tokens

    assert input_tokens > 0
    assert output_tokens > 0
    assert total_tokens > 0
    assert total_tokens == input_tokens + output_tokens


def test_basic():
    agent = Agent(model=LlamaOpenAI(id="Llama-4-Maverick-17B-128E-Instruct-FP8"), markdown=True, telemetry=False)

    response: RunResponse = agent.run("Share a 2 sentence horror story")

    assert response.content is not None
    assert response.messages is not None
    assert len(response.messages) == 3
    assert [m.role for m in response.messages] == ["system", "user", "assistant"]

    _assert_metrics(response)


def test_basic_stream():
    agent = Agent(model=LlamaOpenAI(id="Llama-4-Maverick-17B-128E-Instruct-FP8"), markdown=True, telemetry=False)

    for response in agent.run("Share a 2 sentence horror story", stream=True):
        assert response.content is not None

    assert agent.run_response is not None
    _assert_metrics(agent.run_response)


@pytest.mark.asyncio
async def test_async_basic():
    agent = Agent(model=LlamaOpenAI(id="Llama-4-Maverick-17B-128E-Instruct-FP8"), markdown=True, telemetry=False)

    response = await agent.arun("Share a 2 sentence horror story")

    assert response.content is not None
    assert response.messages is not None
    assert len(response.messages) == 3
    assert [m.role for m in response.messages] == ["system", "user", "assistant"]
    _assert_metrics(response)


@pytest.mark.asyncio
async def test_async_basic_stream():
    agent = Agent(model=LlamaOpenAI(id="Llama-4-Maverick-17B-128E-Instruct-FP8"), markdown=True, telemetry=False)

    async for response in agent.arun("Share a 2 sentence horror story", stream=True):
        assert response.content is not None

    assert agent.run_response is not None
    _assert_metrics(agent.run_response)


def test_with_memory():
    agent = Agent(
        model=LlamaOpenAI(id="Llama-4-Maverick-17B-128E-Instruct-FP8"),
        add_history_to_context=True,
        num_history_runs=5,
        markdown=True,
        telemetry=False,
    )

    # First interaction
    response1 = agent.run("My name is John Smith")
    assert response1.content is not None

    # Second interaction should remember the name
    response2 = agent.run("What's my name?")
    assert response2.content is not None
    assert "John Smith" in response2.content  # type: ignore

    # Verify memories were created
    messages = agent.get_messages_for_session()
    assert len(messages) == 5
    assert [m.role for m in messages] == ["system", "user", "assistant", "user", "assistant"]

    # Test metrics structure and types
    _assert_metrics(response2)


def test_structured_output():
    class MovieScript(BaseModel):
        title: str = Field(..., description="Movie title")
        genre: str = Field(..., description="Movie genre")
        plot: str = Field(..., description="Brief plot summary")

    agent = Agent(
        model=LlamaOpenAI(id="Llama-4-Maverick-17B-128E-Instruct-FP8"),
        response_model=MovieScript,
        telemetry=False,
    )

    response = agent.run("Create a movie about time travel")

    # Verify structured output
    assert isinstance(response.content, MovieScript)
    assert response.content.title is not None
    assert response.content.genre is not None
    assert response.content.plot is not None


def test_json_response_mode():
    class MovieScript(BaseModel):
        title: str = Field(..., description="Movie title")
        genre: str = Field(..., description="Movie genre")
        plot: str = Field(..., description="Brief plot summary")

    agent = Agent(
        model=LlamaOpenAI(id="Llama-4-Maverick-17B-128E-Instruct-FP8"),
        response_model=MovieScript,
        use_json_mode=True,
        telemetry=False,
    )

    response = agent.run("Create a movie about time travel")

    # Verify structured output
    assert isinstance(response.content, MovieScript)
    assert response.content.title is not None
    assert response.content.genre is not None
    assert response.content.plot is not None


def test_history():
    agent = Agent(
        model=LlamaOpenAI(id="Llama-4-Maverick-17B-128E-Instruct-FP8"),
<<<<<<< HEAD
        storage=SqliteStorage(table_name="agent_sessions", db_file="tmp/agent_db.db", auto_upgrade_schema=True),
=======
        db=SqliteDb(db_file="tmp/meta/llama_openai/test_basic.db"),
>>>>>>> 383e2f99
        add_history_to_context=True,
        telemetry=False,
    )
    agent.run("Hello")
    assert agent.run_response is not None
    assert agent.run_response.messages is not None
    assert len(agent.run_response.messages) == 2
    agent.run("Hello 2")
    assert agent.run_response is not None
    assert agent.run_response.messages is not None
    assert len(agent.run_response.messages) == 4
    agent.run("Hello 3")
    assert agent.run_response is not None
    assert agent.run_response.messages is not None
    assert len(agent.run_response.messages) == 6
    agent.run("Hello 4")
    assert agent.run_response is not None
    assert agent.run_response.messages is not None
    assert len(agent.run_response.messages) == 8<|MERGE_RESOLUTION|>--- conflicted
+++ resolved
@@ -138,11 +138,7 @@
 def test_history():
     agent = Agent(
         model=LlamaOpenAI(id="Llama-4-Maverick-17B-128E-Instruct-FP8"),
-<<<<<<< HEAD
-        storage=SqliteStorage(table_name="agent_sessions", db_file="tmp/agent_db.db", auto_upgrade_schema=True),
-=======
         db=SqliteDb(db_file="tmp/meta/llama_openai/test_basic.db"),
->>>>>>> 383e2f99
         add_history_to_context=True,
         telemetry=False,
     )
