--- conflicted
+++ resolved
@@ -134,11 +134,7 @@
 def test_history():
     agent = Agent(
         model=Ollama(id="llama3.2:latest"),
-<<<<<<< HEAD
-        storage=SqliteStorage(table_name="agent_sessions", db_file="tmp/agent_db.db"),
-=======
         db=SqliteDb(db_file="tmp/ollama/test_basic.db"),
->>>>>>> 383e2f99
         add_history_to_context=True,
         telemetry=False,
     )
