import pytest
from pydantic import BaseModel, Field

from agno.agent import Agent, RunResponse
from agno.db.sqlite.sqlite import SqliteDb
from agno.models.openrouter import OpenRouter


def _assert_metrics(response: RunResponse):
    assert response.metrics is not None
    input_tokens = response.metrics.input_tokens
    output_tokens = response.metrics.output_tokens
    total_tokens = response.metrics.total_tokens

    assert input_tokens > 0
    assert output_tokens > 0
    assert total_tokens > 0
    assert total_tokens == input_tokens + output_tokens


def test_basic():
    agent = Agent(model=OpenRouter(id="anthropic/claude-3-sonnet"), markdown=True, telemetry=False)

    response: RunResponse = agent.run("Share a 2 sentence horror story")

    assert response.content is not None
    assert response.messages is not None
    assert len(response.messages) == 3
    assert [m.role for m in response.messages] == ["system", "user", "assistant"]

    _assert_metrics(response)


def test_basic_stream():
    agent = Agent(model=OpenRouter(id="anthropic/claude-3-sonnet"), markdown=True, telemetry=False)

    response_stream = agent.run("Share a 2 sentence horror story", stream=True)

    # Verify it's an iterator
    assert hasattr(response_stream, "__iter__")

    responses = list(response_stream)
    assert len(responses) > 0
    for response in responses:
        assert response.content is not None

    assert agent.run_response is not None
    _assert_metrics(agent.run_response)


@pytest.mark.asyncio
async def test_async_basic():
    agent = Agent(model=OpenRouter(id="anthropic/claude-3-sonnet"), markdown=True, telemetry=False)

    response = await agent.arun("Share a 2 sentence horror story")

    assert response.content is not None
    assert response.messages is not None
    assert len(response.messages) == 3
    assert [m.role for m in response.messages] == ["system", "user", "assistant"]
    _assert_metrics(response)


@pytest.mark.asyncio
async def test_async_basic_stream():
    agent = Agent(model=OpenRouter(id="anthropic/claude-3-sonnet"), markdown=True, telemetry=False)

    async for response in agent.arun("Share a 2 sentence horror story", stream=True):
        assert response.content is not None

    assert agent.run_response is not None
    _assert_metrics(agent.run_response)


def test_with_memory():
    agent = Agent(
        model=OpenRouter(id="anthropic/claude-3-sonnet"),
        add_history_to_context=True,
        markdown=True,
        telemetry=False,
    )

    # First interaction
    response1 = agent.run("My name is John Smith")
    assert response1.content is not None

    # Second interaction should remember the name
    response2 = agent.run("What's my name?")
    assert response2.content is not None
    assert "John Smith" in response2.content

    # Verify memories were created
    messages = agent.get_messages_for_session()
    assert len(messages) == 5
    assert [m.role for m in messages] == ["system", "user", "assistant", "user", "assistant"]

    # Test metrics structure and types
    _assert_metrics(response2)


def test_response_model():
    class MovieScript(BaseModel):
        title: str = Field(..., description="Movie title")
        genre: str = Field(..., description="Movie genre")
        plot: str = Field(..., description="Brief plot summary")

    agent = Agent(
        model=OpenRouter(id="anthropic/claude-3-sonnet"),
        markdown=True,
        telemetry=False,
        response_model=MovieScript,
    )

    response = agent.run("Create a movie about time travel")

    # Verify structured output
    assert isinstance(response.content, MovieScript)
    assert response.content.title is not None
    assert response.content.genre is not None
    assert response.content.plot is not None


def test_json_response_mode():
    class MovieScript(BaseModel):
        title: str = Field(..., description="Movie title")
        genre: str = Field(..., description="Movie genre")
        plot: str = Field(..., description="Brief plot summary")

    agent = Agent(
        model=OpenRouter(id="anthropic/claude-3-sonnet"),
        use_json_mode=True,
        telemetry=False,
        response_model=MovieScript,
    )

    response = agent.run("Create a movie about time travel")

    # Verify structured output
    assert isinstance(response.content, MovieScript)
    assert response.content.title is not None
    assert response.content.genre is not None
    assert response.content.plot is not None


def test_history():
    agent = Agent(
        model=OpenRouter(id="anthropic/claude-3-sonnet"),
<<<<<<< HEAD
        storage=SqliteStorage(table_name="agent_sessions", db_file="tmp/agent_db.db"),
=======
        db=SqliteDb(db_file="tmp/openrouter/test_basic.db"),
>>>>>>> 383e2f99
        add_history_to_context=True,
        telemetry=False,
    )
    agent.run("Hello")
    assert agent.run_response is not None
    assert agent.run_response.messages is not None
    assert len(agent.run_response.messages) == 2
    agent.run("Hello 2")
    assert len(agent.run_response.messages) == 4
    agent.run("Hello 3")
    assert len(agent.run_response.messages) == 6
    agent.run("Hello 4")
    assert len(agent.run_response.messages) == 8<|MERGE_RESOLUTION|>--- conflicted
+++ resolved
@@ -145,11 +145,7 @@
 def test_history():
     agent = Agent(
         model=OpenRouter(id="anthropic/claude-3-sonnet"),
-<<<<<<< HEAD
-        storage=SqliteStorage(table_name="agent_sessions", db_file="tmp/agent_db.db"),
-=======
         db=SqliteDb(db_file="tmp/openrouter/test_basic.db"),
->>>>>>> 383e2f99
         add_history_to_context=True,
         telemetry=False,
     )
