--- conflicted
+++ resolved
@@ -93,11 +93,7 @@
 def test_history():
     agent = Agent(
         model=v0(id="v0-1.0-md"),
-<<<<<<< HEAD
-        storage=SqliteStorage(table_name="agent_sessions", db_file="tmp/agent_db.db"),
-=======
         db=SqliteDb(db_file="tmp/vercel/test_basic.db"),
->>>>>>> 383e2f99
         add_history_to_context=True,
         telemetry=False,
     )
