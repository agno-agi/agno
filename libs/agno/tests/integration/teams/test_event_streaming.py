from textwrap import dedent

import pytest

from agno.agent.agent import Agent
from agno.models.openai.chat import OpenAIChat
<<<<<<< HEAD
from agno.team import Team, RunEvent as TeamRunEvent
from agno.agent import RunEvent
from agno.tools.calculator import CalculatorTools
=======
from agno.team import Team, TeamRunEvent
>>>>>>> 66b42c6e
from agno.tools.decorator import tool
from agno.tools.duckduckgo import DuckDuckGoTools
from agno.tools.reasoning import ReasoningTools
from agno.tools.yfinance import YFinanceTools


def test_basic_events():
    team = Team(
        model=OpenAIChat(id="gpt-4o-mini"),
        members=[],
        telemetry=False,
        monitoring=False,
    )

    response_generator = team.run("Hello, how are you?", stream=True, stream_intermediate_steps=False)

    event_counts = {}
    for run_response in response_generator:
        event_counts[run_response.event] = event_counts.get(run_response.event, 0) + 1

    assert event_counts.keys() == {TeamRunEvent.run_response_content}

    assert event_counts[TeamRunEvent.run_response_content] > 1


@pytest.mark.asyncio
async def test_async_basic_events():
    team = Team(
        model=OpenAIChat(id="gpt-4o-mini"),
        members=[],
        telemetry=False,
        monitoring=False,
    )
    response_generator = await team.arun("Hello, how are you?", stream=True, stream_intermediate_steps=False)

    event_counts = {}
    async for run_response in response_generator:
        event_counts[run_response.event] = event_counts.get(run_response.event, 0) + 1

    assert event_counts.keys() == {TeamRunEvent.run_response_content}

    assert event_counts[TeamRunEvent.run_response_content] > 1


def test_basic_intermediate_steps_events():
    team = Team(
        model=OpenAIChat(id="gpt-4o-mini"),
        members=[],
        telemetry=False,
        monitoring=False,
    )

    response_generator = team.run("Hello, how are you?", stream=True, stream_intermediate_steps=True)

    events = {}
    for run_response_delta in response_generator:
        if run_response_delta.event not in events:
            events[run_response_delta.event] = []
        events[run_response_delta.event].append(run_response_delta)

    assert events.keys() == {TeamRunEvent.run_started, TeamRunEvent.run_response_content, TeamRunEvent.run_completed}

    assert len(events[TeamRunEvent.run_started]) == 1
    assert events[TeamRunEvent.run_started][0].model == "gpt-4o-mini"
    assert events[TeamRunEvent.run_started][0].model_provider == "OpenAI"
    assert events[TeamRunEvent.run_started][0].session_id is not None
    assert events[TeamRunEvent.run_started][0].team_id is not None
    assert events[TeamRunEvent.run_started][0].run_id is not None
    assert events[TeamRunEvent.run_started][0].created_at is not None
    assert len(events[TeamRunEvent.run_response_content]) > 1
    assert len(events[TeamRunEvent.run_completed]) == 1


def test_intermediate_steps_with_tools():
    team = Team(
        model=OpenAIChat(id="gpt-4o-mini"),
        members=[],
        tools=[YFinanceTools(cache_results=True)],
        telemetry=False,
        monitoring=False,
    )

    response_generator = team.run("What is the stock price of Apple?", stream=True, stream_intermediate_steps=True)

    events = {}
    for run_response_delta in response_generator:
        if run_response_delta.event not in events:
            events[run_response_delta.event] = []
        events[run_response_delta.event].append(run_response_delta)

    assert events.keys() == {
        TeamRunEvent.run_started,
        TeamRunEvent.tool_call_started,
        TeamRunEvent.tool_call_completed,
        TeamRunEvent.run_response_content,
        TeamRunEvent.run_completed,
    }

    assert len(events[TeamRunEvent.run_started]) == 1
    assert len(events[TeamRunEvent.run_response_content]) > 1
    assert len(events[TeamRunEvent.run_completed]) == 1
    assert len(events[TeamRunEvent.tool_call_started]) == 1
    assert events[TeamRunEvent.tool_call_started][0].tool.tool_name == "get_current_stock_price"
    assert len(events[TeamRunEvent.tool_call_completed]) == 1
    assert events[TeamRunEvent.tool_call_completed][0].content is not None
    assert events[TeamRunEvent.tool_call_completed][0].tool.result is not None


def test_intermediate_steps_with_reasoning():
    team = Team(
        model=OpenAIChat(id="gpt-4o-mini"),
        members=[],
        tools=[ReasoningTools(add_instructions=True)],
        instructions=dedent("""\
            You are an expert problem-solving assistant with strong analytical skills! 🧠
            Use step-by-step reasoning to solve the problem.
            \
        """),
        telemetry=False,
        monitoring=False,
    )

    response_generator = team.run(
        "What is the sum of the first 10 natural numbers?",
        stream=True,
        stream_intermediate_steps=True,
    )

    events = {}
    for run_response_delta in response_generator:
        if run_response_delta.event not in events:
            events[run_response_delta.event] = []
        events[run_response_delta.event].append(run_response_delta)

    assert events.keys() == {
        TeamRunEvent.run_started,
        TeamRunEvent.tool_call_started,
        TeamRunEvent.tool_call_completed,
        TeamRunEvent.reasoning_started,
        TeamRunEvent.reasoning_completed,
        TeamRunEvent.reasoning_step,
        TeamRunEvent.run_response_content,
        TeamRunEvent.run_completed,
    }

    assert len(events[TeamRunEvent.run_started]) == 1
    assert len(events[TeamRunEvent.run_response_content]) > 1
    assert len(events[TeamRunEvent.run_completed]) == 1
    assert len(events[TeamRunEvent.tool_call_started]) > 1
    assert len(events[TeamRunEvent.tool_call_completed]) > 1
    assert len(events[TeamRunEvent.reasoning_started]) == 1
    assert len(events[TeamRunEvent.reasoning_completed]) == 1
    assert events[TeamRunEvent.reasoning_completed][0].content is not None
    assert events[TeamRunEvent.reasoning_completed][0].content_type == "ReasoningSteps"
    assert len(events[TeamRunEvent.reasoning_step]) > 1
    assert events[TeamRunEvent.reasoning_step][0].content is not None
    assert events[TeamRunEvent.reasoning_step][0].content_type == "ReasoningStep"
    assert events[TeamRunEvent.reasoning_step][0].reasoning_content is not None


@pytest.mark.skip(reason="Not yet implemented")
def test_intermediate_steps_with_user_confirmation():
    @tool(requires_confirmation=True)
    def get_the_weather(city: str):
        return f"It is currently 70 degrees and cloudy in {city}"

    team = Team(
        model=OpenAIChat(id="gpt-4o-mini"),
        members=[],
        tools=[get_the_weather],
        telemetry=False,
        monitoring=False,
    )

    response_generator = team.run("What is the weather in Tokyo?", stream=True, stream_intermediate_steps=True)

    # First until we hit a pause
    events = {}
    for run_response_delta in response_generator:
        if run_response_delta.event not in events:
            events[run_response_delta.event] = []
        events[run_response_delta.event].append(run_response_delta)

    assert events.keys() == {TeamRunEvent.run_started, TeamRunEvent.run_paused}

    assert len(events[TeamRunEvent.run_started]) == 1
    assert len(events[TeamRunEvent.run_paused]) == 1
    assert events[TeamRunEvent.run_paused][0].tools[0].requires_confirmation is True

    assert team.is_paused

    assert team.run_response.tools[0].requires_confirmation

    # Mark the tool as confirmed
    updated_tools = team.run_response.tools
    run_id = team.run_response.run_id
    updated_tools[0].confirmed = True

    # Then we continue the run
    response_generator = team.continue_run(
        run_id=run_id, updated_tools=updated_tools, stream=True, stream_intermediate_steps=True
    )

    events = {}
    for run_response_delta in response_generator:
        if run_response_delta.event not in events:
            events[run_response_delta.event] = []
        events[run_response_delta.event].append(run_response_delta)

    assert team.run_response.tools[0].result == "It is currently 70 degrees and cloudy in Tokyo"

    assert events.keys() == {
        TeamRunEvent.run_continued,
        TeamRunEvent.tool_call_started,
        TeamRunEvent.tool_call_completed,
        TeamRunEvent.run_response_content,
        TeamRunEvent.run_completed,
    }

    assert len(events[TeamRunEvent.run_continued]) == 1
    assert len(events[TeamRunEvent.tool_call_started]) == 1
    assert events[TeamRunEvent.tool_call_started][0].tool.tool_name == "get_the_weather"
    assert len(events[TeamRunEvent.tool_call_completed]) == 1
    assert events[TeamRunEvent.tool_call_completed][0].content is not None
    assert events[TeamRunEvent.tool_call_completed][0].tool.result is not None
    assert len(events[TeamRunEvent.run_response_content]) > 1
    assert len(events[TeamRunEvent.run_completed]) == 1

    assert team.run_response.is_paused is False


def test_intermediate_steps_with_memory(team_storage, memory):
    team = Team(
        model=OpenAIChat(id="gpt-4o-mini"),
        members=[],
        memory=memory,
        storage=team_storage,
        enable_user_memories=True,
        telemetry=False,
        monitoring=False,
    )

    response_generator = team.run("Hello, how are you?", stream=True, stream_intermediate_steps=True)

    events = {}
    for run_response_delta in response_generator:
        if run_response_delta.event not in events:
            events[run_response_delta.event] = []
        events[run_response_delta.event].append(run_response_delta)

    assert events.keys() == {
        TeamRunEvent.run_started,
        TeamRunEvent.run_response_content,
        TeamRunEvent.run_completed,
        TeamRunEvent.memory_update_started,
        TeamRunEvent.memory_update_completed,
<<<<<<< HEAD
    }

    assert len(events[TeamRunEvent.run_started]) == 1
    assert len(events[TeamRunEvent.run_response_content]) > 1
    assert len(events[TeamRunEvent.run_completed]) == 1
    assert len(events[TeamRunEvent.memory_update_started]) == 1
    assert len(events[TeamRunEvent.memory_update_completed]) == 1


def test_intermediate_steps_with_member_agents():
    agent_1 = Agent(
        name="Analyst",
        model=OpenAIChat(id="gpt-4o-mini"),
        instructions="You are an expert problem-solving assistant with strong analytical skills! 🧠",
        tools=[ReasoningTools(add_instructions=True)],
    )
    agent_2 = Agent(
        name="Math Agent",
        model=OpenAIChat(id="gpt-4o-mini"),
        instructions="You can do Math!",
        tools=[CalculatorTools()],
    )
    team = Team(
        model=OpenAIChat(id="gpt-4o-mini"),
        members=[agent_1, agent_2],
        telemetry=False,
        monitoring=False,
    )

    response_generator = team.run("Analyse and then solve the problem: 'solve 10 factorial'", stream=True, stream_intermediate_steps=True)

    events = {}
    for run_response_delta in response_generator:
        if run_response_delta.event not in events:
            events[run_response_delta.event] = []
        events[run_response_delta.event].append(run_response_delta)

    assert events.keys() == {
        TeamRunEvent.run_started,
        TeamRunEvent.tool_call_started,
        RunEvent.run_started,
        RunEvent.tool_call_started,
        RunEvent.tool_call_completed,
        RunEvent.reasoning_started,
        RunEvent.reasoning_step,
        RunEvent.reasoning_completed,
        RunEvent.run_response_content,
        RunEvent.run_completed,
        TeamRunEvent.tool_call_completed,
        TeamRunEvent.run_response_content,
        TeamRunEvent.run_completed,
    }

    assert len(events[TeamRunEvent.run_started]) == 1
    # Transfer twice, from team to member agents
    assert len(events[TeamRunEvent.tool_call_started]) == 2
    assert events[TeamRunEvent.tool_call_started][0].tool.tool_name == "transfer_task_to_member"
    assert events[TeamRunEvent.tool_call_started][0].tool.tool_args["member_id"] == "analyst"
    assert events[TeamRunEvent.tool_call_started][1].tool.tool_name == "transfer_task_to_member"
    assert events[TeamRunEvent.tool_call_started][1].tool.tool_args["member_id"] == "math-agent"
    assert len(events[TeamRunEvent.tool_call_completed]) == 2
    assert events[TeamRunEvent.tool_call_completed][0].tool.tool_name == "transfer_task_to_member"
    assert events[TeamRunEvent.tool_call_completed][0].tool.result is not None
    assert events[TeamRunEvent.tool_call_completed][1].tool.tool_name == "transfer_task_to_member"
    assert events[TeamRunEvent.tool_call_completed][1].tool.result is not None
    assert len(events[TeamRunEvent.run_response_content]) > 1
    assert len(events[TeamRunEvent.run_completed]) == 1
    # Two member agents
    assert len(events[RunEvent.run_started]) == 2
    assert len(events[RunEvent.run_completed]) == 2
    # Lots of member tool calls
    assert len(events[RunEvent.tool_call_started]) > 1
    assert len(events[RunEvent.tool_call_completed]) > 1
    assert len(events[RunEvent.reasoning_started]) == 1
    assert len(events[RunEvent.reasoning_completed]) == 1
    assert len(events[RunEvent.reasoning_step]) > 1
    assert len(events[RunEvent.run_response_content]) > 1




def test_intermediate_steps_with_member_agents_complex():
    agent_1 = Agent(
        name="Finance Analyst",
        model=OpenAIChat(id="gpt-4o-mini"),
        instructions="You are an expert finance analyst with strong analytical skills! 🧠",
        tools=[YFinanceTools(cache_results=True)],
    )
    agent_2 = Agent(
        name="News Analyst",
        model=OpenAIChat(id="gpt-4o-mini"),
        instructions="You are an expert news analyst with strong analytical skills! 🧠",
        tools=[DuckDuckGoTools(cache_results=True)],
    )
    sub_team = Team(
        model=OpenAIChat(id="gpt-4o-mini"),
        name="News Team",
        members=[agent_2],
        telemetry=False,
        monitoring=False,
    )
    team = Team(
        model=OpenAIChat(id="gpt-4o-mini"),
        members=[agent_1, sub_team],
        tools=[ReasoningTools(add_instructions=True)],
        telemetry=False,
        monitoring=False,
    )

    response_generator = team.run("Do a stock market analysis for Apple.", stream=True, stream_intermediate_steps=True)

    events = {}
    for run_response_delta in response_generator:
        if run_response_delta.event not in events:
            events[run_response_delta.event] = []
        events[run_response_delta.event].append(run_response_delta)

    assert set(events.keys()) == {
        TeamRunEvent.run_started,
        TeamRunEvent.tool_call_started,
        TeamRunEvent.tool_call_completed,
        TeamRunEvent.reasoning_started,
        TeamRunEvent.reasoning_step,
        RunEvent.run_started,
        RunEvent.tool_call_started,
        RunEvent.tool_call_completed,
        RunEvent.run_response_content,
        RunEvent.run_completed,
        TeamRunEvent.run_response_content,
        TeamRunEvent.run_completed,
        TeamRunEvent.reasoning_completed,
    }
=======
    }

    assert len(events[TeamRunEvent.run_started]) == 1
    assert len(events[TeamRunEvent.run_response_content]) > 1
    assert len(events[TeamRunEvent.run_completed]) == 1
    assert len(events[TeamRunEvent.memory_update_started]) == 1
    assert len(events[TeamRunEvent.memory_update_completed]) == 1
>>>>>>> 66b42c6e
<|MERGE_RESOLUTION|>--- conflicted
+++ resolved
@@ -4,13 +4,9 @@
 
 from agno.agent.agent import Agent
 from agno.models.openai.chat import OpenAIChat
-<<<<<<< HEAD
-from agno.team import Team, RunEvent as TeamRunEvent
 from agno.agent import RunEvent
 from agno.tools.calculator import CalculatorTools
-=======
 from agno.team import Team, TeamRunEvent
->>>>>>> 66b42c6e
 from agno.tools.decorator import tool
 from agno.tools.duckduckgo import DuckDuckGoTools
 from agno.tools.reasoning import ReasoningTools
@@ -267,7 +263,6 @@
         TeamRunEvent.run_completed,
         TeamRunEvent.memory_update_started,
         TeamRunEvent.memory_update_completed,
-<<<<<<< HEAD
     }
 
     assert len(events[TeamRunEvent.run_started]) == 1
@@ -399,13 +394,4 @@
         TeamRunEvent.run_response_content,
         TeamRunEvent.run_completed,
         TeamRunEvent.reasoning_completed,
-    }
-=======
-    }
-
-    assert len(events[TeamRunEvent.run_started]) == 1
-    assert len(events[TeamRunEvent.run_response_content]) > 1
-    assert len(events[TeamRunEvent.run_completed]) == 1
-    assert len(events[TeamRunEvent.memory_update_started]) == 1
-    assert len(events[TeamRunEvent.memory_update_completed]) == 1
->>>>>>> 66b42c6e
+    }