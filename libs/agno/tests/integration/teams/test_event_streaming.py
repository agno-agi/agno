--- conflicted
+++ resolved
@@ -92,30 +92,6 @@
     assert team_completed_event.metrics is not None
     assert team_completed_event.metrics.total_tokens > 0
 
-<<<<<<< HEAD
-
-def test_basic_intermediate_steps_events_persisted(shared_db):
-    """Test that the agent streams events."""
-    team = Team(
-        model=OpenAIChat(id="gpt-4o-mini"),
-        members=[],
-        db=shared_db,
-        store_events=True,
-        telemetry=False,
-    )
-
-    response_generator = team.run("Hello, how are you?", stream=True, stream_events=True)
-
-    events = {}
-    for run_response_delta in response_generator:
-        if run_response_delta.event not in events:
-            events[run_response_delta.event] = []
-        events[run_response_delta.event].append(run_response_delta)
-
-    assert events.keys() == {TeamRunEvent.run_started, TeamRunEvent.run_content, TeamRunEvent.run_completed}
-
-=======
->>>>>>> 90aec2bd
     run_response_from_storage = team.get_last_run_output()
 
     assert run_response_from_storage is not None
@@ -168,34 +144,6 @@
     assert len(completed_tools) >= 1
     assert any(event.tool.result is not None for event in events[TeamRunEvent.tool_call_completed])
 
-<<<<<<< HEAD
-
-def test_intermediate_steps_with_tools_events_persisted(shared_db):
-    team = Team(
-        model=OpenAIChat(id="o3-mini"),
-        db=shared_db,
-        store_events=True,
-        members=[],
-        tools=[YFinanceTools(cache_results=True)],
-        telemetry=False,
-    )
-
-    events = {}
-    for run_response_delta in team.run("What is the stock price of Apple?", stream=True, stream_events=True):
-        if run_response_delta.event not in events:
-            events[run_response_delta.event] = []
-        events[run_response_delta.event].append(run_response_delta)
-
-    assert events.keys() == {
-        TeamRunEvent.run_started,
-        TeamRunEvent.tool_call_started,
-        TeamRunEvent.tool_call_completed,
-        TeamRunEvent.run_content,
-        TeamRunEvent.run_completed,
-    }
-
-=======
->>>>>>> 90aec2bd
     run_response_from_storage = team.get_last_run_output()
 
     assert run_response_from_storage is not None
