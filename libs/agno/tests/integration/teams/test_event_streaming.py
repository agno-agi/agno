--- conflicted
+++ resolved
@@ -811,10 +811,4 @@
     # Assert expected events from members
     assert len(events[RunEvent.run_started]) == 2
     assert len(events[RunEvent.run_completed]) == 2
-<<<<<<< HEAD
-=======
-    # Lots of member tool calls
-    assert len(events[RunEvent.tool_call_started]) >= 1
-    assert len(events[RunEvent.tool_call_completed]) >= 1
->>>>>>> 6d680919
     assert len(events[RunEvent.run_content]) > 1