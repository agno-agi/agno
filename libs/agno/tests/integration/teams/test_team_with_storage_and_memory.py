import os
import tempfile
import uuid

import pytest

from agno.agent.agent import Agent
from agno.db.sqlite import SqliteStorage
from agno.memory.db import SqliteMemoryDb
from agno.memory.memory import Memory
from agno.models.anthropic.claude import Claude
from agno.models.google.gemini import Gemini
from agno.models.openai.chat import OpenAIChat
from agno.team.team import Team


@pytest.fixture
def temp_storage_db_file():
    """Create a temporary SQLite database file for team storage testing."""
    with tempfile.NamedTemporaryFile(suffix=".db", delete=False) as temp_file:
        db_path = temp_file.name

    yield db_path

    # Clean up the temporary file after the test
    if os.path.exists(db_path):
        os.unlink(db_path)


@pytest.fixture
def temp_memory_db_file():
    """Create a temporary SQLite database file for memory testing."""
    with tempfile.NamedTemporaryFile(suffix=".db", delete=False) as temp_file:
        db_path = temp_file.name

    yield db_path

    # Clean up the temporary file after the test
    if os.path.exists(db_path):
        os.unlink(db_path)


@pytest.fixture
def team_db(temp_storage_db_file):
    """Create a SQLite storage for team sessions."""
    # Use a unique table name for each test run
    table_name = f"team_sessions_{uuid.uuid4().hex[:8]}"
    storage = SqliteStorage(table_name=table_name, db_file=temp_storage_db_file, mode="team")
    storage.create()
    return storage


@pytest.fixture
def memory_db(temp_memory_db_file):
    """Create a SQLite memory database for testing."""
    db = SqliteMemoryDb(db_file=temp_memory_db_file)
    db.create()
    return db


@pytest.fixture
def memory(memory_db):
    """Create a Memory instance for testing."""
    return Memory(model=Claude(id="claude-3-5-sonnet-20241022"), db=memory_db)


@pytest.fixture
def route_team(team_db, memory):
    """Create a route team with storage and memory for testing."""
    return Team(
        name="Route Team",
        mode="route",
        model=OpenAIChat(id="gpt-4o-mini"),
        members=[],
        db=team_db,
        memory=memory,
        enable_user_memories=True,
    )


@pytest.fixture
def route_team_with_members(team_db, agent_db, memory):
    """Create a route team with storage and memory for testing."""

    def get_weather(city: str) -> str:
        return f"The weather in {city} is sunny."

    def get_open_restaurants(city: str) -> str:
        return f"The open restaurants in {city} are: {', '.join(['Restaurant 1', 'Restaurant 2', 'Restaurant 3'])}"

    travel_agent = Agent(
        name="Travel Agent",
        model=Gemini(id="gemini-2.0-flash-001"),
        db=agent_db,
        memory=memory,
        add_history_to_context=True,
        role="Search the web for travel information. Don't call multiple tools at once. First get weather, then restaurants.",
        tools=[get_weather, get_open_restaurants],
    )
    return Team(
        name="Route Team",
        mode="route",
        model=Gemini(id="gemini-2.0-flash-001"),
        members=[travel_agent],
        db=team_db,
        memory=memory,
        instructions="Route a single question to the travel agent. Don't make multiple requests.",
        enable_user_memories=True,
    )


@pytest.mark.asyncio
async def test_run_history_persistence(route_team, team_db, memory):
    """Test that all runs within a session are persisted in storage."""
    user_id = "john@example.com"
    session_id = "session_123"
    num_turns = 5

    # Clear memory for this specific test case
    memory.clear()

    # Perform multiple turns
    conversation_messages = [
        "What's the weather like today?",
        "What about tomorrow?",
        "Any recommendations for indoor activities?",
        "Search for nearby museums.",
        "Which one has the best reviews?",
    ]

    assert len(conversation_messages) == num_turns

    for msg in conversation_messages:
        await route_team.arun(msg, user_id=user_id, session_id=session_id)

    # Verify the stored session data after all turns
    team_session = team_db.read(session_id=session_id)

    stored_memory_data = team_session.memory
    assert stored_memory_data is not None, "Memory data not found in stored session."

    stored_runs = stored_memory_data["runs"]
    assert isinstance(stored_runs, list), "Stored runs data is not a list."

    first_user_message_content = stored_runs[0]["messages"][1]["content"]
    assert first_user_message_content == conversation_messages[0]


@pytest.mark.asyncio
async def test_run_session_summary(route_team, team_db, memory):
    """Test that the session summary is persisted in storage."""
    session_id = "session_123"
    user_id = "john@example.com"

    # Enable session summaries
    route_team.enable_user_memories = False
    route_team.enable_session_summaries = True

    # Clear memory for this specific test case
    memory.clear()

    await route_team.arun("Where is New York?", user_id=user_id, session_id=session_id)

    assert route_team.get_session_summary(user_id=user_id, session_id=session_id).summary is not None

    team_session = team_db.read(session_id=session_id)
    assert len(team_session.memory["summaries"][user_id][session_id]) > 0

    await route_team.arun("Where is Tokyo?", user_id=user_id, session_id=session_id)

    assert route_team.get_session_summary(user_id=user_id, session_id=session_id).summary is not None

    team_session = team_db.read(session_id=session_id)
    assert len(team_session.memory["summaries"][user_id][session_id]) > 0


@pytest.mark.asyncio
async def test_member_run_history_persistence(route_team_with_members, agent_db, memory):
    """Test that all runs within a member's session are persisted in storage."""
    user_id = "john@example.com"
    session_id = "session_123"

    # Clear memory for this specific test case
    memory.clear()

    # First request
    await route_team_with_members.arun(
        "I'm traveling to Tokyo, what is the weather and open restaurants?", user_id=user_id, session_id=session_id
    )

    agent_session = agent_db.read(session_id=session_id)

    stored_memory_data = agent_session.memory
    assert stored_memory_data is not None, "Memory data not found in stored session."

    agent_runs = stored_memory_data["runs"]

    assert len(agent_runs) == 1

    assert len(agent_runs[-1]["messages"]) == 7, (
        "Only system message, user message, two tool calls (and results), and response"
    )

    first_user_message_content = agent_runs[0]["messages"][1]["content"]
    assert "I'm traveling to Tokyo, what is the weather and open restaurants?" in first_user_message_content

    # Second request
    await route_team_with_members.arun(
        "I'm traveling to Munich, what is the weather and open restaurants?", user_id=user_id, session_id=session_id
    )

    agent_session = agent_db.read(session_id=session_id)

    stored_memory_data = agent_session.memory
    assert stored_memory_data is not None, "Memory data not found in stored session."

    agent_runs = stored_memory_data["runs"]

    assert len(agent_runs) == 2

    assert len(agent_runs[-1]["messages"]) == 13, "Full history of messages"

    # Third request (to the member directly)
    await route_team_with_members.members[0].arun(
        "Write me a report about all the places I have requested information about",
        user_id=user_id,
        session_id=session_id,
    )

    agent_session = agent_db.read(session_id=session_id)

    stored_memory_data = agent_session.memory
    assert stored_memory_data is not None, "Memory data not found in stored session."

    agent_runs = stored_memory_data["runs"]

    assert len(agent_runs) == 3

    assert len(agent_runs[-1]["messages"]) == 15, "Full history of messages"


@pytest.mark.asyncio
async def test_multi_user_multi_session_route_team(route_team, team_db, memory):
    """Test multi-user multi-session route team with storage and memory."""
    # Define user and session IDs
    user_1_id = "user_1@example.com"
    user_2_id = "user_2@example.com"
    user_3_id = "user_3@example.com"

    user_1_session_1_id = "user_1_session_1"
    user_1_session_2_id = "user_1_session_2"
    user_2_session_1_id = "user_2_session_1"
    user_3_session_1_id = "user_3_session_1"

    # Clear memory for this test
    memory.clear()

    # Team interaction with user 1 - Session 1
    await route_team.arun("What is the current stock price of AAPL?", user_id=user_1_id, session_id=user_1_session_1_id)
    await route_team.arun("What are the latest news about Apple?", user_id=user_1_id, session_id=user_1_session_1_id)

    # Team interaction with user 1 - Session 2
    await route_team.arun(
        "Compare the stock performance of AAPL with recent tech industry news",
        user_id=user_1_id,
        session_id=user_1_session_2_id,
    )

    # Team interaction with user 2
    await route_team.arun("What is the current stock price of MSFT?", user_id=user_2_id, session_id=user_2_session_1_id)
    await route_team.arun(
        "What are the latest news about Microsoft?", user_id=user_2_id, session_id=user_2_session_1_id
    )

    # Team interaction with user 3
    await route_team.arun(
        "What is the current stock price of GOOGL?", user_id=user_3_id, session_id=user_3_session_1_id
    )
    await route_team.arun("What are the latest news about Google?", user_id=user_3_id, session_id=user_3_session_1_id)

    # Continue the conversation with user 1
    await route_team.arun(
        "Based on the information you have, what stock would you recommend investing in?",
        user_id=user_1_id,
        session_id=user_1_session_1_id,
    )

    # Verify storage DB has the right sessions
    all_session_ids = team_db.get_all_session_ids()
    assert len(all_session_ids) == 4  # 4 sessions total

    # Check that each user has the expected sessions
    user_1_sessions = team_db.get_all_sessions(user_id=user_1_id)
    assert len(user_1_sessions) == 2
    assert user_1_session_1_id in [session.session_id for session in user_1_sessions]
    assert user_1_session_2_id in [session.session_id for session in user_1_sessions]

    user_2_sessions = team_db.get_all_sessions(user_id=user_2_id)
    assert len(user_2_sessions) == 1
    assert user_2_session_1_id in [session.session_id for session in user_2_sessions]

    user_3_sessions = team_db.get_all_sessions(user_id=user_3_id)
    assert len(user_3_sessions) == 1
    assert user_3_session_1_id in [session.session_id for session in user_3_sessions]


@pytest.mark.asyncio
async def test_correct_sessions_in_db(route_team, team_db, agent_db):
    """Test multi-user multi-session route team with storage and memory."""
    # Define user and session IDs
    user_id = "user_1@example.com"
    session_id = "session_123"

    route_team.mode = "coordinate"
    route_team.members = [
        Agent(
            name="Answers small questions",
            model=OpenAIChat(id="gpt-4o-mini"),
            db=agent_db,
        ),
        Agent(
            name="Answers big questions",
            model=OpenAIChat(id="gpt-4o-mini"),
            db=agent_db,
        ),
    ]

    # Should create a new team session and agent session
    await route_team.arun(
        "Ask both a big and a small question to your member agents. Make sure to call both agents.",
        user_id=user_id,
        session_id=session_id,
    )

<<<<<<< HEAD
    team_sessions = team_storage.get_all_sessions(entity_id=route_team.id)
=======
    team_sessions = team_db.get_all_sessions(entity_id=route_team.id)
>>>>>>> 7e718322
    assert len(team_sessions) == 1
    assert team_sessions[0].session_id == session_id
    assert team_sessions[0].user_id == user_id
    assert len(team_sessions[0].memory["runs"][0]["member_responses"]) == 2

    agent_sessions = agent_db.get_all_sessions()

    # Single shared session for both agents
    assert len(agent_sessions) == 1
    print(agent_sessions[0].memory)
    assert agent_sessions[0].session_id == session_id
    assert agent_sessions[0].user_id == user_id
    assert len(agent_sessions[0].memory["runs"]) == 2
    assert agent_sessions[0].memory["runs"][0]["session_id"] == session_id
    assert agent_sessions[0].memory["runs"][1]["session_id"] == session_id
    assert agent_sessions[0].memory["runs"][0]["run_id"] != agent_sessions[0].memory["runs"][1]["run_id"]


@pytest.mark.asyncio
async def test_cache_session_behavior(team_db, memory):
    """Test that cache_session=False removes sessions from memory after storage."""
    user_id = "test_user@example.com"
    session_id = "test_session_123"

    # Create a team with cache_session=False
    team = Team(
        name="Cache Test Team",
        mode="coordinate",
        model=OpenAIChat(id="gpt-4o-mini"),
        members=[],
        db=team_db,
        memory=memory,
        cache_session=False,  # This is the key setting we're testing
    )

    # Clear memory for this specific test case
    memory.clear()

    # Verify memory is empty initially
    assert memory.runs == {}, "Memory should be empty initially"

    # Run a message
    response = await team.arun("Hello, how are you?", user_id=user_id, session_id=session_id)

    # Verify the response was successful
    assert response is not None
    assert response.content is not None

    # Verify the session was stored in storage
    team_session = team_db.read(session_id=session_id)
    assert team_session is not None, "Session should be stored in database"
    assert team_session.session_id == session_id
    assert team_session.user_id == user_id

    # Verify that the session was removed from memory (cache_session=False)
    assert session_id not in memory.runs, f"Session {session_id} should not be in memory when cache_session=False"
    assert session_id not in team.memory.runs, f"Session {session_id} should not be in memory when cache_session=False"
    assert len(memory.runs) == 0, "Memory should be empty after run when cache_session=False"

    # Run another message to verify the pattern continues
    response2 = await team.arun("What's the weather like?", user_id=user_id, session_id=session_id)

    # Verify the response was successful
    assert response2 is not None
    assert response2.content is not None

    # Verify memory is still empty
    assert session_id not in memory.runs, f"Session {session_id} should still not be in memory"
    assert len(memory.runs) == 0, "Memory should still be empty after second run"

    # Verify storage still has the session data
    team_session_updated = team_db.read(session_id=session_id)
    assert team_session_updated is not None, "Session should still be in storage"
    assert len(team_session_updated.memory["runs"]) == 2, "Storage should have both runs"<|MERGE_RESOLUTION|>--- conflicted
+++ resolved
@@ -7,7 +7,6 @@
 from agno.agent.agent import Agent
 from agno.db.sqlite import SqliteStorage
 from agno.memory.db import SqliteMemoryDb
-from agno.memory.memory import Memory
 from agno.models.anthropic.claude import Claude
 from agno.models.google.gemini import Gemini
 from agno.models.openai.chat import OpenAIChat
@@ -332,11 +331,7 @@
         session_id=session_id,
     )
 
-<<<<<<< HEAD
-    team_sessions = team_storage.get_all_sessions(entity_id=route_team.id)
-=======
     team_sessions = team_db.get_all_sessions(entity_id=route_team.id)
->>>>>>> 7e718322
     assert len(team_sessions) == 1
     assert team_sessions[0].session_id == session_id
     assert team_sessions[0].user_id == user_id
