"""Test Router functionality in workflows."""

from agno.run.v2.workflow import WorkflowCompletedEvent
from agno.workflow.v2.router import Router
from agno.workflow.v2.step import Step
from agno.workflow.v2.steps import Steps
from agno.workflow.v2.types import StepInput, StepOutput
from agno.workflow.v2.workflow import Workflow

<<<<<<< HEAD
# def test_basic_routing(workflow_storage):
#     """Test basic routing based on input."""
#     tech_step = Step(name="tech", executor=lambda x: StepOutput(content="Tech content"))
#     general_step = Step(name="general", executor=lambda x: StepOutput(content="General content"))

#     def route_selector(step_input: StepInput):
#         """Select between tech and general steps."""
#         if "tech" in step_input.message.lower():
#             return [tech_step]
#         return [general_step]

#     workflow = Workflow(
#         name="Basic Router",
#         storage=workflow_storage,
#         steps=[
#             Router(
#                 name="router",
#                 selector=route_selector,
#                 choices=[tech_step, general_step],
#                 description="Basic routing",
#             )
#         ],
#     )

#     tech_response = workflow.run(message="tech topic")
#     assert tech_response.step_responses[0][0].content == "Tech content"

#     general_response = workflow.run(message="general topic")
#     assert general_response.step_responses[0][0].content == "General content"


# def test_streaming(workflow_storage):
#     """Test router with streaming."""
#     stream_step = Step(name="stream", executor=lambda x: StepOutput(content="Stream content"))
#     alt_step = Step(name="alt", executor=lambda x: StepOutput(content="Alt content"))

#     def route_selector(step_input: StepInput):
#         return [stream_step]

#     workflow = Workflow(
#         name="Stream Router",
#         storage=workflow_storage,
#         steps=[
#             Router(
#                 name="router",
#                 selector=route_selector,
#                 choices=[stream_step, alt_step],
#                 description="Stream routing",
#             )
#         ],
#     )

#     events = list(workflow.run(message="test", stream=True))
#     completed_events = [e for e in events if isinstance(e, WorkflowCompletedEvent)]
#     assert len(completed_events) == 1
#     assert "Stream content" in completed_events[0].content


# def test_agent_routing(workflow_storage, test_agent):
#     """Test routing to agent steps."""
#     agent_step = Step(name="agent_step", agent=test_agent)
#     function_step = Step(name="function_step", executor=lambda x: StepOutput(content="Function output"))

#     def route_selector(step_input: StepInput):
#         return [agent_step]

#     workflow = Workflow(
#         name="Agent Router",
#         storage=workflow_storage,
#         steps=[
#             Router(
#                 name="router",
#                 selector=route_selector,
#                 choices=[agent_step, function_step],
#                 description="Agent routing",
#             )
#         ],
#     )

#     response = workflow.run(message="test")
#     assert response.step_responses[0][0].success


# def test_mixed_routing(workflow_storage, test_agent, test_team):
#     """Test routing to mix of function, agent, and team."""
#     function_step = Step(name="function", executor=lambda x: StepOutput(content="Function output"))
#     agent_step = Step(name="agent", agent=test_agent)
#     team_step = Step(name="team", team=test_team)

#     def route_selector(step_input: StepInput):
#         if "function" in step_input.message:
#             return [function_step]
#         elif "agent" in step_input.message:
#             return [agent_step]
#         return [team_step]

#     workflow = Workflow(
#         name="Mixed Router",
#         storage=workflow_storage,
#         steps=[
#             Router(
#                 name="router",
#                 selector=route_selector,
#                 choices=[function_step, agent_step, team_step],
#                 description="Mixed routing",
#             )
#         ],
#     )

#     # Test function route
#     function_response = workflow.run(message="test function")
#     assert "Function output" in function_response.step_responses[0][0].content

#     # Test agent route
#     agent_response = workflow.run(message="test agent")
#     assert agent_response.step_responses[0][0].success

#     # Test team route
#     team_response = workflow.run(message="test team")
#     assert team_response.step_responses[0][0].success


# def test_multiple_step_routing(workflow_storage):
#     """Test routing to multiple steps."""
#     research_step = Step(name="research", executor=lambda x: StepOutput(content="Research output"))
#     analysis_step = Step(name="analysis", executor=lambda x: StepOutput(content="Analysis output"))
#     summary_step = Step(name="summary", executor=lambda x: StepOutput(content="Summary output"))

#     def route_selector(step_input: StepInput):
#         if "research" in step_input.message:
#             return [research_step, analysis_step]
#         return [summary_step]

#     workflow = Workflow(
#         name="Multiple Steps Router",
#         storage=workflow_storage,
#         steps=[
#             Router(
#                 name="router",
#                 selector=route_selector,
#                 choices=[research_step, analysis_step, summary_step],
#                 description="Multiple step routing",
#             )
#         ],
#     )

#     response = workflow.run(message="test research")
#     assert len(response.step_responses[0]) == 2
#     assert "Research output" in response.step_responses[0][0].content
#     assert "Analysis output" in response.step_responses[0][1].content
=======

def test_basic_routing(workflow_storage):
    """Test basic routing based on input."""
    tech_step = Step(name="tech", executor=lambda x: StepOutput(content="Tech content"))
    general_step = Step(name="general", executor=lambda x: StepOutput(content="General content"))

    def route_selector(step_input: StepInput):
        """Select between tech and general steps."""
        if "tech" in step_input.message.lower():
            return [tech_step]
        return [general_step]

    workflow = Workflow(
        name="Basic Router",
        storage=workflow_storage,
        steps=[
            Router(
                name="router",
                selector=route_selector,
                choices=[tech_step, general_step],
                description="Basic routing",
            )
        ],
    )

    tech_response = workflow.run(message="tech topic")
    assert tech_response.step_responses[0][0].content == "Tech content"

    general_response = workflow.run(message="general topic")
    assert general_response.step_responses[0][0].content == "General content"


def test_streaming(workflow_storage):
    """Test router with streaming."""
    stream_step = Step(name="stream", executor=lambda x: StepOutput(content="Stream content"))
    alt_step = Step(name="alt", executor=lambda x: StepOutput(content="Alt content"))

    def route_selector(step_input: StepInput):
        return [stream_step]

    workflow = Workflow(
        name="Stream Router",
        storage=workflow_storage,
        steps=[
            Router(
                name="router",
                selector=route_selector,
                choices=[stream_step, alt_step],
                description="Stream routing",
            )
        ],
    )

    events = list(workflow.run(message="test", stream=True))
    completed_events = [e for e in events if isinstance(e, WorkflowCompletedEvent)]
    assert len(completed_events) == 1
    assert "Stream content" in completed_events[0].content


def test_agent_routing(workflow_storage, test_agent):
    """Test routing to agent steps."""
    agent_step = Step(name="agent_step", agent=test_agent)
    function_step = Step(name="function_step", executor=lambda x: StepOutput(content="Function output"))

    def route_selector(step_input: StepInput):
        return [agent_step]

    workflow = Workflow(
        name="Agent Router",
        storage=workflow_storage,
        steps=[
            Router(
                name="router",
                selector=route_selector,
                choices=[agent_step, function_step],
                description="Agent routing",
            )
        ],
    )

    response = workflow.run(message="test")
    assert response.step_responses[0][0].success


def test_mixed_routing(workflow_storage, test_agent, test_team):
    """Test routing to mix of function, agent, and team."""
    function_step = Step(name="function", executor=lambda x: StepOutput(content="Function output"))
    agent_step = Step(name="agent", agent=test_agent)
    team_step = Step(name="team", team=test_team)

    def route_selector(step_input: StepInput):
        if "function" in step_input.message:
            return [function_step]
        elif "agent" in step_input.message:
            return [agent_step]
        return [team_step]

    workflow = Workflow(
        name="Mixed Router",
        storage=workflow_storage,
        steps=[
            Router(
                name="router",
                selector=route_selector,
                choices=[function_step, agent_step, team_step],
                description="Mixed routing",
            )
        ],
    )

    # Test function route
    function_response = workflow.run(message="test function")
    assert "Function output" in function_response.step_responses[0][0].content

    # Test agent route
    agent_response = workflow.run(message="test agent")
    assert agent_response.step_responses[0][0].success

    # Test team route
    team_response = workflow.run(message="test team")
    assert team_response.step_responses[0][0].success


def test_multiple_step_routing(workflow_storage):
    """Test routing to multiple steps."""
    research_step = Step(name="research", executor=lambda x: StepOutput(content="Research output"))
    analysis_step = Step(name="analysis", executor=lambda x: StepOutput(content="Analysis output"))
    summary_step = Step(name="summary", executor=lambda x: StepOutput(content="Summary output"))

    def route_selector(step_input: StepInput):
        if "research" in step_input.message:
            return [research_step, analysis_step]
        return [summary_step]

    workflow = Workflow(
        name="Multiple Steps Router",
        storage=workflow_storage,
        steps=[
            Router(
                name="router",
                selector=route_selector,
                choices=[research_step, analysis_step, summary_step],
                description="Multiple step routing",
            )
        ],
    )

    response = workflow.run(message="test research")
    assert len(response.step_responses[0]) == 2
    assert "Research output" in response.step_responses[0][0].content
    assert "Analysis output" in response.step_responses[0][1].content
>>>>>>> 10c9d74c


def test_route_steps(workflow_storage):
    """Test routing to Steps object."""
    research_step = Step(name="research", executor=lambda x: StepOutput(content="Research output"))
    analysis_step = Step(name="analysis", executor=lambda x: StepOutput(content="Analysis output"))
    research_sequence = Steps(name="research_sequence", steps=[research_step, analysis_step])

    summary_step = Step(name="summary", executor=lambda x: StepOutput(content="Summary output"))

    def route_selector(step_input: StepInput):
        if "research" in step_input.message:
            return [research_sequence]
        return [summary_step]

    workflow = Workflow(
        name="Steps Router",
        storage=workflow_storage,
        steps=[
            Router(
                name="router",
                selector=route_selector,
                choices=[research_sequence, summary_step],
                description="Multiple step routing",
            )
        ],
    )

    response = workflow.run(message="test research")
    assert len(response.step_responses) == 1
    router_output = response.step_responses[0]
    assert isinstance(router_output, list)
    assert len(router_output) == 1
    steps_output = router_output[0]

    assert "Analysis output" in steps_output.content
    assert steps_output.step_name == "research_sequence"<|MERGE_RESOLUTION|>--- conflicted
+++ resolved
@@ -7,158 +7,6 @@
 from agno.workflow.v2.types import StepInput, StepOutput
 from agno.workflow.v2.workflow import Workflow
 
-<<<<<<< HEAD
-# def test_basic_routing(workflow_storage):
-#     """Test basic routing based on input."""
-#     tech_step = Step(name="tech", executor=lambda x: StepOutput(content="Tech content"))
-#     general_step = Step(name="general", executor=lambda x: StepOutput(content="General content"))
-
-#     def route_selector(step_input: StepInput):
-#         """Select between tech and general steps."""
-#         if "tech" in step_input.message.lower():
-#             return [tech_step]
-#         return [general_step]
-
-#     workflow = Workflow(
-#         name="Basic Router",
-#         storage=workflow_storage,
-#         steps=[
-#             Router(
-#                 name="router",
-#                 selector=route_selector,
-#                 choices=[tech_step, general_step],
-#                 description="Basic routing",
-#             )
-#         ],
-#     )
-
-#     tech_response = workflow.run(message="tech topic")
-#     assert tech_response.step_responses[0][0].content == "Tech content"
-
-#     general_response = workflow.run(message="general topic")
-#     assert general_response.step_responses[0][0].content == "General content"
-
-
-# def test_streaming(workflow_storage):
-#     """Test router with streaming."""
-#     stream_step = Step(name="stream", executor=lambda x: StepOutput(content="Stream content"))
-#     alt_step = Step(name="alt", executor=lambda x: StepOutput(content="Alt content"))
-
-#     def route_selector(step_input: StepInput):
-#         return [stream_step]
-
-#     workflow = Workflow(
-#         name="Stream Router",
-#         storage=workflow_storage,
-#         steps=[
-#             Router(
-#                 name="router",
-#                 selector=route_selector,
-#                 choices=[stream_step, alt_step],
-#                 description="Stream routing",
-#             )
-#         ],
-#     )
-
-#     events = list(workflow.run(message="test", stream=True))
-#     completed_events = [e for e in events if isinstance(e, WorkflowCompletedEvent)]
-#     assert len(completed_events) == 1
-#     assert "Stream content" in completed_events[0].content
-
-
-# def test_agent_routing(workflow_storage, test_agent):
-#     """Test routing to agent steps."""
-#     agent_step = Step(name="agent_step", agent=test_agent)
-#     function_step = Step(name="function_step", executor=lambda x: StepOutput(content="Function output"))
-
-#     def route_selector(step_input: StepInput):
-#         return [agent_step]
-
-#     workflow = Workflow(
-#         name="Agent Router",
-#         storage=workflow_storage,
-#         steps=[
-#             Router(
-#                 name="router",
-#                 selector=route_selector,
-#                 choices=[agent_step, function_step],
-#                 description="Agent routing",
-#             )
-#         ],
-#     )
-
-#     response = workflow.run(message="test")
-#     assert response.step_responses[0][0].success
-
-
-# def test_mixed_routing(workflow_storage, test_agent, test_team):
-#     """Test routing to mix of function, agent, and team."""
-#     function_step = Step(name="function", executor=lambda x: StepOutput(content="Function output"))
-#     agent_step = Step(name="agent", agent=test_agent)
-#     team_step = Step(name="team", team=test_team)
-
-#     def route_selector(step_input: StepInput):
-#         if "function" in step_input.message:
-#             return [function_step]
-#         elif "agent" in step_input.message:
-#             return [agent_step]
-#         return [team_step]
-
-#     workflow = Workflow(
-#         name="Mixed Router",
-#         storage=workflow_storage,
-#         steps=[
-#             Router(
-#                 name="router",
-#                 selector=route_selector,
-#                 choices=[function_step, agent_step, team_step],
-#                 description="Mixed routing",
-#             )
-#         ],
-#     )
-
-#     # Test function route
-#     function_response = workflow.run(message="test function")
-#     assert "Function output" in function_response.step_responses[0][0].content
-
-#     # Test agent route
-#     agent_response = workflow.run(message="test agent")
-#     assert agent_response.step_responses[0][0].success
-
-#     # Test team route
-#     team_response = workflow.run(message="test team")
-#     assert team_response.step_responses[0][0].success
-
-
-# def test_multiple_step_routing(workflow_storage):
-#     """Test routing to multiple steps."""
-#     research_step = Step(name="research", executor=lambda x: StepOutput(content="Research output"))
-#     analysis_step = Step(name="analysis", executor=lambda x: StepOutput(content="Analysis output"))
-#     summary_step = Step(name="summary", executor=lambda x: StepOutput(content="Summary output"))
-
-#     def route_selector(step_input: StepInput):
-#         if "research" in step_input.message:
-#             return [research_step, analysis_step]
-#         return [summary_step]
-
-#     workflow = Workflow(
-#         name="Multiple Steps Router",
-#         storage=workflow_storage,
-#         steps=[
-#             Router(
-#                 name="router",
-#                 selector=route_selector,
-#                 choices=[research_step, analysis_step, summary_step],
-#                 description="Multiple step routing",
-#             )
-#         ],
-#     )
-
-#     response = workflow.run(message="test research")
-#     assert len(response.step_responses[0]) == 2
-#     assert "Research output" in response.step_responses[0][0].content
-#     assert "Analysis output" in response.step_responses[0][1].content
-=======
 
 def test_basic_routing(workflow_storage):
     """Test basic routing based on input."""
@@ -310,11 +158,10 @@
     assert len(response.step_responses[0]) == 2
     assert "Research output" in response.step_responses[0][0].content
     assert "Analysis output" in response.step_responses[0][1].content
->>>>>>> 10c9d74c
 
 
 def test_route_steps(workflow_storage):
-    """Test routing to Steps object."""
+    """Test routing to multiple steps."""
     research_step = Step(name="research", executor=lambda x: StepOutput(content="Research output"))
     analysis_step = Step(name="analysis", executor=lambda x: StepOutput(content="Analysis output"))
     research_sequence = Steps(name="research_sequence", steps=[research_step, analysis_step])
@@ -327,7 +174,7 @@
         return [summary_step]
 
     workflow = Workflow(
-        name="Steps Router",
+        name="Multiple Steps Router",
         storage=workflow_storage,
         steps=[
             Router(
@@ -341,10 +188,5 @@
 
     response = workflow.run(message="test research")
     assert len(response.step_responses) == 1
-    router_output = response.step_responses[0]
-    assert isinstance(router_output, list)
-    assert len(router_output) == 1
-    steps_output = router_output[0]
-
-    assert "Analysis output" in steps_output.content
-    assert steps_output.step_name == "research_sequence"+    assert "Research output" in response.step_responses[0].content
+    assert "Analysis output" in response.step_responses[1].content