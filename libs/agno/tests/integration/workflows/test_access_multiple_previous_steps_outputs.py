"""Integration tests for accessing multiple previous step outputs in workflows."""

import pytest

from agno.run.workflow import WorkflowCompletedEvent, WorkflowRunOutput
from agno.workflow import Parallel, Workflow
from agno.workflow.types import StepInput, StepOutput


# Helper functions
def step_a(step_input: StepInput) -> StepOutput:
    """Step A in parallel execution."""
    return StepOutput(step_name="step_a", content=f"Step A processed: {step_input.input}", success=True)


def step_b(step_input: StepInput) -> StepOutput:
    """Step B in parallel execution."""
    return StepOutput(step_name="step_b", content=f"Step B analyzed: {step_input.input}", success=True)


def step_c(step_input: StepInput) -> StepOutput:
    """Step C in parallel execution."""
    return StepOutput(step_name="step_c", content=f"Step C reviewed: {step_input.input}", success=True)


def parallel_aggregator_step(step_input: StepInput) -> StepOutput:
    """Aggregator step that accesses parallel step outputs."""
    # Get the parallel step content - should return a dict
    parallel_data = step_input.get_step_content("Parallel Processing")

    # Verify we can access individual step content
    step_a_data = parallel_data.get("step_a", "") if isinstance(parallel_data, dict) else ""
    step_b_data = parallel_data.get("step_b", "") if isinstance(parallel_data, dict) else ""
    step_c_data = parallel_data.get("step_c", "") if isinstance(parallel_data, dict) else ""

    # Also test direct access to individual steps (should return None since they're sub-steps)
    direct_step_a = step_input.get_step_content("step_a")

    aggregated_report = f"""Parallel Aggregation Report:
        Parallel Data Type: {type(parallel_data).__name__}
        Step A: {step_a_data}
        Step B: {step_b_data}
        Step C: {step_c_data}
        Direct Step A Access: {direct_step_a}
        Available Steps: {list(step_input.previous_step_outputs.keys())}
        Previous step outputs: {step_input.previous_step_outputs}
    """

    return StepOutput(step_name="parallel_aggregator_step", content=aggregated_report, success=True)


def research_step(step_input: StepInput) -> StepOutput:
    """Research step."""
    return StepOutput(step_name="research_step", content=f"Research: {step_input.input}", success=True)


def analysis_step(step_input: StepInput) -> StepOutput:
    """Analysis step."""
    return StepOutput(step_name="analysis_step", content="Analysis of research data", success=True)


def report_step(step_input: StepInput) -> StepOutput:
    """Report step that accesses multiple previous outputs."""
    # Get specific step outputs
    research_data = step_input.get_step_content("research_step") or ""
    analysis_data = step_input.get_step_content("analysis_step") or ""

    # Get all previous content
    all_content = step_input.get_all_previous_content()

    report = f"""Report:
Research: {research_data}
Analysis: {analysis_data}
Total Content Length: {len(all_content)}
Available Steps: {list(step_input.previous_step_outputs.keys())}"""

    return StepOutput(step_name="report_step", content=report, success=True)


<<<<<<< HEAD
def test_basic_access(shared_db):
    """Test basic access to previous steps."""
    workflow = Workflow(name="Basic Access", db=shared_db, steps=[research_step, analysis_step, report_step])
=======
def test_basic_access(workflow_db):
    """Test basic access to previous steps."""
    workflow = Workflow(name="Basic Access", db=workflow_db, steps=[research_step, analysis_step, report_step])
>>>>>>> e981ab87

    response = workflow.run(input="test topic")
    assert isinstance(response, WorkflowRunOutput)
    assert len(response.step_results) == 3

    # Verify report contains data from previous steps
    report = response.step_results[2]
    assert "Research:" in report.content
    assert "Analysis:" in report.content
    assert "research_step" in report.content
    assert "analysis_step" in report.content


<<<<<<< HEAD
def test_streaming_access(shared_db):
    """Test streaming with multiple step access."""
    workflow = Workflow(name="Streaming Access", db=shared_db, steps=[research_step, analysis_step, report_step])
=======
def test_streaming_access(workflow_db):
    """Test streaming with multiple step access."""
    workflow = Workflow(name="Streaming Access", db=workflow_db, steps=[research_step, analysis_step, report_step])
>>>>>>> e981ab87

    events = list(workflow.run(input="test topic", stream=True))

    # Verify events
    completed_events = [e for e in events if isinstance(e, WorkflowCompletedEvent)]
    assert len(completed_events) == 1
    assert "Report:" in completed_events[0].content


@pytest.mark.asyncio
<<<<<<< HEAD
async def test_async_access(shared_db):
    """Test async execution with multiple step access."""
    workflow = Workflow(name="Async Access", db=shared_db, steps=[research_step, analysis_step, report_step])
=======
async def test_async_access(workflow_db):
    """Test async execution with multiple step access."""
    workflow = Workflow(name="Async Access", db=workflow_db, steps=[research_step, analysis_step, report_step])
>>>>>>> e981ab87

    response = await workflow.arun(input="test topic")
    assert isinstance(response, WorkflowRunOutput)
    assert len(response.step_results) == 3
    assert "Report:" in response.content


@pytest.mark.asyncio
<<<<<<< HEAD
async def test_async_streaming_access(shared_db):
    """Test async streaming with multiple step access."""
    workflow = Workflow(name="Async Streaming", db=shared_db, steps=[research_step, analysis_step, report_step])
=======
async def test_async_streaming_access(workflow_db):
    """Test async streaming with multiple step access."""
    workflow = Workflow(name="Async Streaming", db=workflow_db, steps=[research_step, analysis_step, report_step])
>>>>>>> e981ab87

    events = []
    async for event in await workflow.arun(input="test topic", stream=True):
        events.append(event)

    completed_events = [e for e in events if isinstance(e, WorkflowCompletedEvent)]
    assert len(completed_events) == 1
    assert "Report:" in completed_events[0].content


# Add this test function at the end
<<<<<<< HEAD
def test_parallel_step_access(shared_db):
    """Test accessing content from parallel steps."""
    workflow = Workflow(
        name="Parallel Step Access",
        db=shared_db,
=======
def test_parallel_step_access(workflow_db):
    """Test accessing content from parallel steps."""
    workflow = Workflow(
        name="Parallel Step Access",
        db=workflow_db,
>>>>>>> e981ab87
        steps=[Parallel(step_a, step_b, step_c, name="Parallel Processing"), parallel_aggregator_step],
    )

    response = workflow.run(input="test data")
    assert isinstance(response, WorkflowRunOutput)
    assert len(response.step_results) == 2

    # Verify the aggregator step received parallel data correctly
    aggregator_response = response.step_results[1]
    assert "Parallel Aggregation Report:" in aggregator_response.content
    assert "Parallel Data Type: dict" in aggregator_response.content
    assert "Step A: Step A processed: test data" in aggregator_response.content
    assert "Step B: Step B analyzed: test data" in aggregator_response.content
    assert "Step C: Step C reviewed: test data" in aggregator_response.content
    assert "Direct Step A Access: None" in aggregator_response.content
    assert "Parallel Processing" in aggregator_response.content


@pytest.mark.asyncio
<<<<<<< HEAD
async def test_async_parallel_step_access(shared_db):
    """Test async accessing content from parallel steps."""
    workflow = Workflow(
        name="Async Parallel Step Access",
        db=shared_db,
=======
async def test_async_parallel_step_access(workflow_db):
    """Test async accessing content from parallel steps."""
    workflow = Workflow(
        name="Async Parallel Step Access",
        db=workflow_db,
>>>>>>> e981ab87
        steps=[Parallel(step_a, step_b, step_c, name="Parallel Processing"), parallel_aggregator_step],
    )

    response = await workflow.arun(input="async test data")
    assert isinstance(response, WorkflowRunOutput)
    assert len(response.step_results) == 2

    # Verify the aggregator step received parallel data correctly
    aggregator_response = response.step_results[1]
    assert "Parallel Aggregation Report:" in aggregator_response.content
    assert "Parallel Data Type: dict" in aggregator_response.content
    assert "Step A: Step A processed: async test data" in aggregator_response.content
    assert "Step B: Step B analyzed: async test data" in aggregator_response.content
    assert "Step C: Step C reviewed: async test data" in aggregator_response.content


<<<<<<< HEAD
def test_single_parallel_step_access(shared_db):
    """Test accessing content from a single step in parallel (edge case)."""
    workflow = Workflow(
        name="Single Parallel Step Access",
        db=shared_db,
=======
def test_single_parallel_step_access(workflow_db):
    """Test accessing content from a single step in parallel (edge case)."""
    workflow = Workflow(
        name="Single Parallel Step Access",
        db=workflow_db,
>>>>>>> e981ab87
        steps=[Parallel(step_a, name="Parallel Processing"), parallel_aggregator_step],
    )

    response = workflow.run(input="single test")
    assert isinstance(response, WorkflowRunOutput)
    assert len(response.step_results) == 2

    # Verify even single parallel steps return dict structure
    aggregator_response = response.step_results[1]
    assert "Parallel Data Type: dict" in aggregator_response.content
    assert "Step A: Step A processed: single test" in aggregator_response.content<|MERGE_RESOLUTION|>--- conflicted
+++ resolved
@@ -77,15 +77,9 @@
     return StepOutput(step_name="report_step", content=report, success=True)
 
 
-<<<<<<< HEAD
 def test_basic_access(shared_db):
     """Test basic access to previous steps."""
     workflow = Workflow(name="Basic Access", db=shared_db, steps=[research_step, analysis_step, report_step])
-=======
-def test_basic_access(workflow_db):
-    """Test basic access to previous steps."""
-    workflow = Workflow(name="Basic Access", db=workflow_db, steps=[research_step, analysis_step, report_step])
->>>>>>> e981ab87
 
     response = workflow.run(input="test topic")
     assert isinstance(response, WorkflowRunOutput)
@@ -99,15 +93,9 @@
     assert "analysis_step" in report.content
 
 
-<<<<<<< HEAD
 def test_streaming_access(shared_db):
     """Test streaming with multiple step access."""
     workflow = Workflow(name="Streaming Access", db=shared_db, steps=[research_step, analysis_step, report_step])
-=======
-def test_streaming_access(workflow_db):
-    """Test streaming with multiple step access."""
-    workflow = Workflow(name="Streaming Access", db=workflow_db, steps=[research_step, analysis_step, report_step])
->>>>>>> e981ab87
 
     events = list(workflow.run(input="test topic", stream=True))
 
@@ -118,15 +106,9 @@
 
 
 @pytest.mark.asyncio
-<<<<<<< HEAD
 async def test_async_access(shared_db):
     """Test async execution with multiple step access."""
     workflow = Workflow(name="Async Access", db=shared_db, steps=[research_step, analysis_step, report_step])
-=======
-async def test_async_access(workflow_db):
-    """Test async execution with multiple step access."""
-    workflow = Workflow(name="Async Access", db=workflow_db, steps=[research_step, analysis_step, report_step])
->>>>>>> e981ab87
 
     response = await workflow.arun(input="test topic")
     assert isinstance(response, WorkflowRunOutput)
@@ -135,15 +117,9 @@
 
 
 @pytest.mark.asyncio
-<<<<<<< HEAD
 async def test_async_streaming_access(shared_db):
     """Test async streaming with multiple step access."""
     workflow = Workflow(name="Async Streaming", db=shared_db, steps=[research_step, analysis_step, report_step])
-=======
-async def test_async_streaming_access(workflow_db):
-    """Test async streaming with multiple step access."""
-    workflow = Workflow(name="Async Streaming", db=workflow_db, steps=[research_step, analysis_step, report_step])
->>>>>>> e981ab87
 
     events = []
     async for event in await workflow.arun(input="test topic", stream=True):
@@ -155,19 +131,11 @@
 
 
 # Add this test function at the end
-<<<<<<< HEAD
 def test_parallel_step_access(shared_db):
     """Test accessing content from parallel steps."""
     workflow = Workflow(
         name="Parallel Step Access",
         db=shared_db,
-=======
-def test_parallel_step_access(workflow_db):
-    """Test accessing content from parallel steps."""
-    workflow = Workflow(
-        name="Parallel Step Access",
-        db=workflow_db,
->>>>>>> e981ab87
         steps=[Parallel(step_a, step_b, step_c, name="Parallel Processing"), parallel_aggregator_step],
     )
 
@@ -187,19 +155,11 @@
 
 
 @pytest.mark.asyncio
-<<<<<<< HEAD
 async def test_async_parallel_step_access(shared_db):
     """Test async accessing content from parallel steps."""
     workflow = Workflow(
         name="Async Parallel Step Access",
         db=shared_db,
-=======
-async def test_async_parallel_step_access(workflow_db):
-    """Test async accessing content from parallel steps."""
-    workflow = Workflow(
-        name="Async Parallel Step Access",
-        db=workflow_db,
->>>>>>> e981ab87
         steps=[Parallel(step_a, step_b, step_c, name="Parallel Processing"), parallel_aggregator_step],
     )
 
@@ -216,19 +176,11 @@
     assert "Step C: Step C reviewed: async test data" in aggregator_response.content
 
 
-<<<<<<< HEAD
 def test_single_parallel_step_access(shared_db):
     """Test accessing content from a single step in parallel (edge case)."""
     workflow = Workflow(
         name="Single Parallel Step Access",
         db=shared_db,
-=======
-def test_single_parallel_step_access(workflow_db):
-    """Test accessing content from a single step in parallel (edge case)."""
-    workflow = Workflow(
-        name="Single Parallel Step Access",
-        db=workflow_db,
->>>>>>> e981ab87
         steps=[Parallel(step_a, name="Parallel Processing"), parallel_aggregator_step],
     )
 
