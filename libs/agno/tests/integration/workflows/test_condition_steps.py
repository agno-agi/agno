--- conflicted
+++ resolved
@@ -151,19 +151,11 @@
 # ============================================================================
 
 
-<<<<<<< HEAD
 def test_basic_condition_true(shared_db):
     """Test basic condition that evaluates to True."""
     workflow = Workflow(
         name="Basic Condition",
         db=shared_db,
-=======
-def test_basic_condition_true(workflow_db):
-    """Test basic condition that evaluates to True."""
-    workflow = Workflow(
-        name="Basic Condition",
-        db=workflow_db,
->>>>>>> e981ab87
         steps=[research_step, Condition(name="stats_check", evaluator=has_statistics, steps=[fact_check_step])],
     )
 
@@ -177,19 +169,11 @@
     assert "Fact check complete" in response.step_results[1].steps[0].content
 
 
-<<<<<<< HEAD
 def test_basic_condition_false(shared_db):
     """Test basic condition that evaluates to False."""
     workflow = Workflow(
         name="Basic Condition False",
         db=shared_db,
-=======
-def test_basic_condition_false(workflow_db):
-    """Test basic condition that evaluates to False."""
-    workflow = Workflow(
-        name="Basic Condition False",
-        db=workflow_db,
->>>>>>> e981ab87
         steps=[research_step, Condition(name="stats_check", evaluator=has_statistics, steps=[fact_check_step])],
     )
 
@@ -206,19 +190,11 @@
     assert "not met" in response.step_results[1].content
 
 
-<<<<<<< HEAD
 def test_parallel_with_conditions(shared_db):
     """Test parallel containing multiple conditions."""
     workflow = Workflow(
         name="Parallel with Conditions",
         db=shared_db,
-=======
-def test_parallel_with_conditions(workflow_db):
-    """Test parallel containing multiple conditions."""
-    workflow = Workflow(
-        name="Parallel with Conditions",
-        db=workflow_db,
->>>>>>> e981ab87
         steps=[
             research_step,  # Add a step before parallel to ensure proper chaining
             Parallel(
@@ -240,13 +216,6 @@
     assert parallel_output.step_type == "Parallel"
     assert len(parallel_output.steps) == 2  # Two conditions executed
 
-<<<<<<< HEAD
-def test_condition_streaming(shared_db):
-    """Test condition with streaming."""
-    workflow = Workflow(
-        name="Streaming Condition",
-        db=shared_db,
-=======
     # Check that we can access the nested step content
     condition_results = parallel_output.steps
     tech_condition = next((step for step in condition_results if step.step_name == "tech_check"), None)
@@ -260,12 +229,11 @@
     assert "Fact check complete" in stats_condition.steps[0].content
 
 
-def test_condition_streaming(workflow_db):
+def test_condition_streaming(shared_db):
     """Test condition with streaming."""
     workflow = Workflow(
         name="Streaming Condition",
-        db=workflow_db,
->>>>>>> e981ab87
+        db=shared_db,
         steps=[Condition(name="tech_check", evaluator=is_tech_topic, steps=[research_step, analysis_step])],
     )
 
@@ -282,11 +250,7 @@
     assert condition_started[0].condition_result is True
 
 
-<<<<<<< HEAD
 def test_condition_error_handling(shared_db):
-=======
-def test_condition_error_handling(workflow_db):
->>>>>>> e981ab87
     """Test condition error handling."""
 
     def failing_evaluator(_: StepInput) -> bool:
@@ -294,11 +258,7 @@
 
     workflow = Workflow(
         name="Error Condition",
-<<<<<<< HEAD
-        db=shared_db,
-=======
-        db=workflow_db,
->>>>>>> e981ab87
+        db=shared_db,
         steps=[Condition(name="failing_check", evaluator=failing_evaluator, steps=[research_step])],
     )
 
@@ -308,19 +268,11 @@
     assert "Evaluator failed" in response.content
 
 
-<<<<<<< HEAD
 def test_nested_conditions(shared_db):
     """Test nested conditions."""
     workflow = Workflow(
         name="Nested Conditions",
         db=shared_db,
-=======
-def test_nested_conditions(workflow_db):
-    """Test nested conditions."""
-    workflow = Workflow(
-        name="Nested Conditions",
-        db=workflow_db,
->>>>>>> e981ab87
         steps=[
             Condition(
                 name="outer",
@@ -347,19 +299,11 @@
 
 
 @pytest.mark.asyncio
-<<<<<<< HEAD
 async def test_async_condition(shared_db):
     """Test async condition."""
     workflow = Workflow(
         name="Async Condition",
         db=shared_db,
-=======
-async def test_async_condition(workflow_db):
-    """Test async condition."""
-    workflow = Workflow(
-        name="Async Condition",
-        db=workflow_db,
->>>>>>> e981ab87
         steps=[Condition(name="async_check", evaluator=async_evaluator, steps=[research_step])],
     )
 
@@ -372,19 +316,11 @@
 
 
 @pytest.mark.asyncio
-<<<<<<< HEAD
 async def test_async_condition_streaming(shared_db):
     """Test async condition with streaming."""
     workflow = Workflow(
         name="Async Streaming Condition",
         db=shared_db,
-=======
-async def test_async_condition_streaming(workflow_db):
-    """Test async condition with streaming."""
-    workflow = Workflow(
-        name="Async Streaming Condition",
-        db=workflow_db,
->>>>>>> e981ab87
         steps=[Condition(name="async_check", evaluator=async_evaluator, steps=[research_step])],
     )
 
