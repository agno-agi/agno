"""Test custom execution functions in workflows."""

from typing import Iterator, Union

import pytest

from agno.agent.agent import Agent
from agno.run.base import RunStatus
from agno.run.response import RunOutputEvent
from agno.run.workflow import WorkflowCompletedEvent
from agno.workflow.types import WorkflowExecutionInput
from agno.workflow.workflow import Workflow, WorkflowRunOutput


# Mock agents for testing
@pytest.fixture
def simple_agent():
    """Create a simple agent for testing."""
    return Agent(
        name="TestAgent",
        instructions="You are a test agent that provides mock responses.",
    )


@pytest.fixture
def research_agent():
    """Create a research agent for testing."""
    return Agent(
        name="ResearchAgent",
        instructions="You are a research agent that gathers information.",
    )


@pytest.fixture
def content_agent():
    """Create a content planning agent for testing."""
    return Agent(
        name="ContentAgent",
        instructions="You are a content planning agent that creates content strategies.",
    )


<<<<<<< HEAD
def test_simple_custom_execution_non_streaming(shared_db):
=======
def test_simple_custom_execution_non_streaming(workflow_db):
>>>>>>> e981ab87
    """Test simple custom execution function (non-streaming)."""

    def simple_custom_execution(workflow: Workflow, execution_input: WorkflowExecutionInput) -> str:
        """Simple custom execution that returns a string."""
        message = execution_input.input or "No message"
        return f"Custom execution processed: {message}"

    workflow = Workflow(
        name="Simple Custom Execution Workflow",
<<<<<<< HEAD
        db=shared_db,
=======
        db=workflow_db,
>>>>>>> e981ab87
        steps=simple_custom_execution,
    )

    response = workflow.run(input="Test message")

    assert isinstance(response, WorkflowRunOutput)
    assert response.content is not None
    assert response.status == RunStatus.completed
    assert "Custom execution processed: Test message" in response.content


<<<<<<< HEAD
def test_agent_based_custom_execution_non_streaming(shared_db):
=======
def test_agent_based_custom_execution_non_streaming(workflow_db):
>>>>>>> e981ab87
    """Test custom execution function using an agent (non-streaming)."""

    def agent_custom_execution(workflow: Workflow, execution_input: WorkflowExecutionInput) -> str:
        """Custom execution that uses an agent."""
        message = execution_input.input or "Default topic"

        # Mock agent response instead of making actual API call
        mock_response = f"Agent analysis of: {message}"
        return mock_response

    workflow = Workflow(
        name="Agent Custom Execution Workflow",
<<<<<<< HEAD
        db=shared_db,
=======
        db=workflow_db,
>>>>>>> e981ab87
        steps=agent_custom_execution,
    )

    response = workflow.run(input="AI trends")

    assert isinstance(response, WorkflowRunOutput)
    assert response.content is not None
    assert response.status == RunStatus.completed
    assert "Agent analysis of: AI trends" in response.content


<<<<<<< HEAD
def test_multi_step_custom_execution_non_streaming(shared_db):
=======
def test_multi_step_custom_execution_non_streaming(workflow_db):
>>>>>>> e981ab87
    """Test custom execution function that simulates multiple steps."""

    def multi_step_custom_execution(workflow: Workflow, execution_input: WorkflowExecutionInput) -> str:
        """Custom execution that simulates multiple processing steps."""
        message = execution_input.input or "Default topic"

        # Simulate research step
        research_results = f"Research on {message}: Found key insights about trends and developments."

        # Simulate analysis step
        analysis_results = f"Analysis based on research: {research_results[:50]}... Key findings include market growth."

        # Simulate final content creation
        final_content = (
            f"Final Report:\n\nTopic: {message}\n\nResearch: {research_results}\n\nAnalysis: {analysis_results}"
        )

        return final_content

    workflow = Workflow(
        name="Multi-Step Custom Execution Workflow",
<<<<<<< HEAD
        db=shared_db,
=======
        db=workflow_db,
>>>>>>> e981ab87
        steps=multi_step_custom_execution,
    )

    response = workflow.run(input="Technology market analysis")

    assert isinstance(response, WorkflowRunOutput)
    assert response.content is not None
    assert response.status == RunStatus.completed
    assert "Final Report:" in response.content
    assert "Technology market analysis" in response.content
    assert "Research on Technology market analysis" in response.content


<<<<<<< HEAD
def test_custom_execution_streaming(shared_db):
=======
def test_custom_execution_streaming(workflow_db):
>>>>>>> e981ab87
    """Test custom execution function with streaming."""

    def streaming_custom_execution(
        workflow: Workflow, execution_input: WorkflowExecutionInput
    ) -> Iterator[Union[str, RunOutputEvent]]:
        """Custom execution that yields streaming content."""
        message = execution_input.input or "Default topic"

        # Yield intermediate steps
        yield f"Starting analysis of: {message}"
        yield "Gathering research data..."
        yield "Processing insights..."

        # Yield final result
        yield f"Complete analysis for {message}: Comprehensive insights and recommendations."

    workflow = Workflow(
        name="Streaming Custom Execution Workflow",
<<<<<<< HEAD
        db=shared_db,
=======
        db=workflow_db,
>>>>>>> e981ab87
        steps=streaming_custom_execution,
    )

    # Collect streaming events
    events = []
    for event in workflow.run(input="AI market trends", stream=True):
        events.append(event)

    # Verify streaming events were generated
    assert len(events) > 0

    # Check for final completion event
    completed_events = [e for e in events if isinstance(e, WorkflowCompletedEvent)]
    assert len(completed_events) == 1
    assert "Complete analysis for AI market trends" in completed_events[0].content


<<<<<<< HEAD
def test_custom_execution_with_error_handling(shared_db):
=======
def test_custom_execution_with_error_handling(workflow_db):
>>>>>>> e981ab87
    """Test custom execution function error handling."""

    def failing_custom_execution(workflow: Workflow, execution_input: WorkflowExecutionInput) -> str:
        """Custom execution that raises an error."""
        try:
            raise ValueError("Custom execution failed!")
        except ValueError as e:
            return f"Error occurred: {str(e)}"

    workflow = Workflow(
        name="Failing Custom Execution Workflow",
<<<<<<< HEAD
        db=shared_db,
=======
        db=workflow_db,
>>>>>>> e981ab87
        steps=failing_custom_execution,
    )

    response = workflow.run(input="Test message")

    assert isinstance(response, WorkflowRunOutput)
    assert response.status == RunStatus.completed  # Now completed since we handle the error
    assert "Custom execution failed!" in response.content


<<<<<<< HEAD
def test_custom_execution_with_workflow_access(shared_db):
=======
def test_custom_execution_with_workflow_access(workflow_db):
>>>>>>> e981ab87
    """Test custom execution function accessing workflow properties."""

    def workflow_aware_execution(workflow: Workflow, execution_input: WorkflowExecutionInput) -> str:
        """Custom execution that uses workflow properties."""
        workflow_name = workflow.name or "Unknown Workflow"
        message = execution_input.input or "No message"

        return f"Workflow '{workflow_name}' processed message: {message}"

    workflow = Workflow(
        name="Workflow-Aware Custom Execution",
<<<<<<< HEAD
        db=shared_db,
=======
        db=workflow_db,
>>>>>>> e981ab87
        steps=workflow_aware_execution,
    )

    response = workflow.run(input="Test workflow access")

    assert isinstance(response, WorkflowRunOutput)
    assert response.content is not None
    assert response.status == RunStatus.completed
    assert "Workflow 'Workflow-Aware Custom Execution' processed message: Test workflow access" in response.content


<<<<<<< HEAD
def test_custom_execution_with_execution_input_properties(shared_db):
=======
def test_custom_execution_with_execution_input_properties(workflow_db):
>>>>>>> e981ab87
    """Test custom execution function accessing execution input properties."""

    def input_aware_execution(workflow: Workflow, execution_input: WorkflowExecutionInput) -> str:
        """Custom execution that examines all execution input properties."""
        components = []

        if execution_input.input:
            components.append(f"Message: {execution_input.input}")

        if execution_input.images:
            components.append(f"Images: {len(execution_input.images)} provided")

        if execution_input.videos:
            components.append(f"Videos: {len(execution_input.videos)} provided")

        if execution_input.audio:
            components.append(f"Audio: {len(execution_input.audio)} provided")

        return "Execution Input Analysis:\n" + "\n".join(components)

    workflow = Workflow(
        name="Input-Aware Custom Execution",
<<<<<<< HEAD
        db=shared_db,
=======
        db=workflow_db,
>>>>>>> e981ab87
        steps=input_aware_execution,
    )

    # Pass data via message_data instead of user_id/session_id
    message = {"user_id": "test_user", "session_id": "test_session"}
    response = workflow.run(input=message)

    assert isinstance(response, WorkflowRunOutput)
    assert response.content is not None
    assert response.status == RunStatus.completed
    assert "test_user" in str(response.content)


<<<<<<< HEAD
async def test_async_custom_execution_non_streaming(shared_db):
=======
async def test_async_custom_execution_non_streaming(workflow_db):
>>>>>>> e981ab87
    """Test async custom execution function (non-streaming)."""

    async def async_custom_execution(workflow: Workflow, execution_input: WorkflowExecutionInput) -> str:
        """Async custom execution function."""
        import asyncio

        message = execution_input.input or "No message"

        # Simulate async work
        await asyncio.sleep(0.01)

        return f"Async custom execution processed: {message}"

    workflow = Workflow(
        name="Async Custom Execution Workflow",
<<<<<<< HEAD
        db=shared_db,
=======
        db=workflow_db,
>>>>>>> e981ab87
        steps=async_custom_execution,
    )

    response = await workflow.arun(input="Async test message")

    assert isinstance(response, WorkflowRunOutput)
    assert response.content is not None
    assert response.status == RunStatus.completed
    assert "Async custom execution processed: Async test message" in response.content


<<<<<<< HEAD
async def test_async_custom_execution_streaming(shared_db):
=======
async def test_async_custom_execution_streaming(workflow_db):
>>>>>>> e981ab87
    """Test async custom execution function with streaming."""

    async def async_streaming_custom_execution(workflow: Workflow, execution_input: WorkflowExecutionInput):
        """Async custom execution that yields streaming content."""
        import asyncio

        message = execution_input.input or "Default topic"

        # Yield intermediate steps
        yield f"Async: Starting analysis of: {message}"
        await asyncio.sleep(0.01)
        yield "Async: Gathering research data..."
        await asyncio.sleep(0.01)
        yield "Async: Processing insights..."
        await asyncio.sleep(0.01)

        # Yield final result
        yield f"Async: Complete analysis for {message}: Comprehensive insights and recommendations."

    workflow = Workflow(
        name="Async Streaming Custom Execution Workflow",
<<<<<<< HEAD
        db=shared_db,
=======
        db=workflow_db,
>>>>>>> e981ab87
        steps=async_streaming_custom_execution,
    )

    # Collect async streaming events
    events = []
    async for event in await workflow.arun(input="Async AI trends", stream=True):
        events.append(event)

    # Verify streaming events were generated
    assert len(events) > 0

    # Check for final completion event
    completed_events = [e for e in events if isinstance(e, WorkflowCompletedEvent)]
    assert len(completed_events) == 1
    assert "Async: Complete analysis for Async AI trends" in completed_events[0].content


<<<<<<< HEAD
def test_custom_execution_return_types(shared_db):
=======
def test_custom_execution_return_types(workflow_db):
>>>>>>> e981ab87
    """Test custom execution function with different return types."""

    def dict_return_execution(workflow: Workflow, execution_input: WorkflowExecutionInput) -> str:
        """Custom execution that returns a dictionary."""
        result = {
            "status": "success",
            "message": execution_input.input,
            "analysis": "Complete analysis performed",
        }
        return str(result)  # Convert dict to string explicitly

    workflow = Workflow(
        name="Dict Return Custom Execution",
<<<<<<< HEAD
        db=shared_db,
=======
        db=workflow_db,
>>>>>>> e981ab87
        steps=dict_return_execution,
    )

    response = workflow.run(input="Dict test")

    assert isinstance(response, WorkflowRunOutput)
    assert response.content is not None
    assert response.status == RunStatus.completed
    # Check for string representation of dict values
    assert "'status': 'success'" in response.content
    assert "'message': 'Dict test'" in response.content


<<<<<<< HEAD
def test_custom_execution_complex_workflow_simulation(shared_db):
=======
def test_custom_execution_complex_workflow_simulation(workflow_db):
>>>>>>> e981ab87
    """Test custom execution that simulates a complex multi-agent workflow."""

    def complex_workflow_simulation(workflow: Workflow, execution_input: WorkflowExecutionInput) -> str:
        """Custom execution simulating research -> analysis -> content creation."""
        topic = execution_input.input or "General topic"

        # Simulate research phase
        research_phase = f"Research Phase Results for '{topic}':\n"
        research_phase += "- Found 15 relevant articles\n"
        research_phase += "- Identified 5 key trends\n"
        research_phase += "- Gathered expert opinions\n\n"

        # Simulate analysis phase
        analysis_phase = "Analysis Phase Results:\n"
        analysis_phase += f"- Processed research on {topic}\n"
        analysis_phase += "- Generated insights and patterns\n"
        analysis_phase += "- Ranked findings by importance\n\n"

        # Simulate content creation phase
        content_phase = "Content Creation Phase:\n"
        content_phase += f"- Created comprehensive report on {topic}\n"
        content_phase += "- Structured findings into actionable insights\n"
        content_phase += "- Prepared executive summary\n\n"

        # Final output
        final_output = "COMPREHENSIVE ANALYSIS REPORT\n\n"
        final_output += f"Topic: {topic}\n\n"
        final_output += research_phase + analysis_phase + content_phase
        final_output += "CONCLUSION: Analysis complete with actionable recommendations."

        return final_output

    workflow = Workflow(
        name="Complex Workflow Simulation",
<<<<<<< HEAD
        db=shared_db,
=======
        db=workflow_db,
>>>>>>> e981ab87
        steps=complex_workflow_simulation,
    )

    response = workflow.run(input="Artificial Intelligence Market Trends")

    assert isinstance(response, WorkflowRunOutput)
    assert response.content is not None
    assert response.status == RunStatus.completed
    assert "COMPREHENSIVE ANALYSIS REPORT" in response.content
    assert "Research Phase Results" in response.content
    assert "Analysis Phase Results" in response.content
    assert "Content Creation Phase" in response.content
    assert "Artificial Intelligence Market Trends" in response.content


<<<<<<< HEAD
def test_custom_execution_with_none_return(shared_db):
=======
def test_custom_execution_with_none_return(workflow_db):
>>>>>>> e981ab87
    """Test custom execution function that returns None."""

    def none_return_execution(workflow: Workflow, execution_input: WorkflowExecutionInput) -> None:
        """Custom execution that returns None."""
        # Function that performs side effects but returns None
        pass

    workflow = Workflow(
        name="None Return Custom Execution",
<<<<<<< HEAD
        db=shared_db,
=======
        db=workflow_db,
>>>>>>> e981ab87
        steps=none_return_execution,
    )

    response = workflow.run(input="None test")

    assert isinstance(response, WorkflowRunOutput)
    assert response.status == RunStatus.completed
    # Content might be empty or have a default message


<<<<<<< HEAD
def test_custom_execution_with_empty_string_return(shared_db):
=======
def test_custom_execution_with_empty_string_return(workflow_db):
>>>>>>> e981ab87
    """Test custom execution function that returns empty string."""

    def empty_string_execution(workflow: Workflow, execution_input: WorkflowExecutionInput) -> str:
        """Custom execution that returns empty string."""
        return ""

    workflow = Workflow(
        name="Empty String Custom Execution",
<<<<<<< HEAD
        db=shared_db,
=======
        db=workflow_db,
>>>>>>> e981ab87
        steps=empty_string_execution,
    )

    response = workflow.run(input="Empty test")

    assert isinstance(response, WorkflowRunOutput)
    assert response.status == RunStatus.completed
    # Content should be empty string
    assert response.content == ""<|MERGE_RESOLUTION|>--- conflicted
+++ resolved
@@ -40,11 +40,7 @@
     )
 
 
-<<<<<<< HEAD
 def test_simple_custom_execution_non_streaming(shared_db):
-=======
-def test_simple_custom_execution_non_streaming(workflow_db):
->>>>>>> e981ab87
     """Test simple custom execution function (non-streaming)."""
 
     def simple_custom_execution(workflow: Workflow, execution_input: WorkflowExecutionInput) -> str:
@@ -54,11 +50,7 @@
 
     workflow = Workflow(
         name="Simple Custom Execution Workflow",
-<<<<<<< HEAD
-        db=shared_db,
-=======
-        db=workflow_db,
->>>>>>> e981ab87
+        db=shared_db,
         steps=simple_custom_execution,
     )
 
@@ -70,11 +62,7 @@
     assert "Custom execution processed: Test message" in response.content
 
 
-<<<<<<< HEAD
 def test_agent_based_custom_execution_non_streaming(shared_db):
-=======
-def test_agent_based_custom_execution_non_streaming(workflow_db):
->>>>>>> e981ab87
     """Test custom execution function using an agent (non-streaming)."""
 
     def agent_custom_execution(workflow: Workflow, execution_input: WorkflowExecutionInput) -> str:
@@ -87,11 +75,7 @@
 
     workflow = Workflow(
         name="Agent Custom Execution Workflow",
-<<<<<<< HEAD
-        db=shared_db,
-=======
-        db=workflow_db,
->>>>>>> e981ab87
+        db=shared_db,
         steps=agent_custom_execution,
     )
 
@@ -103,11 +87,7 @@
     assert "Agent analysis of: AI trends" in response.content
 
 
-<<<<<<< HEAD
 def test_multi_step_custom_execution_non_streaming(shared_db):
-=======
-def test_multi_step_custom_execution_non_streaming(workflow_db):
->>>>>>> e981ab87
     """Test custom execution function that simulates multiple steps."""
 
     def multi_step_custom_execution(workflow: Workflow, execution_input: WorkflowExecutionInput) -> str:
@@ -129,11 +109,7 @@
 
     workflow = Workflow(
         name="Multi-Step Custom Execution Workflow",
-<<<<<<< HEAD
-        db=shared_db,
-=======
-        db=workflow_db,
->>>>>>> e981ab87
+        db=shared_db,
         steps=multi_step_custom_execution,
     )
 
@@ -147,11 +123,7 @@
     assert "Research on Technology market analysis" in response.content
 
 
-<<<<<<< HEAD
 def test_custom_execution_streaming(shared_db):
-=======
-def test_custom_execution_streaming(workflow_db):
->>>>>>> e981ab87
     """Test custom execution function with streaming."""
 
     def streaming_custom_execution(
@@ -170,11 +142,7 @@
 
     workflow = Workflow(
         name="Streaming Custom Execution Workflow",
-<<<<<<< HEAD
-        db=shared_db,
-=======
-        db=workflow_db,
->>>>>>> e981ab87
+        db=shared_db,
         steps=streaming_custom_execution,
     )
 
@@ -192,11 +160,7 @@
     assert "Complete analysis for AI market trends" in completed_events[0].content
 
 
-<<<<<<< HEAD
 def test_custom_execution_with_error_handling(shared_db):
-=======
-def test_custom_execution_with_error_handling(workflow_db):
->>>>>>> e981ab87
     """Test custom execution function error handling."""
 
     def failing_custom_execution(workflow: Workflow, execution_input: WorkflowExecutionInput) -> str:
@@ -208,11 +172,7 @@
 
     workflow = Workflow(
         name="Failing Custom Execution Workflow",
-<<<<<<< HEAD
-        db=shared_db,
-=======
-        db=workflow_db,
->>>>>>> e981ab87
+        db=shared_db,
         steps=failing_custom_execution,
     )
 
@@ -223,11 +183,7 @@
     assert "Custom execution failed!" in response.content
 
 
-<<<<<<< HEAD
 def test_custom_execution_with_workflow_access(shared_db):
-=======
-def test_custom_execution_with_workflow_access(workflow_db):
->>>>>>> e981ab87
     """Test custom execution function accessing workflow properties."""
 
     def workflow_aware_execution(workflow: Workflow, execution_input: WorkflowExecutionInput) -> str:
@@ -239,11 +195,7 @@
 
     workflow = Workflow(
         name="Workflow-Aware Custom Execution",
-<<<<<<< HEAD
-        db=shared_db,
-=======
-        db=workflow_db,
->>>>>>> e981ab87
+        db=shared_db,
         steps=workflow_aware_execution,
     )
 
@@ -255,11 +207,7 @@
     assert "Workflow 'Workflow-Aware Custom Execution' processed message: Test workflow access" in response.content
 
 
-<<<<<<< HEAD
 def test_custom_execution_with_execution_input_properties(shared_db):
-=======
-def test_custom_execution_with_execution_input_properties(workflow_db):
->>>>>>> e981ab87
     """Test custom execution function accessing execution input properties."""
 
     def input_aware_execution(workflow: Workflow, execution_input: WorkflowExecutionInput) -> str:
@@ -282,11 +230,7 @@
 
     workflow = Workflow(
         name="Input-Aware Custom Execution",
-<<<<<<< HEAD
-        db=shared_db,
-=======
-        db=workflow_db,
->>>>>>> e981ab87
+        db=shared_db,
         steps=input_aware_execution,
     )
 
@@ -300,11 +244,7 @@
     assert "test_user" in str(response.content)
 
 
-<<<<<<< HEAD
 async def test_async_custom_execution_non_streaming(shared_db):
-=======
-async def test_async_custom_execution_non_streaming(workflow_db):
->>>>>>> e981ab87
     """Test async custom execution function (non-streaming)."""
 
     async def async_custom_execution(workflow: Workflow, execution_input: WorkflowExecutionInput) -> str:
@@ -320,11 +260,7 @@
 
     workflow = Workflow(
         name="Async Custom Execution Workflow",
-<<<<<<< HEAD
-        db=shared_db,
-=======
-        db=workflow_db,
->>>>>>> e981ab87
+        db=shared_db,
         steps=async_custom_execution,
     )
 
@@ -336,11 +272,7 @@
     assert "Async custom execution processed: Async test message" in response.content
 
 
-<<<<<<< HEAD
 async def test_async_custom_execution_streaming(shared_db):
-=======
-async def test_async_custom_execution_streaming(workflow_db):
->>>>>>> e981ab87
     """Test async custom execution function with streaming."""
 
     async def async_streaming_custom_execution(workflow: Workflow, execution_input: WorkflowExecutionInput):
@@ -362,11 +294,7 @@
 
     workflow = Workflow(
         name="Async Streaming Custom Execution Workflow",
-<<<<<<< HEAD
-        db=shared_db,
-=======
-        db=workflow_db,
->>>>>>> e981ab87
+        db=shared_db,
         steps=async_streaming_custom_execution,
     )
 
@@ -384,11 +312,7 @@
     assert "Async: Complete analysis for Async AI trends" in completed_events[0].content
 
 
-<<<<<<< HEAD
 def test_custom_execution_return_types(shared_db):
-=======
-def test_custom_execution_return_types(workflow_db):
->>>>>>> e981ab87
     """Test custom execution function with different return types."""
 
     def dict_return_execution(workflow: Workflow, execution_input: WorkflowExecutionInput) -> str:
@@ -402,11 +326,7 @@
 
     workflow = Workflow(
         name="Dict Return Custom Execution",
-<<<<<<< HEAD
-        db=shared_db,
-=======
-        db=workflow_db,
->>>>>>> e981ab87
+        db=shared_db,
         steps=dict_return_execution,
     )
 
@@ -420,11 +340,7 @@
     assert "'message': 'Dict test'" in response.content
 
 
-<<<<<<< HEAD
 def test_custom_execution_complex_workflow_simulation(shared_db):
-=======
-def test_custom_execution_complex_workflow_simulation(workflow_db):
->>>>>>> e981ab87
     """Test custom execution that simulates a complex multi-agent workflow."""
 
     def complex_workflow_simulation(workflow: Workflow, execution_input: WorkflowExecutionInput) -> str:
@@ -459,11 +375,7 @@
 
     workflow = Workflow(
         name="Complex Workflow Simulation",
-<<<<<<< HEAD
-        db=shared_db,
-=======
-        db=workflow_db,
->>>>>>> e981ab87
+        db=shared_db,
         steps=complex_workflow_simulation,
     )
 
@@ -479,11 +391,7 @@
     assert "Artificial Intelligence Market Trends" in response.content
 
 
-<<<<<<< HEAD
 def test_custom_execution_with_none_return(shared_db):
-=======
-def test_custom_execution_with_none_return(workflow_db):
->>>>>>> e981ab87
     """Test custom execution function that returns None."""
 
     def none_return_execution(workflow: Workflow, execution_input: WorkflowExecutionInput) -> None:
@@ -493,11 +401,7 @@
 
     workflow = Workflow(
         name="None Return Custom Execution",
-<<<<<<< HEAD
-        db=shared_db,
-=======
-        db=workflow_db,
->>>>>>> e981ab87
+        db=shared_db,
         steps=none_return_execution,
     )
 
@@ -508,11 +412,7 @@
     # Content might be empty or have a default message
 
 
-<<<<<<< HEAD
 def test_custom_execution_with_empty_string_return(shared_db):
-=======
-def test_custom_execution_with_empty_string_return(workflow_db):
->>>>>>> e981ab87
     """Test custom execution function that returns empty string."""
 
     def empty_string_execution(workflow: Workflow, execution_input: WorkflowExecutionInput) -> str:
@@ -521,11 +421,7 @@
 
     workflow = Workflow(
         name="Empty String Custom Execution",
-<<<<<<< HEAD
-        db=shared_db,
-=======
-        db=workflow_db,
->>>>>>> e981ab87
+        db=shared_db,
         steps=empty_string_execution,
     )
 
