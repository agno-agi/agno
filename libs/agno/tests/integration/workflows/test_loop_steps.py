--- conflicted
+++ resolved
@@ -168,11 +168,7 @@
 # ============================================================================
 
 
-<<<<<<< HEAD
 def test_basic_loop(shared_db):
-=======
-def test_basic_loop(workflow_db):
->>>>>>> e981ab87
     """Test basic loop with multiple steps."""
 
     def check_content(outputs):
@@ -181,11 +177,7 @@
 
     workflow = Workflow(
         name="Basic Loop",
-<<<<<<< HEAD
-        db=shared_db,
-=======
-        db=workflow_db,
->>>>>>> e981ab87
+        db=shared_db,
         steps=[
             Loop(
                 name="test_loop",
@@ -202,11 +194,7 @@
     assert find_content_in_steps(response.step_results[0], "AI trends")
 
 
-<<<<<<< HEAD
 def test_loop_with_parallel(shared_db):
-=======
-def test_loop_with_parallel(workflow_db):
->>>>>>> e981ab87
     """Test loop with parallel steps."""
 
     def check_content(outputs):
@@ -217,11 +205,7 @@
 
     workflow = Workflow(
         name="Parallel Loop",
-<<<<<<< HEAD
-        db=shared_db,
-=======
-        db=workflow_db,
->>>>>>> e981ab87
+        db=shared_db,
         steps=[
             Loop(
                 name="test_loop",
@@ -246,19 +230,11 @@
     assert parallel_output.step_type == "Parallel"
 
 
-<<<<<<< HEAD
 def test_loop_streaming(shared_db):
     """Test loop with streaming events."""
     workflow = Workflow(
         name="Streaming Loop",
         db=shared_db,
-=======
-def test_loop_streaming(workflow_db):
-    """Test loop with streaming events."""
-    workflow = Workflow(
-        name="Streaming Loop",
-        db=workflow_db,
->>>>>>> e981ab87
         steps=[
             Loop(
                 name="test_loop",
@@ -280,19 +256,11 @@
     assert len(workflow_completed) == 1
 
 
-<<<<<<< HEAD
 def test_parallel_loop_streaming(shared_db):
     """Test parallel steps in loop with streaming."""
     workflow = Workflow(
         name="Parallel Streaming Loop",
         db=shared_db,
-=======
-def test_parallel_loop_streaming(workflow_db):
-    """Test parallel steps in loop with streaming."""
-    workflow = Workflow(
-        name="Parallel Streaming Loop",
-        db=workflow_db,
->>>>>>> e981ab87
         steps=[
             Loop(
                 name="test_loop",
@@ -309,11 +277,7 @@
 
 
 @pytest.mark.asyncio
-<<<<<<< HEAD
 async def test_async_loop(shared_db):
-=======
-async def test_async_loop(workflow_db):
->>>>>>> e981ab87
     """Test async loop execution."""
 
     async def async_step(step_input: StepInput) -> StepOutput:
@@ -321,11 +285,7 @@
 
     workflow = Workflow(
         name="Async Loop",
-<<<<<<< HEAD
-        db=shared_db,
-=======
-        db=workflow_db,
->>>>>>> e981ab87
+        db=shared_db,
         steps=[
             Loop(
                 name="test_loop",
@@ -342,11 +302,7 @@
 
 
 @pytest.mark.asyncio
-<<<<<<< HEAD
 async def test_async_parallel_loop(shared_db):
-=======
-async def test_async_parallel_loop(workflow_db):
->>>>>>> e981ab87
     """Test async loop with parallel steps."""
 
     async def async_research(step_input: StepInput) -> StepOutput:
@@ -357,11 +313,7 @@
 
     workflow = Workflow(
         name="Async Parallel Loop",
-<<<<<<< HEAD
-        db=shared_db,
-=======
-        db=workflow_db,
->>>>>>> e981ab87
+        db=shared_db,
         steps=[
             Loop(
                 name="test_loop",
