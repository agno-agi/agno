--- conflicted
+++ resolved
@@ -297,13 +297,9 @@
     )
 
     response = await workflow.arun(message="test")
-<<<<<<< HEAD
     assert isinstance(response, WorkflowRunOutput)
     assert "AI trends" in response.content
-=======
-    assert isinstance(response, WorkflowRunResponse)
     assert find_content_in_steps(response.step_results[0], "AI trends")
->>>>>>> 7e718322
 
 
 @pytest.mark.asyncio
@@ -330,10 +326,6 @@
     )
 
     response = await workflow.arun(message="test")
-<<<<<<< HEAD
     assert isinstance(response, WorkflowRunOutput)
     assert "AI trends" in response.content
-=======
-    assert isinstance(response, WorkflowRunResponse)
-    assert find_content_in_steps(response.step_results[0], "AI trends")
->>>>>>> 7e718322
+    assert find_content_in_steps(response.step_results[0], "AI trends")