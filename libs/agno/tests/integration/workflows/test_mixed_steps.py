--- conflicted
+++ resolved
@@ -61,19 +61,11 @@
     return StepOutput(content="Processed via Route B", success=True)
 
 
-<<<<<<< HEAD
 def test_loop_with_parallel(shared_db):
     """Test Loop containing Parallel steps."""
     workflow = Workflow(
         name="Loop with Parallel",
         db=shared_db,
-=======
-def test_loop_with_parallel(workflow_db):
-    """Test Loop containing Parallel steps."""
-    workflow = Workflow(
-        name="Loop with Parallel",
-        db=workflow_db,
->>>>>>> e981ab87
         steps=[
             Loop(
                 name="research_loop",
@@ -94,19 +86,11 @@
     assert len(loop_output.steps) >= 2  # At least two steps per iteration
 
 
-<<<<<<< HEAD
 def test_loop_with_condition(shared_db):
     """Test Loop containing Condition steps."""
     workflow = Workflow(
         name="Loop with Condition",
         db=shared_db,
-=======
-def test_loop_with_condition(workflow_db):
-    """Test Loop containing Condition steps."""
-    workflow = Workflow(
-        name="Loop with Condition",
-        db=workflow_db,
->>>>>>> e981ab87
         steps=[
             Loop(
                 name="research_loop",
@@ -127,19 +111,11 @@
     assert find_content_in_steps(response.step_results[0], "Analysis")
 
 
-<<<<<<< HEAD
 def test_condition_with_loop(shared_db):
     """Test Condition containing Loop steps."""
     workflow = Workflow(
         name="Condition with Loop",
         db=shared_db,
-=======
-def test_condition_with_loop(workflow_db):
-    """Test Condition containing Loop steps."""
-    workflow = Workflow(
-        name="Condition with Loop",
-        db=workflow_db,
->>>>>>> e981ab87
         steps=[
             research_step,
             Condition(
@@ -162,19 +138,11 @@
     assert len(response.step_results) == 2  # Research + Condition
 
 
-<<<<<<< HEAD
 def test_parallel_with_loops(shared_db):
     """Test Parallel containing multiple Loops."""
     workflow = Workflow(
         name="Parallel with Loops",
         db=shared_db,
-=======
-def test_parallel_with_loops(workflow_db):
-    """Test Parallel containing multiple Loops."""
-    workflow = Workflow(
-        name="Parallel with Loops",
-        db=workflow_db,
->>>>>>> e981ab87
         steps=[
             Parallel(
                 Loop(
@@ -202,19 +170,11 @@
     assert parallel_output.step_type == "Parallel"
 
 
-<<<<<<< HEAD
 def test_nested_conditions_and_loops(shared_db):
     """Test nested Conditions and Loops."""
     workflow = Workflow(
         name="Nested Conditions and Loops",
         db=shared_db,
-=======
-def test_nested_conditions_and_loops(workflow_db):
-    """Test nested Conditions and Loops."""
-    workflow = Workflow(
-        name="Nested Conditions and Loops",
-        db=workflow_db,
->>>>>>> e981ab87
         steps=[
             Condition(
                 name="outer_condition",
@@ -242,19 +202,11 @@
     assert condition_output.step_type == "Condition"
 
 
-<<<<<<< HEAD
 def test_parallel_with_conditions_and_loops(shared_db):
     """Test Parallel with mix of Conditions and Loops."""
     workflow = Workflow(
         name="Mixed Parallel",
         db=shared_db,
-=======
-def test_parallel_with_conditions_and_loops(workflow_db):
-    """Test Parallel with mix of Conditions and Loops."""
-    workflow = Workflow(
-        name="Mixed Parallel",
-        db=workflow_db,
->>>>>>> e981ab87
         steps=[
             Parallel(
                 Loop(
@@ -276,19 +228,11 @@
 
 
 @pytest.mark.asyncio
-<<<<<<< HEAD
 async def test_async_complex_combination(shared_db):
     """Test async execution of complex step combinations."""
     workflow = Workflow(
         name="Async Complex",
         db=shared_db,
-=======
-async def test_async_complex_combination(workflow_db):
-    """Test async execution of complex step combinations."""
-    workflow = Workflow(
-        name="Async Complex",
-        db=workflow_db,
->>>>>>> e981ab87
         steps=[
             Loop(
                 name="outer_loop",
@@ -311,19 +255,11 @@
     assert find_content_in_steps(response.step_results[-1], "Summary")
 
 
-<<<<<<< HEAD
 def test_complex_streaming(shared_db):
     """Test streaming with complex step combinations."""
     workflow = Workflow(
         name="Complex Streaming",
         db=shared_db,
-=======
-def test_complex_streaming(workflow_db):
-    """Test streaming with complex step combinations."""
-    workflow = Workflow(
-        name="Complex Streaming",
-        db=workflow_db,
->>>>>>> e981ab87
         steps=[
             Loop(
                 name="main_loop",
@@ -350,11 +286,7 @@
     assert len(completed_events) == 1
 
 
-<<<<<<< HEAD
 def test_router_with_loop(shared_db):
-=======
-def test_router_with_loop(workflow_db):
->>>>>>> e981ab87
     """Test Router with Loop in routes."""
     from agno.workflow.step import Step
 
@@ -373,11 +305,7 @@
 
     workflow = Workflow(
         name="Router with Loop",
-<<<<<<< HEAD
-        db=shared_db,
-=======
-        db=workflow_db,
->>>>>>> e981ab87
+        db=shared_db,
         steps=[
             Router(
                 name="research_router",
@@ -395,11 +323,7 @@
     assert find_content_in_steps(response.step_results[0], "Research")
 
 
-<<<<<<< HEAD
 def test_loop_with_router(shared_db):
-=======
-def test_loop_with_router(workflow_db):
->>>>>>> e981ab87
     """Test Loop containing Router."""
     from agno.workflow.step import Step
 
@@ -418,11 +342,7 @@
 
     workflow = Workflow(
         name="Loop with Router",
-<<<<<<< HEAD
-        db=shared_db,
-=======
-        db=workflow_db,
->>>>>>> e981ab87
+        db=shared_db,
         steps=[
             Loop(
                 name="main_loop",
@@ -444,11 +364,7 @@
     assert loop_output.step_type == "Loop"
 
 
-<<<<<<< HEAD
 def test_parallel_with_routers(shared_db):
-=======
-def test_parallel_with_routers(workflow_db):
->>>>>>> e981ab87
     """Test Parallel execution of multiple Routers."""
     from agno.workflow.step import Step
 
@@ -470,11 +386,7 @@
 
     workflow = Workflow(
         name="Parallel Routers",
-<<<<<<< HEAD
-        db=shared_db,
-=======
-        db=workflow_db,
->>>>>>> e981ab87
+        db=shared_db,
         steps=[
             Parallel(
                 Router(
@@ -508,11 +420,7 @@
     assert parallel_output.step_type == "Parallel"
 
 
-<<<<<<< HEAD
 def test_router_with_condition_and_loop(shared_db):
-=======
-def test_router_with_condition_and_loop(workflow_db):
->>>>>>> e981ab87
     """Test Router with Condition and Loop in routes."""
     research_loop = Loop(
         name="research_loop",
@@ -530,11 +438,7 @@
 
     workflow = Workflow(
         name="Complex Router",
-<<<<<<< HEAD
-        db=shared_db,
-=======
-        db=workflow_db,
->>>>>>> e981ab87
+        db=shared_db,
         steps=[
             Router(
                 name="complex_router",
@@ -551,11 +455,7 @@
     assert len(response.step_results) == 2
 
 
-<<<<<<< HEAD
 def test_nested_routers(shared_db):
-=======
-def test_nested_routers(workflow_db):
->>>>>>> e981ab87
     """Test nested Routers."""
     from agno.workflow.step import Step
 
@@ -580,11 +480,7 @@
 
     workflow = Workflow(
         name="Nested Routers",
-<<<<<<< HEAD
-        db=shared_db,
-=======
-        db=workflow_db,
->>>>>>> e981ab87
+        db=shared_db,
         steps=[
             Router(
                 name="outer_router",
@@ -607,11 +503,7 @@
     assert router_output.step_type == "Router"
 
 
-<<<<<<< HEAD
 def test_router_streaming(shared_db):
-=======
-def test_router_streaming(workflow_db):
->>>>>>> e981ab87
     """Test streaming with Router combinations."""
     parallel_research = Parallel(research_step, analysis_step, name="parallel_research")
     research_loop = Loop(
@@ -630,11 +522,7 @@
 
     workflow = Workflow(
         name="Streaming Router",
-<<<<<<< HEAD
-        db=shared_db,
-=======
-        db=workflow_db,
->>>>>>> e981ab87
+        db=shared_db,
         steps=[
             Router(
                 name="stream_router",
