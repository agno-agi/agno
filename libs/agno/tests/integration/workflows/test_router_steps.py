--- conflicted
+++ resolved
@@ -190,11 +190,7 @@
 # ============================================================================
 
 
-<<<<<<< HEAD
 def test_basic_routing(shared_db):
-=======
-def test_basic_routing(workflow_db):
->>>>>>> e981ab87
     """Test basic routing based on input."""
     tech_step = Step(name="tech", executor=lambda x: StepOutput(content="Tech content"))
     general_step = Step(name="general", executor=lambda x: StepOutput(content="General content"))
@@ -207,11 +203,7 @@
 
     workflow = Workflow(
         name="Basic Router",
-<<<<<<< HEAD
-        db=shared_db,
-=======
-        db=workflow_db,
->>>>>>> e981ab87
+        db=shared_db,
         steps=[
             Router(
                 name="router",
@@ -229,11 +221,7 @@
     assert find_content_in_steps(general_response.step_results[0], "General content")
 
 
-<<<<<<< HEAD
 def test_streaming(shared_db):
-=======
-def test_streaming(workflow_db):
->>>>>>> e981ab87
     """Test router with streaming."""
     stream_step = Step(name="stream", executor=lambda x: StepOutput(content="Stream content"))
     alt_step = Step(name="alt", executor=lambda x: StepOutput(content="Alt content"))
@@ -243,11 +231,7 @@
 
     workflow = Workflow(
         name="Stream Router",
-<<<<<<< HEAD
-        db=shared_db,
-=======
-        db=workflow_db,
->>>>>>> e981ab87
+        db=shared_db,
         steps=[
             Router(
                 name="router",
@@ -264,11 +248,7 @@
     assert find_content_in_steps(completed_events[0].step_results[0], "Stream content")
 
 
-<<<<<<< HEAD
 def test_agent_routing(shared_db, test_agent):
-=======
-def test_agent_routing(workflow_db, test_agent):
->>>>>>> e981ab87
     """Test routing to agent steps."""
     agent_step = Step(name="agent_step", agent=test_agent)
     function_step = Step(name="function_step", executor=lambda x: StepOutput(content="Function output"))
@@ -278,11 +258,7 @@
 
     workflow = Workflow(
         name="Agent Router",
-<<<<<<< HEAD
-        db=shared_db,
-=======
-        db=workflow_db,
->>>>>>> e981ab87
+        db=shared_db,
         steps=[
             Router(
                 name="router",
@@ -300,11 +276,7 @@
     )
 
 
-<<<<<<< HEAD
 def test_mixed_routing(shared_db, test_agent, test_team):
-=======
-def test_mixed_routing(workflow_db, test_agent, test_team):
->>>>>>> e981ab87
     """Test routing to mix of function, agent, and team."""
     function_step = Step(name="function", executor=lambda x: StepOutput(content="Function output"))
     agent_step = Step(name="agent", agent=test_agent)
@@ -319,11 +291,7 @@
 
     workflow = Workflow(
         name="Mixed Router",
-<<<<<<< HEAD
-        db=shared_db,
-=======
-        db=workflow_db,
->>>>>>> e981ab87
+        db=shared_db,
         steps=[
             Router(
                 name="router",
@@ -351,11 +319,7 @@
     )
 
 
-<<<<<<< HEAD
 def test_multiple_step_routing(shared_db):
-=======
-def test_multiple_step_routing(workflow_db):
->>>>>>> e981ab87
     """Test routing to multiple steps."""
     research_step = Step(name="research", executor=lambda x: StepOutput(content="Research output"))
     analysis_step = Step(name="analysis", executor=lambda x: StepOutput(content="Analysis output"))
@@ -368,11 +332,7 @@
 
     workflow = Workflow(
         name="Multiple Steps Router",
-<<<<<<< HEAD
-        db=shared_db,
-=======
-        db=workflow_db,
->>>>>>> e981ab87
+        db=shared_db,
         steps=[
             Router(
                 name="router",
@@ -390,11 +350,7 @@
     assert find_content_in_steps(router_output, "Analysis output")
 
 
-<<<<<<< HEAD
 def test_route_steps(shared_db):
-=======
-def test_route_steps(workflow_db):
->>>>>>> e981ab87
     """Test routing to multiple steps."""
     research_step = Step(name="research", executor=lambda x: StepOutput(content="Research output"))
     analysis_step = Step(name="analysis", executor=lambda x: StepOutput(content="Analysis output"))
@@ -409,11 +365,7 @@
 
     workflow = Workflow(
         name="Multiple Steps Router",
-<<<<<<< HEAD
-        db=shared_db,
-=======
-        db=workflow_db,
->>>>>>> e981ab87
+        db=shared_db,
         steps=[
             Router(
                 name="router",
