--- conflicted
+++ resolved
@@ -194,11 +194,7 @@
     )
 
     events = []
-<<<<<<< HEAD
-    async for event in await workflow.arun(input="test", stream=True, stream_events=True):
-=======
-    async for event in workflow.arun(input="test", stream=True, stream_intermediate_steps=True):
->>>>>>> 90aec2bd
+    async for event in workflow.arun(input="test", stream=True, stream_events=True):
         events.append(event)
 
     # Check for step events
@@ -293,11 +289,7 @@
     )
 
     events = []
-<<<<<<< HEAD
-    async for event in await workflow.arun(input="test", stream=True, stream_events=True):
-=======
-    async for event in workflow.arun(input="test", stream=True, stream_intermediate_steps=True):
->>>>>>> 90aec2bd
+    async for event in workflow.arun(input="test", stream=True, stream_events=True):
         events.append(event)
 
     # Check for steps events
@@ -384,11 +376,7 @@
     )
 
     events = []
-<<<<<<< HEAD
-    async for event in await workflow.arun(input="test", stream=True, stream_events=True):
-=======
-    async for event in workflow.arun(input="test", stream=True, stream_intermediate_steps=True):
->>>>>>> 90aec2bd
+    async for event in workflow.arun(input="test", stream=True, stream_events=True):
         events.append(event)
 
     # Check for parallel events
@@ -483,11 +471,7 @@
     )
 
     events = []
-<<<<<<< HEAD
-    async for event in await workflow.arun(input="test", stream=True, stream_events=True):
-=======
-    async for event in workflow.arun(input="test", stream=True, stream_intermediate_steps=True):
->>>>>>> 90aec2bd
+    async for event in workflow.arun(input="test", stream=True, stream_events=True):
         events.append(event)
 
     # Check for loop events
@@ -573,11 +557,7 @@
     )
 
     events = []
-<<<<<<< HEAD
-    async for event in await workflow.arun(input="test", stream=True, stream_events=True):
-=======
-    async for event in workflow.arun(input="test", stream=True, stream_intermediate_steps=True):
->>>>>>> 90aec2bd
+    async for event in workflow.arun(input="test", stream=True, stream_events=True):
         events.append(event)
 
     # Check for condition events
@@ -674,11 +654,7 @@
     )
 
     events = []
-<<<<<<< HEAD
-    async for event in await workflow.arun(input="test_a", stream=True, stream_events=True):
-=======
-    async for event in workflow.arun(input="test_a", stream=True, stream_intermediate_steps=True):
->>>>>>> 90aec2bd
+    async for event in workflow.arun(input="test_a", stream=True, stream_events=True):
         events.append(event)
 
     # Check for router events
@@ -763,11 +739,7 @@
     )
 
     events = []
-<<<<<<< HEAD
-    async for event in await workflow.arun(input="test", stream=True, stream_events=True):
-=======
-    async for event in workflow.arun(input="test", stream=True, stream_intermediate_steps=True):
->>>>>>> 90aec2bd
+    async for event in workflow.arun(input="test", stream=True, stream_events=True):
         events.append(event)
 
     # Check that we have events from all components
