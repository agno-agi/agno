"""
Pytest configuration and shared fixtures for system tests.
"""

import os
from typing import Dict

import pytest

from .test_utils import generate_jwt_token


def pytest_configure(config):
    """Configure pytest with custom markers."""
    config.addinivalue_line("markers", "slow: marks tests as slow (deselect with '-m \"not slow\"')")
    config.addinivalue_line("markers", "integration: marks tests as integration tests")


# =============================================================================
# Fixtures
# =============================================================================


@pytest.fixture(scope="session")
def gateway_url() -> str:
    """Get the gateway URL from environment or use default."""
    return os.getenv("GATEWAY_URL", "http://localhost:7001")


@pytest.fixture(scope="session")
def remote_url() -> str:
    """Get the remote server URL from environment or use default."""
    return os.getenv("REMOTE_SERVER_URL", "http://localhost:7002")


@pytest.fixture(scope="session")
<<<<<<< HEAD
def adk_url() -> str:
    """Get the Google ADK server URL from environment or use default."""
    return os.getenv("ADK_SERVER_URL", "http://localhost:8001")
=======
def jwt_token() -> str:
    """Generate a JWT token for the gateway server."""
    return generate_jwt_token(audience="gateway-os")


@pytest.fixture(scope="session")
def remote_jwt_token() -> str:
    """Generate a JWT token for the remote server."""
    return generate_jwt_token(audience="remote-os")


@pytest.fixture(scope="session")
def auth_headers(jwt_token: str) -> Dict[str, str]:
    """Get authorization headers for the gateway server."""
    return {"Authorization": f"Bearer {jwt_token}"}
>>>>>>> 13db2ebf
<|MERGE_RESOLUTION|>--- conflicted
+++ resolved
@@ -34,11 +34,12 @@
 
 
 @pytest.fixture(scope="session")
-<<<<<<< HEAD
 def adk_url() -> str:
     """Get the Google ADK server URL from environment or use default."""
     return os.getenv("ADK_SERVER_URL", "http://localhost:8001")
-=======
+
+
+@pytest.fixture(scope="session")
 def jwt_token() -> str:
     """Generate a JWT token for the gateway server."""
     return generate_jwt_token(audience="gateway-os")
@@ -53,5 +54,4 @@
 @pytest.fixture(scope="session")
 def auth_headers(jwt_token: str) -> Dict[str, str]:
     """Get authorization headers for the gateway server."""
-    return {"Authorization": f"Bearer {jwt_token}"}
->>>>>>> 13db2ebf
+    return {"Authorization": f"Bearer {jwt_token}"}