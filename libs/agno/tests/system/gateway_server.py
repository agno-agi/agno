--- conflicted
+++ resolved
@@ -127,24 +127,22 @@
 # AgentOS Configuration
 # =============================================================================
 
+# ADK Remote agent (A2A protocol)
+adk_facts_agent = RemoteAgent(
+    base_url=ADK_SERVER_URL,
+    agent_id="facts_agent",
+    protocol="a2a",
+    json_rpc_endpoint="/",
+)
+
 agent_os = AgentOS(
     id="gateway-os",
     description="Gateway AgentOS for system testing - consumes remote agents, teams, and workflows",
     agents=[
         local_agent,
-<<<<<<< HEAD
-        RemoteAgent(base_url=REMOTE_SERVER_URL, agent_id="assistant-agent"),
-        RemoteAgent(base_url=REMOTE_SERVER_URL, agent_id="researcher-agent"),
-        RemoteAgent(
-            base_url=ADK_SERVER_URL,
-            agent_id="facts_agent",
-            protocol="a2a",
-            json_rpc_endpoint="/",
-        ),
-=======
         remote_assistant,
         remote_researcher,
->>>>>>> 13db2ebf
+        adk_facts_agent,
     ],
     teams=[
         remote_team,
