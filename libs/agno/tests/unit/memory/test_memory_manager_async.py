--- conflicted
+++ resolved
@@ -136,7 +136,6 @@
     async def upsert_cultural_knowledge(self, *args, **kwargs):
         raise NotImplementedError
 
-<<<<<<< HEAD
     # --- Traces ---
     async def create_trace(self, trace: "Trace") -> None:
         raise NotImplementedError
@@ -176,12 +175,12 @@
         parent_span_id: Optional[str] = None,
         limit: Optional[int] = 1000,
     ) -> List:
-=======
+    # -----------
+    
     async def get_latest_schema_version(self, *args, **kwargs):
         raise NotImplementedError
 
     async def upsert_schema_version(self, *args, **kwargs):
->>>>>>> 42baf04b
         raise NotImplementedError
 
 
