--- conflicted
+++ resolved
@@ -47,16 +47,12 @@
 
     assert result_json_str == expected_json_string
 
-<<<<<<< HEAD
-    mock_bq_client.query.assert_called_once()
-=======
     cleaned_query = query.replace("\\n", " ").replace("\n", "").replace("\\", "")
     # Verify the call was made with cleaned query and job config
     mock_bq_client.query.assert_called_once()
     call_args = mock_bq_client.query.call_args
     assert call_args[0][0] == cleaned_query  # First positional argument should be the cleaned query
     assert len(call_args[0]) == 2  # Should have 2 positional arguments (query and job_config)
->>>>>>> 6dc3fb32
 
 
 def test_list_tables_error(bq_tools_instance, mock_bq_client):
