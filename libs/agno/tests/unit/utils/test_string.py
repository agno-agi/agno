--- conflicted
+++ resolved
@@ -265,11 +265,6 @@
     assert result is not None
     assert len(result.reasoning_steps) == 1
     assert result.reasoning_steps[0].title == "Only Step"
-<<<<<<< HEAD
-<<<<<<< Updated upstream
-=======
-=======
->>>>>>> ce752ca3
 
 
 def test_parse_preserves_field_name_case():
@@ -323,9 +318,4 @@
 
     assert result is not None
     assert result.Supplier_name == 'test "quoted" supplier'
-<<<<<<< HEAD
-    assert result.newData == 'some "quoted" data'
->>>>>>> Stashed changes
-=======
-    assert result.newData == 'some "quoted" data'
->>>>>>> ce752ca3
+    assert result.newData == 'some "quoted" data'