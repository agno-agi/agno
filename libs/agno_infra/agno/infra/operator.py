from pathlib import Path
from typing import Dict, List, Optional, cast

from rich.prompt import Prompt

from agno.base.resources import InfraResources
from agno.cli.config import AgnoCliConfig
from agno.cli.console import (
    console,
    log_config_not_available_msg,
    print_heading,
    print_info,
    print_subheading,
)
from agno.infra.config import InfraConfig
from agno.infra.enums import InfraStarterTemplate
from agno.utilities.logging import log_warning, logger
from agno.utils.log import log_info

TEMPLATE_TO_NAME_MAP: Dict[InfraStarterTemplate, str] = {
    InfraStarterTemplate.agent_infra_docker: "agent-infra-docker",
    InfraStarterTemplate.agent_infra_aws: "agent-infra-aws",
}
TEMPLATE_TO_REPO_MAP: Dict[InfraStarterTemplate, str] = {
    InfraStarterTemplate.agent_infra_docker: "https://github.com/agno-agi/agent-infra-docker",
    InfraStarterTemplate.agent_infra_aws: "https://github.com/agno-agi/agent-infra-aws",
}


def create_infra_from_template(
    name: Optional[str] = None, template: Optional[str] = None, url: Optional[str] = None
) -> Optional[InfraConfig]:
    """Creates a new AgentOS infra codebase from a template and returns the InfraConfig.

    This function clones a template or url on the users machine at the path:
        cwd/name
    """
    from shutil import copytree

    import git

    from agno.cli.operator import initialize_agno_cli
    from agno.infra.helpers import get_infra_dir_path, is_docker_only_project
    from agno.utilities.filesystem import rmdir_recursive
    from agno.utilities.git import GitCloneProgress

    current_dir: Path = Path("").resolve()

    # Initialize Agno before creating a Infra
    agno_config: Optional[AgnoCliConfig] = AgnoCliConfig.from_saved_config()
    if not agno_config:
        agno_config = initialize_agno_cli()
        if not agno_config:
            log_config_not_available_msg()
            return None
    agno_config = cast(AgnoCliConfig, agno_config)

    infra_dir_name: Optional[str] = name
    repo_to_clone: Optional[str] = url
    infra_template = InfraStarterTemplate.agent_infra_docker
    templates = list(InfraStarterTemplate.__members__.values())

    print_subheading("Creating a new AgentOS codebase...\n")

    if repo_to_clone is None:
        # Get repo_to_clone from template
        if template is None:
            # Get starter template from the user if template is not provided
            # Display available starter templates and ask user to select one
            print_info("Select starter template or press Enter for default (agent-infra-docker)")
            for template_id, template_name in enumerate(templates, start=1):
                print_info("  [b][{}][/b] {}".format(template_id, InfraStarterTemplate(template_name).value))

            # Get starter template from the user
            template_choices = [str(idx) for idx, _ in enumerate(templates, start=1)]
            template_inp_raw = Prompt.ask("Chosen Template", choices=template_choices, default="1", show_choices=False)
            # Convert input to int
            template_inp = int(template_inp_raw) if template_inp_raw is not None else None

            if template_inp is not None:
                template_inp_idx = template_inp - 1
                infra_template = InfraStarterTemplate(templates[template_inp_idx])
        elif template.lower() in InfraStarterTemplate.__members__.values():
            infra_template = InfraStarterTemplate(template)
        else:
            raise Exception(f"{template} is not a supported template, please choose from: {templates}")

        logger.debug(f"Selected Template: {infra_template.value}")
        repo_to_clone = TEMPLATE_TO_REPO_MAP.get(infra_template)

    if infra_dir_name is None:
        default_infra_name = "agno-infra-project"
        if url is not None:
            # Get default_infra_name from url
            default_infra_name = url.split("/")[-1].split(".")[0]
        else:
            # Get default_infra_name from template
            default_infra_name = TEMPLATE_TO_NAME_MAP.get(infra_template, "agent-infra-docker")
        logger.debug(f"Asking for infra name with default: {default_infra_name}")
        # Ask user for infra name if not provided
        infra_dir_name = Prompt.ask("Infra Project Directory", default=default_infra_name, console=console)

    if repo_to_clone is None:
        logger.error("URL or Template is required")
        return None

    # Check if we can create the infra in the current dir
    infra_root_path: Path = current_dir.joinpath(infra_dir_name)
    if infra_root_path.exists():
        logger.error(
            f"Directory {infra_root_path} exists, please delete the directory or choose another name for your Agno Infra project."
        )
        return None

    print_info("\nCreating your new AgentOS codebase...")
    logger.debug("Cloning: {}".format(repo_to_clone))
    try:
        git.Repo.clone_from(
            repo_to_clone,
            str(infra_root_path),
            progress=GitCloneProgress(),  # type: ignore
        )
    except Exception as e:
        logger.error(e)
        return None

    # Remove existing .git folder
    _dot_git_folder = infra_root_path.joinpath(".git")
    _dot_git_exists = _dot_git_folder.exists()
    if _dot_git_exists:
        logger.debug(f"Deleting {_dot_git_folder}")
        try:
            _dot_git_exists = not rmdir_recursive(_dot_git_folder)
        except Exception as e:
            log_warning(f"Failed to delete {_dot_git_folder}: {e}")
            log_info("Please delete the .git folder manually")
            pass

    agno_config.add_new_infra_to_config(infra_root_path=infra_root_path)

    if is_docker_only_project(infra_root_path):
        logger.debug("Docker only project detected - skipping secrets setup")
    else:
        try:
            # infra_dir_path is the path to the infra_root/infra dir
            infra_dir_path: Optional[Path] = get_infra_dir_path(infra_root_path)
            if infra_dir_path is not None:
                infra_secrets_dir = infra_dir_path.joinpath("secrets").resolve()
                infra_example_secrets_dir = infra_dir_path.joinpath("example_secrets").resolve()

                print_info(f"Creating {str(infra_secrets_dir)}")
                copytree(
                    str(infra_example_secrets_dir),
                    str(infra_secrets_dir),
                )
            else:
                log_warning("Could not find infra directory - skipping secrets setup")
        except Exception as e:
            log_warning(f"Could not create infra/secrets: {e}")
            log_warning("Please manually copy infra/example_secrets to infra/secrets")

    infra_config = agno_config.create_or_update_infra_config(infra_root_path=infra_root_path, set_as_active=True)

    if infra_config is not None:
        relative_infra_root_path = infra_root_path.relative_to(current_dir)
        print_info("\n--------------------------------")
        print_info(f"Done! Your new AgentOS codebase is available at: ./{str(relative_infra_root_path)} \n")
        print_info(f"Please run `cd ./{str(relative_infra_root_path)}` and:\n")
        print_info("1. Start your AgentOS -> `ag infra up`")
        print_info("2. Stop your AgentOS -> `ag infra down`")
<<<<<<< HEAD
        print_info("\nView your running AgentOS on https://os.agno.com")
=======
        print_info("\nView your AgentOS on https://os.agno.com")
>>>>>>> 1f016120
        print_info("--------------------------------")

        return infra_config
    else:
        print_info("AgentOS codebase setup unsuccessful. Please try again.")
    return None


def setup_infra_config_from_dir(infra_root_path: Path) -> Optional[InfraConfig]:
    from agno.cli.operator import initialize_agno_cli
    from agno.infra.helpers import get_infra_dir_path

    # 1.2 Create AgnoCliConfig if needed
    agno_config: Optional[AgnoCliConfig] = AgnoCliConfig.from_saved_config()
    if not agno_config:
        agno_config = initialize_agno_cli()
        if not agno_config:
            log_config_not_available_msg()
            return None

    # Check if the infra contains a `infra` dir
    infra_dir_path = get_infra_dir_path(infra_root_path)
    if infra_dir_path is not None:
        logger.debug(f"Found the `infra` configuration at: {infra_dir_path}")
    else:
        logger.debug("No infra directory found, but continuing setup")
    infra_config = agno_config.create_or_update_infra_config(infra_root_path=infra_root_path, set_as_active=True)
    if infra_config is None:
        logger.error(f"Failed to create InfraConfig for {infra_root_path}")
        return None
    return infra_config


def start_infra(
    infra_config: InfraConfig,
    target_env: Optional[str] = None,
    target_infra: Optional[str] = None,
    target_group: Optional[str] = None,
    target_name: Optional[str] = None,
    target_type: Optional[str] = None,
    dry_run: Optional[bool] = False,
    auto_confirm: Optional[bool] = False,
    force: Optional[bool] = None,
    pull: Optional[bool] = False,
) -> None:
    """Start an AgentOS codebase infrastructure. This is called from `ag infra up`"""

    print_heading("Starting AgentOS codebase infrastructure: {}".format(str(infra_config.infra_root_path.stem)))
    logger.debug(f"\ttarget_env   : {target_env}")
    logger.debug(f"\ttarget_infra : {target_infra}")
    logger.debug(f"\ttarget_group : {target_group}")
    logger.debug(f"\ttarget_name  : {target_name}")
    logger.debug(f"\ttarget_type  : {target_type}")
    logger.debug(f"\tdry_run      : {dry_run}")
    logger.debug(f"\tauto_confirm : {auto_confirm}")
    logger.debug(f"\tforce        : {force}")
    logger.debug(f"\tpull         : {pull}")

    # Set the local environment variables before processing configs
    infra_config.set_local_env()

    # Get resource groups to deploy
    resource_groups_to_create: List[InfraResources] = infra_config.get_resources(
        env=target_env,
        infra=target_infra,
        order="create",
    )

    # Track number of resource groups created
    num_rgs_created = 0
    num_rgs_to_create = len(resource_groups_to_create)
    # Track number of resources created
    num_resources_created = 0
    num_resources_to_create = 0

    if num_rgs_to_create == 0:
        print_info("No resources to create")
        return

    logger.debug(f"Deploying {num_rgs_to_create} resource groups")
    for rg in resource_groups_to_create:
        _num_resources_created, _num_resources_to_create = rg.create_resources(
            group_filter=target_group,
            name_filter=target_name,
            type_filter=target_type,
            dry_run=dry_run,
            auto_confirm=auto_confirm,
            force=force,
            pull=pull,
        )
        if _num_resources_created > 0:
            num_rgs_created += 1
        num_resources_created += _num_resources_created
        num_resources_to_create += _num_resources_to_create
        logger.debug(f"Deployed {num_resources_created} resources in {num_rgs_created} resource groups")

    if dry_run:
        return

    if num_resources_created == 0:
        return

    print_heading(f"\n--**-- ResourceGroups deployed: {num_rgs_created}/{num_rgs_to_create}\n")

    if num_resources_created != num_resources_to_create:
        logger.error("Some resources failed to create, please check logs")


def stop_infra(
    infra_config: InfraConfig,
    target_env: Optional[str] = None,
    target_infra: Optional[str] = None,
    target_group: Optional[str] = None,
    target_name: Optional[str] = None,
    target_type: Optional[str] = None,
    dry_run: Optional[bool] = False,
    auto_confirm: Optional[bool] = False,
    force: Optional[bool] = None,
) -> None:
    """Stop an Agno Infra. This is called from `ag infra down`"""
    print_heading("Stopping infra: {}".format(str(infra_config.infra_root_path.stem)))
    logger.debug(f"\ttarget_env   : {target_env}")
    logger.debug(f"\ttarget_infra : {target_infra}")
    logger.debug(f"\ttarget_group : {target_group}")
    logger.debug(f"\ttarget_name  : {target_name}")
    logger.debug(f"\ttarget_type  : {target_type}")
    logger.debug(f"\tdry_run      : {dry_run}")
    logger.debug(f"\tauto_confirm : {auto_confirm}")
    logger.debug(f"\tforce        : {force}")

    # Set the local environment variables before processing configs
    infra_config.set_local_env()

    # Get resource groups to delete
    resource_groups_to_delete: List[InfraResources] = infra_config.get_resources(
        env=target_env,
        infra=target_infra,
        order="delete",
    )

    # Track number of resource groups deleted
    num_rgs_deleted = 0
    num_rgs_to_delete = len(resource_groups_to_delete)
    # Track number of resources deleted
    num_resources_deleted = 0
    num_resources_to_delete = 0

    if num_rgs_to_delete == 0:
        print_info("No resources to delete")
        return

    logger.debug(f"Deleting {num_rgs_to_delete} resource groups")
    for rg in resource_groups_to_delete:
        _num_resources_deleted, _num_resources_to_delete = rg.delete_resources(
            group_filter=target_group,
            name_filter=target_name,
            type_filter=target_type,
            dry_run=dry_run,
            auto_confirm=auto_confirm,
            force=force,
        )
        if _num_resources_deleted > 0:
            num_rgs_deleted += 1
        num_resources_deleted += _num_resources_deleted
        num_resources_to_delete += _num_resources_to_delete
        logger.debug(f"Deleted {num_resources_deleted} resources in {num_rgs_deleted} resource groups")

    if dry_run:
        return

    if num_resources_deleted == 0:
        return

    print_heading(f"\n--**-- ResourceGroups deleted: {num_rgs_deleted}/{num_rgs_to_delete}\n")

    if num_resources_to_delete != num_resources_deleted:
        logger.error("Some resources failed to delete, please check logs")


def update_infra(
    infra_config: InfraConfig,
    target_env: Optional[str] = None,
    target_infra: Optional[str] = None,
    target_group: Optional[str] = None,
    target_name: Optional[str] = None,
    target_type: Optional[str] = None,
    dry_run: Optional[bool] = False,
    auto_confirm: Optional[bool] = False,
    force: Optional[bool] = None,
    pull: Optional[bool] = False,
) -> None:
    """Update an Agno Infra. This is called from `ag infra patch`"""
    print_heading("Updating infra: {}".format(str(infra_config.infra_root_path.stem)))
    logger.debug(f"\ttarget_env   : {target_env}")
    logger.debug(f"\ttarget_infra : {target_infra}")
    logger.debug(f"\ttarget_group : {target_group}")
    logger.debug(f"\ttarget_name  : {target_name}")
    logger.debug(f"\ttarget_type  : {target_type}")
    logger.debug(f"\tdry_run      : {dry_run}")
    logger.debug(f"\tauto_confirm : {auto_confirm}")
    logger.debug(f"\tforce        : {force}")
    logger.debug(f"\tpull         : {pull}")

    # Set the local environment variables before processing configs
    infra_config.set_local_env()

    # Get resource groups to update
    resource_groups_to_update: List[InfraResources] = infra_config.get_resources(
        env=target_env,
        infra=target_infra,
        order="create",
    )
    # Track number of resource groups updated
    num_rgs_updated = 0
    num_rgs_to_update = len(resource_groups_to_update)
    # Track number of resources updated
    num_resources_updated = 0
    num_resources_to_update = 0

    if num_rgs_to_update == 0:
        print_info("No resources to update")
        return

    logger.debug(f"Updating {num_rgs_to_update} resource groups")
    for rg in resource_groups_to_update:
        _num_resources_updated, _num_resources_to_update = rg.update_resources(
            group_filter=target_group,
            name_filter=target_name,
            type_filter=target_type,
            dry_run=dry_run,
            auto_confirm=auto_confirm,
            force=force,
            pull=pull,
        )
        if _num_resources_updated > 0:
            num_rgs_updated += 1
        num_resources_updated += _num_resources_updated
        num_resources_to_update += _num_resources_to_update
        logger.debug(f"Updated {num_resources_updated} resources in {num_rgs_updated} resource groups")

    if dry_run:
        return

    if num_resources_updated == 0:
        return

    print_heading(f"\n--**-- ResourceGroups updated: {num_rgs_updated}/{num_rgs_to_update}\n")

    if num_resources_updated != num_resources_to_update:
        logger.error("Some resources failed to update, please check logs")


def delete_infra(agno_config: AgnoCliConfig, infra_to_delete: Optional[List[Path]]) -> None:
    if infra_to_delete is None or len(infra_to_delete) == 0:
        print_heading("No infra to delete")
        return

    for infra_root in infra_to_delete:
        agno_config.delete_infra(infra_root_path=infra_root)


def set_infra_as_active(infra_dir_name: Optional[str]) -> None:
    from agno.cli.operator import initialize_agno_cli

    ######################################################
    ## 1. Validate Pre-requisites
    ######################################################
    ######################################################
    # 1.1 Check AgnoCliConfig is valid
    ######################################################
    agno_config: Optional[AgnoCliConfig] = AgnoCliConfig.from_saved_config()
    if not agno_config:
        agno_config = initialize_agno_cli()
        if not agno_config:
            log_config_not_available_msg()
            return

    ######################################################
    # 1.2 Check infra_root_path is valid
    ######################################################
    # By default, we assume this command is run from the infra directory
    if infra_dir_name is None:
        # If the user does not provide a infra_name, that implies `ag set` is ran from
        # the infra directory.
        infra_root_path = Path("").resolve()
    else:
        # If the user provides a infra name manually, we find the dir for that infra
        infra_config: Optional[InfraConfig] = agno_config.get_infra_config_by_dir_name(infra_dir_name)
        if infra_config is None:
            logger.error(f"Could not find infra {infra_dir_name}")
            return
        infra_root_path = infra_config.infra_root_path

    infra_dir_is_valid: bool = infra_root_path is not None and infra_root_path.exists() and infra_root_path.is_dir()
    if not infra_dir_is_valid:
        logger.error("Invalid codebase directory: {}".format(infra_root_path))
        return

    ######################################################
    # 1.3 Validate InfraConfig is available i.e. a Infra is available at this directory
    ######################################################
    logger.debug(f"Checking for an AgentOS codebase at path: {infra_root_path}")
    active_infra_config: Optional[InfraConfig] = agno_config.get_infra_config_by_path(infra_root_path)
    if active_infra_config is None:
        # This happens when the infra is not yet setup
        print_info(f"Could not find a AgentOS codebase at path: {infra_root_path}")
        # TODO: setup automatically for the user
        # print_info("If this AgentOS codebase has not been setup, please run `ag infra setup` from the infra directory")
        return

    ######################################################
    ## 2. Set Infra as active
    ######################################################
    print_heading(f"Setting AgentOS codebase {active_infra_config.infra_root_path.stem} as active")
    agno_config.set_active_infra_dir(active_infra_config.infra_root_path)
    print_info("Active AgentOS codebase updated")
    return<|MERGE_RESOLUTION|>--- conflicted
+++ resolved
@@ -28,7 +28,9 @@
 
 
 def create_infra_from_template(
-    name: Optional[str] = None, template: Optional[str] = None, url: Optional[str] = None
+    name: Optional[str] = None,
+    template: Optional[str] = None,
+    url: Optional[str] = None,
 ) -> Optional[InfraConfig]:
     """Creates a new AgentOS infra codebase from a template and returns the InfraConfig.
 
@@ -67,15 +69,28 @@
         if template is None:
             # Get starter template from the user if template is not provided
             # Display available starter templates and ask user to select one
-            print_info("Select starter template or press Enter for default (agent-infra-docker)")
+            print_info(
+                "Select starter template or press Enter for default (agent-infra-docker)"
+            )
             for template_id, template_name in enumerate(templates, start=1):
-                print_info("  [b][{}][/b] {}".format(template_id, InfraStarterTemplate(template_name).value))
+                print_info(
+                    "  [b][{}][/b] {}".format(
+                        template_id, InfraStarterTemplate(template_name).value
+                    )
+                )
 
             # Get starter template from the user
             template_choices = [str(idx) for idx, _ in enumerate(templates, start=1)]
-            template_inp_raw = Prompt.ask("Chosen Template", choices=template_choices, default="1", show_choices=False)
+            template_inp_raw = Prompt.ask(
+                "Chosen Template",
+                choices=template_choices,
+                default="1",
+                show_choices=False,
+            )
             # Convert input to int
-            template_inp = int(template_inp_raw) if template_inp_raw is not None else None
+            template_inp = (
+                int(template_inp_raw) if template_inp_raw is not None else None
+            )
 
             if template_inp is not None:
                 template_inp_idx = template_inp - 1
@@ -83,7 +98,9 @@
         elif template.lower() in InfraStarterTemplate.__members__.values():
             infra_template = InfraStarterTemplate(template)
         else:
-            raise Exception(f"{template} is not a supported template, please choose from: {templates}")
+            raise Exception(
+                f"{template} is not a supported template, please choose from: {templates}"
+            )
 
         logger.debug(f"Selected Template: {infra_template.value}")
         repo_to_clone = TEMPLATE_TO_REPO_MAP.get(infra_template)
@@ -95,10 +112,14 @@
             default_infra_name = url.split("/")[-1].split(".")[0]
         else:
             # Get default_infra_name from template
-            default_infra_name = TEMPLATE_TO_NAME_MAP.get(infra_template, "agent-infra-docker")
+            default_infra_name = TEMPLATE_TO_NAME_MAP.get(
+                infra_template, "agent-infra-docker"
+            )
         logger.debug(f"Asking for infra name with default: {default_infra_name}")
         # Ask user for infra name if not provided
-        infra_dir_name = Prompt.ask("Infra Project Directory", default=default_infra_name, console=console)
+        infra_dir_name = Prompt.ask(
+            "Infra Project Directory", default=default_infra_name, console=console
+        )
 
     if repo_to_clone is None:
         logger.error("URL or Template is required")
@@ -146,7 +167,9 @@
             infra_dir_path: Optional[Path] = get_infra_dir_path(infra_root_path)
             if infra_dir_path is not None:
                 infra_secrets_dir = infra_dir_path.joinpath("secrets").resolve()
-                infra_example_secrets_dir = infra_dir_path.joinpath("example_secrets").resolve()
+                infra_example_secrets_dir = infra_dir_path.joinpath(
+                    "example_secrets"
+                ).resolve()
 
                 print_info(f"Creating {str(infra_secrets_dir)}")
                 copytree(
@@ -159,20 +182,20 @@
             log_warning(f"Could not create infra/secrets: {e}")
             log_warning("Please manually copy infra/example_secrets to infra/secrets")
 
-    infra_config = agno_config.create_or_update_infra_config(infra_root_path=infra_root_path, set_as_active=True)
+    infra_config = agno_config.create_or_update_infra_config(
+        infra_root_path=infra_root_path, set_as_active=True
+    )
 
     if infra_config is not None:
         relative_infra_root_path = infra_root_path.relative_to(current_dir)
         print_info("\n--------------------------------")
-        print_info(f"Done! Your new AgentOS codebase is available at: ./{str(relative_infra_root_path)} \n")
+        print_info(
+            f"Done! Your new AgentOS codebase is available at: ./{str(relative_infra_root_path)} \n"
+        )
         print_info(f"Please run `cd ./{str(relative_infra_root_path)}` and:\n")
         print_info("1. Start your AgentOS -> `ag infra up`")
         print_info("2. Stop your AgentOS -> `ag infra down`")
-<<<<<<< HEAD
-        print_info("\nView your running AgentOS on https://os.agno.com")
-=======
         print_info("\nView your AgentOS on https://os.agno.com")
->>>>>>> 1f016120
         print_info("--------------------------------")
 
         return infra_config
@@ -199,7 +222,9 @@
         logger.debug(f"Found the `infra` configuration at: {infra_dir_path}")
     else:
         logger.debug("No infra directory found, but continuing setup")
-    infra_config = agno_config.create_or_update_infra_config(infra_root_path=infra_root_path, set_as_active=True)
+    infra_config = agno_config.create_or_update_infra_config(
+        infra_root_path=infra_root_path, set_as_active=True
+    )
     if infra_config is None:
         logger.error(f"Failed to create InfraConfig for {infra_root_path}")
         return None
@@ -220,7 +245,11 @@
 ) -> None:
     """Start an AgentOS codebase infrastructure. This is called from `ag infra up`"""
 
-    print_heading("Starting AgentOS codebase infrastructure: {}".format(str(infra_config.infra_root_path.stem)))
+    print_heading(
+        "Starting AgentOS codebase infrastructure: {}".format(
+            str(infra_config.infra_root_path.stem)
+        )
+    )
     logger.debug(f"\ttarget_env   : {target_env}")
     logger.debug(f"\ttarget_infra : {target_infra}")
     logger.debug(f"\ttarget_group : {target_group}")
@@ -267,7 +296,9 @@
             num_rgs_created += 1
         num_resources_created += _num_resources_created
         num_resources_to_create += _num_resources_to_create
-        logger.debug(f"Deployed {num_resources_created} resources in {num_rgs_created} resource groups")
+        logger.debug(
+            f"Deployed {num_resources_created} resources in {num_rgs_created} resource groups"
+        )
 
     if dry_run:
         return
@@ -275,7 +306,9 @@
     if num_resources_created == 0:
         return
 
-    print_heading(f"\n--**-- ResourceGroups deployed: {num_rgs_created}/{num_rgs_to_create}\n")
+    print_heading(
+        f"\n--**-- ResourceGroups deployed: {num_rgs_created}/{num_rgs_to_create}\n"
+    )
 
     if num_resources_created != num_resources_to_create:
         logger.error("Some resources failed to create, please check logs")
@@ -338,7 +371,9 @@
             num_rgs_deleted += 1
         num_resources_deleted += _num_resources_deleted
         num_resources_to_delete += _num_resources_to_delete
-        logger.debug(f"Deleted {num_resources_deleted} resources in {num_rgs_deleted} resource groups")
+        logger.debug(
+            f"Deleted {num_resources_deleted} resources in {num_rgs_deleted} resource groups"
+        )
 
     if dry_run:
         return
@@ -346,7 +381,9 @@
     if num_resources_deleted == 0:
         return
 
-    print_heading(f"\n--**-- ResourceGroups deleted: {num_rgs_deleted}/{num_rgs_to_delete}\n")
+    print_heading(
+        f"\n--**-- ResourceGroups deleted: {num_rgs_deleted}/{num_rgs_to_delete}\n"
+    )
 
     if num_resources_to_delete != num_resources_deleted:
         logger.error("Some resources failed to delete, please check logs")
@@ -411,7 +448,9 @@
             num_rgs_updated += 1
         num_resources_updated += _num_resources_updated
         num_resources_to_update += _num_resources_to_update
-        logger.debug(f"Updated {num_resources_updated} resources in {num_rgs_updated} resource groups")
+        logger.debug(
+            f"Updated {num_resources_updated} resources in {num_rgs_updated} resource groups"
+        )
 
     if dry_run:
         return
@@ -419,13 +458,17 @@
     if num_resources_updated == 0:
         return
 
-    print_heading(f"\n--**-- ResourceGroups updated: {num_rgs_updated}/{num_rgs_to_update}\n")
+    print_heading(
+        f"\n--**-- ResourceGroups updated: {num_rgs_updated}/{num_rgs_to_update}\n"
+    )
 
     if num_resources_updated != num_resources_to_update:
         logger.error("Some resources failed to update, please check logs")
 
 
-def delete_infra(agno_config: AgnoCliConfig, infra_to_delete: Optional[List[Path]]) -> None:
+def delete_infra(
+    agno_config: AgnoCliConfig, infra_to_delete: Optional[List[Path]]
+) -> None:
     if infra_to_delete is None or len(infra_to_delete) == 0:
         print_heading("No infra to delete")
         return
@@ -460,13 +503,19 @@
         infra_root_path = Path("").resolve()
     else:
         # If the user provides a infra name manually, we find the dir for that infra
-        infra_config: Optional[InfraConfig] = agno_config.get_infra_config_by_dir_name(infra_dir_name)
+        infra_config: Optional[InfraConfig] = agno_config.get_infra_config_by_dir_name(
+            infra_dir_name
+        )
         if infra_config is None:
             logger.error(f"Could not find infra {infra_dir_name}")
             return
         infra_root_path = infra_config.infra_root_path
 
-    infra_dir_is_valid: bool = infra_root_path is not None and infra_root_path.exists() and infra_root_path.is_dir()
+    infra_dir_is_valid: bool = (
+        infra_root_path is not None
+        and infra_root_path.exists()
+        and infra_root_path.is_dir()
+    )
     if not infra_dir_is_valid:
         logger.error("Invalid codebase directory: {}".format(infra_root_path))
         return
@@ -475,7 +524,9 @@
     # 1.3 Validate InfraConfig is available i.e. a Infra is available at this directory
     ######################################################
     logger.debug(f"Checking for an AgentOS codebase at path: {infra_root_path}")
-    active_infra_config: Optional[InfraConfig] = agno_config.get_infra_config_by_path(infra_root_path)
+    active_infra_config: Optional[InfraConfig] = agno_config.get_infra_config_by_path(
+        infra_root_path
+    )
     if active_infra_config is None:
         # This happens when the infra is not yet setup
         print_info(f"Could not find a AgentOS codebase at path: {infra_root_path}")
@@ -486,7 +537,9 @@
     ######################################################
     ## 2. Set Infra as active
     ######################################################
-    print_heading(f"Setting AgentOS codebase {active_infra_config.infra_root_path.stem} as active")
+    print_heading(
+        f"Setting AgentOS codebase {active_infra_config.infra_root_path.stem} as active"
+    )
     agno_config.set_active_infra_dir(active_infra_config.infra_root_path)
     print_info("Active AgentOS codebase updated")
     return