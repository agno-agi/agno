from typing import Any, Dict, List, Optional, Union

from agno.aws.api_client import AwsApiClient
from agno.aws.resource.base import AwsResource
from agno.aws.resource.cloudformation.stack import CloudFormationStack
from agno.aws.resource.reference import AwsReference
from agno.cli.console import print_info
from agno.utils.log import logger


class CacheSubnetGroup(AwsResource):
    """
    Reference:
    - https://boto3.amazonaws.com/v1/documentation/api/latest/reference/services/elasticache.html#ElastiCache.Client.create_cache_subnet_group

    Creates a cache subnet group.
    """

    resource_type: Optional[str] = "CacheSubnetGroup"
    service_name: str = "elasticache"

    # A name for the cache subnet group. This value is stored as a lowercase string.
    # Constraints: Must contain no more than 255 alphanumeric characters or hyphens.
    name: str
    # A description for the cache subnet group.
    description: Optional[str] = None
    # A list of VPC subnet IDs for the cache subnet group.
    subnet_ids: Optional[Union[List[str], AwsReference]] = None
    # Get Subnet IDs from a VPC CloudFormationStack
    # First gets private subnets from the vpc stack, then public subnets
    vpc_stack: Optional[CloudFormationStack] = None
    # A list of tags to be added to this resource.
    tags: Optional[List[Dict[str, str]]] = None

    def get_subnet_ids(self, aws_client: AwsApiClient) -> List[str]:
        """Returns the subnet_ids for the CacheSubnetGroup

        Args:
            aws_client: The AwsApiClient for the current cluster
        """
<<<<<<< HEAD
        subnet_ids: List[str] = []
=======
        subnet_ids: List[Any] = []
>>>>>>> 16e9f7ad
        if self.subnet_ids is not None:
            if isinstance(self.subnet_ids, list):
                logger.debug("Getting subnet_ids from list")
                subnet_ids = self.subnet_ids
            elif isinstance(self.subnet_ids, AwsReference):
                logger.debug("Getting subnet_ids from reference")
                subnet_ids = self.subnet_ids.get_reference(aws_client=aws_client)
        if len(subnet_ids) == 0 and self.vpc_stack is not None:
            logger.debug("Getting private subnet_ids from vpc stack")
            private_subnet_ids = self.vpc_stack.get_private_subnets(aws_client=aws_client)
            if private_subnet_ids is not None:
                subnet_ids.extend(private_subnet_ids)
            if len(subnet_ids) == 0:
                logger.debug("Getting public subnet_ids from vpc stack")
                public_subnet_ids = self.vpc_stack.get_public_subnets(aws_client=aws_client)
                if public_subnet_ids is not None:
                    subnet_ids.extend(public_subnet_ids)
        return subnet_ids

    def _create(self, aws_client: AwsApiClient) -> bool:
        """Creates the CacheSubnetGroup

        Args:
            aws_client: The AwsApiClient for the current cluster
        """

        print_info(f"Creating {self.get_resource_type()}: {self.get_resource_name()}")
        try:
            # Get subnet_ids
            subnet_ids = self.get_subnet_ids(aws_client=aws_client)

            # create a dict of args which are not null, otherwise aws type validation fails
            not_null_args: Dict[str, Any] = {}
            if self.tags:
                not_null_args["Tags"] = self.tags

            # Create CacheSubnetGroup
            service_client = self.get_service_client(aws_client)
            create_response = service_client.create_cache_subnet_group(
                CacheSubnetGroupName=self.name,
                CacheSubnetGroupDescription=self.description or f"Created for {self.name}",
                SubnetIds=subnet_ids,
                **not_null_args,
            )
            logger.debug(f"create_response type: {type(create_response)}")
            logger.debug(f"create_response: {create_response}")

            self.active_resource = create_response.get("CacheSubnetGroup", None)
            if self.active_resource is not None:
                print_info(f"{self.get_resource_type()}: {self.get_resource_name()} created")
                logger.debug(f"CacheSubnetGroup: {self.active_resource}")
                return True
        except Exception as e:
            logger.error(f"{self.get_resource_type()} could not be created.")
            logger.error(e)
        return False

    def _read(self, aws_client: AwsApiClient) -> Optional[Any]:
        """Returns the CacheSubnetGroup

        Args:
            aws_client: The AwsApiClient for the current cluster
        """
        from botocore.exceptions import ClientError

        logger.debug(f"Reading {self.get_resource_type()}: {self.get_resource_name()}")
        try:
            service_client = self.get_service_client(aws_client)
            describe_response = service_client.describe_cache_subnet_groups(CacheSubnetGroupName=self.name)
            logger.debug(f"describe_response type: {type(describe_response)}")
            logger.debug(f"describe_response: {describe_response}")

            cache_subnet_group_list = describe_response.get("CacheSubnetGroups", None)
            if cache_subnet_group_list is not None and isinstance(cache_subnet_group_list, list):
                for _cache_subnet_group in cache_subnet_group_list:
                    _cache_sg_name = _cache_subnet_group.get("CacheSubnetGroupName", None)
                    if _cache_sg_name == self.name:
                        self.active_resource = _cache_subnet_group
                        break

            if self.active_resource is None:
                logger.debug(f"No {self.get_resource_type()} found")
                return None

            logger.debug(f"CacheSubnetGroup: {self.active_resource}")
        except ClientError as ce:
            logger.debug(f"ClientError: {ce}")
        except Exception as e:
            logger.error(f"Error reading {self.get_resource_type()}.")
            logger.error(e)
        return self.active_resource

    def _delete(self, aws_client: AwsApiClient) -> bool:
        """Deletes the CacheSubnetGroup

        Args:
            aws_client: The AwsApiClient for the current cluster
        """

        print_info(f"Deleting {self.get_resource_type()}: {self.get_resource_name()}")
        try:
            service_client = self.get_service_client(aws_client)
            self.active_resource = None

            delete_response = service_client.delete_cache_subnet_group(CacheSubnetGroupName=self.name)
            logger.debug(f"delete_response: {delete_response}")
            return True
        except Exception as e:
            logger.error(f"{self.get_resource_type()} could not be deleted.")
            logger.error("Please try again or delete resources manually.")
            logger.error(e)
        return False

    def _update(self, aws_client: AwsApiClient) -> bool:
        """Updates the CacheSubnetGroup

        Args:
            aws_client: The AwsApiClient for the current cluster
        """

        print_info(f"Updating {self.get_resource_type()}: {self.get_resource_name()}")
        try:
            # Get subnet_ids
            subnet_ids = self.get_subnet_ids(aws_client=aws_client)

            # Update CacheSubnetGroup
            service_client = self.get_service_client(aws_client)
            update_response = service_client.modify_cache_subnet_group(
                CacheSubnetGroupName=self.name,
                CacheSubnetGroupDescription=self.description or f"Created for {self.name}",
                SubnetIds=subnet_ids,
            )
            logger.debug(f"update_response: {update_response}")

            self.active_resource = update_response.get("CacheSubnetGroup", None)
            if self.active_resource is not None:
                print_info(f"{self.get_resource_type()}: {self.get_resource_name()} updated")
                return True
        except Exception as e:
            logger.error(f"{self.get_resource_type()} could not be updated.")
            logger.error(e)
        return False<|MERGE_RESOLUTION|>--- conflicted
+++ resolved
@@ -38,11 +38,7 @@
         Args:
             aws_client: The AwsApiClient for the current cluster
         """
-<<<<<<< HEAD
-        subnet_ids: List[str] = []
-=======
         subnet_ids: List[Any] = []
->>>>>>> 16e9f7ad
         if self.subnet_ids is not None:
             if isinstance(self.subnet_ids, list):
                 logger.debug("Getting subnet_ids from list")
