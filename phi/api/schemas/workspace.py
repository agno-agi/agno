--- conflicted
+++ resolved
@@ -6,10 +6,6 @@
 class WorkspaceCreate(BaseModel):
     ws_name: str
     git_url: Optional[str] = None
-<<<<<<< HEAD
-    is_active_for_user: Optional[bool] = False
-=======
->>>>>>> 25e3ac32
     visibility: Optional[str] = None
     ws_data: Optional[Dict[str, Any]] = None
 
@@ -23,14 +19,6 @@
     is_active: Optional[bool] = None
 
 
-<<<<<<< HEAD
-class UpdatePrimaryWorkspace(BaseModel):
-    id_workspace: str
-    ws_name: Optional[str] = None
-
-
-=======
->>>>>>> 25e3ac32
 class WorkspaceDelete(BaseModel):
     id_workspace: str
     ws_name: Optional[str] = None
