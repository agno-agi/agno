from typing import List, Optional, Dict, Union

from httpx import Response

from phi.api.api import api, invalid_response
from phi.api.routes import ApiRoutes
from phi.api.schemas.user import UserSchema
from phi.api.schemas.workspace import (
    WorkspaceSchema,
    WorkspaceCreate,
    WorkspaceUpdate,
    WorkspaceDelete,
    WorkspaceEvent,
)
from phi.cli.settings import phi_cli_settings
from phi.utils.log import logger


<<<<<<< HEAD
def get_primary_workspace(user: UserSchema) -> Optional[WorkspaceSchema]:
    if not phi_cli_settings.api_enabled:
        return None

    logger.debug("--**-- Get primary workspace")
    with api.AuthenticatedClient() as api_client:
        try:
            r: Response = api_client.post(
                ApiRoutes.WORKSPACE_READ_PRIMARY, json=user.model_dump(include={"id_user", "email"})
            )
            if invalid_response(r):
                return None

            response_json: Union[Dict, List] = r.json()
            if response_json is None:
                return None

            primary_workspace: WorkspaceSchema = WorkspaceSchema.model_validate(response_json)
            if primary_workspace is not None:
                return primary_workspace
        except Exception as e:
            logger.debug(f"Could not get primary workspace: {e}")
    return None


def get_available_workspaces(user: UserSchema) -> Optional[List[WorkspaceSchema]]:
    if not phi_cli_settings.api_enabled:
        return None

    logger.debug("--**-- Get available workspaces")
    with api.AuthenticatedClient() as api_client:
        try:
            r: Response = api_client.post(
                ApiRoutes.WORKSPACE_READ_AVAILABLE, json=user.model_dump(include={"id_user", "email"})
            )
            if invalid_response(r):
                return None

            response_json: Union[Dict, List] = r.json()
            if response_json is None:
                return None

            available_workspaces: List[WorkspaceSchema] = []
            for workspace in response_json:
                if not isinstance(workspace, dict):
                    logger.debug(f"Not a dict: {workspace}")
                    continue
                available_workspaces.append(WorkspaceSchema.model_validate(workspace))
            return available_workspaces
        except Exception as e:
            logger.debug(f"Could not get available workspaces: {e}")
    return None


=======
>>>>>>> 25e3ac32
def create_workspace_for_user(user: UserSchema, workspace: WorkspaceCreate) -> Optional[WorkspaceSchema]:
    if not phi_cli_settings.api_enabled:
        return None

    logger.debug("--**-- Create workspace")
    with api.AuthenticatedClient() as api_client:
        try:
            r: Response = api_client.post(
                ApiRoutes.WORKSPACE_CREATE,
                json={
                    "user": user.model_dump(include={"id_user", "email"}),
                    "workspace": workspace.model_dump(exclude_none=True),
                },
            )
            if invalid_response(r):
                return None

            response_json: Union[Dict, List] = r.json()
            if response_json is None:
                return None

            created_workspace: WorkspaceSchema = WorkspaceSchema.model_validate(response_json)
            if created_workspace is not None:
                return created_workspace
        except Exception as e:
            logger.debug(f"Could not create workspace: {e}")
    return None


def update_workspace_for_user(user: UserSchema, workspace: WorkspaceUpdate) -> Optional[WorkspaceSchema]:
    if not phi_cli_settings.api_enabled:
        return None

    logger.debug("--**-- Update workspace")
    with api.AuthenticatedClient() as api_client:
        try:
            r: Response = api_client.post(
                ApiRoutes.WORKSPACE_UPDATE,
                json={
                    "user": user.model_dump(include={"id_user", "email"}),
                    "workspace": workspace.model_dump(exclude_none=True),
                },
            )
            if invalid_response(r):
                return None

            response_json: Union[Dict, List] = r.json()
            if response_json is None:
                return None

            updated_workspace: WorkspaceSchema = WorkspaceSchema.model_validate(response_json)
            if updated_workspace is not None:
                return updated_workspace
        except Exception as e:
            logger.debug(f"Could not update workspace: {e}")
    return None


<<<<<<< HEAD
def update_primary_workspace_for_user(user: UserSchema, workspace: UpdatePrimaryWorkspace) -> Optional[WorkspaceSchema]:
    if not phi_cli_settings.api_enabled:
        return None

    logger.debug(f"--**-- Update primary workspace to: {workspace.ws_name}")
    with api.AuthenticatedClient() as api_client:
        try:
            r: Response = api_client.post(
                ApiRoutes.WORKSPACE_UPDATE_PRIMARY,
                json={
                    "user": user.model_dump(include={"id_user", "email"}),
                    "workspace": workspace.model_dump(exclude_none=True),
                },
            )
            if invalid_response(r):
                return None

            response_json: Union[Dict, List] = r.json()
            if response_json is None:
                return None

            updated_workspace: WorkspaceSchema = WorkspaceSchema.model_validate(response_json)
            if updated_workspace is not None:
                return updated_workspace
        except Exception as e:
            logger.debug(f"Could not update primary workspace: {e}")
    return None


=======
>>>>>>> 25e3ac32
def delete_workspace_for_user(user: UserSchema, workspace: WorkspaceDelete) -> Optional[WorkspaceSchema]:
    if not phi_cli_settings.api_enabled:
        return None

    logger.debug("--**-- Delete workspace")
    with api.AuthenticatedClient() as api_client:
        try:
            r: Response = api_client.post(
                ApiRoutes.WORKSPACE_DELETE,
                json={
                    "user": user.model_dump(include={"id_user", "email"}),
                    "workspace": workspace.model_dump(exclude_none=True),
                },
            )
            if invalid_response(r):
                return None

            response_json: Union[Dict, List] = r.json()
            if response_json is None:
                return None

            updated_workspace: WorkspaceSchema = WorkspaceSchema.model_validate(response_json)
            if updated_workspace is not None:
                return updated_workspace
        except Exception as e:
            logger.debug(f"Could not delete workspace: {e}")
    return None


def log_workspace_event(user: UserSchema, workspace_event: WorkspaceEvent) -> bool:
    if not phi_cli_settings.api_enabled:
        return False

    logger.debug("--**-- Log workspace event")
    with api.AuthenticatedClient() as api_client:
        try:
            r: Response = api_client.post(
                ApiRoutes.WORKSPACE_EVENT_CREATE,
                json={
                    "user": user.model_dump(include={"id_user", "email"}),
                    "event": workspace_event.model_dump(exclude_none=True),
                },
            )
            if invalid_response(r):
                return False

            response_json: Union[Dict, List] = r.json()
            if response_json is None:
                return False

            if isinstance(response_json, dict) and response_json.get("status") == "success":
                return True
            return False
        except Exception as e:
            logger.debug(f"Could not log workspace event: {e}")
    return False<|MERGE_RESOLUTION|>--- conflicted
+++ resolved
@@ -16,63 +16,6 @@
 from phi.utils.log import logger
 
 
-<<<<<<< HEAD
-def get_primary_workspace(user: UserSchema) -> Optional[WorkspaceSchema]:
-    if not phi_cli_settings.api_enabled:
-        return None
-
-    logger.debug("--**-- Get primary workspace")
-    with api.AuthenticatedClient() as api_client:
-        try:
-            r: Response = api_client.post(
-                ApiRoutes.WORKSPACE_READ_PRIMARY, json=user.model_dump(include={"id_user", "email"})
-            )
-            if invalid_response(r):
-                return None
-
-            response_json: Union[Dict, List] = r.json()
-            if response_json is None:
-                return None
-
-            primary_workspace: WorkspaceSchema = WorkspaceSchema.model_validate(response_json)
-            if primary_workspace is not None:
-                return primary_workspace
-        except Exception as e:
-            logger.debug(f"Could not get primary workspace: {e}")
-    return None
-
-
-def get_available_workspaces(user: UserSchema) -> Optional[List[WorkspaceSchema]]:
-    if not phi_cli_settings.api_enabled:
-        return None
-
-    logger.debug("--**-- Get available workspaces")
-    with api.AuthenticatedClient() as api_client:
-        try:
-            r: Response = api_client.post(
-                ApiRoutes.WORKSPACE_READ_AVAILABLE, json=user.model_dump(include={"id_user", "email"})
-            )
-            if invalid_response(r):
-                return None
-
-            response_json: Union[Dict, List] = r.json()
-            if response_json is None:
-                return None
-
-            available_workspaces: List[WorkspaceSchema] = []
-            for workspace in response_json:
-                if not isinstance(workspace, dict):
-                    logger.debug(f"Not a dict: {workspace}")
-                    continue
-                available_workspaces.append(WorkspaceSchema.model_validate(workspace))
-            return available_workspaces
-        except Exception as e:
-            logger.debug(f"Could not get available workspaces: {e}")
-    return None
-
-
-=======
->>>>>>> 25e3ac32
 def create_workspace_for_user(user: UserSchema, workspace: WorkspaceCreate) -> Optional[WorkspaceSchema]:
     if not phi_cli_settings.api_enabled:
         return None
@@ -131,38 +74,6 @@
     return None
 
 
-<<<<<<< HEAD
-def update_primary_workspace_for_user(user: UserSchema, workspace: UpdatePrimaryWorkspace) -> Optional[WorkspaceSchema]:
-    if not phi_cli_settings.api_enabled:
-        return None
-
-    logger.debug(f"--**-- Update primary workspace to: {workspace.ws_name}")
-    with api.AuthenticatedClient() as api_client:
-        try:
-            r: Response = api_client.post(
-                ApiRoutes.WORKSPACE_UPDATE_PRIMARY,
-                json={
-                    "user": user.model_dump(include={"id_user", "email"}),
-                    "workspace": workspace.model_dump(exclude_none=True),
-                },
-            )
-            if invalid_response(r):
-                return None
-
-            response_json: Union[Dict, List] = r.json()
-            if response_json is None:
-                return None
-
-            updated_workspace: WorkspaceSchema = WorkspaceSchema.model_validate(response_json)
-            if updated_workspace is not None:
-                return updated_workspace
-        except Exception as e:
-            logger.debug(f"Could not update primary workspace: {e}")
-    return None
-
-
-=======
->>>>>>> 25e3ac32
 def delete_workspace_for_user(user: UserSchema, workspace: WorkspaceDelete) -> Optional[WorkspaceSchema]:
     if not phi_cli_settings.api_enabled:
         return None
