from datetime import datetime
from typing import List, Any, Optional, Dict, Iterator, Callable, cast

from pydantic import BaseModel, ConfigDict, field_validator

from phi.document import Document
from phi.llm.base import LLM
from phi.llm.schemas import Message, References
from phi.llm.conversation.schemas import ConversationRow
from phi.llm.conversation.storage.base import ConversationStorage
from phi.llm.history.base import LLMHistory
from phi.llm.history.simple import SimpleConversationHistory
from phi.llm.knowledge.base import LLMKnowledgeBase
from phi.llm.openai import OpenAIChat
from phi.utils.timer import Timer
from phi.utils.log import logger, set_log_level_to_debug
from phi.utils.format_str import remove_indent


class Conversation(BaseModel):
    # -*- LLM settings
    llm: LLM = OpenAIChat()
    # System prompt
    system_prompt: Optional[str] = None
    # Add an initial introduction (from the assistant) to the chat history
    introduction: Optional[str] = None

    # -*- User settings
    # Name of the user participating in this conversation.
    user_name: Optional[str] = None
    user_persona: Optional[str] = None

    # -*- Conversation settings
    # Database ID/Primary key for this conversation.
    # This is set after the conversation is started and saved to the database.
    id: Optional[int] = None
    # Conversation name
    name: Optional[str] = None
    # True if this conversation is active i.e. not ended
    is_active: bool = True
    # Set log level to debug
    debug_logs: bool = False
    # Monitor conversations on phidata.com
    monitoring: bool = False
    # Extra data
    extra_data: Optional[Dict[str, Any]] = None
    # The timestamp of when this conversation was created in the database
    created_at: Optional[datetime] = None
    # The timestamp of when this conversation was last updated in the database
    updated_at: Optional[datetime] = None

    # -*- Conversation history
    history: LLMHistory = SimpleConversationHistory()
    # Add history to the prompt
    add_history_to_prompt: bool = True
    add_history_to_messages: bool = False

    # -*- Conversation Knowledge Base
    knowledge_base: Optional[LLMKnowledgeBase] = None

    # -*- Conversation Storage
    storage: Optional[ConversationStorage] = None
    # Create table if it doesn't exist
    create_storage: bool = True
    # Conversation row from the database
    conversation_row: Optional[ConversationRow] = None

    # Function to build references for the user prompt
    # Signature:
    # def references(conversation: Conversation, question: str) -> Optional[str]:
    #    ...
    references_function: Optional[Callable[["Conversation", str], Optional[str]]] = None
    # Function to build the chat history for the user prompt
    # Signature:
    # def chat_history(conversation: Conversation) -> str:
    #    ...
    chat_history_function: Optional[Callable[["Conversation"], Optional[str]]] = None
    # Functions to build the user prompt
    # Uses the references function to get references
    # Signature:
    # def student_user_prompt(
    #     conversation: Conversation,
    #     question: str,
    #     references: Optional[str] = None,
    #     chat_history: Optional[str] = None,
    # ) -> str:
    #     """Build the user prompt for a student given a question, references and chat_history"""
    #     ...
    user_prompt_function: Optional[Callable[["Conversation", str, Optional[str], Optional[str]], str]] = None

    model_config = ConfigDict(arbitrary_types_allowed=True)

    @field_validator("debug_logs", mode="before")
    def set_log_level(cls, v: bool) -> bool:
        if v:
            set_log_level_to_debug()
            logger.debug("Debug logs enabled")
        return v

    def to_conversation_row(self) -> ConversationRow:
        """Create a ConversationRow for the current conversation (usually to save to the database)"""

        return ConversationRow(
            id=self.id,
            name=self.name,
            user_name=self.user_name,
            user_persona=self.user_persona,
            is_active=self.is_active,
            llm=self.llm.model_dump(exclude_none=True),
            history=self.history.model_dump(include={"chat_history", "llm_history", "references"}),
            extra_data=self.extra_data,
            created_at=self.created_at,
            updated_at=self.updated_at,
        )

    def from_conversation_row(self, row: ConversationRow):
        """Load the existing conversation from a ConversationRow (usually from the database)"""

        # Values that are overwritten from the ConversationRow if they are not set in the conversation
        if self.id is None and row.id is not None:
            self.id = row.id
        if self.name is None and row.name is not None:
            self.name = row.name
        if self.user_name is None and row.user_name is not None:
            self.user_name = row.user_name
        if self.user_persona is None and row.user_persona is not None:
            self.user_persona = row.user_persona
        if self.is_active is None and row.is_active is not None:
            self.is_active = row.is_active

        # Update llm metrics from the ConversationRow
        if row.llm is not None:
            llm_metrics = row.llm.get("metrics")
            if llm_metrics is not None and isinstance(llm_metrics, dict):
                try:
                    self.llm.metrics = llm_metrics
                except Exception as e:
                    logger.error(f"Failed to load llm metrics: {e}")

        # Update conversation history from the ConversationRow
        if row.history is not None:
            try:
                self.history = self.history.__class__.model_validate(row.history)
            except Exception as e:
                logger.error(f"Failed to load conversation history: {e}")

        # Update extra data from the ConversationRow
        if row.extra_data is not None:
            # If extra data is set in the conversation,
            # merge it with the database extra data. The conversation extra data takes precedence
            if self.extra_data is not None and row.extra_data is not None:
                self.extra_data = {**row.extra_data, **self.extra_data}
            # If extra data is not set in the conversation, use the database extra data
            if self.extra_data is None and row.extra_data is not None:
                self.extra_data = row.extra_data

        # Update the timestamp of when this conversation was created in the database
        if row.created_at is not None:
            self.created_at = row.created_at

        # Update the timestamp of when this conversation was last updated in the database
        if row.updated_at is not None:
            self.updated_at = row.updated_at

    def read_from_storage(self) -> Optional[ConversationRow]:
        """Load the conversation from storage"""
        if self.storage is not None and self.id is not None:
            self.conversation_row = self.storage.read(conversation_id=self.id)
            if self.conversation_row is not None:
                logger.debug(f"Found conversation: {self.conversation_row.id}")
                self.from_conversation_row(row=self.conversation_row)
                logger.debug(f"Loaded conversation: {self.id}")
        return self.conversation_row

    def write_to_storage(self) -> Optional[ConversationRow]:
        """Save the conversation to the storage"""
        if self.storage is not None:
            return self.storage.upsert(conversation=self.to_conversation_row())
        return None

    def start(self) -> Optional[int]:
        """Starts the conversation and returns the conversation ID
        that can be used to retrieve this conversation later.
        """

        # If the conversation is already started, return the conversation ID
        if self.conversation_row is not None:
            return self.conversation_row.id

        if self.storage is not None:
            # If the conversation ID is available, read the conversation from the database
            if self.id is not None:
                logger.debug(f"Reading conversation: {self.id}")
                self.read_from_storage()

            # If the conversation ID is not available
            # OR the conversation is not found in the database
            # create a new conversation in the database
            if self.conversation_row is None:
                logger.debug("Creating new conversation")
                if self.create_storage:
                    self.storage.create()
                if self.introduction is not None:
                    self.history.add_chat_history([Message(role="assistant", content=self.introduction)])
                self.conversation_row = self.write_to_storage()
                if self.conversation_row is None:
                    raise Exception("Failed to create conversation")
                logger.debug(f"Created conversation: {self.conversation_row.id}")
                self.from_conversation_row(row=self.conversation_row)

        return self.id

    def end(self) -> None:
        """End the conversation"""
        if self.storage is not None and self.id is not None:
            self.storage.end(conversation_id=self.id)
        self.is_active = False

    def get_system_prompt(self) -> str:
        """Return the system prompt for the conversation"""

        if self.system_prompt:
            return "\n".join([line.strip() for line in self.system_prompt.split("\n")])

        _system_prompt = ""
        if self.llm.name:
            _system_prompt += f"You are a chatbot named '{self.llm.name}'"
        else:
            _system_prompt += "You are a chatbot "

        if self.user_persona:
            _system_prompt += f"that is designed to help a '{self.user_persona}' with their work.\n"
        else:
            _system_prompt += "that is designed to help a user with their work.\n"

        _system_prompt += "If you don't know the answer, say 'I don't know'. You can ask follow up questions if needed."

        # Return the system prompt after removing newlines and indenting
        _system_prompt = cast(str, remove_indent(_system_prompt))
        return _system_prompt

    def get_references(self, question: str) -> Optional[str]:
        """Return relevant information from the knowledge base"""

        if self.references_function is not None:
            return remove_indent(self.references_function(self, question))

        if self.knowledge_base is None:
            return None

        relevant_docs: List[Document] = self.knowledge_base.search(query=question)
        relevant_info = ""
        for doc in relevant_docs:
            relevant_info += f"---\n{doc.content}\n"
            doc_name = doc.name
            doc_page = doc.meta_data.get("page")
            if doc_name:
                ref = f"Title: {doc_name}"
                if doc_page:
                    ref += f", Page: {doc_page}"
                relevant_info += f"Reference: {ref}\n"
            relevant_info += "---\n"
        return relevant_info

    def get_chat_history(self) -> Optional[str]:
        """Return the chat history to use in the user prompt"""

        if self.chat_history_function is not None:
            return remove_indent(self.chat_history_function(self))

        return remove_indent(self.history.get_formatted_history())

    def get_user_prompt(
        self, question: str, references: Optional[str] = None, chat_history: Optional[str] = None
    ) -> str:
        """Build the user prompt given a question, references and chat_history"""

        if self.user_prompt_function is not None:
            _user_prompt_from_function = remove_indent(
                self.user_prompt_function(self, question, references, chat_history)
            )
            if _user_prompt_from_function is not None:
                return _user_prompt_from_function
            else:
                raise Exception("User prompt function returned None")

        _user_prompt = "Your task is to answer the following question"
        if self.user_persona:
            _user_prompt += f" for a '{self.user_persona}'"
        # Add question to the prompt
        _user_prompt += f":\nQuestion: {question}\n"

        # Add references to prompt
        if references:
            _user_prompt += f"""
                You can use the following information if it helps answer the question.

                START OF INFORMATION
                ```
                {references}
                ```
                END OF INFORMATION
                """

        # Add chat_history to prompt
        if chat_history:
            _user_prompt += f"""
                You can use the following chat history to reference previous questions and answers.

                START OF CHAT HISTORY
                ```
                {chat_history}
                ```
                END OF CHAT HISTORY
                """

        _user_prompt += "\nRemember, your task is to answer the following question:"
        _user_prompt += f"\nQuestion: {question}"
        _user_prompt += "\nAnswer: "

        # Return the user prompt after removing newlines and indenting
        _user_prompt = cast(str, remove_indent(_user_prompt))
        return _user_prompt

    def review(self, question: str, stream: bool = True) -> Iterator[str]:
        logger.debug(f"Reviewing: {question}")

        # Load the conversation from the database if available
        self.read_from_storage()

        # -*- Build the system prompt
        system_prompt = self.get_system_prompt()

        # -*- Build the user prompt
        references = self.get_references(question=question)
        chat_history = self.get_chat_history() if self.add_history_to_prompt else None
        user_prompt = self.get_user_prompt(question=question, references=references, chat_history=chat_history)

        # -*- Build messages to send to the LLM
        # Create system message
        system_message = Message(role="system", content=system_prompt)
        # Create user message
        user_message = Message(role="user", content=user_prompt)
        # Create message list
        messages: List[Message] = [system_message]
        if self.add_history_to_messages:
            messages += self.history.chat_history
        messages += [user_message]

        # Add messages to the history
        # Add the system prompt to the history - added only if this is the first message to the LLM
        self.history.add_system_prompt(message=system_message)
        # Add user question to the history - this is added to the chat history
        self.history.add_user_question(message=Message(role="user", content=question))
        # Add user prompt to the history - this is added to the llm history
        self.history.add_user_prompt(message=user_message)
        # Add references to the history
        if references:
            self.history.add_references(references=References(question=question, references=references))

        # Log messages
        for message in messages:
            logger.debug(f"{message.role.upper()}: {message.content}")

        # Generate response
        if stream:
            response = ""
            for delta in self.llm.response_stream(messages=[m.model_dump(exclude_none=True) for m in messages]):
                response += delta
                yield response
        else:
            response = self.llm.response(messages=[m.model_dump(exclude_none=True) for m in messages])
            yield response

        logger.debug(f"Response: {response}")

        # Add response to the history - this is added to the chat and llm history
        self.history.add_llm_response(message=Message(role="assistant", content=response))

        # Save conversation to storage
        self.write_to_storage()

    def chat(self, question: str, stream: bool = True, stream_delta: bool = False) -> Iterator[str]:
        logger.debug(f"Answering: {question}")

        # Load the conversation from the database if available
        self.read_from_storage()

        # -*- Build the system prompt
        system_prompt = self.get_system_prompt()

        # -*- Get references to add to the user prompt
        reference_timer = Timer()
        reference_timer.start()
        references = self.get_references(question=question)
        reference_timer.stop()
        logger.debug(f"Time to get references: {reference_timer.elapsed:.4f}s")

        # -*- Get chat history to add to the user prompt
        chat_history = self.get_chat_history() if self.add_history_to_prompt else None

        # -*- Build the user prompt
        user_prompt = self.get_user_prompt(question=question, references=references, chat_history=chat_history)

        # -*- Build messages to send to the LLM
        # Create system message
        system_message = Message(role="system", content=system_prompt)
        # Create user message
        user_message = Message(role="user", content=user_prompt)
        # Create message list
        messages: List[Message] = [system_message]
        if self.add_history_to_messages:
            messages += self.history.chat_history
        messages += [user_message]

        # -*- Log messages for debugging
        for message in messages:
            logger.debug(f"{message.role.upper()}: {message.content}")

        # -*- Generate response
        response_timer = Timer()
        response_timer.start()
        if stream:
            llm_response = ""
            for delta in self.llm.response_stream(messages=[m.model_dump(exclude_none=True) for m in messages]):
                llm_response += delta
                if stream_delta:
                    yield delta
                else:
                    yield llm_response
        else:
            llm_response = self.llm.response(messages=[m.model_dump(exclude_none=True) for m in messages])
            yield llm_response
        response_timer.stop()
        logger.debug(f"Time to generate response: {response_timer.elapsed:.4f}s")

        # -*- Add messages to the history
        # Add the system prompt to the history - added only if this is the first message to the LLM
        self.history.add_system_prompt(message=system_message)
        # Add user question to the history - this is added to the chat history
        self.history.add_user_question(message=Message(role="user", content=question))
        # Add user prompt to the history - this is added to the llm history
        self.history.add_user_prompt(message=user_message)
        # Add references to the history
        if references:
            self.history.add_references(
                references=References(question=question, references=references, perf=round(reference_timer.elapsed, 4))
            )
        # Add response to the history - this is added to the chat and llm history
        self.history.add_llm_response(
            message=Message(role="assistant", content=llm_response, perf=round(response_timer.elapsed, 4))
        )

        # -*- Log response for debugging
        logger.debug(f"Response: {llm_response}")

        # -*- Save conversation to storage
        self.write_to_storage()

        # -*- Monitor chat
        self.monitor_chat()

    def prompt(self, messages: List[Message], user_question: Optional[str] = None) -> Iterator[str]:
        logger.debug("Sending prompt request")

        # If needed, load the conversation from the database
        self.read_from_storage()

        # Add user question to the history - this is added to the chat history
        if user_question:
            self.history.add_user_question(message=Message(role="user", content=user_question))

        # Add user prompts to the history - these are added to the llm history
        for message in messages:
            self.history.add_user_prompt(message=message)
            # Log messages
            logger.debug(f"{message.role.upper()}: {message.content}")

        # Generate response
        response = ""
        for delta in self.llm.response_stream(messages=[m.model_dump(exclude_none=True) for m in messages]):
            response += delta
            yield response

        logger.debug(f"Response: {response}")

        # Add response to the history - this is added to the chat and llm history
        self.history.add_llm_response(message=Message(role="assistant", content=response))

        # Save conversation to storage
        self.write_to_storage()

    def rename(self, name: str) -> None:
        """Rename the conversation"""
        self.read_from_storage()
        self.name = name
        self.write_to_storage()

    def generate_name(self) -> str:
        """Generate a name for the conversation using chat history"""
        _conv = ""
        for message in self.history.chat_history[1:4]:
            _conv += f"{message.role.upper()}: {message.content}\n"

        system_message = Message(
            role="system",
            content="Please provide a suitable name for the conversation in maximum 5 words.",
        )
        user_message = Message(role="user", content=_conv)
        generate_name_message = [system_message, user_message]
        generate_name = self.llm.response(messages=[m.model_dump(exclude_none=True) for m in generate_name_message])
        return generate_name.replace('"', "").strip()

    def auto_rename(self) -> None:
        """Automatically rename the conversation"""
        self.read_from_storage()
        generated_name = self.generate_name()
        logger.debug(f"Generated name: {generated_name}")
        self.name = generated_name
        self.write_to_storage()

<<<<<<< HEAD
    def monitor(self):
        logger.debug("Sending monitoring request")
        from phi.api.conversation import log_conversation_event, ConversationEventSchema, WorkspaceSchema
        from asyncio import run

        conversation_row: ConversationRow = self.conversation_row or self.to_conversation_row()
        logger.debug(f"Conversation row: {conversation_row}")
        run(
            log_conversation_event(
                monitor=ConversationEventSchema(
                    id_user=conversation_row.user_name,
                    conversation_key=0,
                    conversation_data="placeholder",
                    event_type="conversation_history",
                    event_data=conversation_row.serializable_dict(),
                    # object_data=conversation_row.model_dump(include={"id", "name"}),
                ),
                workspace=WorkspaceSchema(
                    id_workspace=2,
                ),
            )
        )
=======
    def monitor_chat(self):
        logger.debug("Sending chat monitoring request")
        # from phi.api.monitor import log_monitor_event, MonitorEventSchema, WorkspaceSchema
        # from asyncio import run
        #
        # run(
        #     log_monitor_event(
        #         monitor=MonitorEventSchema(
        #             event_type="conversation_history",
        #             event_status="update",
        #             object_name="conversation",
        #             event_data=self.conversation_row.serializable_dict() if self.conversation_row else None,
        #             object_data=self.conversation_row.model_dump(include={"id", "name"})
        #             if self.conversation_row
        #             else None,
        #         ),
        #         workspace=WorkspaceSchema(
        #             id_workspace=2,
        #         ),
        #     )
        # )
>>>>>>> aadf7a22
<|MERGE_RESOLUTION|>--- conflicted
+++ resolved
@@ -519,7 +519,6 @@
         self.name = generated_name
         self.write_to_storage()
 
-<<<<<<< HEAD
     def monitor(self):
         logger.debug("Sending monitoring request")
         from phi.api.conversation import log_conversation_event, ConversationEventSchema, WorkspaceSchema
@@ -542,7 +541,6 @@
                 ),
             )
         )
-=======
     def monitor_chat(self):
         logger.debug("Sending chat monitoring request")
         # from phi.api.monitor import log_monitor_event, MonitorEventSchema, WorkspaceSchema
@@ -563,5 +561,4 @@
         #             id_workspace=2,
         #         ),
         #     )
-        # )
->>>>>>> aadf7a22
+        # )