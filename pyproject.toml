--- conflicted
+++ resolved
@@ -1,12 +1,7 @@
 [project]
 name = "phidata"
-<<<<<<< HEAD
-version = "1.6.22"
-description = "Toolkit for building AI Applications"
-=======
 version = "1.7.0"
-description = "Building blocks for Data Engineering"
->>>>>>> 71b9851c
+description = "Phidata is a toolkit for building applications using OSS"
 requires-python = ">=3.7"
 readme = "README.md"
 authors = [
@@ -14,14 +9,9 @@
 ]
 
 dependencies = [
-<<<<<<< HEAD
   "boto3>=1.26.76,<1.26.77",
   "botocore>=1.29.76,<1.29.77",
-  "phiterm==1.6.21",
-=======
-  "boto3",
   "phiterm==1.7.0",
->>>>>>> 71b9851c
   "pyarrow",
   "pydantic",
 ]
